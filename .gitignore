target/
!.mvn/wrapper/maven-wrapper.jar
!**/src/main/**/target/
!**/src/test/**/target/

### IntelliJ IDEA ###
.idea/**/*
*.iws
*.iml
*.ipr

### Gradle files
build/
build-logic/.gradle/
.gradle/
out/
bin/

### Eclipse ###
.apt_generated
.classpath
.factorypath
.project
.settings
.springBeans
.sts4-cache

### NetBeans ###
/nbproject/private/
/nbbuild/
/dist/
/nbdist/
/.nb-gradle/
build/
!**/src/main/**/build/
!**/src/test/**/build/

### VS Code ###
.vscode/

### Metals ###
.bloop/
.bsp/
.metals/
project/.bloop/
project/metals.sbt
project/project/
.direnv/

### Mac OS ###
.DS_Store

### BROKK'S CONFIGURATION ###
.brokk/**
!.brokk/style.md
!.brokk/review.md
!.brokk/project.properties

### JOERN'S CONFIGURATION ###
cpg.bin
/workspace/

<<<<<<< HEAD
### LSP Test Files ###
**/testcode-*/bin/
=======
### JDeploy CONFIGURATION ###
.jdeploy/

### frontend
/frontend-mop/node_modules/
>>>>>>> 8d721920
<|MERGE_RESOLUTION|>--- conflicted
+++ resolved
@@ -60,13 +60,11 @@
 cpg.bin
 /workspace/
 
-<<<<<<< HEAD
 ### LSP Test Files ###
 **/testcode-*/bin/
-=======
+
 ### JDeploy CONFIGURATION ###
 .jdeploy/
 
 ### frontend
-/frontend-mop/node_modules/
->>>>>>> 8d721920
+/frontend-mop/node_modules/