target/
!.mvn/wrapper/maven-wrapper.jar
!**/src/main/**/target/
!**/src/test/**/target/

### IntelliJ IDEA ###
.idea/**/*
*.iws
*.iml
*.ipr

### Gradle files
build/
build-logic/.gradle/
.gradle/
out/
bin/

### Eclipse ###
.apt_generated
.classpath
.factorypath
.project
.settings
.springBeans
.sts4-cache

### NetBeans ###
/nbproject/private/
/nbbuild/
/dist/
/nbdist/
/.nb-gradle/
build/
!**/src/main/**/build/
!**/src/test/**/build/

### VS Code ###
.vscode/

### Metals ###
.bloop/
.bsp/
.metals/
project/.bloop/
project/metals.sbt
project/project/
.direnv/

### Mac OS ###
.DS_Store

### BROKK'S CONFIGURATION ###
.brokk/**
!.brokk/style.md
!.brokk/review.md
!.brokk/project.properties

### JOERN'S CONFIGURATION ###
cpg.bin
/workspace/

<<<<<<< HEAD
### JDeploy CONFIGURATION ###
.jdeploy/
=======
### frontend
/frontend-mop/node_modules/
>>>>>>> 64698a10
<|MERGE_RESOLUTION|>--- conflicted
+++ resolved
@@ -60,10 +60,8 @@
 cpg.bin
 /workspace/
 
-<<<<<<< HEAD
 ### JDeploy CONFIGURATION ###
 .jdeploy/
-=======
+
 ### frontend
 /frontend-mop/node_modules/
->>>>>>> 64698a10
