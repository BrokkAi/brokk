--- conflicted
+++ resolved
@@ -77,11 +77,8 @@
     implementation(libs.bundles.jediterm)
     implementation(libs.bundles.apache)
     implementation(libs.bundles.jdkmon)
-<<<<<<< HEAD
+    implementation(libs.disklrucache)
     implementation(libs.mcp.sdk)
-=======
-    implementation(libs.disklrucache)
->>>>>>> e256ba06
 
     // Markdown and templating
     implementation(libs.bundles.markdown)
