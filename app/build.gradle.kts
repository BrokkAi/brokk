import net.ltgt.gradle.errorprone.errorprone
import java.time.Duration

plugins {
    java
    application
    alias(libs.plugins.errorprone)
    alias(libs.plugins.shadow)
    alias(libs.plugins.buildconfig)
    alias(libs.plugins.spotless)
    alias(libs.plugins.javafx)
    alias(libs.plugins.node)
}

group = "io.github.jbellis"

java {
    toolchain {
        languageVersion.set(JavaLanguageVersion.of(21))
    }
}

application {
    mainClass.set("io.github.jbellis.brokk.Brokk")
    applicationDefaultJvmArgs = listOf(
        "-ea",  // Enable assertions
        "--add-modules=jdk.incubator.vector",  // Vector API support
        "-Dbrokk.devmode=true"  // Development mode flag
    )
}

javafx {
    version = libs.versions.javafx.get()
    modules = listOf("javafx.controls", "javafx.fxml", "javafx.swing", "javafx.web")
}

node {
<<<<<<< HEAD
    version.set("22.13.1")
    npmVersion.set("10.9.2")
    download.set(true)
    workDir.set(file("${project.rootDir}/frontend-mop/.gradle/nodejs"))
    npmWorkDir.set(file("${project.rootDir}/frontend-mop/.gradle/npm"))
=======
    version.set(libs.versions.nodejs.get())
    npmVersion.set(libs.versions.npm.get())
    download.set(true)
    workDir.set(file("${project.rootDir}/.gradle/nodejs"))
    npmWorkDir.set(file("${project.rootDir}/.gradle/npm"))
>>>>>>> b1771d5a
    nodeProjectDir.set(file("${project.rootDir}/frontend-mop"))
}

repositories {
    mavenCentral()
    // Additional repositories for dependencies
    maven {
        url = uri("https://repo.gradle.org/gradle/libs-releases")
    }
    maven {
        url = uri("https://www.jetbrains.com/intellij-repository/releases")
    }
}

dependencies {
    // API interfaces and supporting classes
    implementation(project(":analyzer-api"))

    // Direct implementation dependency on Scala analyzers
    implementation(project(":joern-analyzers"))

    // NullAway - version must match local jar version
    implementation(libs.nullaway)

    implementation(libs.okhttp)

    implementation(libs.jtokkit)
    implementation(libs.jlama.core)

    // Console and logging
    implementation(libs.bundles.logging)

    // Utilities
    implementation(libs.bundles.ui)
    implementation(libs.java.diff.utils)
    implementation(libs.jackson.databind)
    implementation(libs.jspecify)
    implementation(libs.picocli)
    implementation(libs.bundles.apache)

    // Markdown and templating
    implementation(libs.bundles.markdown)

    // GitHub API
    implementation(libs.github.api)
    implementation(libs.jsoup)

    // JGit and SSH
    implementation(libs.bundles.git)

    // TreeSitter parsers
    implementation(libs.bundles.treesitter)

    // Eclipse LSP
    implementation(libs.bundles.eclipse.lsp)

    // Java Decompiler
    implementation(libs.java.decompiler)

    // Maven Resolver for dependency import
    implementation(libs.bundles.maven.resolver)

    implementation(libs.checker.util)

    // Testing
    testImplementation(platform(libs.junit.bom))
    testImplementation(libs.bundles.junit)
    testImplementation(libs.jupiter.iface)
    testRuntimeOnly(libs.bundles.junit.runtime)
    testCompileOnly(libs.bundles.joern)

    // Error Prone and NullAway for null safety checking
    "errorprone"(files("libs/error_prone_core-brokk_build-with-dependencies.jar"))
    "errorprone"(libs.nullaway)
    "errorprone"(libs.dataflow.errorprone)
    compileOnly(libs.checker.qual)
}

buildConfig {
    buildConfigField("String", "version", "\"${project.version}\"")
    packageName("io.github.jbellis.brokk")
    className("BuildInfo")
}

<<<<<<< HEAD
tasks.register<com.github.gradle.node.npm.task.NpmTask>("frontendInstall") {
    args.set(listOf("install"))
=======
tasks.named("generateBuildConfig") {
    inputs.file("${project.rootDir}/build/version.txt").optional(true)
}

tasks.register<com.github.gradle.node.npm.task.NpmTask>("frontendInstall") {
    args.set(listOf("install", "--silent"))
>>>>>>> b1771d5a
    inputs.file("${project.rootDir}/frontend-mop/package.json")
    inputs.file("${project.rootDir}/frontend-mop/package-lock.json")
    outputs.dir("${project.rootDir}/frontend-mop/node_modules")
    outputs.cacheIf { true }
}

tasks.register("frontendPatch") {
    dependsOn("frontendInstall")

<<<<<<< HEAD
    inputs.file("${project.rootDir}/frontend-mop/package-lock.json")
=======
>>>>>>> b1771d5a
    inputs.dir("${project.rootDir}/frontend-mop/node_modules/svelte-exmarkdown").optional(true)
    outputs.file("${project.rootDir}/frontend-mop/node_modules/svelte-exmarkdown/package.json").optional(true)

    doLast {
        val packageJsonFile = file("${project.rootDir}/frontend-mop/node_modules/svelte-exmarkdown/package.json")
        if (packageJsonFile.exists()) {
            var content = packageJsonFile.readText()
            content = content.replace("\"./dist/contexts.d.ts\"", "\"./dist/contexts.svelte.d.ts\"")
            content = content.replace("\"./dist/contexts.js\"", "\"./dist/contexts.svelte.js\"")
            packageJsonFile.writeText(content)
        }
    }
}

tasks.register<com.github.gradle.node.npm.task.NpmTask>("frontendBuild") {
    description = "Build frontend with Vite"
    group = "frontend"
    dependsOn("frontendInstall", "frontendPatch")
<<<<<<< HEAD
    args.set(listOf("run", "build"))

    inputs.dir("${project.rootDir}/frontend-mop/src")
    inputs.dir("${project.rootDir}/frontend-mop/public")
=======

    args.set(listOf("run", "build"))

    inputs.dir("${project.rootDir}/frontend-mop/src")
>>>>>>> b1771d5a
    inputs.file("${project.rootDir}/frontend-mop/package.json")
    inputs.file("${project.rootDir}/frontend-mop/vite.config.mjs")
    inputs.file("${project.rootDir}/frontend-mop/vite.worker.config.mjs")
    inputs.file("${project.rootDir}/frontend-mop/tsconfig.json")
    inputs.file("${project.rootDir}/frontend-mop/tsconfig.node.json")
    inputs.file("${project.rootDir}/frontend-mop/index.html")
    inputs.file("${project.rootDir}/frontend-mop/dev.html")

    outputs.dir("${project.projectDir}/src/main/resources/mop-web")
}

<<<<<<< HEAD
tasks.register<com.github.gradle.node.npm.task.NpmTask>("frontendDev") {
    description = "Start frontend development server"
    group = "frontend"
    dependsOn("frontendInstall")
    args.set(listOf("run", "dev"))
}

=======
>>>>>>> b1771d5a
tasks.register<Delete>("frontendClean") {
    description = "Clean frontend build artifacts"
    group = "frontend"
    delete("${project.projectDir}/src/main/resources/mop-web")
    delete("${project.rootDir}/frontend-mop/node_modules")
    delete("${project.rootDir}/frontend-mop/.gradle")
}

// Handle duplicate files in JAR
tasks.withType<Jar> {
    duplicatesStrategy = DuplicatesStrategy.EXCLUDE
}

// Common ErrorProne JVM exports for JDK 16+
val errorProneJvmArgs = listOf(
    "--add-exports=jdk.compiler/com.sun.tools.javac.api=ALL-UNNAMED",
    "--add-exports=jdk.compiler/com.sun.tools.javac.file=ALL-UNNAMED",
    "--add-exports=jdk.compiler/com.sun.tools.javac.main=ALL-UNNAMED",
    "--add-exports=jdk.compiler/com.sun.tools.javac.model=ALL-UNNAMED",
    "--add-exports=jdk.compiler/com.sun.tools.javac.parser=ALL-UNNAMED",
    "--add-exports=jdk.compiler/com.sun.tools.javac.processing=ALL-UNNAMED",
    "--add-exports=jdk.compiler/com.sun.tools.javac.tree=ALL-UNNAMED",
    "--add-exports=jdk.compiler/com.sun.tools.javac.util=ALL-UNNAMED",
    "--add-opens=jdk.compiler/com.sun.tools.javac.code=ALL-UNNAMED",
    "--add-opens=jdk.compiler/com.sun.tools.javac.comp=ALL-UNNAMED"
)

// Configure main source compilation with ErrorProne/NullAway
tasks.named<JavaCompile>("compileJava") {
    options.isIncremental = true
    options.isFork = true
    options.forkOptions.jvmArgs?.addAll(errorProneJvmArgs + listOf(
        "-Xmx2g",  // Increase compiler heap size
        "-XX:+UseG1GC"  // Use G1 GC for compiler
    ))

    // Optimized javac options for performance
    options.compilerArgs.addAll(listOf(
        "-parameters",  // Preserve method parameter names
        "-g:source,lines,vars",  // Generate full debugging information
        "-Xmaxerrs", "500",  // Maximum error count
        "-XDcompilePolicy=simple",  // Error Prone compilation policy
        "--should-stop=ifError=FLOW",  // Stop compilation policy
        "-Werror",  // Treat warnings as errors
        "-Xlint:deprecation,unchecked"  // Combined lint warnings for efficiency
    ))

    // Enhanced ErrorProne configuration with NullAway
    options.errorprone {
        // Disable specific Error Prone checks that are handled in SBT config
        disable("FutureReturnValueIgnored")
        disable("MissingSummary")
        disable("EmptyBlockTag")
        disable("NonCanonicalType")

        // Enable NullAway with comprehensive configuration
        error("NullAway")

        // Exclude dev/ directory from all ErrorProne checks
        excludedPaths = ".*/src/main/java/dev/.*"

        // Core NullAway options
        option("NullAway:AnnotatedPackages", "io.github.jbellis.brokk")
        option("NullAway:ExcludedFieldAnnotations",
               "org.junit.jupiter.api.BeforeEach,org.junit.jupiter.api.BeforeAll,org.junit.jupiter.api.Test")
        option("NullAway:ExcludedClassAnnotations",
               "org.junit.jupiter.api.extension.ExtendWith,org.junit.jupiter.api.TestInstance")
        option("NullAway:AcknowledgeRestrictiveAnnotations", "true")
        option("NullAway:JarInferStrictMode", "true")
        option("NullAway:CheckOptionalEmptiness", "true")
        option("NullAway:KnownInitializers",
               "org.junit.jupiter.api.BeforeEach,org.junit.jupiter.api.BeforeAll")
        option("NullAway:HandleTestAssertionLibraries", "true")
        option("NullAway:ExcludedPaths", ".*/src/main/java/dev/.*")

        // RedundantNullCheck
        enable("RedundantNullCheck")
    }
}

// Configure test compilation without ErrorProne
tasks.named<JavaCompile>("compileTestJava") {
    options.isIncremental = true
    options.isFork = false
    options.compilerArgs.addAll(listOf(
        "-parameters",
        "-g:source,lines,vars",
        "-Xlint:deprecation",
        "-Xlint:unchecked"
    ))

    // Completely disable ErrorProne for test compilation
    options.errorprone.isEnabled = false
}

tasks.withType<JavaExec> {
    jvmArgs = listOf(
        "-ea",  // Enable assertions
        "--add-modules=jdk.incubator.vector",
        "-Dbrokk.devmode=true"
    )
}

tasks.withType<Test> {
    useJUnitPlatform()

    // Use a single forked JVM for all tests (for TreeSitter native library isolation)
    maxParallelForks = 6
    forkEvery = 0  // Never fork new JVMs during test execution

    jvmArgs = listOf(
        "-ea",  // Enable assertions
        "--add-modules=jdk.incubator.vector",
        "-Dbrokk.devmode=true",
        "-XX:+HeapDumpOnOutOfMemoryError",
        "-XX:HeapDumpPath=./build/test-heap-dumps/"
    )

    // Test execution settings
    testLogging {
        events("passed", "skipped")  // Only show passed/skipped during execution
        exceptionFormat = org.gradle.api.tasks.testing.logging.TestExceptionFormat.FULL
        showExceptions = false
        showCauses = false
        showStackTraces = false
        showStandardStreams = false
    }

    // Collect failed tests and their output for end summary
    val failedTests = mutableListOf<String>()
    val testOutputs = mutableMapOf<String, String>()

    // Capture test output for failed tests
    addTestOutputListener(object : TestOutputListener {
        override fun onOutput(testDescriptor: TestDescriptor, outputEvent: TestOutputEvent) {
            val testKey = "${testDescriptor.className}.${testDescriptor.name}"
            if (outputEvent.destination == TestOutputEvent.Destination.StdOut ||
                outputEvent.destination == TestOutputEvent.Destination.StdErr) {
                testOutputs.merge(testKey, outputEvent.message) { existing, new -> existing + new }
            }
        }
    })

    // Capture individual test failures for later reporting
    afterTest(KotlinClosure2({ desc: TestDescriptor, result: TestResult ->
        if (result.resultType == TestResult.ResultType.FAILURE) {
            val testKey = "${desc.className}.${desc.name}"
            val errorMessage = result.exception?.message ?: "Unknown error"
            val stackTrace = result.exception?.stackTrace?.joinToString("\n") { "      at $it" } ?: ""
            val output = testOutputs[testKey]?.let { "\n   Output:\n$it" } ?: ""
            failedTests.add("❌ $testKey\n   Error: $errorMessage\n$stackTrace$output")
        }
    }))

    // Show all failures grouped at the end
    afterSuite(KotlinClosure2({ desc: TestDescriptor, result: TestResult ->
        if (desc.parent == null) { // Only execute once for the root suite
            if (result.failedTestCount > 0) {
                println("\n" + "=".repeat(80))
                println("FAILED TESTS SUMMARY")
                println("=".repeat(80))
                failedTests.forEach { failure ->
                    println("\n$failure")
                }
                println("\n" + "=".repeat(80))
                println("Total tests: ${result.testCount}")
                println("Passed: ${result.successfulTestCount}")
                println("Failed: ${result.failedTestCount}")
                println("Skipped: ${result.skippedTestCount}")
                println("=".repeat(80))
            }
        }
    }))

    // Fail fast on first test failure
    failFast = false

    // Test timeout
    timeout.set(Duration.ofMinutes(30))

    // System properties for tests
    systemProperty("brokk.test.mode", "true")
    systemProperty("java.awt.headless", "true")
}

tasks.register<JavaExec>("runCli") {
    group = "application"
    description = "Runs the Brokk CLI"
    mainClass.set("io.github.jbellis.brokk.cli.BrokkCli")
    classpath = sourceSets.main.get().runtimeClasspath
    jvmArgs = listOf(
        "-ea",
        "-Dbrokk.devmode=true"
    )
    if (project.hasProperty("args")) {
        args((project.property("args") as String).split(" "))
    }
}

tasks.register<JavaExec>("runSkeletonPrinter") {
    group = "application"
    description = "Runs the SkeletonPrinter tool"
    mainClass.set("io.github.jbellis.brokk.tools.SkeletonPrinter")
    classpath = sourceSets.test.get().runtimeClasspath
    jvmArgs = listOf(
        "-ea",
        "-Dbrokk.devmode=true"
    )
    if (project.hasProperty("args")) {
        args((project.property("args") as String).split(" "))
    }
}

tasks.shadowJar {
    archiveBaseName.set("brokk")
    archiveClassifier.set("")
    mergeServiceFiles()
    isZip64 = true  // Enable zip64 for large archives

    // Assembly merge strategy equivalent
    transform(com.github.jengelman.gradle.plugins.shadow.transformers.Log4j2PluginsCacheFileTransformer::class.java)

    // Exclude signature files
    exclude("META-INF/*.SF")
    exclude("META-INF/*.DSA")
    exclude("META-INF/*.RSA")
    exclude("META-INF/MANIFEST.MF")

    manifest {
        attributes["Main-Class"] = "io.github.jbellis.brokk.Brokk"
    }
}

tasks.named("compileJava") {
    dependsOn("generateBuildConfig")
}

tasks.named("processResources") {
    dependsOn("frontendBuild")
}

tasks.named("clean") {
    dependsOn("frontendClean")
}

// Disable script and distribution generation since we don't need them
tasks.named("startScripts") {
    enabled = false
}

tasks.named("startShadowScripts") {
    enabled = false
}

tasks.named("distTar") {
    enabled = false
}

tasks.named("distZip") {
    enabled = false
}

tasks.named("shadowDistTar") {
    enabled = false
}

tasks.named("shadowDistZip") {
    enabled = false
}

// Ensure the main jar task runs before shadowJar to establish proper dependencies
tasks.shadowJar {
    dependsOn(tasks.jar)
    mustRunAfter(tasks.jar)
}

// Only run shadowJar when explicitly requested or in CI
tasks.shadowJar {
    enabled = project.hasProperty("enableShadowJar") ||
              System.getenv("CI") == "true" ||
              gradle.startParameter.taskNames.contains("shadowJar")
}

// When shadowJar is enabled, disable the regular jar task to avoid creating two JARs
tasks.jar {
    enabled = !tasks.shadowJar.get().enabled
}<|MERGE_RESOLUTION|>--- conflicted
+++ resolved
@@ -35,19 +35,11 @@
 }
 
 node {
-<<<<<<< HEAD
-    version.set("22.13.1")
-    npmVersion.set("10.9.2")
-    download.set(true)
-    workDir.set(file("${project.rootDir}/frontend-mop/.gradle/nodejs"))
-    npmWorkDir.set(file("${project.rootDir}/frontend-mop/.gradle/npm"))
-=======
     version.set(libs.versions.nodejs.get())
     npmVersion.set(libs.versions.npm.get())
     download.set(true)
     workDir.set(file("${project.rootDir}/.gradle/nodejs"))
     npmWorkDir.set(file("${project.rootDir}/.gradle/npm"))
->>>>>>> b1771d5a
     nodeProjectDir.set(file("${project.rootDir}/frontend-mop"))
 }
 
@@ -132,17 +124,12 @@
     className("BuildInfo")
 }
 
-<<<<<<< HEAD
-tasks.register<com.github.gradle.node.npm.task.NpmTask>("frontendInstall") {
-    args.set(listOf("install"))
-=======
 tasks.named("generateBuildConfig") {
     inputs.file("${project.rootDir}/build/version.txt").optional(true)
 }
 
 tasks.register<com.github.gradle.node.npm.task.NpmTask>("frontendInstall") {
     args.set(listOf("install", "--silent"))
->>>>>>> b1771d5a
     inputs.file("${project.rootDir}/frontend-mop/package.json")
     inputs.file("${project.rootDir}/frontend-mop/package-lock.json")
     outputs.dir("${project.rootDir}/frontend-mop/node_modules")
@@ -152,10 +139,6 @@
 tasks.register("frontendPatch") {
     dependsOn("frontendInstall")
 
-<<<<<<< HEAD
-    inputs.file("${project.rootDir}/frontend-mop/package-lock.json")
-=======
->>>>>>> b1771d5a
     inputs.dir("${project.rootDir}/frontend-mop/node_modules/svelte-exmarkdown").optional(true)
     outputs.file("${project.rootDir}/frontend-mop/node_modules/svelte-exmarkdown/package.json").optional(true)
 
@@ -174,17 +157,10 @@
     description = "Build frontend with Vite"
     group = "frontend"
     dependsOn("frontendInstall", "frontendPatch")
-<<<<<<< HEAD
+
     args.set(listOf("run", "build"))
 
     inputs.dir("${project.rootDir}/frontend-mop/src")
-    inputs.dir("${project.rootDir}/frontend-mop/public")
-=======
-
-    args.set(listOf("run", "build"))
-
-    inputs.dir("${project.rootDir}/frontend-mop/src")
->>>>>>> b1771d5a
     inputs.file("${project.rootDir}/frontend-mop/package.json")
     inputs.file("${project.rootDir}/frontend-mop/vite.config.mjs")
     inputs.file("${project.rootDir}/frontend-mop/vite.worker.config.mjs")
@@ -196,16 +172,6 @@
     outputs.dir("${project.projectDir}/src/main/resources/mop-web")
 }
 
-<<<<<<< HEAD
-tasks.register<com.github.gradle.node.npm.task.NpmTask>("frontendDev") {
-    description = "Start frontend development server"
-    group = "frontend"
-    dependsOn("frontendInstall")
-    args.set(listOf("run", "dev"))
-}
-
-=======
->>>>>>> b1771d5a
 tasks.register<Delete>("frontendClean") {
     description = "Clean frontend build artifacts"
     group = "frontend"
