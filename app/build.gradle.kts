import net.ltgt.gradle.errorprone.errorprone
import java.time.Duration
import org.gradle.process.CommandLineArgumentProvider

plugins {
    java
    application
    alias(libs.plugins.errorprone)
    alias(libs.plugins.shadow)
    alias(libs.plugins.buildconfig)
    alias(libs.plugins.spotless)
    alias(libs.plugins.javafx)
    alias(libs.plugins.node)
}

group = "io.github.jbellis"

java {
    toolchain {
        languageVersion.set(JavaLanguageVersion.of(21))
    }
}

application {
    mainClass.set("io.github.jbellis.brokk.Brokk")
    applicationDefaultJvmArgs = listOf(
        "-Dbrokk.servicetiers=true"  // Feature flag; JavaExec baseline supplies other args
    )
}

javafx {
    version = libs.versions.javafx.get()
    modules = listOf("javafx.controls", "javafx.fxml", "javafx.swing", "javafx.web")
}

node {
    version.set(libs.versions.nodejs.get())
    npmVersion.set(libs.versions.npm.get())
    download.set(true)
    workDir.set(file("${project.rootDir}/.gradle/nodejs"))
    npmWorkDir.set(file("${project.rootDir}/.gradle/npm"))
    nodeProjectDir.set(file("${project.rootDir}/frontend-mop"))
}

repositories {
    mavenCentral()
    // Additional repositories for dependencies
    maven {
        url = uri("https://repo.gradle.org/gradle/libs-releases")
    }
    maven {
        url = uri("https://www.jetbrains.com/intellij-repository/releases")
    }
}

dependencies {
    // API interfaces and supporting classes
    implementation(project(":analyzer-api"))

    // NullAway - version must match local jar version
    implementation(libs.nullaway)

    implementation(libs.okhttp)

    implementation(libs.jtokkit)
    implementation(libs.jlama.core)

    // Console and logging
    implementation(libs.bundles.logging)

    // Utilities
    implementation(libs.bundles.ui)
    implementation(libs.java.diff.utils)
    implementation(libs.jackson.databind)
    implementation(libs.jspecify)
    implementation(libs.picocli)
    implementation(libs.bundles.jediterm)
    implementation(libs.bundles.apache)
    implementation(libs.bundles.jdkmon)
    implementation(libs.disklrucache)
<<<<<<< HEAD
    // For JSON serialization interfaces (used by CodeUnit)
    api(libs.jackson.annotations)
=======
    implementation(libs.mcp.sdk)
>>>>>>> 73d94428

    // Markdown and templating
    implementation(libs.bundles.markdown)

    // GitHub API
    implementation(libs.github.api)
    implementation(libs.jsoup)

    // JGit and SSH
    implementation(libs.bundles.git)

    // TreeSitter parsers
    implementation(libs.bundles.treesitter)

    // Eclipse LSP
    implementation(libs.bundles.eclipse.lsp)

    // Java Decompiler
    implementation(libs.java.decompiler)

    // Maven Resolver for dependency import
    implementation(libs.bundles.maven.resolver)

    implementation(libs.checker.util)

    // Testing
    testImplementation(platform(libs.junit.bom))
    testImplementation(libs.bundles.junit)
    testImplementation(libs.jupiter.iface)
    testRuntimeOnly(libs.bundles.junit.runtime)

    // Error Prone and NullAway for null safety checking
    "errorprone"(files("libs/error_prone_core-brokk_build-with-dependencies.jar"))
    "errorprone"(libs.nullaway)
    "errorprone"(libs.dataflow.errorprone)
    compileOnly(libs.checker.qual)
}

// Force version computation at configuration time
val actualVersion = project.rootProject.version.toString().ifEmpty {
    // Fallback: read from cache file
    val versionCacheFile = File(project.rootDir, "build/version.txt")
    if (versionCacheFile.exists()) {
        val lines = versionCacheFile.readLines()
        if (lines.size >= 2) lines[1] else "0.0.0-UNKNOWN"
    } else {
        "0.0.0-UNKNOWN"
    }
}

buildConfig {
    buildConfigField("String", "version", "\"$actualVersion\"")
    packageName("io.github.jbellis.brokk")
    className("BuildInfo")
}

tasks.register<com.github.gradle.node.npm.task.NpmTask>("frontendInstall") {
    args.set(listOf("install", "--silent"))
    inputs.file("${project.rootDir}/frontend-mop/package.json")
    inputs.file("${project.rootDir}/frontend-mop/package-lock.json")
    outputs.dir("${project.rootDir}/frontend-mop/node_modules")
    outputs.cacheIf { true }
}

tasks.register("frontendPatch") {
    dependsOn("frontendInstall")

    inputs.dir("${project.rootDir}/frontend-mop/node_modules/svelte-exmarkdown").optional(true)
    outputs.file("${project.rootDir}/frontend-mop/node_modules/svelte-exmarkdown/package.json").optional(true)

    doLast {
        val packageJsonFile = file("${project.rootDir}/frontend-mop/node_modules/svelte-exmarkdown/package.json")
        if (packageJsonFile.exists()) {
            var content = packageJsonFile.readText()
            content = content.replace("\"./dist/contexts.d.ts\"", "\"./dist/contexts.svelte.d.ts\"")
            content = content.replace("\"./dist/contexts.js\"", "\"./dist/contexts.svelte.js\"")
            packageJsonFile.writeText(content)
        }
    }
}

tasks.register<com.github.gradle.node.npm.task.NpmTask>("frontendBuild") {
    description = "Build frontend with Vite"
    group = "frontend"
    dependsOn("frontendInstall", "frontendPatch")

    args.set(listOf("run", "build"))

    inputs.dir("${project.rootDir}/frontend-mop/src")
    inputs.file("${project.rootDir}/frontend-mop/package.json")
    inputs.file("${project.rootDir}/frontend-mop/vite.config.mjs")
    inputs.file("${project.rootDir}/frontend-mop/vite.worker.config.mjs")
    inputs.file("${project.rootDir}/frontend-mop/tsconfig.json")
    inputs.file("${project.rootDir}/frontend-mop/tsconfig.node.json")
    inputs.file("${project.rootDir}/frontend-mop/index.html")
    inputs.file("${project.rootDir}/frontend-mop/dev.html")

    outputs.dir("${project.projectDir}/src/main/resources/mop-web")
}

tasks.register<Delete>("frontendClean") {
    description = "Clean frontend build artifacts"
    group = "frontend"
    delete("${project.projectDir}/src/main/resources/mop-web")
    delete("${project.rootDir}/frontend-mop/node_modules")
    delete("${project.rootDir}/frontend-mop/.gradle")
}

// Handle duplicate files in JAR
tasks.withType<Jar> {
    duplicatesStrategy = DuplicatesStrategy.EXCLUDE
}

// Common ErrorProne JVM exports for JDK 16+
val errorProneJvmArgs = listOf(
    "--add-exports=jdk.compiler/com.sun.tools.javac.api=ALL-UNNAMED",
    "--add-exports=jdk.compiler/com.sun.tools.javac.file=ALL-UNNAMED",
    "--add-exports=jdk.compiler/com.sun.tools.javac.main=ALL-UNNAMED",
    "--add-exports=jdk.compiler/com.sun.tools.javac.model=ALL-UNNAMED",
    "--add-exports=jdk.compiler/com.sun.tools.javac.parser=ALL-UNNAMED",
    "--add-exports=jdk.compiler/com.sun.tools.javac.processing=ALL-UNNAMED",
    "--add-exports=jdk.compiler/com.sun.tools.javac.tree=ALL-UNNAMED",
    "--add-exports=jdk.compiler/com.sun.tools.javac.util=ALL-UNNAMED",
    "--add-opens=jdk.compiler/com.sun.tools.javac.code=ALL-UNNAMED",
    "--add-opens=jdk.compiler/com.sun.tools.javac.comp=ALL-UNNAMED"
)

// Baseline JVM args provider; composes with applicationDefaultJvmArgs and other providers
val baselineJvmArgsProvider = object : CommandLineArgumentProvider {
    override fun asArguments(): Iterable<String> = listOf(
        "-ea",  // Enable assertions
        "--add-modules=jdk.incubator.vector",
        "-Dbrokk.devmode=true"
    )
}

// Configure main source compilation with ErrorProne/NullAway
tasks.named<JavaCompile>("compileJava") {
    options.isIncremental = true
    options.isFork = true
    options.forkOptions.jvmArgs?.addAll(errorProneJvmArgs + listOf(
        "-Xmx2g",  // Increase compiler heap size
        "-XX:+UseG1GC"  // Use G1 GC for compiler
    ))

    // Optimized javac options for performance
    options.compilerArgs.addAll(listOf(
        "-parameters",  // Preserve method parameter names
        "-g:source,lines,vars",  // Generate full debugging information
        "-Xmaxerrs", "500",  // Maximum error count
        "-XDcompilePolicy=simple",  // Error Prone compilation policy
        "--should-stop=ifError=FLOW",  // Stop compilation policy
        "-Werror",  // Treat warnings as errors
        "-Xlint:deprecation,unchecked"  // Combined lint warnings for efficiency
    ))

    // Enhanced ErrorProne configuration with NullAway
    options.errorprone {
        // Disable specific Error Prone checks that are handled in SBT config
        disable("FutureReturnValueIgnored")
        disable("MissingSummary")
        disable("EmptyBlockTag")
        disable("NonCanonicalType")

        // Enable NullAway with comprehensive configuration
        error("NullAway")

        // Exclude dev/ directory from all ErrorProne checks
        excludedPaths = ".*/src/main/java/(dev/|eu/).*"

        // Core NullAway options
        option("NullAway:AnnotatedPackages", "io.github.jbellis.brokk")
        option("NullAway:ExcludedFieldAnnotations",
               "org.junit.jupiter.api.BeforeEach,org.junit.jupiter.api.BeforeAll,org.junit.jupiter.api.Test")
        option("NullAway:ExcludedClassAnnotations",
               "org.junit.jupiter.api.extension.ExtendWith,org.junit.jupiter.api.TestInstance")
        option("NullAway:AcknowledgeRestrictiveAnnotations", "true")
        option("NullAway:JarInferStrictMode", "true")
        option("NullAway:CheckOptionalEmptiness", "true")
        option("NullAway:KnownInitializers",
               "org.junit.jupiter.api.BeforeEach,org.junit.jupiter.api.BeforeAll")
        option("NullAway:HandleTestAssertionLibraries", "true")
        option("NullAway:ExcludedPaths", ".*/src/main/java/dev/.*")

        // RedundantNullCheck
        enable("RedundantNullCheck")
    }
}

// Configure test compilation without ErrorProne
tasks.named<JavaCompile>("compileTestJava") {
    options.isIncremental = true
    options.isFork = false
    options.compilerArgs.addAll(listOf(
        "-parameters",
        "-g:source,lines,vars",
        "-Xlint:deprecation",
        "-Xlint:unchecked"
    ))

    // Completely disable ErrorProne for test compilation
    options.errorprone.isEnabled = false
}

tasks.withType<JavaExec>().configureEach {
    // Baseline JVM args provided lazily; composes with applicationDefaultJvmArgs and other plugins
    jvmArgumentProviders.add(baselineJvmArgsProvider)
}


tasks.withType<Test> {
    useJUnitPlatform()

    // Use a single forked JVM for all tests (for TreeSitter native library isolation)
    // On Windows, use only 1 fork to avoid CI issues; on other platforms use 6
    maxParallelForks = if (System.getProperty("os.name").lowercase().contains("windows")) 1 else 6
    forkEvery = 0  // Never fork new JVMs during test execution

    jvmArgs = listOf(
        "-ea",  // Enable assertions
        "--add-modules=jdk.incubator.vector",
        "-Dbrokk.devmode=true",
        "-XX:+HeapDumpOnOutOfMemoryError",
        "-XX:HeapDumpPath=./build/test-heap-dumps/"
    )

    // Test execution settings
    testLogging {
        events("passed", "skipped")  // Only show passed/skipped during execution
        exceptionFormat = org.gradle.api.tasks.testing.logging.TestExceptionFormat.FULL
        showExceptions = false
        showCauses = false
        showStackTraces = false
        showStandardStreams = false
    }

    // Collect failed tests and their output for end summary
    val failedTests = mutableListOf<String>()
    val testOutputs = mutableMapOf<String, String>()

    // Capture test output for failed tests
    addTestOutputListener(object : TestOutputListener {
        override fun onOutput(testDescriptor: TestDescriptor, outputEvent: TestOutputEvent) {
            val testKey = "${testDescriptor.className}.${testDescriptor.name}"
            if (outputEvent.destination == TestOutputEvent.Destination.StdOut ||
                outputEvent.destination == TestOutputEvent.Destination.StdErr) {
                testOutputs.merge(testKey, outputEvent.message) { existing, new -> existing + new }
            }
        }
    })

    // Capture individual test failures for later reporting
    afterTest(KotlinClosure2({ desc: TestDescriptor, result: TestResult ->
        if (result.resultType == TestResult.ResultType.FAILURE) {
            val testKey = "${desc.className}.${desc.name}"
            val errorMessage = result.exception?.message ?: "Unknown error"
            val stackTrace = result.exception?.stackTrace?.joinToString("\n") { "      at $it" } ?: ""
            val output = testOutputs[testKey]?.let { "\n   Output:\n$it" } ?: ""
            failedTests.add("❌ $testKey\n   Error: $errorMessage\n$stackTrace$output")
        }
    }))

    // Show all failures grouped at the end
    afterSuite(KotlinClosure2({ desc: TestDescriptor, result: TestResult ->
        if (desc.parent == null) { // Only execute once for the root suite
            if (result.failedTestCount > 0) {
                println("\n" + "=".repeat(80))
                println("FAILED TESTS SUMMARY")
                println("=".repeat(80))
                failedTests.forEach { failure ->
                    println("\n$failure")
                }
                println("\n" + "=".repeat(80))
                println("Total tests: ${result.testCount}")
                println("Passed: ${result.successfulTestCount}")
                println("Failed: ${result.failedTestCount}")
                println("Skipped: ${result.skippedTestCount}")
                println("=".repeat(80))
            }
        }
    }))

    // Fail fast on first test failure
    failFast = false

    // Test timeout
    timeout.set(Duration.ofMinutes(30))

    // System properties for tests
    systemProperty("brokk.test.mode", "true")
    systemProperty("java.awt.headless", "true")
}

tasks.register<JavaExec>("runCli") {
    group = "application"
    description = "Runs the Brokk CLI"
    mainClass.set("io.github.jbellis.brokk.cli.BrokkCli")
    classpath = sourceSets.main.get().runtimeClasspath
    if (project.hasProperty("args")) {
        args((project.property("args") as String).split(" "))
    }
}

tasks.register<JavaExec>("runSkeletonPrinter") {
    group = "application"
    description = "Runs the SkeletonPrinter tool"
    mainClass.set("io.github.jbellis.brokk.tools.SkeletonPrinter")
    classpath = sourceSets.test.get().runtimeClasspath
    if (project.hasProperty("args")) {
        args((project.property("args") as String).split(" "))
    }
}

tasks.register<JavaExec>("runTreeSitterRepoRunner") {
    group = "application"
    description = "Runs the TreeSitterRepoRunner tool for TreeSitter performance analysis"
    mainClass.set("io.github.jbellis.brokk.tools.TreeSitterRepoRunner")
    classpath = sourceSets.test.get().runtimeClasspath
    // Additional JVM args specific to repository runner; baseline adds -ea and -Dbrokk.devmode=true
    jvmArgumentProviders.add(object : CommandLineArgumentProvider {
        override fun asArguments(): Iterable<String> = listOf(
            "-Xmx8g",
            "-XX:+UseZGC",
            "-XX:+UnlockExperimentalVMOptions"
        )
    })
    if (project.hasProperty("args")) {
        args((project.property("args") as String).split(" "))
    }
}

tasks.shadowJar {
    archiveBaseName.set("brokk")
    archiveClassifier.set("")
    mergeServiceFiles()
    isZip64 = true  // Enable zip64 for large archives

    // Assembly merge strategy equivalent
    transform(com.github.jengelman.gradle.plugins.shadow.transformers.Log4j2PluginsCacheFileTransformer::class.java)

    // Exclude signature files
    exclude("META-INF/*.SF")
    exclude("META-INF/*.DSA")
    exclude("META-INF/*.RSA")
    exclude("META-INF/MANIFEST.MF")

    manifest {
        attributes["Main-Class"] = "io.github.jbellis.brokk.Brokk"
    }
}

tasks.named("compileJava") {
    dependsOn("generateBuildConfig")
}

tasks.named("processResources") {
    dependsOn("frontendBuild")
}

tasks.named("clean") {
    dependsOn("frontendClean")
}

// Disable script and distribution generation since we don't need them
tasks.named("startScripts") {
    enabled = false
}

tasks.named("startShadowScripts") {
    enabled = false
}

tasks.named("distTar") {
    enabled = false
}

tasks.named("distZip") {
    enabled = false
}

tasks.named("shadowDistTar") {
    enabled = false
}

tasks.named("shadowDistZip") {
    enabled = false
}

// Ensure the main jar task runs before shadowJar to establish proper dependencies
tasks.shadowJar {
    dependsOn(tasks.jar)
    mustRunAfter(tasks.jar)
}

// Only run shadowJar when explicitly requested or in CI
tasks.shadowJar {
    enabled = project.hasProperty("enableShadowJar") ||
              System.getenv("CI") == "true" ||
              gradle.startParameter.taskNames.contains("shadowJar")
}

// When shadowJar is enabled, disable the regular jar task to avoid creating two JARs
tasks.jar {
    enabled = !tasks.shadowJar.get().enabled
}<|MERGE_RESOLUTION|>--- conflicted
+++ resolved
@@ -78,13 +78,10 @@
     implementation(libs.bundles.apache)
     implementation(libs.bundles.jdkmon)
     implementation(libs.disklrucache)
-<<<<<<< HEAD
+    implementation(libs.mcp.sdk)
     // For JSON serialization interfaces (used by CodeUnit)
     api(libs.jackson.annotations)
-=======
-    implementation(libs.mcp.sdk)
->>>>>>> 73d94428
-
+    
     // Markdown and templating
     implementation(libs.bundles.markdown)
 
