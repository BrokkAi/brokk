package io.github.jbellis.brokk;

import io.github.jbellis.brokk.analyzer.*;
import io.github.jbellis.brokk.context.Context;
import io.github.jbellis.brokk.context.ContextFragment;
<<<<<<< HEAD
import org.apache.logging.log4j.LogManager;
import org.apache.logging.log4j.Logger;

=======
import java.io.IOException;
>>>>>>> 1f8a062f
import java.util.*;
import java.util.regex.Matcher;
import java.util.regex.Pattern;
import java.util.stream.Collectors;
import org.apache.logging.log4j.LogManager;
import org.apache.logging.log4j.Logger;

public class AnalyzerUtil {
    private static final Logger logger = LogManager.getLogger(AnalyzerUtil.class);

    public static CodeWithSource processUsages(IAnalyzer analyzer, List<CodeUnit> uses) {
        StringBuilder code = new StringBuilder();
        Set<CodeUnit> sources = new HashSet<>();

        // method uses
        var methodUses = uses.stream().filter(CodeUnit::isFunction).sorted().toList();
        // type uses
        var typeUses = uses.stream().filter(CodeUnit::isClass).sorted().toList();

        if (!methodUses.isEmpty()) {
            Map<String, List<String>> groupedMethods = new LinkedHashMap<>();
            for (var cu : methodUses) {
                var source = analyzer.getMethodSource(cu.fqName());
                if (source.isPresent()) {
                    String classname = ContextFragment.toClassname(cu.fqName());
                    groupedMethods
                            .computeIfAbsent(classname, k -> new ArrayList<>())
                            .add(source.get());
                    sources.add(cu);
                }
            }
            if (!groupedMethods.isEmpty()) {
                code.append("Method uses:\n\n");
                for (var entry : groupedMethods.entrySet()) {
                    var methods = entry.getValue();
                    if (!methods.isEmpty()) {
                        var fqcn = entry.getKey();
                        var file = analyzer.getFileFor(fqcn)
                                .map(ProjectFile::toString)
                                .orElse("?");
                        code.append(
                                """
                                <methods class="%s" file="%s">
                                %s
                                </methods>
                                """
                                        .formatted(fqcn, file, String.join("\n\n", methods)));
                    }
                }
            }
        }

        if (!typeUses.isEmpty()) {
            code.append("Type uses:\n\n");
            for (var cu : typeUses) {
                var skeletonHeader = analyzer.getSkeletonHeader(cu.fqName());
                if (skeletonHeader.isEmpty()) {
                    continue;
                }
                code.append(skeletonHeader.get()).append("\n");
                sources.add(cu);
            }
        }

        return new CodeWithSource(code.toString(), sources);
    }

    public static List<CodeUnit> combinedPagerankFor(IAnalyzer analyzer, Map<String, Double> weightedSeeds) {
        logger.trace("Computing pagerank for {}", weightedSeeds);

        // do forward and reverse pagerank passes
        var forwardResults = analyzer.getPagerank(weightedSeeds, 3 * Context.MAX_AUTO_CONTEXT_FILES, false);
        var reverseResults = analyzer.getPagerank(weightedSeeds, 3 * Context.MAX_AUTO_CONTEXT_FILES, true);

        // combine results by summing scores
        var combinedScores = new HashMap<CodeUnit, Double>();
        forwardResults.forEach(pair -> combinedScores.put(pair.unit(), pair.score()));
        reverseResults.forEach(pair -> combinedScores.merge(pair.unit(), pair.score(), Double::sum));

        // sort by combined score
        var result = combinedScores.entrySet().stream()
                .sorted(Map.Entry.<CodeUnit, Double>comparingByValue().reversed())
                .map(Map.Entry::getKey)
                // isClassInProject filtering is implicitly handled by getPagerank returning CodeUnits
                .toList();

        logger.trace("Pagerank results: {}", result);
        return result;
    }

    public static Set<CodeUnit> coalesceInnerClasses(Set<CodeUnit> classes) {
        return classes.stream()
                .filter(cu -> {
                    var name = cu.fqName();
                    if (!name.contains("$")) return true;
                    var parent = name.substring(0, name.indexOf('$'));
                    return classes.stream().noneMatch(other -> other.fqName().equals(parent));
                })
                .collect(Collectors.toSet());
    }

<<<<<<< HEAD
    public static Set<CodeUnit> testFilesToCodeUnits(IAnalyzer analyzer, Collection<ProjectFile> files) {
=======
    public static Map<CodeUnit, String> getSkeletonStrings(IAnalyzer analyzer, Set<CodeUnit> classes) {
        var coalescedUnits = coalesceInnerClasses(classes);
        return coalescedUnits.stream()
                .parallel()
                .map(cu -> Map.entry(cu, analyzer.getSkeleton(cu.fqName())))
                .filter(entry -> entry.getValue().isPresent())
                .collect(Collectors.toMap(
                        Map.Entry::getKey, entry -> entry.getValue().get()));
    }

    public static List<String> testFilesToFQCNs(IAnalyzer analyzer, Collection<ProjectFile> files) {
        if (analyzer.isCpg()) {
            // TODO remove this hack when we can get Joern to process the damn test files
            return files.stream()
                    .map(file -> {
                        // Extract class name from filename (without extension)
                        var fileName = file.getRelPath().getFileName().toString();
                        var className =
                                fileName.contains(".") ? fileName.substring(0, fileName.lastIndexOf('.')) : fileName;

                        // Read file content and extract package declaration
                        try {
                            var content = file.read();
                            var packageName = extractPackageName(content);

                            // Build FQCN: package.classname or just classname if no package
                            return packageName.isEmpty() ? className : packageName + "." + className;
                        } catch (IOException e) {
                            // If we can't read the file, just use the simple class name
                            logger.warn("Could not read file {}", file, e);
                            return null;
                        }
                    })
                    .filter(Objects::nonNull)
                    .sorted()
                    .toList();
        }

>>>>>>> 1f8a062f
        var classUnitsInTestFiles = files.stream()
                .flatMap(testFile -> analyzer.getDeclarationsInFile(testFile).stream())
                .filter(CodeUnit::isClass)
                .collect(Collectors.toSet());

        return AnalyzerUtil.coalesceInnerClasses(classUnitsInTestFiles);
    }

    private record StackEntry(String method, int depth) {}

    /** Helper method to recursively format the call graph (both callers and callees) */
    public static String formatCallGraph(
            Map<String, List<CallSite>> callgraph, String rootMethodName, boolean isCallerGraph) {
        var result = new StringBuilder();
        String arrow = isCallerGraph ? "<-" : "->";

        var visited = new HashSet<String>();
        var stack = new ArrayDeque<>(List.of(new StackEntry(rootMethodName, 0)));

        // Process each method
        result.append(rootMethodName).append("\n");
        while (!stack.isEmpty()) {
            var entry = stack.pop();
            var sites = callgraph.get(entry.method);
            if (sites == null) {
                continue;
            }
            sites.stream().sorted().forEach(site -> {
                result.append(
                        """
                                       %s %s
                                       ```
                                       %s
                                       ```
                                      """
                                .stripIndent()
                                .indent(2 * entry.depth)
                                .formatted(arrow, site.target().fqName(), site.sourceLine()));

                // Process this method's callers/callees (if not already processed)
                if (visited.add(site.target().fqName())) {
                    stack.push(new StackEntry(site.target().fqName(), entry.depth + 1));
                }
            });
        }

        return result.toString();
    }

    /**
     * Retrieves skeleton data for the given class names.
     *
     * @param analyzer The Analyzer instance.
     * @param classNames Fully qualified class names.
     * @return A map of CodeUnit to its skeleton string. Returns an empty map if no skeletons are found.
     */
    public static Map<CodeUnit, String> getClassSkeletonsData(IAnalyzer analyzer, List<String> classNames) {
        assert analyzer.isCpg() : "CPG Analyzer is not available.";
        if (classNames.isEmpty()) {
            return Map.of();
        }

        return classNames.stream()
                .distinct()
                .map(analyzer::getDefinition) // Get the CodeUnit definition directly
                .flatMap(Optional::stream) // Convert Optional<CodeUnit> to Stream<CodeUnit>
                .filter(CodeUnit::isClass) // Ensure it's a class CodeUnit
                .map(cu -> {
                    Optional<String> skeletonOpt = analyzer.getSkeleton(cu.fqName()); // Use fqName from CodeUnit
                    return skeletonOpt.isPresent()
                            ? Map.entry(cu, skeletonOpt.get())
                            : null; // Create entry if skeleton exists
                })
                .filter(Objects::nonNull) // Filter out null entries (where skeleton wasn't found)
                .collect(Collectors.toMap(Map.Entry::getKey, Map.Entry::getValue));
    }

    /**
     * Retrieves method source code for the given method names.
     *
     * @param analyzer The Analyzer instance.
     * @param methodNames Fully qualified method names.
     * @return A map of method name to its source code string. Returns an empty map if no sources are found.
     */
    public static Map<String, String> getMethodSourcesData(IAnalyzer analyzer, List<String> methodNames) {
        assert analyzer.isCpg() : "CPG Analyzer is not available for getMethodSourcesData.";
        if (methodNames.isEmpty()) {
            return Map.of();
        }

        Map<String, String> sources = new LinkedHashMap<>(); // Preserve order potentially

        // Iterate through each requested method name
        for (String methodName : methodNames) {
            if (!methodName.isBlank()) {
                // Attempt to get the source code for the method
                var methodSourceOpt = analyzer.getMethodSource(methodName);
                if (methodSourceOpt.isPresent()) {
                    // If source is found, add it to the map with a header comment
                    String methodSource = methodSourceOpt.get();
                    sources.put(methodName, "// Source for " + methodName + "\n" + methodSource);
                }
                // If methodSourceOpt is empty, we simply don't add an entry for this methodName
            }
        }
        // Return the map containing sources for all found methods
        return sources;
    }

<<<<<<< HEAD
=======
    private static final Pattern PACKAGE_PATTERN =
            Pattern.compile("^\\s*package\\s+([A-Za-z_]\\w*(?:\\.[A-Za-z_]\\w*)*)\\s*;");

    /**
     * Extracts the package name from Java source code content.
     *
     * @param content The source code content
     * @return The package name, or empty string if no package declaration found
     */
    private static String extractPackageName(String content) {
        return content.lines()
                .map(String::trim)
                .filter(line -> !line.isEmpty() && !line.startsWith("//") && !line.startsWith("/*"))
                .map(PACKAGE_PATTERN::matcher)
                .filter(Matcher::matches)
                .findFirst()
                .map(matcher -> matcher.group(1))
                .orElse("");
    }

>>>>>>> 1f8a062f
    /**
     * Retrieves class source code for the given class names, including filename headers.
     *
     * @param analyzer The Analyzer instance.
     * @param classNames Fully qualified class names.
     * @return A map of class name to its formatted source code string (with header). Returns an empty map if no sources
     *     are found.
     */
    public static Map<String, String> getClassSourcesData(IAnalyzer analyzer, List<String> classNames) {
        assert analyzer.isCpg() : "CPG Analyzer is not available for getClassSourcesData.";
        if (classNames.isEmpty()) {
            return Map.of();
        }

        Map<String, String> sources = new LinkedHashMap<>(); // Preserve order potentially

        // Iterate through each requested class name
        for (String className : classNames) {
            if (!className.isBlank()) {
                // Attempt to get the source code for the class
                var classSource = analyzer.getClassSource(className);
                if (classSource != null && !classSource.isEmpty()) {
                    // If source is found, format it with a header and add to the map
                    String filename = analyzer.getFileFor(className)
                            .map(ProjectFile::toString)
                            .orElse("unknown file");
                    String formattedSource =
                            "Source code of %s (from %s):\n\n%s".formatted(className, filename, classSource);
                    sources.put(className, formattedSource);
                    // If classSource is null or empty, we simply don't add an entry for this className
                }
            }
        }
        // Return the map containing formatted sources for all found classes
        return sources;
    }

    public record CodeWithSource(String code, Set<CodeUnit> sources) {}
}<|MERGE_RESOLUTION|>--- conflicted
+++ resolved
@@ -3,16 +3,7 @@
 import io.github.jbellis.brokk.analyzer.*;
 import io.github.jbellis.brokk.context.Context;
 import io.github.jbellis.brokk.context.ContextFragment;
-<<<<<<< HEAD
-import org.apache.logging.log4j.LogManager;
-import org.apache.logging.log4j.Logger;
-
-=======
-import java.io.IOException;
->>>>>>> 1f8a062f
 import java.util.*;
-import java.util.regex.Matcher;
-import java.util.regex.Pattern;
 import java.util.stream.Collectors;
 import org.apache.logging.log4j.LogManager;
 import org.apache.logging.log4j.Logger;
@@ -111,48 +102,7 @@
                 .collect(Collectors.toSet());
     }
 
-<<<<<<< HEAD
     public static Set<CodeUnit> testFilesToCodeUnits(IAnalyzer analyzer, Collection<ProjectFile> files) {
-=======
-    public static Map<CodeUnit, String> getSkeletonStrings(IAnalyzer analyzer, Set<CodeUnit> classes) {
-        var coalescedUnits = coalesceInnerClasses(classes);
-        return coalescedUnits.stream()
-                .parallel()
-                .map(cu -> Map.entry(cu, analyzer.getSkeleton(cu.fqName())))
-                .filter(entry -> entry.getValue().isPresent())
-                .collect(Collectors.toMap(
-                        Map.Entry::getKey, entry -> entry.getValue().get()));
-    }
-
-    public static List<String> testFilesToFQCNs(IAnalyzer analyzer, Collection<ProjectFile> files) {
-        if (analyzer.isCpg()) {
-            // TODO remove this hack when we can get Joern to process the damn test files
-            return files.stream()
-                    .map(file -> {
-                        // Extract class name from filename (without extension)
-                        var fileName = file.getRelPath().getFileName().toString();
-                        var className =
-                                fileName.contains(".") ? fileName.substring(0, fileName.lastIndexOf('.')) : fileName;
-
-                        // Read file content and extract package declaration
-                        try {
-                            var content = file.read();
-                            var packageName = extractPackageName(content);
-
-                            // Build FQCN: package.classname or just classname if no package
-                            return packageName.isEmpty() ? className : packageName + "." + className;
-                        } catch (IOException e) {
-                            // If we can't read the file, just use the simple class name
-                            logger.warn("Could not read file {}", file, e);
-                            return null;
-                        }
-                    })
-                    .filter(Objects::nonNull)
-                    .sorted()
-                    .toList();
-        }
-
->>>>>>> 1f8a062f
         var classUnitsInTestFiles = files.stream()
                 .flatMap(testFile -> analyzer.getDeclarationsInFile(testFile).stream())
                 .filter(CodeUnit::isClass)
@@ -262,29 +212,6 @@
         return sources;
     }
 
-<<<<<<< HEAD
-=======
-    private static final Pattern PACKAGE_PATTERN =
-            Pattern.compile("^\\s*package\\s+([A-Za-z_]\\w*(?:\\.[A-Za-z_]\\w*)*)\\s*;");
-
-    /**
-     * Extracts the package name from Java source code content.
-     *
-     * @param content The source code content
-     * @return The package name, or empty string if no package declaration found
-     */
-    private static String extractPackageName(String content) {
-        return content.lines()
-                .map(String::trim)
-                .filter(line -> !line.isEmpty() && !line.startsWith("//") && !line.startsWith("/*"))
-                .map(PACKAGE_PATTERN::matcher)
-                .filter(Matcher::matches)
-                .findFirst()
-                .map(matcher -> matcher.group(1))
-                .orElse("");
-    }
-
->>>>>>> 1f8a062f
     /**
      * Retrieves class source code for the given class names, including filename headers.
      *
