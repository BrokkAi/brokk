--- conflicted
+++ resolved
@@ -106,7 +106,13 @@
         LIGHT_COLORS.put("filter_selected_foreground", Color.BLACK);
         LIGHT_COLORS.put("filter_icon_hover_background", new Color(0, 0, 0, 32)); // Semi-transparent black
 
-<<<<<<< HEAD
+        // Diff chevron colors
+        DARK_COLORS.put("chevron_normal", new Color(200, 200, 200)); // Lighter gray for dark theme (more visible)
+        DARK_COLORS.put("chevron_hover", Color.WHITE);
+
+        LIGHT_COLORS.put("chevron_normal", new Color(80, 80, 80)); // Darker gray for light theme (more visible)
+        LIGHT_COLORS.put("chevron_hover", new Color(40, 40, 40)); // Very dark gray for light theme
+
         // Notification colors (bg/fg/border) by role
         // Error
         DARK_COLORS.put("notif_error_bg", new Color(0x3B1E20));
@@ -139,14 +145,6 @@
         LIGHT_COLORS.put("notif_info_bg", new Color(0xFFF3E0));
         LIGHT_COLORS.put("notif_info_fg", Color.decode("#E65100"));
         LIGHT_COLORS.put("notif_info_border", new Color(0xFFCC80));
-=======
-        // Diff chevron colors
-        DARK_COLORS.put("chevron_normal", new Color(200, 200, 200)); // Lighter gray for dark theme (more visible)
-        DARK_COLORS.put("chevron_hover", Color.WHITE);
-
-        LIGHT_COLORS.put("chevron_normal", new Color(80, 80, 80)); // Darker gray for light theme (more visible)
-        LIGHT_COLORS.put("chevron_hover", new Color(40, 40, 40)); // Very dark gray for light theme
->>>>>>> 824d2b42
     }
 
     /**
