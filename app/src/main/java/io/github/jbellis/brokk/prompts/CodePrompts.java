package io.github.jbellis.brokk.prompts;

import static org.checkerframework.checker.nullness.util.NullnessUtil.castNonNull;

import dev.langchain4j.data.message.*;
import dev.langchain4j.data.message.ChatMessage;
import dev.langchain4j.data.message.SystemMessage;
import dev.langchain4j.data.message.UserMessage;
import dev.langchain4j.model.chat.StreamingChatModel;
<<<<<<< HEAD
import dev.langchain4j.data.message.*;
=======
>>>>>>> acfdd99e
import io.github.jbellis.brokk.*;
import io.github.jbellis.brokk.analyzer.ProjectFile;
import io.github.jbellis.brokk.context.Context;
import io.github.jbellis.brokk.context.ContextFragment;
import io.github.jbellis.brokk.util.ImageUtil;
import java.awt.*;
import java.io.IOException;
import java.io.UncheckedIOException;
import java.util.*;
import java.util.List;
import java.util.stream.Collectors;
import org.apache.logging.log4j.LogManager;
import org.apache.logging.log4j.Logger;
import org.jetbrains.annotations.Nullable;

/** Generates prompts for the main coding agent loop, including instructions for SEARCH/REPLACE blocks. */
public abstract class CodePrompts {
    private static final Logger logger = LogManager.getLogger(CodePrompts.class);
    public static final CodePrompts instance = new CodePrompts() {}; // Changed instance creation

    public static final String LAZY_REMINDER =
            """
            You are diligent and tireless!
            You NEVER leave comments describing code without implementing it!
            You always COMPLETELY IMPLEMENT the needed code without pausing to ask if you should continue!
            """
                    .stripIndent();

    public static final String OVEREAGER_REMINDER =
            """
            Avoid changing code or comments that are not directly related to the request.

            Do not comment on your modifications, only on the resulting code in isolation.
            You must never output any comments about the progress or type of changes of your refactoring or generation.
            For example, you must NOT add comments like: 'Added dependency' or 'Changed to new style' or worst of all 'Keeping existing implementation'.
            """
                    .stripIndent();

    public static final String ARCHITECT_REMINDER =
            """
            Pay careful attention to the scope of the user's request. Attempt to do everything required
            to fulfil the user's direct requests, but avoid surprising him with unexpected actions.
            For example, if the user asks you a question, you should do your best to answer his question first,
            before immediately jumping into taking further action.
            """
                    .stripIndent();

    public static final String GPT5_MARKDOWN_REMINDER =
            """
            Use Markdown where appropriate.
            File, directory, function, and class names should all be formatted as `inline code`.
            Pseudocode should be formatted in ```code fences```.

            When in doubt, it's better to avoid formatting than to overdo it.
            """
                    .stripIndent();

    public String codeReminder(Service service, StreamingChatModel model) {
        var baseReminder = service.isLazy(model) ? LAZY_REMINDER : OVEREAGER_REMINDER;

        var modelName = service.nameOf(model).toLowerCase(Locale.ROOT);
        if (modelName.startsWith("gpt-5")) {
            return baseReminder + "\n" + GPT5_MARKDOWN_REMINDER;
        }
        return baseReminder;
    }

    public String architectReminder(Service service, StreamingChatModel model) {
        var baseReminder = ARCHITECT_REMINDER;

        var modelName = service.nameOf(model).toLowerCase(Locale.ROOT);
        if (modelName.startsWith("gpt-5")) {
            return baseReminder + "\n" + GPT5_MARKDOWN_REMINDER;
        }
        return baseReminder;
    }

    public String askReminder(IContextManager cm, StreamingChatModel model) {
        var service = cm.getService();
        var modelName = service.nameOf(model).toLowerCase(Locale.ROOT);
        if (modelName.startsWith("gpt-5")) {
            return GPT5_MARKDOWN_REMINDER;
        }
        return "";
    }

    /**
     * Redacts SEARCH/REPLACE blocks from an AiMessage. If the message contains S/R blocks, they are replaced with
     * "[elided SEARCH/REPLACE block]". If the message does not contain S/R blocks, or if the redacted text is blank,
     * Optional.empty() is returned.
     *
     * @param aiMessage The AiMessage to process.
     * @param parser The EditBlockParser to use for parsing.
     * @return An Optional containing the redacted AiMessage, or Optional.empty() if no message should be added.
     */
    public static Optional<AiMessage> redactAiMessage(AiMessage aiMessage, EditBlockParser parser) {
        // Pass an empty set for trackedFiles as it's not needed for redaction.
        var parsedResult = parser.parse(aiMessage.text(), Collections.emptySet());
        // Check if there are actual S/R block objects, not just text parts
        boolean hasSrBlocks = parsedResult.blocks().stream().anyMatch(b -> b.block() != null);

        if (!hasSrBlocks) {
            // No S/R blocks, return message as is (if not blank)
            return aiMessage.text().isBlank() ? Optional.empty() : Optional.of(aiMessage);
        } else {
            // Contains S/R blocks, needs redaction
            var blocks = parsedResult.blocks();
            var sb = new StringBuilder();
            for (int i = 0; i < blocks.size(); i++) {
                var ob = blocks.get(i);
                if (ob.block() == null) { // Plain text part
                    sb.append(ob.text());
                } else { // An S/R block
                    sb.append("[elided SEARCH/REPLACE block]");
                    // If the next output block is also an S/R block, add a newline
                    if (i + 1 < blocks.size() && blocks.get(i + 1).block() != null) {
                        sb.append('\n');
                    }
                }
            }
            String redactedText = sb.toString();
            return redactedText.isBlank() ? Optional.empty() : Optional.of(new AiMessage(redactedText));
        }
    }

<<<<<<< HEAD
    public final List<ChatMessage> collectCodeMessages(IContextManager cm,
                                                       StreamingChatModel model,
                                                       EditBlockParser parser,
                                                       List<ChatMessage> taskMessages,
                                                       UserMessage request,
                                                       Set<ProjectFile> changedFiles)
    throws InterruptedException
    {
        var messages = new ArrayList<ChatMessage>();
        var reminder = reminderForModel(cm.getService(), model);
        Context ctx = cm.liveContext();
=======
    public final List<ChatMessage> collectCodeMessages(
            IContextManager cm,
            StreamingChatModel model,
            EditBlockParser parser,
            List<ChatMessage> taskMessages,
            UserMessage request)
            throws InterruptedException {
        var messages = new ArrayList<ChatMessage>();
        var reminder = codeReminder(cm.getService(), model);
>>>>>>> acfdd99e

        messages.add(systemMessage(cm, reminder));
        if (changedFiles.isEmpty()) {
            messages.addAll(getWorkspaceContentsMessages(ctx));
        } else {
            messages.addAll(getWorkspaceContentsMessages(getWorkspaceReadOnlyMessages(ctx), List.of()));
        }
        messages.addAll(parser.exampleMessages());
        messages.addAll(getHistoryMessages(ctx));
        messages.addAll(taskMessages);
        if (!changedFiles.isEmpty()) {
            messages.addAll(getWorkspaceContentsMessages(List.of(), getWorkspaceEditableMessages(ctx)));
        }
        messages.add(request);

        return messages;
    }

    public final List<ChatMessage> getSingleFileCodeMessages(
            String styleGuide,
            EditBlockParser parser,
            List<ChatMessage> readOnlyMessages,
            List<ChatMessage> taskMessages,
            UserMessage request,
            ProjectFile file) {
        var messages = new ArrayList<ChatMessage>();

        var systemPrompt =
                """
          <instructions>
          %s
          </instructions>
          <style_guide>
          %s
          </style_guide>
          """
                        .stripIndent()
                        .formatted(systemIntro(""), styleGuide)
                        .trim();
        messages.add(new SystemMessage(systemPrompt));

        messages.addAll(readOnlyMessages);

        try {
            String editableText =
                    """
                                  <workspace_editable>
                                  You are editing A SINGLE FILE in this Workspace.
                                  This represents the current state of the file.

                                  <file path="%s">
                                  %s
                                  </file>
                                  </workspace_editable>
                                  """
                            .stripIndent()
                            .formatted(file.toString(), file.read());
            var editableUserMessage = new UserMessage(editableText);
            messages.addAll(List.of(editableUserMessage, new AiMessage("Thank you for the editable context.")));
        } catch (IOException e) {
            throw new UncheckedIOException(e);
        }

        messages.addAll(parser.exampleMessages());
        messages.addAll(taskMessages);
        messages.add(request);

        return messages;
    }

    public final List<ChatMessage> getSingleFileAskMessages(
            IContextManager cm, ProjectFile file, List<ChatMessage> readOnlyMessages, String question) {
        var messages = new ArrayList<ChatMessage>();

        var systemPrompt =
                """
          <instructions>
          %s
          </instructions>
          <style_guide>
          %s
          </style_guide>
          """
                        .stripIndent()
                        .formatted(systemIntro(""), cm.getProject().getStyleGuide())
                        .trim();
        messages.add(new SystemMessage(systemPrompt));

        messages.addAll(readOnlyMessages);

        String fileContent = null;
        try {
            fileContent =
                    """
                              <file path="%s">
                              %s
                              </file>
                              """
                            .stripIndent()
                            .formatted(file.toString(), file.read());
        } catch (IOException e) {
            throw new RuntimeException(e);
        }
        messages.add(new UserMessage(fileContent));
        messages.add(new AiMessage("Thank you for the file."));

        messages.add(askRequest(question));

        return messages;
    }

    public final List<ChatMessage> collectAskMessages(IContextManager cm, String input, StreamingChatModel model)
            throws InterruptedException {
        var messages = new ArrayList<ChatMessage>();

        messages.add(systemMessage(cm, askReminder(cm, model)));
        messages.addAll(getWorkspaceContentsMessages(cm.liveContext()));
        messages.addAll(getHistoryMessages(cm.topContext()));
        messages.add(askRequest(input));

        return messages;
    }

    /**
     * Generates a concise description of the workspace contents.
     *
     * @param cm The ContextManager.
     * @return A string summarizing editable files, read-only snippets, etc.
     */
    public static String formatWorkspaceDescriptions(IContextManager cm) {
        var editableContents = cm.getEditableSummary();
        var readOnlyContents = cm.getReadOnlySummary();
        var workspaceBuilder = new StringBuilder();
        if (!editableContents.isBlank()) {
            workspaceBuilder.append("\n- Editable files: ").append(editableContents);
        }
        if (!readOnlyContents.isBlank()) {
            workspaceBuilder.append("\n- Read-only snippets: ").append(readOnlyContents);
        }
        return workspaceBuilder.toString();
    }

    protected SystemMessage systemMessage(IContextManager cm, String reminder) {
        var workspaceSummary = formatWorkspaceDescriptions(cm);
        var styleGuide = cm.getProject().getStyleGuide();

        var text =
                """
          <instructions>
          %s
          </instructions>
          <workspace-summary>
          %s
          </workspace-summary>
          <style_guide>
          %s
          </style_guide>
          """
                        .stripIndent()
                        .formatted(systemIntro(reminder), workspaceSummary, styleGuide)
                        .trim();

        return new SystemMessage(text);
    }

    public String systemIntro(String reminder) {
        return """
        Act as an expert software developer.
        Always use best practices when coding.
        Respect and use existing conventions, libraries, etc. that are already present in the code base.

        %s
        """
                .stripIndent()
                .formatted(reminder);
    }

    public UserMessage codeRequest(String input, String reminder, EditBlockParser parser, @Nullable ProjectFile file) {
        var instructions =
                """
        <instructions>
        Think about this request for changes to the supplied code.
        If the request is ambiguous, %s.

        Once you understand the request you MUST:

        1. Decide if you need to propose *SEARCH/REPLACE* edits for any code whose source is not available.
           You can create new files without asking!
           But if you need to propose changes to code you can't see,
           you *MUST* tell the user their full filename names and ask them to *add the files to the chat*;
           end your reply and wait for their approval.
           But if you only need to change individual functions whose code you can see,
           you may do so without having the entire file in the Workspace.

        2. Explain the needed changes in a few short sentences.

        3. Describe each change with a *SEARCH/REPLACE* block.

        All changes to files must use this *SEARCH/REPLACE* block format.

        If a file is read-only or unavailable, ask the user to add it or make it editable.

        If you are struggling to use a dependency or API correctly, stop and ask the user for help.
        """
                        .formatted(
                                GraphicsEnvironment.isHeadless()
                                        ? "decide what the most logical interpretation is"
                                        : "ask questions");
        return new UserMessage(instructions + parser.instructions(input, file, reminder));
    }

    public UserMessage askRequest(String input) {
        var text =
                """
               <instructions>
               Answer this question about the supplied code thoroughly and accurately.

               Provide insights, explanations, and analysis; do not implement changes.
               While you can suggest high-level approaches and architectural improvements, remember that:
               - You should focus on understanding and clarifying the code
               - The user will make other requests when he wants to actually implement changes
               - You are being asked here for conceptual understanding and problem diagnosis

               Be concise but complete in your explanations. If you need more information to answer a question,
               don't hesitate to ask for clarification. If you notice references to code in the Workspace that
               you need to see to answer accurately, do your best to take educated guesses but clarify that
               it IS an educated guess and ask the user to add the relevant code.

               Format your answer with Markdown for readability. It's particularly important to signal
               changes in subject with appropriate headings.
               </instructions>

               <question>
               %s
               </question>
               """
                        .formatted(input);
        return new UserMessage(text);
    }

    /** Generates a message based on parse/apply errors from failed edit blocks */
    public static String getApplyFailureMessage(
            List<EditBlock.FailedBlock> failedBlocks, EditBlockParser parser, int succeededCount, IContextManager cm) {
        if (failedBlocks.isEmpty()) {
            return "";
        }

        // Group failed blocks by filename
        var failuresByFile = failedBlocks.stream()
                .filter(fb -> fb.block().filename() != null) // Only include blocks with filenames
                .collect(Collectors.groupingBy(fb -> fb.block().filename()));

        int totalFailCount = failedBlocks.size();
        boolean singularFail = (totalFailCount == 1);
        var pluralizeFail = singularFail ? "" : "s";

        // Instructions for the LLM
        String instructions =
                """
                      <instructions>
                      # %d SEARCH/REPLACE block%s failed to match in %d files!

                      Take a look at the CURRENT state of the relevant file%s provided below in the `<current_content>` tags.
                      If the failed edits listed in the `<failed_blocks>` tags are still needed, please correct them based on the current content.
                      Remember that the SEARCH text within a `<block>` must match EXACTLY the lines in the file -- but
                      I can accommodate whitespace differences, so if you think the only problem is whitespace, you need to look closer.
                      If the SEARCH text looks correct, double-check the filename too.

                      Provide corrected SEARCH/REPLACE blocks for the failed edits only.
                      </instructions>
                      """
                        .formatted(totalFailCount, pluralizeFail, failuresByFile.size(), pluralizeFail)
                        .stripIndent();

        String fileDetails = failuresByFile.entrySet().stream()
                .map(entry -> {
                    var filename = entry.getKey();
                    var fileFailures = entry.getValue();
                    var file = cm.toFile(filename);
                    String currentContentBlock;
                    try {
                        var content = file.read();
                        currentContentBlock =
                                """
                                              <current_content>
                                              %s
                                              </current_content>
                                              """
                                        .formatted(content.isBlank() ? "[File is empty]" : content)
                                        .stripIndent();
                    } catch (java.io.IOException e) {
                        return null;
                    }

                    String failedBlocksXml = fileFailures.stream()
                            .map(f -> {
                                var commentaryText = f.commentary().isBlank()
                                        ? ""
                                        : """
                                                       <commentary>
                                                       %s
                                                       </commentary>
                                                       """
                                                .formatted(f.commentary());
                                return """
                                       <failed_block reason="%s">
                                       <block>
                                       %s
                                       %s
                                       </block>
                                       </failed_block>
                                       """
                                        .formatted(f.reason(), parser.repr(f.block()), commentaryText)
                                        .stripIndent();
                            })
                            .collect(Collectors.joining("\n"));

                    return """
                           <file name="%s">
                           %s

                           <failed_blocks>
                           %s
                           </failed_blocks>
                           </file>
                           """
                            .formatted(filename, currentContentBlock, failedBlocksXml)
                            .stripIndent();
                })
                .filter(Objects::nonNull)
                .collect(Collectors.joining("\n\n"));

        // Add info about successful blocks, if any
        String successNote = "";
        if (succeededCount > 0) {
            boolean singularSuccess = (succeededCount == 1);
            var pluralizeSuccess = singularSuccess ? "" : "s";
            successNote =
                    """
                          <note>
                          The other %d SEARCH/REPLACE block%s applied successfully. Do not re-send them. Just fix the failing blocks detailed above.
                          </note>
                          """
                            .formatted(succeededCount, pluralizeSuccess)
                            .stripIndent();
        }

        // Construct the full message for the LLM
        return """
               %s

               %s
               %s
               """
                .formatted(instructions, fileDetails, successNote)
                .stripIndent();
    }

    /**
     * Collects messages for a full-file replacement request, typically used as a fallback when standard SEARCH/REPLACE
     * fails repeatedly. Includes system intro, history, workspace, target file content, and the goal. Asks for the
     * *entire* new file content back.
     *
     * @param cm ContextManager to access history, workspace, style guide.
     * @param targetFile The file whose content needs full replacement.
     * @param goal The user's original goal or reason for the replacement (e.g., build error).
     * @param taskMessages
     * @return List of ChatMessages ready for the LLM.
     */
    public List<ChatMessage> collectFullFileReplacementMessages(
            IContextManager cm,
            ProjectFile targetFile,
            List<EditBlock.FailedBlock> failures,
            String goal,
            List<ChatMessage> taskMessages) {
        var messages = new ArrayList<ChatMessage>();

        // 1. System Intro + Style Guide
        messages.add(systemMessage(cm, LAZY_REMINDER));
        // 2. No examples provided for full-file replacement

        // 3. History Messages (provides conversational context)
        messages.addAll(getHistoryMessages(cm.liveContext()));

        // 4. Workspace
        messages.addAll(getWorkspaceContentsMessages(cm.liveContext()));

        // 5. task-messages-so-far
        messages.addAll(taskMessages);

        // 5. Target File Content + Goal + Failed Blocks
        String currentContent;
        try {
            currentContent = targetFile.read();
        } catch (IOException e) {
            throw new UncheckedIOException("Failed to read target file for full replacement prompt: " + targetFile, e);
        }

        var failedBlocksText = failures.stream()
                .map(f -> {
                    var commentaryText = f.commentary().isBlank()
                            ? ""
                            : """
                            <commentary>
                            %s
                            </commentary>
                            """
                                    .formatted(f.commentary());
                    return """
                            <failed_block reason="%s">
                            <block>
                            %s
                            </block>
                            %s
                            </failed_block>
                            """
                            .formatted(f.reason(), f.block().toString(), commentaryText);
                })
                .collect(Collectors.joining("\n"));

        var userMessage =
                """
            You are now performing a full-file replacement because previous edits failed.

            Remember that this was the original goal:
            <goal>
            %s
            </goal>

            Here is the current content of the file:
            <file source="%s">
            %s
            </file>

            Here are the specific edit blocks that failed to apply:
            <failed_blocks>
            %s
            </failed_blocks>

            Review the conversation history, workspace contents, the current source code, and the failed edit blocks.
            Figure out what changes we are trying to make to implement the goal,
            then provide the *complete and updated* new content for the entire file,
            fenced with triple backticks. Omit language identifiers or other markdown options.
            Think about your answer before starting to edit.
            You MUST include the backtick fences, even if the correct content is an empty file.
            DO NOT modify the file except for the changes pertaining to the goal!
            DO NOT use the SEARCH/REPLACE format you see earlier -- that didn't work!
            """
                        .formatted(goal, targetFile, currentContent, failedBlocksText);
        messages.add(new UserMessage(userMessage));

        return messages;
    }

    /**
     * Returns messages containing only the read-only workspace content (files, virtual fragments, etc.). Does not
     * include editable content or related classes.
     */
    public final Collection<ChatMessage> getWorkspaceReadOnlyMessages(Context ctx) {
        var allContents = new ArrayList<Content>();

        // --- Process Read-Only Fragments from liveContext (Files, Virtual, AutoContext) ---
        var readOnlyTextFragments = new StringBuilder();
        var readOnlyImageFragments = new ArrayList<ImageContent>();
        ctx.getReadOnlyFragments().forEach(fragment -> {
            if (fragment.isText()) {
                // Handle text-based fragments
                String formatted = fragment.format(); // No analyzer
                if (!formatted.isBlank()) {
                    readOnlyTextFragments.append(formatted).append("\n\n");
                }
            } else if (fragment.getType() == ContextFragment.FragmentType.IMAGE_FILE
                    || fragment.getType() == ContextFragment.FragmentType.PASTE_IMAGE) {
                // Handle image fragments - explicitly check for known image fragment types
                try {
                    // Convert AWT Image to LangChain4j ImageContent
                    var l4jImage = ImageUtil.toL4JImage(fragment.image());
                    readOnlyImageFragments.add(ImageContent.from(l4jImage));
                    // Add a placeholder in the text part for reference
                    readOnlyTextFragments.append(fragment.format()).append("\n\n"); // No analyzer
                } catch (IOException e) {
                    logger.error("Failed to process image fragment {} for LLM message", fragment.description(), e);
                    // Add a placeholder indicating the error, do not call removeBadFragment from here
                    readOnlyTextFragments.append(String.format(
                            "[Error processing image: %s - %s]\n\n", fragment.description(), e.getMessage()));
                }
            } else {
                // Handle non-text, non-image fragments (e.g., HistoryFragment, TaskFragment)
                // Just add their formatted representation as text
                String formatted = fragment.format(); // No analyzer
                if (!formatted.isBlank()) {
                    readOnlyTextFragments.append(formatted).append("\n\n");
                }
            }
        });

        if (readOnlyTextFragments.isEmpty() && readOnlyImageFragments.isEmpty()) {
            return List.of();
        }

        // Add the combined text content for read-only items if any exists
        String readOnlyText =
                """
                              <workspace_readonly>
                              Here are the READ ONLY files and code fragments in your Workspace.
                              Do not edit this code! Images will be included separately if present.

                              %s
                              </workspace_readonly>
                              """
                        .stripIndent()
                        .formatted(readOnlyTextFragments.toString().trim());

        // text and image content must be distinct
        allContents.add(new TextContent(readOnlyText));
        allContents.addAll(readOnlyImageFragments);

        // Create the main UserMessage
        var readOnlyUserMessage = UserMessage.from(allContents);
        return List.of(readOnlyUserMessage, new AiMessage("Thank you for the read-only context."));
    }

    /**
     * Returns messages containing only the editable workspace content. Does not include read-only content or related
     * classes.
     */
    public final Collection<ChatMessage> getWorkspaceEditableMessages(Context ctx) {
        // --- Process Editable Fragments ---
        var editableTextFragments = new StringBuilder();
        ctx.getEditableFragments().forEach(fragment -> {
            String formatted = fragment.format(); // format() on live fragment
            if (!formatted.isBlank()) {
                editableTextFragments.append(formatted).append("\n\n");
            }
        });

        if (editableTextFragments.isEmpty()) {
            return List.of();
        }

        String editableText =
                """
                              <workspace_editable>
                              Here are the EDITABLE files and code fragments in your Workspace.
                              This is *the only context in the Workspace to which you should make changes*.

                              *Trust this message as the true contents of these files!*
                              Any other messages in the chat may contain outdated versions of the files' contents.

                              %s
                              </workspace_editable>
                              """
                        .stripIndent()
                        .formatted(editableTextFragments.toString().trim());

        var editableUserMessage = new UserMessage(editableText);
        return List.of(editableUserMessage, new AiMessage("Thank you for the editable context."));
    }

    /**
     * Constructs the ChatMessage(s) representing the current workspace context (read-only and editable
     * files/fragments). Handles both text and image fragments, creating a multimodal UserMessage if necessary.
     *
     * @return A collection containing one UserMessage (potentially multimodal) and one AiMessage acknowledgment, or
     *     empty if no content.
     */
    public final Collection<ChatMessage> getWorkspaceContentsMessages(Context ctx) {
        var readOnlyMessages = getWorkspaceReadOnlyMessages(ctx);
        var editableMessages = getWorkspaceEditableMessages(ctx);

        return getWorkspaceContentsMessages(readOnlyMessages, editableMessages);
    }

    private List<ChatMessage> getWorkspaceContentsMessages(Collection<ChatMessage> readOnlyMessages, Collection<ChatMessage> editableMessages) {
        // If both are empty and no related classes requested, return empty
        if (readOnlyMessages.isEmpty() && editableMessages.isEmpty()) {
            return List.of();
        }

        var allContents = new ArrayList<Content>();
        var combinedText = new StringBuilder();

        // Extract text and image content from read-only messages
        if (!readOnlyMessages.isEmpty()) {
            var readOnlyUserMessage = readOnlyMessages.stream()
                    .filter(UserMessage.class::isInstance)
                    .map(UserMessage.class::cast)
                    .findFirst();
            if (readOnlyUserMessage.isPresent()) {
                var contents = readOnlyUserMessage.get().contents();
                for (var content : contents) {
                    if (content instanceof TextContent textContent) {
                        combinedText.append(textContent.text()).append("\n\n");
                    } else if (content instanceof ImageContent imageContent) {
                        allContents.add(imageContent);
                    }
                }
            }
        }

        // Extract text from editable messages
        if (!editableMessages.isEmpty()) {
            var editableUserMessage = editableMessages.stream()
                    .filter(UserMessage.class::isInstance)
                    .map(UserMessage.class::cast)
                    .findFirst();
            if (editableUserMessage.isPresent()) {
                var contents = editableUserMessage.get().contents();
                for (var content : contents) {
                    if (content instanceof TextContent textContent) {
                        combinedText.append(textContent.text()).append("\n\n");
                    }
                }
            }
        }

        // Wrap everything in workspace tags
        var workspaceText =
                """
                           <workspace>
                           %s
                           </workspace>
                           """
                        .stripIndent()
                        .formatted(combinedText.toString().trim());

        // Add the workspace text as the first content
        allContents.addFirst(new TextContent(workspaceText));

        // Create the main UserMessage
        var workspaceUserMessage = UserMessage.from(allContents);
        return List.of(workspaceUserMessage, new AiMessage("Thank you for providing the Workspace contents."));
    }

    /**
     * @return a summary of each fragment in the workspace; for most fragment types this is just the description, but
     *     for some (SearchFragment) it's the full text and for others (files, skeletons) it's the class summaries.
     */
    public final Collection<ChatMessage> getWorkspaceSummaryMessages(Context ctx) {
        var summaries = ContextFragment.getSummary(ctx.getAllFragmentsInDisplayOrder());
        if (summaries.isEmpty()) {
            return List.of();
        }

        String summaryText =
                """
                             <workspace-summary>
                             %s
                             </workspace-summary>
                             """
                        .stripIndent()
                        .formatted(summaries)
                        .trim();

        var summaryUserMessage = new UserMessage(summaryText);
        return List.of(summaryUserMessage, new AiMessage("Okay, I have the workspace summary."));
    }

    public List<ChatMessage> getHistoryMessages(Context ctx) {
        var taskHistory = ctx.getTaskHistory();
        var messages = new ArrayList<ChatMessage>();
        EditBlockParser parser = getParser(ctx);

        // Merge compressed messages into a single taskhistory message
        var compressed = taskHistory.stream()
                .filter(TaskEntry::isCompressed)
                .map(TaskEntry::toString) // This will use raw messages if TaskEntry was created with them
                .collect(Collectors.joining("\n\n"));
        if (!compressed.isEmpty()) {
            messages.add(new UserMessage("<taskhistory>%s</taskhistory>".formatted(compressed)));
            messages.add(new AiMessage("Ok, I see the history."));
        }

        // Uncompressed messages: process for S/R block redaction
        taskHistory.stream().filter(e -> !e.isCompressed()).forEach(e -> {
            var entryRawMessages = castNonNull(e.log()).messages();
            // Determine the messages to include from the entry
            var relevantEntryMessages = entryRawMessages.getLast() instanceof AiMessage
                    ? entryRawMessages
                    : entryRawMessages.subList(0, entryRawMessages.size() - 1);

            List<ChatMessage> processedMessages = new ArrayList<>();
            for (var chatMessage : relevantEntryMessages) {
                if (chatMessage instanceof AiMessage aiMessage) {
                    redactAiMessage(aiMessage, parser).ifPresent(processedMessages::add);
                } else {
                    // Not an AiMessage (e.g., UserMessage, CustomMessage), add as is
                    processedMessages.add(chatMessage);
                }
            }
            messages.addAll(processedMessages);
        });

        return messages;
    }

    public EditBlockParser getParser(Context ctx) {
        var allText = ctx.allFragments()
                .filter(ContextFragment::isText)
                .map(ContextFragment::text)
                .collect(Collectors.joining("\n"));
        return EditBlockParser.getParserFor(allText);
    }
}<|MERGE_RESOLUTION|>--- conflicted
+++ resolved
@@ -7,10 +7,6 @@
 import dev.langchain4j.data.message.SystemMessage;
 import dev.langchain4j.data.message.UserMessage;
 import dev.langchain4j.model.chat.StreamingChatModel;
-<<<<<<< HEAD
-import dev.langchain4j.data.message.*;
-=======
->>>>>>> acfdd99e
 import io.github.jbellis.brokk.*;
 import io.github.jbellis.brokk.analyzer.ProjectFile;
 import io.github.jbellis.brokk.context.Context;
@@ -136,19 +132,6 @@
         }
     }
 
-<<<<<<< HEAD
-    public final List<ChatMessage> collectCodeMessages(IContextManager cm,
-                                                       StreamingChatModel model,
-                                                       EditBlockParser parser,
-                                                       List<ChatMessage> taskMessages,
-                                                       UserMessage request,
-                                                       Set<ProjectFile> changedFiles)
-    throws InterruptedException
-    {
-        var messages = new ArrayList<ChatMessage>();
-        var reminder = reminderForModel(cm.getService(), model);
-        Context ctx = cm.liveContext();
-=======
     public final List<ChatMessage> collectCodeMessages(
             IContextManager cm,
             StreamingChatModel model,
@@ -158,20 +141,12 @@
             throws InterruptedException {
         var messages = new ArrayList<ChatMessage>();
         var reminder = codeReminder(cm.getService(), model);
->>>>>>> acfdd99e
 
         messages.add(systemMessage(cm, reminder));
-        if (changedFiles.isEmpty()) {
-            messages.addAll(getWorkspaceContentsMessages(ctx));
-        } else {
-            messages.addAll(getWorkspaceContentsMessages(getWorkspaceReadOnlyMessages(ctx), List.of()));
-        }
+        messages.addAll(getWorkspaceContentsMessages(cm.liveContext()));
         messages.addAll(parser.exampleMessages());
-        messages.addAll(getHistoryMessages(ctx));
+        messages.addAll(getHistoryMessages(cm.liveContext()));
         messages.addAll(taskMessages);
-        if (!changedFiles.isEmpty()) {
-            messages.addAll(getWorkspaceContentsMessages(List.of(), getWorkspaceEditableMessages(ctx)));
-        }
         messages.add(request);
 
         return messages;
@@ -729,10 +704,6 @@
         var readOnlyMessages = getWorkspaceReadOnlyMessages(ctx);
         var editableMessages = getWorkspaceEditableMessages(ctx);
 
-        return getWorkspaceContentsMessages(readOnlyMessages, editableMessages);
-    }
-
-    private List<ChatMessage> getWorkspaceContentsMessages(Collection<ChatMessage> readOnlyMessages, Collection<ChatMessage> editableMessages) {
         // If both are empty and no related classes requested, return empty
         if (readOnlyMessages.isEmpty() && editableMessages.isEmpty()) {
             return List.of();
