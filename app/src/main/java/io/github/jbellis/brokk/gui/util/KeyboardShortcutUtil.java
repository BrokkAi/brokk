package io.github.jbellis.brokk.gui.util;

import com.formdev.flatlaf.util.SystemInfo;
import java.awt.Toolkit;
import java.awt.event.ActionEvent;
import java.awt.event.InputEvent;
import java.awt.event.KeyEvent;
import javax.swing.AbstractAction;
import javax.swing.JComponent;
import javax.swing.KeyStroke;

/**
 * Utility class for creating and registering common keyboard shortcuts. Provides platform-aware shortcut creation and
 * standard registration patterns.
 *
 * <p>Common shortcuts: - Cmd/Ctrl+F: Focus search field - Cmd/Ctrl+Z: Undo - Cmd/Ctrl+Shift+Z: Redo - Cmd/Ctrl+C: Copy
 * - Cmd/Ctrl+V: Paste - Escape: Clear/Cancel
 */
public class KeyboardShortcutUtil {

    /** Creates a platform-appropriate shortcut using Cmd (Mac) or Ctrl (Windows/Linux). */
    public static KeyStroke createPlatformShortcut(int keyCode) {
        return KeyStroke.getKeyStroke(keyCode, Toolkit.getDefaultToolkit().getMenuShortcutKeyMaskEx());
    }

    /** Creates a platform-appropriate shortcut with Shift modifier. */
    public static KeyStroke createPlatformShiftShortcut(int keyCode) {
        return KeyStroke.getKeyStroke(
                keyCode, Toolkit.getDefaultToolkit().getMenuShortcutKeyMaskEx() | InputEvent.SHIFT_DOWN_MASK);
    }

    /** Creates an Alt (Windows/Linux) or Cmd (Mac) shortcut for panel navigation. */
    public static KeyStroke createAltShortcut(int keyCode) {
        int modifier = SystemInfo.isMacOS ? KeyEvent.META_DOWN_MASK : KeyEvent.ALT_DOWN_MASK;
        return KeyStroke.getKeyStroke(keyCode, modifier);
    }

    /** Creates an Alt+Shift (Windows/Linux) or Cmd+Shift (Mac) shortcut. */
    public static KeyStroke createAltShiftShortcut(int keyCode) {
        int modifier = SystemInfo.isMacOS
                ? KeyEvent.META_DOWN_MASK | InputEvent.SHIFT_DOWN_MASK
                : KeyEvent.ALT_DOWN_MASK | InputEvent.SHIFT_DOWN_MASK;
        return KeyStroke.getKeyStroke(keyCode, modifier);
    }

    /** Creates a simple shortcut with no modifiers. */
    public static KeyStroke createSimpleShortcut(int keyCode) {
        return KeyStroke.getKeyStroke(keyCode, 0);
    }

    /** Registers a global shortcut that works when the component or any of its children have focus. */
    public static void registerGlobalShortcut(
            JComponent component, KeyStroke keyStroke, String actionName, Runnable action) {
        component.getInputMap(JComponent.WHEN_IN_FOCUSED_WINDOW).put(keyStroke, actionName);
        component.getActionMap().put(actionName, new AbstractAction() {
            @Override
            public void actionPerformed(ActionEvent e) {
                action.run();
            }
        });
    }

    /** Registers a shortcut that only works when the component itself has focus. */
    public static void registerFocusedShortcut(
            JComponent component, KeyStroke keyStroke, String actionName, Runnable action) {
        component.getInputMap(JComponent.WHEN_FOCUSED).put(keyStroke, actionName);
        component.getActionMap().put(actionName, new AbstractAction() {
            @Override
            public void actionPerformed(ActionEvent e) {
                action.run();
            }
        });
    }

    /**
     * Registers the standard Ctrl/Cmd+F shortcut to focus a search field. This is the most common search-related
     * shortcut across the application.
     */
    public static void registerSearchFocusShortcut(JComponent component, Runnable focusAction) {
        var ctrlF = createPlatformShortcut(KeyEvent.VK_F);
        registerGlobalShortcut(component, ctrlF, "focusSearch", focusAction);
    }

    /** Registers the standard Escape key to clear search highlights and return focus. */
    public static void registerSearchEscapeShortcut(JComponent component, Runnable clearAction) {
        var escape = createSimpleShortcut(KeyEvent.VK_ESCAPE);
        registerFocusedShortcut(component, escape, "clearHighlights", clearAction);
    }

    /**
     * Registers both standard search shortcuts: Ctrl/Cmd+F to focus and Esc to clear. The focus shortcut is registered
     * globally, the escape shortcut on the search field itself.
     */
    public static void registerStandardSearchShortcuts(
            JComponent parentComponent, JComponent searchField, Runnable focusAction, Runnable clearAction) {
        registerSearchFocusShortcut(parentComponent, focusAction);
        registerSearchEscapeShortcut(searchField, clearAction);
    }

    /** Common navigation shortcuts for search results. */
    public static void registerSearchNavigationShortcuts(
            JComponent component, Runnable nextAction, Runnable previousAction) {
        var downArrow = createSimpleShortcut(KeyEvent.VK_DOWN);
        var upArrow = createSimpleShortcut(KeyEvent.VK_UP);

        registerFocusedShortcut(component, downArrow, "findNext", nextAction);
        registerFocusedShortcut(component, upArrow, "findPrevious", previousAction);
    }

    // Common shortcut creation methods for frequently used combinations

    /** Creates Cmd/Ctrl+F shortcut */
    public static KeyStroke createCtrlF() {
        return createPlatformShortcut(KeyEvent.VK_F);
    }

    /** Creates Cmd/Ctrl+Z shortcut */
    public static KeyStroke createCtrlZ() {
        return createPlatformShortcut(KeyEvent.VK_Z);
    }

    /** Creates Cmd/Ctrl+Y shortcut */
    public static KeyStroke createCtrlY() {
        return createPlatformShortcut(KeyEvent.VK_Y);
    }

    /** Creates Cmd/Ctrl+Shift+Z shortcut */
    public static KeyStroke createCtrlShiftZ() {
        return createPlatformShiftShortcut(KeyEvent.VK_Z);
    }

    /** Creates Cmd/Ctrl+C shortcut */
    public static KeyStroke createCtrlC() {
        return createPlatformShortcut(KeyEvent.VK_C);
    }

    /** Creates Cmd/Ctrl+V shortcut */
    public static KeyStroke createCtrlV() {
        return createPlatformShortcut(KeyEvent.VK_V);
    }

    /** Creates Cmd/Ctrl+S shortcut */
    public static KeyStroke createCtrlS() {
        return createPlatformShortcut(KeyEvent.VK_S);
    }

    /** Creates Escape key shortcut */
    public static KeyStroke createEscape() {
        return createSimpleShortcut(KeyEvent.VK_ESCAPE);
    }

    /**
     * Registers a dialog escape key that disposes the dialog when pressed. This is a common pattern for modal dialogs.
     */
    public static void registerDialogEscapeKey(JComponent dialogRootPane, Runnable disposeAction) {
        registerGlobalShortcut(dialogRootPane, createEscape(), "dispose", disposeAction);
    }

    /** Registers the standard Ctrl/Cmd+S shortcut for save functionality. */
    public static void registerSaveShortcut(JComponent component, Runnable saveAction) {
        registerGlobalShortcut(component, createCtrlS(), "save", saveAction);
    }

    /** Registers the escape key to close/cancel the current context. This is commonly used in panels and dialogs. */
    public static void registerCloseEscapeShortcut(JComponent component, Runnable closeAction) {
        registerGlobalShortcut(component, createEscape(), "close", closeAction);
    }

<<<<<<< HEAD
    /** Formats a KeyStroke into a human-readable string like "Alt+1" or "Cmd+2". */
=======
    /**
     * Format a KeyStroke into a human-readable short string such as "Ctrl+M" or "Meta+Enter". Falls back to
     * KeyStroke.toString() on error.
     */
>>>>>>> 6ee32abe
    public static String formatKeyStroke(KeyStroke ks) {
        try {
            int modifiers = ks.getModifiers();
            int keyCode = ks.getKeyCode();
<<<<<<< HEAD
            String modText = java.awt.event.InputEvent.getModifiersExText(modifiers);
            String keyText = KeyEvent.getKeyText(keyCode);
            if (modText == null || modText.isBlank()) return keyText;
=======
            String modText = InputEvent.getModifiersExText(modifiers);
            String keyText = KeyEvent.getKeyText(keyCode);
            if (modText == null || modText.isBlank()) {
                return keyText;
            }
>>>>>>> 6ee32abe
            return modText + "+" + keyText;
        } catch (Exception e) {
            return ks.toString();
        }
    }
}<|MERGE_RESOLUTION|>--- conflicted
+++ resolved
@@ -166,29 +166,19 @@
         registerGlobalShortcut(component, createEscape(), "close", closeAction);
     }
 
-<<<<<<< HEAD
-    /** Formats a KeyStroke into a human-readable string like "Alt+1" or "Cmd+2". */
-=======
     /**
      * Format a KeyStroke into a human-readable short string such as "Ctrl+M" or "Meta+Enter". Falls back to
      * KeyStroke.toString() on error.
      */
->>>>>>> 6ee32abe
     public static String formatKeyStroke(KeyStroke ks) {
         try {
             int modifiers = ks.getModifiers();
             int keyCode = ks.getKeyCode();
-<<<<<<< HEAD
-            String modText = java.awt.event.InputEvent.getModifiersExText(modifiers);
-            String keyText = KeyEvent.getKeyText(keyCode);
-            if (modText == null || modText.isBlank()) return keyText;
-=======
             String modText = InputEvent.getModifiersExText(modifiers);
             String keyText = KeyEvent.getKeyText(keyCode);
             if (modText == null || modText.isBlank()) {
                 return keyText;
             }
->>>>>>> 6ee32abe
             return modText + "+" + keyText;
         } catch (Exception e) {
             return ks.toString();
