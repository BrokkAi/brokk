package io.github.jbellis.brokk.agents;

import static java.util.Objects.requireNonNull;

import com.fasterxml.jackson.core.JsonProcessingException;
import com.fasterxml.jackson.databind.ObjectMapper;
import dev.langchain4j.agent.tool.ToolExecutionRequest;
import dev.langchain4j.data.message.AiMessage;
import dev.langchain4j.model.chat.StreamingChatModel;
import io.github.jbellis.brokk.ContextManager;
import io.github.jbellis.brokk.IContextManager;
import io.github.jbellis.brokk.TaskResult;
import io.github.jbellis.brokk.analyzer.ProjectFile;
import io.github.jbellis.brokk.git.GitRepo;
import io.github.jbellis.brokk.util.AdaptiveExecutor;
import io.github.jbellis.brokk.util.Messages;
import io.github.jbellis.brokk.util.TokenAware;

import java.io.IOException;
import java.util.ArrayList;
import java.util.Comparator;
import java.util.LinkedHashSet;
import java.util.List;
import java.util.Map;
import java.util.Set;
import java.util.concurrent.Callable;
import java.util.concurrent.CompletionService;
import java.util.concurrent.ConcurrentHashMap;
import java.util.concurrent.ExecutionException;
import java.util.concurrent.ExecutorCompletionService;
import java.util.concurrent.ExecutorService;
import java.util.concurrent.Future;
import java.util.stream.Collectors;

import org.apache.logging.log4j.LogManager;
import org.apache.logging.log4j.Logger;
import org.eclipse.jgit.api.errors.GitAPIException;
import org.eclipse.jgit.revwalk.RevWalk;
import org.jetbrains.annotations.Nullable;
import javax.swing.JOptionPane;

/**
 * Simplified MergeAgent that delegates conflict detection, annotation and per-file planning to ConflictInspector,
 * ConflictAnnotator and MergePlanner.
 *
 * <p>The heavy lifting has been extracted; this class keeps the public construction and orchestration responsibilities
 * (gather conflicts, annotate, run per-file planners, run verification and publish commit summaries).
 */
public class MergeAgent {
    private static final Logger logger = LogManager.getLogger(MergeAgent.class);

    public enum MergeMode {
        MERGE,
        SQUASH,
        REBASE,
        REVERT,
        CHERRY_PICK
    }

    protected final IContextManager cm;
    protected MergeConflict conflict;

    // Convenience fields derived from conflict
    protected final MergeMode mode;
    protected String otherCommitId;
    protected @Nullable String baseCommitId;
    protected Set<FileConflict> conflicts;

    private final StreamingChatModel planningModel;
    private final StreamingChatModel codeModel;
    private final ContextManager.TaskScope scope;

    // Lightweight accumulators used during a run
    private final List<String> codeAgentFailures = new ArrayList<>();
    private final Map<ProjectFile, String> mergedTestSources = new ConcurrentHashMap<>();

    public MergeAgent(
            IContextManager cm,
            StreamingChatModel planningModel,
            StreamingChatModel codeModel,
            MergeConflict conflict,
            ContextManager.TaskScope scope) {
        this.cm = cm;
        this.planningModel = planningModel;
        this.codeModel = codeModel;
        this.conflict = conflict;

        this.mode = conflict.state();
        this.baseCommitId = conflict.baseCommitId();
        this.otherCommitId = conflict.otherCommitId();
        this.conflicts = conflict.files();
        this.scope = scope;
    }

    /**
     * High-level merge entry point. First annotates all conflicts, then resolves them file-by-file. Also publishes
     * commit explanations for the relevant ours/theirs commits discovered by blame.
     */
    public TaskResult execute() throws IOException, GitAPIException, InterruptedException {
        // FIXME handled InterruptedException, return TaskResult
        codeAgentFailures.clear();

        var repo = (GitRepo) cm.getProject().getRepo();
        validateOtherIsNotMergeCommitForNonMergeMode(repo, mode, otherCommitId);

        // Notify start of annotation
        cm.getIo()
                .systemNotify(
                        "Preparing %d conflicted files for AI merge..."
                                .formatted(conflicts.size()),
                        "Auto Merge",
                        JOptionPane.INFORMATION_MESSAGE);

<<<<<<< HEAD
        // NEW: Heuristic non-text resolution phase (rename/delete/mode/dir collisions, etc.)
        if (scope.nonTextMode() != NonTextResolutionMode.OFF) {
            resolveNonTextConflicts(this.conflict, repo);

            // IMPORTANT: re-inspect repo state; non-text ops may change the set of conflicts
            var refreshed = ConflictInspector.inspectFromProject(cm.getProject());
            if (refreshed.files().isEmpty()) {
                // nothing left to resolve; still run verification as usual
                logger.info("All non-text conflicts resolved; no content conflicts remain.");
                var buildFailureText = runVerificationIfConfigured();
                if (buildFailureText.isBlank()) {
                    return new TaskResult(
                            cm,
                            "Merge",
                            List.of(new AiMessage("Non-text conflicts resolved; verification passed.")),
                            Set.of(),
                            new TaskResult.StopDetails(TaskResult.StopReason.SUCCESS));
                }
                // fall through to ArchitectAgent handoff path already present below
            }

            // Swap our conflict snapshot to the refreshed one
            this.conflict = refreshed;
            this.baseCommitId = this.conflict.baseCommitId();
            this.otherCommitId = this.conflict.otherCommitId();
            this.conflicts = this.conflict.files();
            // Recreate annotator with refreshed snapshot
            conflictAnnotator = new ConflictAnnotator(repo, this.conflict);
        }

        // First pass: annotate ALL files up front (single loop).
        var annotatedConflicts = new ArrayList<ConflictAnnotator.ConflictFileCommits>(conflicts.size());
        var unionOurCommits = new LinkedHashSet<String>();
        var unionTheirCommits = new LinkedHashSet<String>();

        for (var cf : conflicts) {
            assert cf.isContentConflict();
            if (Thread.interrupted()) throw new InterruptedException();

=======
        // First pass: annotate ALL files up front (parallel)
        var annotatedConflicts = ConcurrentHashMap.<ConflictAnnotator.ConflictFileCommits>newKeySet();
        var unionOurCommits = ConcurrentHashMap.<String>newKeySet();
        var unionTheirCommits = ConcurrentHashMap.<String>newKeySet();

        conflicts.parallelStream().forEach(cf -> {
            if (!cf.isContentConflict()) {
                // FIXME: handle non-content conflicts (adds, deletes, renames) in a future enhancement
                return;
            }

            var conflictAnnotator = new ConflictAnnotator(repo, conflict);
>>>>>>> 2985901d
            var pf = requireNonNull(cf.ourFile());

            var annotated = conflictAnnotator.annotate(cf);

            // Write annotated contents to our working path
            try {
                pf.write(annotated.contents());
            } catch (IOException e) {
                logger.error("Failed to write annotated contents for {}: {}", pf, e.toString(), e)
                return;
            }

            annotatedConflicts.add(annotated);
            unionOurCommits.addAll(annotated.ourCommits());
            unionTheirCommits.addAll(annotated.theirCommits());
        });

        // Compute changed files set for reporting
        var changedFiles = annotatedConflicts.stream()
                .map(ConflictAnnotator.ConflictFileCommits::file)
                .collect(Collectors.toSet());

        // Kick off background explanations for our/their relevant commits discovered via blame.
        Future<String> oursFuture = cm.submitBackgroundTask("Explain relevant OUR commits", () -> {
            try {
                return buildCommitExplanations("Our relevant commits", unionOurCommits);
            } catch (Exception e) {
                logger.warn("Asynchronous OUR commit explanations failed: {}", e.toString(), e);
                return "";
            }
        });
        Future<String> theirsFuture = cm.submitBackgroundTask("Explain relevant THEIR commits", () -> {
            try {
                return buildCommitExplanations("Their relevant commits", unionTheirCommits);
            } catch (Exception e) {
                logger.warn("Asynchronous THEIR commit explanations failed: {}", e.toString(), e);
                return "";
            }
        });

        // Partition test vs non-test for the MERGE phase only (annotation already done above).
        var testAnnotated = annotatedConflicts.stream()
                .filter(ac -> ContextManager.isTestFile(ac.file()))
                .sorted(Comparator.comparing(ac -> ac.file().toString()))
                .toList();
        var nonTestAnnotated = annotatedConflicts.stream()
                .filter(ac -> !ContextManager.isTestFile(ac.file()))
                .sorted(Comparator.comparing(ac -> ac.file().toString()))
                .toList();

        List<ProjectFile> allTestFiles = testAnnotated.stream()
                .map(ConflictAnnotator.ConflictFileCommits::file)
                .toList();

<<<<<<< HEAD
        // Merge test files first (in parallel) to seed relevance
        if (!testAnnotated.isEmpty()) {
            var service = cm.getService();
            ExecutorService testExecutor = AdaptiveExecutor.create(service, codeModel, testAnnotated.size());
            try {
                CompletionService<MergeOneFile.Outcome> completionService =
                        new ExecutorCompletionService<>(testExecutor);

                // Token-aware callable to merge a single test file
                for (var ac : testAnnotated) {
                    if (Thread.interrupted()) throw new InterruptedException();

                    interface TokenAwareCallable extends Callable<MergeOneFile.Outcome>, TokenAware {
                    }

                    completionService.submit(new TokenAwareCallable() {
                        @Override
                        public int tokens() {
                            try {
                                return Messages.getApproximateTokens(ac.contents());
                            } catch (Exception e) {
                                logger.debug("Token estimation failed for {} – {}", ac.file(), e.toString());
                                return 0;
                            }
                        }

                        @Override
                        public MergeOneFile.Outcome call() throws Exception {
                            var planner = new MergeOneFile(
                                    cm,
                                    planningModel,
                                    codeModel,
                                    mode,
                                    baseCommitId,
                                    otherCommitId,
                                    Map.of(),
                                    allTestFiles,
                                    ac);
                            return planner.merge();
                        }
                    });
                }

                for (var cfc : testAnnotated) {
                    if (Thread.interrupted()) throw new InterruptedException();

                    var fut = completionService.take();
                    // logging context only; order does not strictly map
                    try {
                        var outcome = fut.get();
                        logger.info("Merged test file (parallel) possibly {} => {}", cfc.file(), outcome);
                    } catch (ExecutionException e) {
                        var cause = e.getCause() == null ? e : e.getCause();
                        logger.error("Error merging test file {}: {}", cfc.file(), cause.toString(), cause);
                    }
=======
        // Merge all files (tests and non-tests) in a single BlitzForge run.
        // Build a lookup from ProjectFile -> annotated conflict details
        var acByFile = annotatedConflicts.stream()
                .collect(Collectors.toMap(ConflictAnnotator.ConflictFileCommits::file, ac -> ac));

        // Prepare BlitzForge configuration and listener
        var instructionsText =
                "AI-assisted merge of conflicted files from %s (mode: %s)".formatted(otherCommitId, mode);
        var bfConfig = new BlitzForge.RunConfig(
                instructionsText,
                codeModel,              // model used only for token-aware scheduling
                true,                   // includeWorkspace
                null,                   // relatedK
                null,                   // perFileCommandTemplate
                "",                     // contextFilter
                BlitzForge.ParallelOutputMode.CHANGED,
                false,                  // buildFirst
                "",                     // postProcessingInstructions
                BlitzForge.Action.MERGE);

        var bfListener = cm.getIo().getBlitzForgeListener(bfConfig, () -> {});

        var blitz = new BlitzForge(cm, cm.getService(), bfConfig, bfListener);

        var allAnnotatedFiles = annotatedConflicts.stream()
                .map(ConflictAnnotator.ConflictFileCommits::file)
                .sorted(Comparator.comparing(ProjectFile::toString))
                .toList();
>>>>>>> 2985901d

        blitz.executeParallel(allAnnotatedFiles, file -> {
            var ac = acByFile.get(file);
            if (ac == null) {
                var err = "Internal error: missing annotated conflict for " + file;
                synchronized (codeAgentFailures) {
                    codeAgentFailures.add(err);
                }
                return new BlitzForge.FileResult(file, false, err, "");
            }

<<<<<<< HEAD
        // Then merge non-test files (in parallel), leveraging merged test sources
        if (!nonTestAnnotated.isEmpty()) {
            var service = cm.getService();
            ExecutorService nonTestExecutor = AdaptiveExecutor.create(service, codeModel, nonTestAnnotated.size());
            try {
                CompletionService<Map.Entry<ProjectFile, MergeOneFile.Outcome>> completionService =
                        new ExecutorCompletionService<>(nonTestExecutor);

                // Token-aware callable to merge a single non-test file
                for (var ac : nonTestAnnotated) {
                    if (Thread.interrupted()) throw new InterruptedException();

                    interface TokenAwareCallable
                            extends Callable<Map.Entry<ProjectFile, MergeOneFile.Outcome>>, TokenAware {
                    }

                    completionService.submit(new TokenAwareCallable() {
                        @Override
                        public int tokens() {
                            try {
                                return Messages.getApproximateTokens(ac.contents());
                            } catch (Exception e) {
                                logger.debug("Token estimation failed for {} – {}", ac.file(), e.toString());
                                return 0;
                            }
                        }
=======
            boolean isTest = ContextManager.isTestFile(file);
            var sourcesForPlanner = isTest ? Map.<ProjectFile, String>of() : mergedTestSources;
>>>>>>> 2985901d

            try {
                var planner = new MergeOneFile(
                        cm,
                        planningModel,
                        codeModel,
                        mode,
                        baseCommitId,
                        otherCommitId,
                        sourcesForPlanner,
                        allTestFiles,
                        ac);

                var outcome = planner.merge();

                // Read back to determine edited status and populate mergedTestSources for successfully merged tests
                boolean edited = false;
                try {
                    var textOpt = file.read();
                    if (textOpt.isPresent()) {
                        var text = textOpt.get();
                        edited = !containsConflictMarkers(text);
                        if (isTest && edited) {
                            mergedTestSources.put(file, text);
                        } else if (isTest && !edited) {
                            logger.warn("Test file {} still contains conflict markers after merge attempt", file);
                        }
                    }
                } catch (Exception e) {
                    logger.debug("Post-merge read failed for {}: {}", file, e.toString());
                }

                if (outcome.status() == MergeOneFile.Status.UNRESOLVED) {
                    var detail = (outcome.details() != null)
                            ? outcome.details()
                            : "<unknown code-agent failure for " + file + ">";
                    synchronized (codeAgentFailures) {
                        codeAgentFailures.add(detail);
                    }
                    return new BlitzForge.FileResult(file, edited, detail, "");
                }

                return new BlitzForge.FileResult(file, edited, null, "");
            } catch (Exception e) {
                var err = "Execution error: " + e.getMessage();
                synchronized (codeAgentFailures) {
                    codeAgentFailures.add(err);
                }
                logger.error("Error merging file {}: {}", file, e.toString(), e);
                return new BlitzForge.FileResult(file, false, err, "");
            }
        });

        // Publish commit explanations (if available)
        try {
            var oursExpl = oursFuture.get();
            if (!oursExpl.isBlank()) {
                addTextToWorkspace("Relevant 'ours' change summaries", oursExpl);
            }
        } catch (InterruptedException e) {
            Thread.currentThread().interrupt();
        } catch (ExecutionException e) {
            logger.warn("Failed to compute OUR commit explanations: {}", e.getMessage(), e);
        }

        try {
            var theirsExpl = theirsFuture.get();
            if (!theirsExpl.isBlank()) {
                addTextToWorkspace("Relevant 'theirs' change summaries", theirsExpl);
            }
        } catch (InterruptedException e) {
            Thread.currentThread().interrupt();
        } catch (ExecutionException e) {
            logger.warn("Failed to compute THEIR commit explanations: {}", e.getMessage(), e);
        }

        // Run verification step if configured
        var buildFailureText = runVerificationIfConfigured();
        if (buildFailureText.isBlank() && codeAgentFailures.isEmpty()) {
            logger.info("Verification passed and no CodeAgent failures; merge completed successfully.");
            var msg =
                    "Merge completed successfully. Annotated %d conflicted files (%d tests, %d sources). Verification passed."
                            .formatted(annotatedConflicts.size(), testAnnotated.size(), nonTestAnnotated.size());
            return new TaskResult(
                    cm,
                    "Merge",
                    List.of(new AiMessage(msg)),
                    changedFiles,
                    new TaskResult.StopDetails(TaskResult.StopReason.SUCCESS));
        }

        // We tried auto-editing files that are mentioned in the build failure, the trouble is that you
        // can cause errors in lots of files by screwing up the API in one, and adding all of them
        // obscures rather than clarifies the actual problem. So don't do that.

        // Kick off Architect in the background to attempt to fix build failures and code-agent errors.
        var contextManager = (ContextManager) cm;
        var codeAgentText = codeAgentFailures.isEmpty() ? "" : String.join("\n\n", codeAgentFailures);

        var agentInstructions =
                """
                        I attempted to merge changes from %s into our branch (mode: %s). I have added summaries
                        of the changes involved to the Workspace.
                        
                        The per-file code agent reported these failures:
                        ```
                        %s
                        ```
                        
                        The verification/build output has been added to the Workspace as a Build fragment. Please fix the build and tests, update code as necessary, and produce a clean build. Commit any changes.
                        """
                        .formatted(otherCommitId, mode, codeAgentText);

        var agent = new ArchitectAgent(contextManager, planningModel, codeModel, agentInstructions, scope);
        return agent.execute();
    }

    private static boolean containsConflictMarkers(String text) {
        return text.contains("<<<<<<<") || text.contains("=======") || text.contains(">>>>>>>");
    }

    private static void validateOtherIsNotMergeCommitForNonMergeMode(
            GitRepo repo, MergeMode mode, String otherCommitId) {
        if (mode == MergeMode.MERGE || mode == MergeMode.SQUASH) return;
        try (var rw = new RevWalk(repo.getGit().getRepository())) {
            var oid = repo.getGit().getRepository().resolve(otherCommitId);
            if (oid == null) {
                logger.warn("Unable to resolve otherCommitId {}", otherCommitId);
                return;
            }
            var commit = rw.parseCommit(oid);
            if (commit.getParentCount() > 1) {
                throw new IllegalArgumentException(
                        "Non-merge modes (REBASE/REVERT/CHERRY_PICK) do not support a merge commit as 'other': "
                                + otherCommitId);
            }
        } catch (IOException e) {
            // Be permissive if we cannot verify; just log
            logger.warn("Could not verify whether {} is a merge commit: {}", otherCommitId, e.toString());
        }
    }

    /**
     * Build a markdown document explaining each commit in {@code commitIds} (single-commit explanations). Returns empty
     * string if {@code commitIds} is empty.
     */
    private String buildCommitExplanations(String title, Set<String> commitIds) {
        if (commitIds.isEmpty()) return "";
        var sections = new ArrayList<String>();
        for (var id : commitIds) {
            var shortId = ((GitRepo) cm.getProject().getRepo()).shortHash(id);
            String explanation;
            try {
                explanation = MergeOneFile.explainCommitCached(cm, id);
            } catch (Exception e) {
                logger.warn("explainCommit failed for {}: {}", id, e.toString());
                explanation = "Unable to explain commit " + id + ": " + e.getMessage();
            }
            sections.add("## " + shortId + "\n\n" + explanation);
        }
        return "# " + title + "\n\n" + String.join("\n\n", sections);
    }

    /** Run verification build if configured; returns empty string on success, otherwise failure text. */
    private String runVerificationIfConfigured() {
        try {
            return BuildAgent.runVerification((ContextManager) cm);
        } catch (InterruptedException e) {
            Thread.currentThread().interrupt();
            return "Verification command was interrupted.";
        }
    }

    /** Add a summary as a text fragment to the Workspace via the workspace tool. */
    private void addTextToWorkspace(String title, String text) {
        try {
            var mapper = new ObjectMapper();
            var args = mapper.writeValueAsString(Map.of("description", title, "content", text));
            var req = ToolExecutionRequest.builder()
                    .name("addTextToWorkspace")
                    .arguments(args)
                    .build();
            var tr = cm.getToolRegistry().executeTool(this, req);
            logger.debug("addTextToWorkspace: {} {} ", tr.status(), tr.resultText());
        } catch (JsonProcessingException e) {
            logger.warn("Failed to serialize addTextToWorkspace args: {}", e.toString());
        } catch (Exception e) {
            logger.warn("Failed to add text to workspace: {}", e.toString());
        }
    }

    /**
     * Metadata describing non-textual aspects of a conflict detected from the git index and trees.
     */
    public record NonTextMetadata(
            NonTextType type,
            @Nullable String indexPath,
            @Nullable String ourPath,
            @Nullable String theirPath,
            boolean oursIsDirectory,
            boolean theirsIsDirectory,
            boolean oursBinary,
            boolean theirsBinary,
            boolean oursExecBit,
            boolean theirsExecBit) {
    }

    /**
     * baseCommitId may ay be null if no merge base can be determined (e.g. unrelated histories, shallow clone, root
     * commit with no parent, or cherry-pick/rebase target where first parent is undefined).
     */
    public record MergeConflict(
            MergeMode state,
            String ourCommitId,
            String otherCommitId,
            @Nullable String baseCommitId,
            Set<FileConflict> files,
            Map<FileConflict, NonTextMetadata> nonText) {

        // Backward-compatible constructor for tests and callers that don't supply non-text metadata
        public MergeConflict(
                MergeMode state,
                String ourCommitId,
                String otherCommitId,
                @Nullable String baseCommitId,
                Set<FileConflict> files) {
            this(state, ourCommitId, otherCommitId, baseCommitId, files, Map.of());
        }
    }

    /**
     * Represents a single path's merge conflict.
     *
     * <p>Semantics: - A ProjectFile path may be present even when the corresponding content is null (e.g., ours deleted
     * vs. theirs modified, or rename/modify where one side has no blob staged). The path reflects either the resolved
     * historical path or the index path. - The base side may be entirely absent (add/add), or have content without a
     * resolvable path.
     */
    public record FileConflict(
            @Nullable ProjectFile ourFile,
            @Nullable String ourContent,
            @Nullable ProjectFile theirFile,
            @Nullable String theirContent,
            @Nullable ProjectFile baseFile,
            @Nullable String baseContent) {
        public FileConflict {
            // One-way invariants: if there is content, there must be a path.
            // The inverse is allowed (path with null content) for delete/modify, etc.
            assert ourContent == null || ourFile != null;
            assert theirContent == null || theirFile != null;
        }

        /**
         * True only when both sides carry text content to be diff3-merged. Delete/modify and similar cases will return
         * false.
         */
        public boolean isContentConflict() {
            return ourContent != null && theirContent != null;
        }
    }

    /**
     * Resolve non-text conflicts (delete/modify, rename/modify, file<->dir, add/add-binary, mode bits) using
     * the NonTextHeuristicResolver. Groups related paths to avoid conflicting ops, applies ops, and emits a receipt.
     */
    private void resolveNonTextConflicts(MergeConflict mc, GitRepo repo) throws InterruptedException {
        // Collect candidates with metadata
        var metaMap = mc.nonText();
        var candidates = mc.files().stream()
                .filter(fc -> !fc.isContentConflict())
                .filter(metaMap::containsKey)
                .map(fc -> Map.entry(fc, metaMap.get(fc)))
                .toList();
        if (candidates.isEmpty()) return;

        var groups = groupNonText(candidates);

        // Parallelize by group; each group runs serially
        var service = cm.getService();
        var exec = AdaptiveExecutor.create(service, codeModel, groups.size());
        try {
            var cs = new ExecutorCompletionService<String>(exec);
            for (var g : groups) {
                cs.submit(() -> {
                    var plan = NonTextHeuristicResolver.plan(g.items());
                    try {
                        NonTextHeuristicResolver.apply(repo, cm.getProject().getRoot(), plan.ops());
                        // Build a short receipt for Workspace
                        var receipt = new StringBuilder();
                        receipt.append("Group:\n");
                        for (var it : g.items()) {
                            var m = it.getValue();
                            receipt.append("- type=").append(m.type())
                                   .append(" index=").append(nullToDash(m.indexPath()))
                                   .append(" ours=").append(nullToDash(m.ourPath()))
                                   .append(" theirs=").append(nullToDash(m.theirPath()))
                                   .append("\n");
                        }
                        receipt.append("\nPlan (").append(plan.confidence()).append("):\n");
                        for (var op : plan.ops()) {
                            receipt.append("  ").append(op).append("\n");
                        }
                        if (!plan.summary().isBlank()) {
                            receipt.append("\nSummary:\n").append(plan.summary()).append("\n");
                        }
                        return receipt.toString();
                    } catch (Exception e) {
                        logger.warn("Non-text heuristic apply failed: {}", e.toString(), e);
                        return "Non-text heuristic apply FAILED for group: " + e.getMessage();
                    }
                });
            }

            var receipts = new ArrayList<String>(groups.size());
            for (int i = 0; i < groups.size(); i++) {
                if (Thread.interrupted()) throw new InterruptedException();
                var fut = cs.take();
                try {
                    receipts.add(fut.get());
                } catch (ExecutionException ee) {
                    var cause = ee.getCause() == null ? ee : ee.getCause();
                    logger.warn("Non-text group task failed: {}", cause.toString(), cause);
                    receipts.add("Non-text group task FAILED: " + cause.getMessage());
                }
            }

            // Publish a single Workspace note aggregating all receipts
            addTextToWorkspace("Non-text conflict decisions", String.join("\n\n---\n\n", receipts));
        } finally {
            exec.shutdownNow();
        }
    }

    private static record Group(List<Map.Entry<FileConflict, NonTextMetadata>> items) {}

    private static List<Group> groupNonText(List<Map.Entry<FileConflict, NonTextMetadata>> candidates) {
        var grouped = NonTextGrouper.group(candidates);
        var out = new ArrayList<Group>(grouped.size());
        for (var g : grouped) {
            out.add(new Group(g));
        }
        return out;
    }

    private static String nullToDash(@Nullable String s) {
        return s == null ? "-" : s;
    }
}<|MERGE_RESOLUTION|>--- conflicted
+++ resolved
@@ -39,6 +39,18 @@
 import org.jetbrains.annotations.Nullable;
 import javax.swing.JOptionPane;
 
+/* Added imports for referenced helpers/agents. These are typically in the same package;
+   importing is harmless and makes intent explicit. */
+import io.github.jbellis.brokk.agents.BlitzForge;
+import io.github.jbellis.brokk.agents.NonTextResolutionMode;
+import io.github.jbellis.brokk.agents.MergeOneFile;
+import io.github.jbellis.brokk.agents.ArchitectAgent;
+import io.github.jbellis.brokk.agents.ConflictAnnotator;
+import io.github.jbellis.brokk.agents.ConflictInspector;
+import io.github.jbellis.brokk.agents.NonTextGrouper;
+import io.github.jbellis.brokk.agents.NonTextHeuristicResolver;
+import io.github.jbellis.brokk.agents.BuildAgent;
+
 /**
  * Simplified MergeAgent that delegates conflict detection, annotation and per-file planning to ConflictInspector,
  * ConflictAnnotator and MergePlanner.
@@ -56,6 +68,9 @@
         REVERT,
         CHERRY_PICK
     }
+
+    // NonTextType is defined at package scope (io.github.jbellis.brokk.agents.NonTextType);
+    // use the top-level enum to avoid type conflicts with other classes in the package.
 
     protected final IContextManager cm;
     protected MergeConflict conflict;
@@ -111,14 +126,15 @@
                         "Auto Merge",
                         JOptionPane.INFORMATION_MESSAGE);
 
-<<<<<<< HEAD
         // NEW: Heuristic non-text resolution phase (rename/delete/mode/dir collisions, etc.)
         if (scope.nonTextMode() != NonTextResolutionMode.OFF) {
             resolveNonTextConflicts(this.conflict, repo);
 
             // IMPORTANT: re-inspect repo state; non-text ops may change the set of conflicts
             var refreshed = ConflictInspector.inspectFromProject(cm.getProject());
-            if (refreshed.files().isEmpty()) {
+            if (refreshed == null) {
+                logger.warn("ConflictInspector.inspectFromProject returned null after non-text resolution; continuing with previous conflict snapshot.");
+            } else if (refreshed.files().isEmpty()) {
                 // nothing left to resolve; still run verification as usual
                 logger.info("All non-text conflicts resolved; no content conflicts remain.");
                 var buildFailureText = runVerificationIfConfigured();
@@ -131,27 +147,15 @@
                             new TaskResult.StopDetails(TaskResult.StopReason.SUCCESS));
                 }
                 // fall through to ArchitectAgent handoff path already present below
-            }
-
-            // Swap our conflict snapshot to the refreshed one
-            this.conflict = refreshed;
-            this.baseCommitId = this.conflict.baseCommitId();
-            this.otherCommitId = this.conflict.otherCommitId();
-            this.conflicts = this.conflict.files();
-            // Recreate annotator with refreshed snapshot
-            conflictAnnotator = new ConflictAnnotator(repo, this.conflict);
-        }
-
-        // First pass: annotate ALL files up front (single loop).
-        var annotatedConflicts = new ArrayList<ConflictAnnotator.ConflictFileCommits>(conflicts.size());
-        var unionOurCommits = new LinkedHashSet<String>();
-        var unionTheirCommits = new LinkedHashSet<String>();
-
-        for (var cf : conflicts) {
-            assert cf.isContentConflict();
-            if (Thread.interrupted()) throw new InterruptedException();
-
-=======
+            } else {
+                // Swap our conflict snapshot to the refreshed one
+                this.conflict = refreshed;
+                this.baseCommitId = this.conflict.baseCommitId();
+                this.otherCommitId = this.conflict.otherCommitId();
+                this.conflicts = this.conflict.files();
+            }
+        }
+
         // First pass: annotate ALL files up front (parallel)
         var annotatedConflicts = ConcurrentHashMap.<ConflictAnnotator.ConflictFileCommits>newKeySet();
         var unionOurCommits = ConcurrentHashMap.<String>newKeySet();
@@ -159,12 +163,11 @@
 
         conflicts.parallelStream().forEach(cf -> {
             if (!cf.isContentConflict()) {
-                // FIXME: handle non-content conflicts (adds, deletes, renames) in a future enhancement
+                // Non-content conflicts are handled separately by the non-text resolver above.
                 return;
             }
 
             var conflictAnnotator = new ConflictAnnotator(repo, conflict);
->>>>>>> 2985901d
             var pf = requireNonNull(cf.ourFile());
 
             var annotated = conflictAnnotator.annotate(cf);
@@ -173,7 +176,7 @@
             try {
                 pf.write(annotated.contents());
             } catch (IOException e) {
-                logger.error("Failed to write annotated contents for {}: {}", pf, e.toString(), e)
+                logger.error("Failed to write annotated contents for {}: {}", pf, e.toString(), e);
                 return;
             }
 
@@ -219,63 +222,6 @@
                 .map(ConflictAnnotator.ConflictFileCommits::file)
                 .toList();
 
-<<<<<<< HEAD
-        // Merge test files first (in parallel) to seed relevance
-        if (!testAnnotated.isEmpty()) {
-            var service = cm.getService();
-            ExecutorService testExecutor = AdaptiveExecutor.create(service, codeModel, testAnnotated.size());
-            try {
-                CompletionService<MergeOneFile.Outcome> completionService =
-                        new ExecutorCompletionService<>(testExecutor);
-
-                // Token-aware callable to merge a single test file
-                for (var ac : testAnnotated) {
-                    if (Thread.interrupted()) throw new InterruptedException();
-
-                    interface TokenAwareCallable extends Callable<MergeOneFile.Outcome>, TokenAware {
-                    }
-
-                    completionService.submit(new TokenAwareCallable() {
-                        @Override
-                        public int tokens() {
-                            try {
-                                return Messages.getApproximateTokens(ac.contents());
-                            } catch (Exception e) {
-                                logger.debug("Token estimation failed for {} – {}", ac.file(), e.toString());
-                                return 0;
-                            }
-                        }
-
-                        @Override
-                        public MergeOneFile.Outcome call() throws Exception {
-                            var planner = new MergeOneFile(
-                                    cm,
-                                    planningModel,
-                                    codeModel,
-                                    mode,
-                                    baseCommitId,
-                                    otherCommitId,
-                                    Map.of(),
-                                    allTestFiles,
-                                    ac);
-                            return planner.merge();
-                        }
-                    });
-                }
-
-                for (var cfc : testAnnotated) {
-                    if (Thread.interrupted()) throw new InterruptedException();
-
-                    var fut = completionService.take();
-                    // logging context only; order does not strictly map
-                    try {
-                        var outcome = fut.get();
-                        logger.info("Merged test file (parallel) possibly {} => {}", cfc.file(), outcome);
-                    } catch (ExecutionException e) {
-                        var cause = e.getCause() == null ? e : e.getCause();
-                        logger.error("Error merging test file {}: {}", cfc.file(), cause.toString(), cause);
-                    }
-=======
         // Merge all files (tests and non-tests) in a single BlitzForge run.
         // Build a lookup from ProjectFile -> annotated conflict details
         var acByFile = annotatedConflicts.stream()
@@ -304,7 +250,6 @@
                 .map(ConflictAnnotator.ConflictFileCommits::file)
                 .sorted(Comparator.comparing(ProjectFile::toString))
                 .toList();
->>>>>>> 2985901d
 
         blitz.executeParallel(allAnnotatedFiles, file -> {
             var ac = acByFile.get(file);
@@ -316,39 +261,9 @@
                 return new BlitzForge.FileResult(file, false, err, "");
             }
 
-<<<<<<< HEAD
-        // Then merge non-test files (in parallel), leveraging merged test sources
-        if (!nonTestAnnotated.isEmpty()) {
-            var service = cm.getService();
-            ExecutorService nonTestExecutor = AdaptiveExecutor.create(service, codeModel, nonTestAnnotated.size());
             try {
-                CompletionService<Map.Entry<ProjectFile, MergeOneFile.Outcome>> completionService =
-                        new ExecutorCompletionService<>(nonTestExecutor);
-
-                // Token-aware callable to merge a single non-test file
-                for (var ac : nonTestAnnotated) {
-                    if (Thread.interrupted()) throw new InterruptedException();
-
-                    interface TokenAwareCallable
-                            extends Callable<Map.Entry<ProjectFile, MergeOneFile.Outcome>>, TokenAware {
-                    }
-
-                    completionService.submit(new TokenAwareCallable() {
-                        @Override
-                        public int tokens() {
-                            try {
-                                return Messages.getApproximateTokens(ac.contents());
-                            } catch (Exception e) {
-                                logger.debug("Token estimation failed for {} – {}", ac.file(), e.toString());
-                                return 0;
-                            }
-                        }
-=======
-            boolean isTest = ContextManager.isTestFile(file);
-            var sourcesForPlanner = isTest ? Map.<ProjectFile, String>of() : mergedTestSources;
->>>>>>> 2985901d
-
-            try {
+                boolean isTest = ContextManager.isTestFile(file);
+                var sourcesForPlanner = isTest ? Map.<ProjectFile, String>of() : mergedTestSources;
                 var planner = new MergeOneFile(
                         cm,
                         planningModel,
@@ -362,7 +277,6 @@
 
                 var outcome = planner.merge();
 
-                // Read back to determine edited status and populate mergedTestSources for successfully merged tests
                 boolean edited = false;
                 try {
                     var textOpt = file.read();
