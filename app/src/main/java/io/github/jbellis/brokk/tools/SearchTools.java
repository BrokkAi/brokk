--- conflicted
+++ resolved
@@ -6,12 +6,6 @@
 import io.github.jbellis.brokk.AnalyzerUtil;
 import io.github.jbellis.brokk.Completions;
 import io.github.jbellis.brokk.IContextManager;
-<<<<<<< HEAD
-import io.github.jbellis.brokk.analyzer.*;
-import io.github.jbellis.brokk.analyzer.usages.FuzzyResult;
-import io.github.jbellis.brokk.analyzer.usages.FuzzyUsageFinder;
-import io.github.jbellis.brokk.analyzer.usages.UsageHit;
-=======
 import io.github.jbellis.brokk.analyzer.CallGraphProvider;
 import io.github.jbellis.brokk.analyzer.CodeUnit;
 import io.github.jbellis.brokk.analyzer.IAnalyzer;
@@ -19,7 +13,9 @@
 import io.github.jbellis.brokk.analyzer.SkeletonProvider;
 import io.github.jbellis.brokk.analyzer.SourceCodeProvider;
 import io.github.jbellis.brokk.analyzer.UsagesProvider;
->>>>>>> 250211d1
+import io.github.jbellis.brokk.analyzer.usages.FuzzyResult;
+import io.github.jbellis.brokk.analyzer.usages.FuzzyUsageFinder;
+import io.github.jbellis.brokk.analyzer.usages.UsageHit;
 import io.github.jbellis.brokk.context.ContextFragment;
 import io.github.jbellis.brokk.git.CommitInfo;
 import io.github.jbellis.brokk.git.GitRepo;
@@ -251,65 +247,9 @@
 
     @Tool(
             """
-<<<<<<< HEAD
-                    Returns a list of related class names, ordered by relevance (using PageRank).
-                    Use this for exploring and also when you're almost done and want to double-check that you haven't missed anything.
-                    """)
-    public String getRelatedClasses(
-            @P("List of fully qualified class names to use as seeds for finding related classes.")
-                    List<String> classNames) {
-        var skp = getAnalyzer()
-                .as(SkeletonProvider.class)
-                .orElseThrow(() -> new IllegalArgumentException(
-                        "Cannot find related classes: Code Intelligence is not available."));
-        // Sanitize classNames: remove potential `(params)` suffix from LLM.
-        classNames = stripParams(classNames);
-        if (classNames.isEmpty()) {
-            throw new IllegalArgumentException("Cannot search pagerank: classNames is empty");
-        }
-
-        // Create map of seeds from discovered units
-        HashMap<ProjectFile, Double> weightedSeeds = new HashMap<>();
-        for (String fqcn : classNames) {
-            getAnalyzer().getFileFor(fqcn).ifPresent(f -> weightedSeeds.put(f, 1.0));
-        }
-
-        // roll our own ranking instead of using Context methods b/c we want BOTH the summaries AND an expanded class
-        // list
-        var pageRankResults = AnalyzerUtil.combinedRankingFor(contextManager.getProject(), weightedSeeds);
-        if (pageRankResults.isEmpty()) {
-            return "No related code found via PageRank for seeds: " + String.join(", ", classNames);
-        }
-
-        // Get skeletons for the top few results -- potentially saves a round trip for a few extra tokens
-        var skResult = pageRankResults.stream()
-                .distinct()
-                .limit(10) // padding in case of not defined
-                .flatMap(file -> skp.getSkeletons(file).values().stream())
-                .limit(5)
-                .collect(Collectors.joining("\n\n"));
-
-        var clsResult = pageRankResults.stream()
-                .flatMap(file -> AnalyzerUtil.coalesceInnerClasses(getAnalyzer().getDeclarationsInFile(file)).stream())
-                .map(CodeUnit::fqName)
-                .toList();
-
-        var formattedSkeletons =
-                skResult.isEmpty() ? "" : "# Summaries of the top related classes: \n\n" + skResult + "\n\n";
-        var formattedClassList = formatCompressedSymbols("# Full list of related classes, up to 50", clsResult);
-        return formattedSkeletons + formattedClassList;
-    }
-
-    @Tool(
-            """
                     Returns an overview of classes' contents, including fields and method signatures.
                     Use this to understand class structures and APIs much faster than fetching full source code.
                     """)
-=======
-                            Returns an overview of classes' contents, including fields and method signatures.
-                            Use this to understand class structures and APIs much faster than fetching full source code.
-                            """)
->>>>>>> 250211d1
     public String getClassSkeletons(
             @P("Fully qualified class names to get the skeleton structures for") List<String> classNames) {
 
