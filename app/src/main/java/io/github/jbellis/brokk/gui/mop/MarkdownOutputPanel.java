--- conflicted
+++ resolved
@@ -10,29 +10,15 @@
 import io.github.jbellis.brokk.gui.ThemeAware;
 import io.github.jbellis.brokk.gui.mop.webview.MOPWebViewHost;
 import io.github.jbellis.brokk.util.Messages;
-<<<<<<< HEAD
-=======
-import org.apache.logging.log4j.LogManager;
-import org.apache.logging.log4j.Logger;
-
-import javax.swing.*;
->>>>>>> 3f3d9318
 import java.awt.*;
 import java.awt.datatransfer.StringSelection;
 import java.util.ArrayList;
 import java.util.List;
 import java.util.Objects;
 import java.util.concurrent.CompletableFuture;
-<<<<<<< HEAD
-import java.util.stream.Stream;
 import javax.swing.*;
 import org.apache.logging.log4j.LogManager;
 import org.apache.logging.log4j.Logger;
-import org.jsoup.nodes.Element;
-=======
-
-import static org.checkerframework.checker.nullness.util.NullnessUtil.castNonNull;
->>>>>>> 3f3d9318
 
 /**
  * A Swing JPanel that uses a JavaFX WebView to display structured conversations. This is a modern,
@@ -165,7 +151,6 @@
             setText(taskFragment.messages());
           }
         });
-<<<<<<< HEAD
   }
 
   public String getText() {
@@ -226,85 +211,4 @@
     logger.debug("Disposing WebViewMarkdownOutputPanel.");
     webHost.dispose();
   }
-
-  // TODO: drop the unneeded methods later (they are just here to let the code compile)
-  public CompletableFuture<Void> scheduleCompaction() {
-    return CompletableFuture.completedFuture(null);
-  }
-
-  public Stream<IncrementalBlockRenderer> renderers() {
-    return Stream.empty();
-  }
-
-  public void setHtmlCustomizerWithCallback(HtmlCustomizer customizer, Runnable callback) {
-    callback.run();
-    customizer.customize(new Element("body"));
-  }
-
-  public void setHtmlCustomizer(HtmlCustomizer customizer) {
-    customizer.customize(new Element("body"));
-  }
-=======
-    }
-
-    public String getText() {
-        return messages.stream()
-                       .map(Messages::getRepr)
-                       .collect(java.util.stream.Collectors.joining("\n\n"));
-    }
-
-    public List<ChatMessage> getRawMessages() {
-        return List.copyOf(messages);
-    }
-
-    public void addTextChangeListener(Runnable listener) {
-        textChangeListeners.add(listener);
-    }
-
-    public void showSpinner(String message) {
-        webHost.showSpinner(message);
-    }
-
-    public void hideSpinner() {
-        webHost.hideSpinner();
-    }
-
-    public List<ChatMessage> getMessages() {
-        return getRawMessages();
-    }
-
-    public CompletableFuture<Void> flushAsync() {
-        return webHost.flushAsync();
-    }
-
-    public String getDisplayedText() {
-        return messages.stream()
-                       .map(Messages::getText)
-                       .collect(java.util.stream.Collectors.joining("\n\n"));
-    }
-
-    public String getSelectedText() {
-        try {
-            return webHost.getSelectedText().get(200, java.util.concurrent.TimeUnit.MILLISECONDS);
-        } catch (Exception e) {
-            logger.warn("Failed to fetch selected text from WebView", e);
-            return "";
-        }
-    }
-
-    public void copy() {
-        String selectedText = getSelectedText();
-        String textToCopy = selectedText.isEmpty() ? getDisplayedText() : selectedText;
-        if (!textToCopy.isEmpty()) {
-            var selection = new StringSelection(textToCopy);
-            Toolkit.getDefaultToolkit().getSystemClipboard().setContents(selection, selection);
-        }
-    }
-
-    public void dispose() {
-        logger.debug("Disposing WebViewMarkdownOutputPanel.");
-        webHost.dispose();
-    }
-
->>>>>>> 3f3d9318
 }