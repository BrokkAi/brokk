--- conflicted
+++ resolved
@@ -135,7 +135,13 @@
         // pass
     }
 
-<<<<<<< HEAD
+    enum NotificationRole {
+        ERROR,
+        CONFIRM,
+        COST,
+        INFO
+    }
+
     /**
      * Returns a BlitzForge.Listener implementation suitable for the current console type (GUI or headless).
      * @param config The configuration for the BlitzForge run.
@@ -145,18 +151,4 @@
     default BlitzForge.Listener getBlitzForgeListener(BlitzForge.RunConfig config, Runnable cancelCallback) {
         throw new UnsupportedOperationException("getBlitzForgeListener not implemented for this console type");
     }
-
-    /**
-     * Convenience overload without a cancel callback; implementations may ignore cancellation or use a no-op.
-     */
-    default BlitzForge.Listener getBlitzForgeListener(BlitzForge.RunConfig config) {
-        return getBlitzForgeListener(config, () -> {});
-=======
-    enum NotificationRole {
-        ERROR,
-        CONFIRM,
-        COST,
-        INFO
->>>>>>> eba645a4
-    }
 }