package io.github.jbellis.brokk.git;

import com.google.common.base.Splitter;
import dev.langchain4j.agent.tool.P;
import dev.langchain4j.agent.tool.Tool;
import dev.langchain4j.agent.tool.ToolContext;
import dev.langchain4j.agent.tool.ToolSpecifications;
import dev.langchain4j.data.message.ChatMessage;
import dev.langchain4j.model.chat.StreamingChatModel;
import dev.langchain4j.model.chat.request.ToolChoice;
import io.github.jbellis.brokk.GitHubAuth;
import io.github.jbellis.brokk.IConsoleIO;
import io.github.jbellis.brokk.IContextManager;
import io.github.jbellis.brokk.Llm;
import io.github.jbellis.brokk.Service;
import io.github.jbellis.brokk.analyzer.ProjectFile;
import io.github.jbellis.brokk.prompts.CommitPrompts;
import io.github.jbellis.brokk.prompts.MergePrompts;
import io.github.jbellis.brokk.prompts.SummarizerPrompts;
import java.net.URI;
import java.util.Arrays;
import java.util.HashSet;
import java.util.List;
import java.util.Set;
import java.util.stream.Collectors;
import org.apache.logging.log4j.LogManager;
import org.apache.logging.log4j.Logger;
import org.eclipse.jgit.api.errors.GitAPIException;
import org.eclipse.jgit.lib.Constants;
import org.jetbrains.annotations.Nullable;

public final class GitWorkflow {
    private static final Logger logger = LogManager.getLogger(GitWorkflow.class);

    public record CommitResult(String commitId, String firstLine) {}

    public record PushPullState(boolean hasUpstream, boolean canPull, boolean canPush, Set<String> unpushedCommitIds) {}

    public record BranchDiff(List<CommitInfo> commits, List<GitRepo.ModifiedFile> files, @Nullable String mergeBase) {}

    public record PrSuggestion(String title, String description, boolean usedCommitMessages) {}

    private final IContextManager contextManager;
    private final GitRepo repo;

    public GitWorkflow(IContextManager contextManager) {
        this.contextManager = contextManager;
        this.repo = (GitRepo) contextManager.getProject().getRepo();
    }

    /**
     * Synchronously commit the given files. If {@code files} is empty, commit all modified files. If {@code rawMessage}
     * is null/blank, a suggestion will be generated (may still be blank). Comment lines (# …) are removed.
     */
    public CommitResult commit(List<ProjectFile> files, @Nullable String rawMessage) throws GitAPIException {
        var filesToCommit = files.isEmpty()
                ? repo.getModifiedFiles().stream()
                        .map(GitRepo.ModifiedFile::file)
                        .toList()
                : files;

        if (filesToCommit.isEmpty()) {
            throw new IllegalStateException("No files to commit.");
        }

        String msg = normaliseMessage(rawMessage);
        if (msg.isBlank()) {
            // suggestCommitMessage can throw RuntimeException if diffing fails
            // or InterruptedException occurs. Let it propagate.
            msg = suggestCommitMessage(filesToCommit);
        }

        if (msg.isBlank()) {
            throw new IllegalStateException("No commit message available after attempting suggestion.");
        }

        String sha = repo.commitFiles(filesToCommit, msg);
        var first = msg.contains("\n") ? msg.substring(0, msg.indexOf('\n')) : msg;
        return new CommitResult(sha, first);
    }

    /**
     * Background helper that returns a suggestion or empty string. The caller decides on threading; no Swing here. Can
     * throw RuntimeException if diffing fails or InterruptedException occurs.
     */
    public String suggestCommitMessage(List<ProjectFile> files) {
        logger.debug("Suggesting commit message for {} files", files.size());

        String diff;
        try {
            diff = files.isEmpty() ? repo.diff() : repo.diffFiles(files);
        } catch (GitAPIException e) {
            logger.error("Git diff operation failed while suggesting commit message", e);
            throw new RuntimeException("Failed to generate diff for commit message suggestion", e);
        }

        if (diff.isBlank()) {
            logger.debug("Empty diff - no commit message to suggest");
            return "";
        }

        var messages = CommitPrompts.instance.collectMessages(contextManager.getProject(), diff);
        if (messages.isEmpty()) {
            logger.debug("No commit message generated - diff preprocessing returned empty result");
            return "";
        }

        Llm.StreamingResult result;
        try {
            result = contextManager
                    .getLlm(contextManager.getService().quickestModel(), "Infer commit message")
                    .sendRequest(messages);
        } catch (InterruptedException ie) {
            Thread.currentThread().interrupt();
            throw new RuntimeException("Commit message suggestion was interrupted", ie);
        }

        return result.error() == null ? result.text() : "";
    }

    public PushPullState evaluatePushPull(String branch) throws GitAPIException {
        if (repo.isRemoteBranch(branch) || isSyntheticBranchName(branch)) {
            return new PushPullState(false, false, false, Set.of());
        }
        boolean hasUpstream = repo.hasUpstreamBranch(branch);
        Set<String> unpushedCommitIds = hasUpstream ? repo.getUnpushedCommitIds(branch) : new HashSet<>();
        boolean canPull = hasUpstream;
        boolean canPush = hasUpstream
                && !unpushedCommitIds.isEmpty(); // Can only push if there's an upstream and unpushed commits
        // or if no upstream but local commits exist (handled in push method)
        if (!hasUpstream && !repo.listCommitsDetailed(branch).isEmpty()) { // local branch with commits but no upstream
            canPush = true;
        }

        return new PushPullState(hasUpstream, canPull, canPush, unpushedCommitIds);
    }

    public String push(String branch) throws GitAPIException {
        // This check prevents attempting to push special views like "Search:" or "stashes"
        // or remote branches directly.
        if (repo.isRemoteBranch(branch) || isSyntheticBranchName(branch)) {
            logger.warn("Push attempted on invalid context: {}", branch);
            throw new GitOperationException("Push is not supported for this view: " + branch);
        }

        if (repo.hasUpstreamBranch(branch)) {
            repo.push(branch);
            return "Pushed " + branch;
        } else {
            // Check if there are any commits to push before setting upstream.
            // This avoids an empty push -N "origin" "branch:branch" if the branch is empty or fully pushed.
            // However, listCommitsDetailed includes all commits, not just unpushed.
            // For a new branch, any commit is "unpushed" relative to a non-existent remote.
            if (repo.listCommitsDetailed(branch).isEmpty()) {
                return "Branch " + branch + " is empty. Nothing to push.";
            }
            repo.pushAndSetRemoteTracking(branch, "origin");
            return "Pushed " + branch + " and set upstream to origin/" + branch;
        }
    }

    public String pull(String branch) throws GitAPIException {
        // This check prevents attempting to pull special views like "Search:" or "stashes"
        // or remote branches directly.
        if (repo.isRemoteBranch(branch) || isSyntheticBranchName(branch)) {
            logger.warn("Pull attempted on invalid context: {}", branch);
            throw new GitOperationException("Pull is not supported for this view: " + branch);
        }

        if (!repo.hasUpstreamBranch(branch)) {
            throw new GitOperationException("Branch '" + branch + "' has no upstream branch configured for pull.");
        }
        repo.pull(); // Assumes pull on current branch is intended if branchName matches
        return "Pulled " + branch;
    }

    public BranchDiff diffBetweenBranches(String source, String target) throws GitAPIException {
        var commits = repo.listCommitsBetweenBranches(source, target, /*excludeMergeCommitsFromTarget*/ true);
        var files = repo.listFilesChangedBetweenBranches(source, target);
        var merge = repo.getMergeBase(source, target);
        return new BranchDiff(commits, files, merge);
    }

    public static class PrDetailsToolHandler {
        @org.jetbrains.annotations.Nullable
        String title;

        @org.jetbrains.annotations.Nullable
        String description;

        @Tool("Suggest pull request title and description based on the changes")
        public void suggestPrDetails(
                @P("Brief PR title (12 words or fewer)") String title,
                @P("PR description in markdown (75-150 words, focus on intent and key changes)") String description) {
            this.title = title;
            this.description = description;
        }
    }

    /**
     * Suggests pull request title and description with streaming output using tool calling. Blocks; caller should
     * off-load to a background thread (SwingWorker, etc.). Interruption is detected during LLM request and propagates
     * as InterruptedException.
     *
     * @param source The source branch name
     * @param target The target branch name
     * @param streamingOutput IConsoleIO for streaming output
     * @throws GitAPIException if git operations fail
     * @throws InterruptedException if the calling thread is interrupted during LLM request
     */
    public PrSuggestion suggestPullRequestDetails(String source, String target, IConsoleIO streamingOutput)
            throws GitAPIException, InterruptedException {
        var mergeBase = repo.getMergeBase(source, target);
        String diff = (mergeBase != null) ? repo.showDiff(source, mergeBase) : "";

        var service = contextManager.getService();
        var preferredModel = service.getModel(Service.GPT_5_MINI);
<<<<<<< HEAD
        var modelToUse = preferredModel != null ? preferredModel : service.quickestModel();
        var maxTokens = service.getMaxInputTokens(modelToUse);
        boolean useCommitMsgs = diff.length() / 3.0 > maxTokens * 0.9;
=======
        var modelToUse = preferredModel != null ? preferredModel : service.quickestModel(); // Fallback
>>>>>>> 456b32e5

        List<ChatMessage> messages;
        if (diff.length() > service.getMaxInputTokens(modelToUse) * 0.5) {
            var commitMessagesContent = repo.getCommitMessagesBetween(source, target);
<<<<<<< HEAD
            messages = SummarizerPrompts.instance.collectPrTitleAndDescriptionFromCommitMsgs(commitMessagesContent);
=======
            throwIfInterrupted();
            messages = SummarizerPrompts.instance.collectPrDescriptionFromCommitMsgs(commitMessagesContent);
>>>>>>> 456b32e5
        } else {
            messages = SummarizerPrompts.instance.collectPrTitleAndDescriptionMessages(diff);
        }

        var handler = new PrDetailsToolHandler();
        var toolSpec = ToolSpecifications.toolSpecificationsFrom(handler).get(0);
        var toolContext = new ToolContext(List.of(toolSpec), ToolChoice.REQUIRED, handler);

        var llm = contextManager.getLlm(modelToUse, "PR-description", true);
        llm.setOutput(streamingOutput);
        var result = llm.sendRequest(messages, toolContext, true);

        if (result.error() != null) {
            throw new RuntimeException("LLM error while generating PR details", result.error());
        }

        if (result.toolRequests().isEmpty()) {
            throw new RuntimeException("LLM did not call the suggestPrDetails tool");
        }

        var toolRegistry = contextManager.getToolRegistry();
        toolRegistry.executeTool(handler, result.toolRequests().get(0));

        String title = handler.title;
        String description = handler.description;

        if (title == null || title.isEmpty() || description == null || description.isEmpty()) {
            throw new RuntimeException("LLM provided empty title or description");
        }

        return new PrSuggestion(title, description, diff.length() / 3.0 > service.getMaxInputTokens(modelToUse) * 0.9);
    }

    /** Pushes branch if needed and opens a PR. Returns the PR url. */
    public URI createPullRequest(String source, String target, String title, String body) throws Exception {
        // 1. Ensure branch is pushed
        if (repo.branchNeedsPush(source)) {
            push(source);
        }

        // 2. Strip "origin/" prefix for GitHub
        String head = source.replaceFirst("^origin/", "");
        String base = target.replaceFirst("^origin/", "");

        // 3. GitHub call
        var auth = GitHubAuth.getOrCreateInstance(contextManager.getProject());
        var ghRepo = auth.getGhRepository();
        var pr = ghRepo.createPullRequest(title, head, base, body);

        return pr.getHtmlUrl().toURI();
    }

    private static String normaliseMessage(@Nullable String raw) {
        if (raw == null) return "";
        return Arrays.stream(raw.split("\n"))
                .filter(l -> !l.trim().startsWith("#"))
                .collect(Collectors.joining("\n"))
                .trim();
    }

    public static boolean isSyntheticBranchName(String branchName) {
        // Callers (evaluatePushPull, push, pull) ensure branchName is not null.
        return "stashes".equals(branchName) || branchName.startsWith("Search:");
    }

    private String parentOrEmptyTree(String rev) {
        var parentRev = rev + "^";
        try {
            // If parent cannot be resolved (e.g., rev is a root commit), fall back to the empty tree.
            repo.resolve(parentRev);
            return parentRev;
        } catch (GitAPIException e) {
            return Constants.EMPTY_TREE_ID.getName();
        }
    }

    /**
     * Explain a single commit by generating a unified diff between the commit and its parent (or the empty tree if it
     * is a root commit), and asking an LLM to summarize it with emphasis on public API changes.
     *
     * @param model The LLM model to use.
     * @param revision The commit id (or any rev resolvable to a single commit).
     * @return Markdown-formatted explanation text from the LLM (may be empty if an error occurs).
     */
    public String explainCommit(StreamingChatModel model, String revision) {
        if (revision.isBlank()) {
            throw new IllegalArgumentException("revision must be non-blank");
        }

        String diff;
        try {
            // Always explain a single commit relative to its parent (or empty tree)
            diff = repo.showDiff(revision, parentOrEmptyTree(revision));
        } catch (GitAPIException e) {
            logger.error("Failed to compute diff for commit {}", revision, e);
            throw new RuntimeException("Failed to produce diff for commit " + revision, e);
        }

        var messages = MergePrompts.instance.collectMessages(diff, revision, revision);
        if (messages.isEmpty()) {
            return "No changes detected for %s.".formatted(revision);
        }

        try {
            var shortId = repo.shortHash(revision);
            var llm = contextManager.getLlm(model, "Explain commit %s".formatted(shortId));
            Llm.StreamingResult response = llm.sendRequest(messages);

            if (response.error() != null) {
                logger.warn("LLM returned an error while explaining {}: {}", revision, response.error());

                // 1) Obtain the full commit message if possible
                var commitMessage = "";
                try {
                    var commits = repo.listCommitsDetailed(revision);
                    commitMessage = commits.isEmpty() ? "" : commits.getFirst().message();
                } catch (Exception e) {
                    logger.debug("Could not retrieve commit message for {}", revision, e);
                }

                // 2) Extract file list + statuses from the unified diff
                var entries = parseFileStatuses(diff);
                var filesText = entries.isEmpty() ? "(no files detected in diff)" : String.join("\n", entries);

                // 3) Compose fallback output
                var header = commitMessage.isBlank() ? "Commit %s".formatted(revision) : commitMessage.trim();

                return """
                       %s

                       Modified files:
                       %s
                       """
                        .formatted(header, filesText)
                        .trim();
            }

            return response.text().trim();
        } catch (InterruptedException ie) {
            Thread.currentThread().interrupt();
            throw new RuntimeException("Commit explanation was interrupted", ie);
        }
    }

    private static List<String> parseFileStatuses(String diffText) {
        var entries = new java.util.ArrayList<String>();
        String currentFile = null;
        String currentStatus = "M";
        for (var line : Splitter.on('\n').split(diffText)) {
            if (line.startsWith("diff --git ")) {
                if (currentFile != null) {
                    entries.add(currentStatus + " " + currentFile);
                }
                currentFile = null;
                currentStatus = "M";
                var parts = Splitter.on(' ').splitToList(line);
                if (parts.size() >= 4) {
                    var bpath = parts.get(3);
                    currentFile = bpath.startsWith("b/") ? bpath.substring(2) : bpath;
                }
            } else if (line.startsWith("new file mode")) {
                currentStatus = "A";
            } else if (line.startsWith("deleted file mode")) {
                currentStatus = "D";
            }
        }
        if (currentFile != null) {
            entries.add(currentStatus + " " + currentFile);
        }
        return List.copyOf(entries);
    }
}<|MERGE_RESOLUTION|>--- conflicted
+++ resolved
@@ -215,23 +215,12 @@
 
         var service = contextManager.getService();
         var preferredModel = service.getModel(Service.GPT_5_MINI);
-<<<<<<< HEAD
-        var modelToUse = preferredModel != null ? preferredModel : service.quickestModel();
-        var maxTokens = service.getMaxInputTokens(modelToUse);
-        boolean useCommitMsgs = diff.length() / 3.0 > maxTokens * 0.9;
-=======
         var modelToUse = preferredModel != null ? preferredModel : service.quickestModel(); // Fallback
->>>>>>> 456b32e5
 
         List<ChatMessage> messages;
         if (diff.length() > service.getMaxInputTokens(modelToUse) * 0.5) {
             var commitMessagesContent = repo.getCommitMessagesBetween(source, target);
-<<<<<<< HEAD
             messages = SummarizerPrompts.instance.collectPrTitleAndDescriptionFromCommitMsgs(commitMessagesContent);
-=======
-            throwIfInterrupted();
-            messages = SummarizerPrompts.instance.collectPrDescriptionFromCommitMsgs(commitMessagesContent);
->>>>>>> 456b32e5
         } else {
             messages = SummarizerPrompts.instance.collectPrTitleAndDescriptionMessages(diff);
         }
