package io.github.jbellis.brokk.cli;

import static java.util.Objects.requireNonNull;
import static org.checkerframework.checker.nullness.util.NullnessUtil.castNonNull;

import dev.langchain4j.data.message.ChatMessage;
import dev.langchain4j.data.message.ChatMessageType;
import dev.langchain4j.model.chat.StreamingChatModel;
import io.github.jbellis.brokk.AbstractProject;
import io.github.jbellis.brokk.ContextManager;
import io.github.jbellis.brokk.IConsoleIO;
import io.github.jbellis.brokk.MainProject;
import io.github.jbellis.brokk.Service;
import io.github.jbellis.brokk.TaskResult;
import io.github.jbellis.brokk.WorktreeProject;
import io.github.jbellis.brokk.agents.ArchitectAgent;
import io.github.jbellis.brokk.agents.BuildAgent;
import io.github.jbellis.brokk.agents.CodeAgent;
import io.github.jbellis.brokk.agents.ConflictInspector;
import io.github.jbellis.brokk.agents.ContextAgent;
import io.github.jbellis.brokk.agents.MergeAgent;
import io.github.jbellis.brokk.agents.SearchAgent;
import io.github.jbellis.brokk.agents.SearchAgent.Terminal;
import io.github.jbellis.brokk.analyzer.*;
import io.github.jbellis.brokk.context.Context;
import io.github.jbellis.brokk.context.ContextFragment;
import io.github.jbellis.brokk.git.GitRepo;
import io.github.jbellis.brokk.git.GitRepoFactory;
import io.github.jbellis.brokk.gui.InstructionsPanel;
import io.github.jbellis.brokk.metrics.SearchMetrics;
import io.github.jbellis.brokk.tasks.TaskList;
import java.io.IOException;
import java.nio.file.Files;
import java.nio.file.Path;
import java.util.ArrayList;
import java.util.Collection;
import java.util.EnumSet;
import java.util.List;
import java.util.Locale;
import java.util.Map;
import java.util.Optional;
import java.util.Set;
import java.util.concurrent.Callable;
import java.util.function.Function;
import java.util.function.Supplier;
import java.util.stream.Collectors;
import java.util.stream.Stream;
import org.apache.logging.log4j.LogManager;
import org.apache.logging.log4j.Logger;
import org.jetbrains.annotations.Nullable;
import picocli.CommandLine;

@SuppressWarnings("NullAway.Init") // NullAway is upset that some fields are initialized in picocli's call()
@CommandLine.Command(
        name = "brokk-cli",
        mixinStandardHelpOptions = true,
        description = "One-shot Brokk workspace and task runner.")
public final class BrokkCli implements Callable<Integer> {
    private static final Logger logger = LogManager.getLogger(BrokkCli.class);

    @CommandLine.Option(names = "--project", description = "Path to the project root.")
    @Nullable
    private Path projectPath;

    @CommandLine.Option(
            names = {"--edit", "--read"},
            description = "Add a file to the workspace for editing. Can be repeated.")
    private List<String> editFiles = new ArrayList<>();

    @CommandLine.Option(
            names = "--add-class",
            description = "Add the file containing the given FQCN to the workspace for editing. Can be repeated.")
    private List<String> addClasses = new ArrayList<>();

    @CommandLine.Option(
            names = "--add-url",
            description = "Add content from a URL as a read-only fragment. Can be repeated.")
    private List<String> addUrls = new ArrayList<>();

    @CommandLine.Option(
            names = "--add-usage",
            description = "Add usages of a FQ symbol as a dynamic fragment. Can be repeated.")
    private List<String> addUsages = new ArrayList<>();

    @CommandLine.Option(
            names = "--add-summary-class",
            description = "Add a class summary/skeleton as a dynamic fragment. Can be repeated.")
    private List<String> addSummaryClasses = new ArrayList<>();

    @CommandLine.Option(
            names = "--add-summary-file",
            description = "Add summaries for all classes in a file/glob as a dynamic fragment. Can be repeated.")
    private List<String> addSummaryFiles = new ArrayList<>();

    @CommandLine.Option(
            names = "--add-method-source",
            description = "Add the source of a FQ method as a fragment. Can be repeated.")
    private List<String> addMethodSources = new ArrayList<>();

    @CommandLine.Option(
            names = "--add-callers",
            description = "Add callers of a FQ method. Format: <FQN>=<depth>. Can be repeated.")
    private Map<String, Integer> addCallers = Map.of();

    @CommandLine.Option(
            names = "--add-callees",
            description = "Add callees of a FQ method. Format: <FQN>=<depth>. Can be repeated.")
    private Map<String, Integer> addCallees = Map.of();

    @CommandLine.Option(names = "--architect", description = "Run Architect agent with the given prompt.")
    @Nullable
    private String architectPrompt;

    @CommandLine.Option(names = "--code", description = "Run Code agent with the given prompt.")
    @Nullable
    private String codePrompt;

    @CommandLine.Option(names = "--ask", description = "Run Ask command with the given prompt.")
    @Nullable
    private String askPrompt;

    @CommandLine.Option(
            names = "--search-answer",
            description = "Run Search agent to find an answer for the given prompt.")
    @Nullable
    private String searchAnswerPrompt;

    @CommandLine.Option(
            names = "--lutz",
            description = "Research and execute a set of tasks to accomplish the given prompt")
    @Nullable
    private String lutzPrompt;

    @CommandLine.Option(names = "--lutz-lite", description = "Execute a single task to solve the given issue.")
    @Nullable
    private String lutzLitePrompt;

    @CommandLine.Option(names = "--merge", description = "Run Merge agent to resolve repository conflicts (no prompt).")
    private boolean merge = false;

    @CommandLine.Option(names = "--build", description = "Run verification build on the current workspace.")
    private boolean build = false;

    @CommandLine.Option(
            names = "--worktree",
            description = "Create a detached worktree at the given path, from the default branch's HEAD.")
    @Nullable
    private Path worktreePath;

    //  Model overrides
    @CommandLine.Option(names = "--planmodel", description = "Override the planning model to use.")
    @Nullable
    private String planModelName;

    @CommandLine.Option(names = "--codemodel", description = "Override the code model to use.")
    @Nullable
    private String codeModelName;

    @CommandLine.Option(
            names = "--deepscan",
            description = "Perform a Deep Scan to suggest additional relevant context.")
    private boolean deepScan = false;

    @CommandLine.Option(
            names = "--search-workspace",
            description =
                    "Run Search agent in benchmark mode to find relevant context for the given query. Outputs JSON report to stdout.")
    @Nullable
    private String searchWorkspace;

    @CommandLine.Option(
            names = "--commit",
            description = "Git commit hash to checkout before running search. Used for benchmark reproducibility.")
    @Nullable
    private String commit;

    @CommandLine.Option(
            names = "--disable-context-scan",
            description = "Skip the initial ContextAgent scan in --search-workspace mode.")
    private boolean disableContextScan = false;

    @CommandLine.Option(
            names = "--list-models",
            description = "List available model aliases and their corresponding model names as JSON and exit.")
    private boolean listModels = false;

    private ContextManager cm;
    private AbstractProject project;

    public static void main(String[] args) {
        logger.info("Starting Brokk CLI...");
        System.setProperty("java.awt.headless", "true");

        int exitCode = new CommandLine(new BrokkCli()).execute(args);
        System.exit(exitCode);
    }

    @Override
    public Integer call() throws Exception {

        // Handle --list-models early exit
        if (listModels) {
            String modelsJson = getModelsJson();
            System.out.println(modelsJson);
            return 0;
        }

        // Validate --project is provided when not using --build-commit or --list-models
        if (projectPath == null) {
            System.err.println("Error: --project is required.");
            return 1;
        }

        // --- Action Validation ---
        long actionCount = Stream.of(
                        architectPrompt,
                        codePrompt,
                        askPrompt,
                        searchAnswerPrompt,
                        lutzPrompt,
                        lutzLitePrompt,
                        searchWorkspace)
                .filter(p -> p != null && !p.isBlank())
                .count();
        if (merge) actionCount++;
        if (build) actionCount++;
        if (actionCount > 1) {
            System.err.println(
                    "At most one action (--architect, --code, --ask, --search-answer, --lutz, --lutz-lite, --merge, --build, --search-workspace) can be specified.");
            return 1;
        }
        if (actionCount == 0 && worktreePath == null) {
            System.err.println(
                    "Exactly one action (--architect, --code, --ask, --search-answer, --lutz, --lutz-lite, --merge, --build, --search-workspace) or --worktree is required.");
            return 1;
        }

        // Add search-workspace validation
        if (searchWorkspace != null && !searchWorkspace.isBlank()) {
            if (codeModelName != null) {
                System.err.println("--codemodel is not valid with --search-workspace.");
                return 1;
            }
        }

        //  Expand @file syntax for prompt parameters
        try {
            architectPrompt = maybeLoadFromFile(architectPrompt);
            codePrompt = maybeLoadFromFile(codePrompt);
            askPrompt = maybeLoadFromFile(askPrompt);
            searchAnswerPrompt = maybeLoadFromFile(searchAnswerPrompt);
            lutzPrompt = maybeLoadFromFile(lutzPrompt);
            lutzLitePrompt = maybeLoadFromFile(lutzLitePrompt);
            searchWorkspace = maybeLoadFromFile(searchWorkspace);
        } catch (IOException e) {
            System.err.println("Error reading prompt file: " + e.getMessage());
            return 1;
        }

        // --- Validation ---
        projectPath = requireNonNull(projectPath).toAbsolutePath();
        if (!Files.isDirectory(projectPath)) {
            System.err.println("Project path is not a directory: " + projectPath);
            return 1;
        }
        if (!GitRepoFactory.hasGitRepo(projectPath)) {
            System.err.println("Brokk CLI requires to have a Git repo");
            return 1;
        }

        // Worktree setup
        if (worktreePath != null) {
            worktreePath = worktreePath.toAbsolutePath();
            if (Files.exists(worktreePath)) {
                logger.debug("Worktree directory already exists: " + worktreePath + ". Skipping creation.");
            } else {
                try (var gitRepo = new GitRepo(projectPath)) {
                    // Use --commit if provided, otherwise default branch HEAD
                    String targetCommit;
                    if (commit != null) {
                        targetCommit = gitRepo.resolveToCommit(commit).getName();
                        logger.debug("Using commit from --commit option: " + targetCommit);
                    } else {
                        var defaultBranch = gitRepo.getDefaultBranch();
                        targetCommit = gitRepo.resolveToCommit(defaultBranch).getName();
                        logger.debug("Using default branch " + defaultBranch + " at commit " + targetCommit);
                    }

                    gitRepo.worktrees().addWorktreeDetached(worktreePath, targetCommit);
                    logger.debug("Successfully created detached worktree at " + worktreePath);
                } catch (GitRepo.GitRepoException | GitRepo.NoDefaultBranchException e) {
                    logger.error("Error creating worktree", e);
                    System.err.println("Error creating worktree: " + e.getMessage());
                    return 1;
                }
            }
            if (actionCount == 0) {
                return 0; // successfully created worktree and no other action was requested
            }
            projectPath = worktreePath;
        }

        // Create Project + ContextManager
        var mainProject = new MainProject(projectPath);
        project = worktreePath == null ? mainProject : new WorktreeProject(worktreePath, mainProject);
        cm = new ContextManager(project);

        // Build BuildDetails from environment variables
        String buildLintCmd = System.getenv("BRK_BUILD_CMD");
        String testAllCmd = System.getenv("BRK_TESTALL_CMD");
        String testSomeCmd = System.getenv("BRK_TESTSOME_CMD");
        var buildDetails = new BuildAgent.BuildDetails(
                buildLintCmd != null ? buildLintCmd : "",
                testAllCmd != null ? testAllCmd : "",
                testSomeCmd != null ? testSomeCmd : "",
                Set.of(),
                Map.of("VIRTUAL_ENV", ".venv")); // venv is hardcoded to override swebench task runner
        logger.info("Build Details: " + buildDetails);

        cm.createHeadless(buildDetails);
        var io = cm.getIo();

        //  Model Overrides initialization
        var service = cm.getService();

        StreamingChatModel planModel = null;
        StreamingChatModel codeModel = null;
        StreamingChatModel taskModelOverride = null;

        // Determine which models are required by the chosen action(s).
        boolean needsPlanModel = architectPrompt != null
                || searchAnswerPrompt != null
                || lutzPrompt != null
                || lutzLitePrompt != null
                || deepScan
                || merge
                || (searchWorkspace != null && !searchWorkspace.isBlank());
        boolean needsCodeModel =
                codePrompt != null || askPrompt != null || architectPrompt != null || lutzLitePrompt != null || merge;

        if (needsPlanModel && planModelName == null) {
            System.err.println("Error: This action requires --planmodel to be specified.");
            return 1;
        }
        if (needsCodeModel && codeModelName == null) {
            System.err.println("Error: This action requires --codemodel to be specified.");
            return 1;
        }

        if (planModelName != null) {
            Service.FavoriteModel fav;
            try {
                fav = MainProject.getFavoriteModel(planModelName);
            } catch (IllegalArgumentException e) {
                System.err.println("Unknown planning model specified via --planmodel: " + planModelName);
                return 1;
            }
            planModel = service.getModel(fav.config());
            taskModelOverride = planModel;
            assert planModel != null : service.getAvailableModels();
        }

        if (codeModelName != null) {
            Service.FavoriteModel fav;
            try {
                fav = MainProject.getFavoriteModel(codeModelName);
            } catch (IllegalArgumentException e) {
                System.err.println("Unknown code model specified via --codemodel: " + codeModelName);
                return 1;
            }
            codeModel = service.getModel(fav.config());
            assert codeModel != null : service.getAvailableModels();
        }

<<<<<<< HEAD
        // --- Search Workspace Mode ---
        if (searchWorkspace != null && !searchWorkspace.isBlank()) {
            long startTime = System.currentTimeMillis();
            TaskResult searchResult;
            boolean success;
            var metrics = (SearchMetrics.Tracking) SearchMetrics.tracking();

            try (var scope = cm.beginTask(searchWorkspace, false)) {
                var searchModel = taskModelOverride == null ? cm.getService().getScanModel() : taskModelOverride;
                var agent = new SearchAgent(searchWorkspace, cm, searchModel, EnumSet.of(Terminal.WORKSPACE), metrics);
                if (disableContextScan) {
                    metrics.recordContextScan(0, 0, true, Set.of());
                } else {
                    agent.scanInitialContext();
                }
                searchResult = agent.execute();
                scope.append(searchResult);
                success = searchResult.stopDetails().reason() == TaskResult.StopReason.SUCCESS;
            } catch (Throwable th) {
                logger.error("Fatal error during SearchAgent execution", th);
                long elapsedTime = System.currentTimeMillis() - startTime;
                String errorMessage = th.getMessage() != null
                        ? th.getMessage()
                        : th.getClass().getName();
                var errorResult = new SearchErrorResult(searchWorkspace, "", -1, elapsedTime, false, errorMessage);
                try {
                    var json = AbstractProject.objectMapper.writeValueAsString(errorResult);
                    System.out.println(json);
                } catch (com.fasterxml.jackson.core.JsonProcessingException e) {
                    // Fallback to minimal JSON if serialization fails
                    System.out.println("{\"query\": \"error\", \"found_file\": \"\", \"turns\": -1, \"elapsed_ms\": "
                            + elapsedTime
                            + ", \"success\": false}");
                }
                return 2;
            }

            long elapsedTime = System.currentTimeMillis() - startTime;

            // Extract results from conversation
            var messages = searchResult.output().messages();
            int turns = countTurns(messages);

            // Output enhanced JSON result with metrics
            var json = metrics.toJson(searchWorkspace, turns, elapsedTime, success);
            System.out.println(json);

            return success ? 0 : 1;
        }

        var workspaceTools = new WorkspaceTools(cm);

=======
>>>>>>> d1f8ba58
        // --- Name Resolution and Context Building ---
        boolean callsAndUsagesRequired = !addCallers.isEmpty() || !addCallees.isEmpty();

        if (callsAndUsagesRequired) {
            var analyzer = cm.getAnalyzer();
            if (!(analyzer instanceof CallGraphProvider)) {
                System.err.println(
                        "One or more of the requested options requires Code Intelligence, which is not available.");
                return 1;
            }
        }

        // Resolve files and classes
        var resolvedEditFiles = resolveFiles(editFiles, "editable file");
        var resolvedClasses = resolveClasses(addClasses, cm.getAnalyzer(), "class");
        var resolvedSummaryClasses = resolveClasses(addSummaryClasses, cm.getAnalyzer(), "summary class");

        // If any resolution failed, the helper methods will have printed an error.
        if ((resolvedEditFiles.isEmpty() && !editFiles.isEmpty())
                || (resolvedClasses.isEmpty() && !addClasses.isEmpty())
                || (resolvedSummaryClasses.isEmpty() && !addSummaryClasses.isEmpty())) {
            return 1;
        }

        // Build context
        var analyzer = cm.getAnalyzer();

        if (!resolvedEditFiles.isEmpty())
            cm.addFiles(resolvedEditFiles.stream().map(cm::toFile).toList());

        // Build context
        var context = cm.liveContext();

        if (!resolvedClasses.isEmpty()) context = Context.withAddedClasses(context, resolvedClasses, analyzer);
        if (!resolvedSummaryClasses.isEmpty())
            context = Context.withAddedClassSummaries(context, resolvedSummaryClasses);
        if (!addSummaryFiles.isEmpty()) context = Context.withAddedFileSummaries(context, addSummaryFiles, project);
        if (!addMethodSources.isEmpty()) context = Context.withAddedMethodSources(context, addMethodSources, analyzer);

        // Add URLs (simple fragments)
        for (var url : addUrls) {
            try {
                context = Context.withAddedUrlContent(context, url);
            } catch (Exception e) {
                logger.error("Failed to add URL content: {}", url, e);
                System.err.println("Error adding URL " + url + ": " + e.getMessage());
                return 1;
            }
        }

        // Add usages, callers, callees (simple fragment creation)
        for (var symbol : addUsages) {
            var fragment = new ContextFragment.UsageFragment(cm, symbol);
            context = context.addVirtualFragment(fragment);
        }
        for (var entry : addCallers.entrySet()) {
            var fragment = new ContextFragment.CallGraphFragment(cm, entry.getKey(), entry.getValue(), false);
            context = context.addVirtualFragment(fragment);
        }
        for (var entry : addCallees.entrySet()) {
            var fragment = new ContextFragment.CallGraphFragment(cm, entry.getKey(), entry.getValue(), true);
            context = context.addVirtualFragment(fragment);
        }

        // Push accumulated context changes back to ContextManager
        var finalContext = context;
        cm.pushContext(ctx -> finalContext);

        // --- Deep Scan ------------------------------------------------------
        if (deepScan) {
            if (planModel == null) {
                System.err.println("Deep Scan requires --planmodel to be specified.");
                return 1;
            }

            io.showNotification(IConsoleIO.NotificationRole.INFO, "# Workspace (pre-scan)");
            io.showNotification(
                    IConsoleIO.NotificationRole.INFO,
                    ContextFragment.describe(cm.topContext().allFragments()));

            String goalForScan = Stream.of(architectPrompt, codePrompt, askPrompt, searchAnswerPrompt, lutzPrompt)
                    .filter(s -> s != null && !s.isBlank())
                    .findFirst()
                    .orElseThrow();
            var agent = new ContextAgent(cm, planModel, goalForScan);
            var recommendations = agent.getRecommendations(cm.liveContext());
            io.showNotification(
                    IConsoleIO.NotificationRole.INFO, "Deep Scan token usage: " + recommendations.tokenUsage());

            if (recommendations.success()) {
                io.showNotification(
                        IConsoleIO.NotificationRole.INFO,
                        "Deep Scan suggested "
                                + recommendations.fragments().stream()
                                        .map(ContextFragment::shortDescription)
                                        .toList());
                for (var fragment : recommendations.fragments()) {
                    switch (fragment.getType()) {
                        case SKELETON -> {
                            cm.addVirtualFragment((ContextFragment.VirtualFragment) fragment);
                            io.showNotification(IConsoleIO.NotificationRole.INFO, "Added " + fragment);
                        }
                        default -> cm.addSummaries(fragment.files(), Set.of());
                    }
                }
            } else {
                io.toolError("Deep Scan did not complete successfully: " + recommendations.reasoning());
            }
        }

        // --- Run Action ---
        io.showNotification(IConsoleIO.NotificationRole.INFO, "# Workspace (pre-task)");
        io.showNotification(
                IConsoleIO.NotificationRole.INFO,
                ContextFragment.describe(cm.topContext().allFragments()));

        TaskResult result;
        // Decide scope action/input
        String scopeInput;
        if (architectPrompt != null) {
            scopeInput = architectPrompt;
        } else if (codePrompt != null) {
            scopeInput = codePrompt;
        } else if (askPrompt != null) {
            scopeInput = requireNonNull(askPrompt);
        } else if (merge) {
            scopeInput = "Merge";
        } else if (searchAnswerPrompt != null) {
            scopeInput = requireNonNull(searchAnswerPrompt);
        } else if (build) {
            scopeInput = "Build";
        } else if (lutzLitePrompt != null) {
            scopeInput = requireNonNull(lutzLitePrompt);
        } else { // lutzPrompt != null
            scopeInput = requireNonNull(lutzPrompt);
        }

        try (var scope = cm.beginTask(scopeInput, false)) {
            try {
                if (architectPrompt != null) {
                    // Architect requires a plan model and a code model
                    if (planModel == null) {
                        System.err.println("Error: --architect requires --planmodel to be specified.");
                        return 1;
                    }
                    if (codeModel == null) {
                        System.err.println("Error: --architect requires --codemodel to be specified.");
                        return 1;
                    }
                    var agent = new ArchitectAgent(cm, planModel, codeModel, architectPrompt, scope);
                    result = agent.execute();
                    scope.append(result);
                } else if (codePrompt != null) {
                    // CodeAgent must use codemodel only
                    if (codeModel == null) {
                        System.err.println("Error: --code requires --codemodel to be specified.");
                        return 1;
                    }
                    var agent = new CodeAgent(cm, codeModel);
                    result = agent.runTask(codePrompt, Set.of());
                    scope.append(result);
                } else if (askPrompt != null) {
                    if (codeModel == null) {
                        System.err.println("Error: --ask requires --codemodel to be specified.");
                        return 1;
                    }
                    result = InstructionsPanel.executeAskCommand(cm, codeModel, askPrompt);
                    scope.append(result);
                } else if (merge) {
                    if (planModel == null) {
                        System.err.println("Error: --merge requires --planmodel to be specified.");
                        return 1;
                    }
                    if (codeModel == null) {
                        System.err.println("Error: --merge requires --codemodel to be specified.");
                        return 1;
                    }

                    var conflictOpt = ConflictInspector.inspectFromProject(cm.getProject());
                    if (conflictOpt.isEmpty()) {
                        System.err.println(
                                "Cannot run --merge: Repository is not in a merge/rebase/cherry-pick/revert conflict state");
                        return 1;
                    }
                    var conflict = conflictOpt.get();
                    logger.debug(conflict.toString());
                    MergeAgent mergeAgent = new MergeAgent(
                            cm, planModel, codeModel, conflict, scope, MergeAgent.DEFAULT_MERGE_INSTRUCTIONS);
                    try {
                        result = mergeAgent.execute();
                        scope.append(result);
                    } catch (Exception e) {
                        io.toolError(getStackTrace(e), "Merge failed: " + e.getMessage());
                        return 1;
                    }
                    return 0; // merge is terminal for this CLI command
                } else if (searchAnswerPrompt != null) {
                    if (planModel == null) {
                        System.err.println("Error: --search-answer requires --planmodel to be specified.");
                        return 1;
                    }
                    var agent = new SearchAgent(
                            requireNonNull(searchAnswerPrompt),
                            cm,
                            planModel,
                            EnumSet.of(Terminal.ANSWER),
                            SearchMetrics.noOp());
                    agent.scanInitialContext();
                    result = agent.execute();
                    scope.append(result);
                } else if (build) {
                    String buildError = BuildAgent.runVerification(cm);
                    io.showNotification(
                            IConsoleIO.NotificationRole.INFO,
                            buildError.isEmpty()
                                    ? "Build verification completed successfully."
                                    : "Build verification failed:\n" + buildError);
                    // we have no `result` since we did not interact with the LLM
                    System.exit(0);
                    // make the compiler happy
                    result = null;
                } else if (lutzLitePrompt != null) {
                    if (planModel == null) {
                        System.err.println("Error: --lutz-lite requires --planmodel to be specified.");
                        return 1;
                    }
                    if (codeModel == null) {
                        System.err.println("Error: --lutz-lite requires --codemodel to be specified.");
                        return 1;
                    }

                    var taskText =
                            """
                            Solve the following issue. Pull appropriate existing tests into the Workspace; if you are adding new functionality, add new tests if you can do so within the existing constraints.

                            Issue: """
                                    + requireNonNull(lutzLitePrompt);
                    var task = new TaskList.TaskItem(taskText, false);

                    io.showNotification(IConsoleIO.NotificationRole.INFO, "Executing task...");
                    var taskResult = cm.executeTask(task, planModel, codeModel, true, true);
                    scope.append(taskResult);
                    result = taskResult;
                } else { // lutzPrompt != null
                    if (planModel == null) {
                        System.err.println("Error: --lutz requires --planmodel to be specified.");
                        return 1;
                    }
                    if (codeModel == null) {
                        System.err.println("Error: --lutz requires --codemodel to be specified.");
                        return 1;
                    }
                    var agent = new SearchAgent(
                            requireNonNull(lutzPrompt),
                            cm,
                            planModel,
                            EnumSet.of(Terminal.TASK_LIST),
                            SearchMetrics.noOp());
                    agent.scanInitialContext();
                    result = agent.execute();
                    scope.append(result);

                    // Execute pending tasks sequentially
                    var tasksData = cm.getTaskList();
                    var pendingTasks =
                            tasksData.tasks().stream().filter(t -> !t.done()).toList();

                    if (!pendingTasks.isEmpty()) {
                        io.showNotification(
                                IConsoleIO.NotificationRole.INFO,
                                "Executing " + pendingTasks.size() + " task" + (pendingTasks.size() == 1 ? "" : "s")
                                        + " from Task List...");

                        for (var task : pendingTasks) {
                            io.showNotification(IConsoleIO.NotificationRole.INFO, "Running task: " + task.text());

                            var taskResult = cm.executeTask(task, planModel, codeModel, true, true);
                            scope.append(taskResult);
                            result = taskResult; // Track last result for final status check

                            if (taskResult.stopDetails().reason() != TaskResult.StopReason.SUCCESS) {
                                io.toolError(taskResult.stopDetails().explanation(), "Task failed: " + task.text());
                                break; // Stop on first failure
                            }
                        }
                    } else {
                        io.showNotification(IConsoleIO.NotificationRole.INFO, "No pending tasks to execute.");
                    }
                }
            } catch (Throwable th) {
                logger.error("Internal error", th);
                io.toolError(requireNonNull(th.getMessage()), "Internal error");
                return 1; // internal error
            }
        }

        result = castNonNull(result);
        if (result.stopDetails().reason() != TaskResult.StopReason.SUCCESS) {
            io.toolError(
                    result.stopDetails().explanation(),
                    result.stopDetails().reason().toString());
            // exit code is 0 since we ran the task as requested; we print out the metrics from Code Agent to let
            // harness see how we did
        }

        return 0;
    }

    private List<String> resolveFiles(List<String> inputs, String entityType) {
        // Files can only be added as editable via CLI, so we only consider tracked files
        // and allow listing all tracked files as a primary source.
        Supplier<Collection<ProjectFile>> primarySource =
                () -> project.getRepo().getTrackedFiles();

        return inputs.stream()
                .map(input -> {
                    var pf = cm.toFile(input);
                    if (pf.exists() && project.getRepo().getTrackedFiles().contains(pf)) {
                        return Optional.of(pf);
                    }
                    return resolve(input, primarySource, List::of, ProjectFile::toString, entityType);
                })
                .flatMap(Optional::stream)
                .map(ProjectFile::toString)
                .toList();
    }

    private List<String> resolveClasses(List<String> inputs, IAnalyzer analyzer, String entityType) {
        if (inputs.isEmpty()) {
            return List.of();
        }
        Supplier<Collection<CodeUnit>> source = () ->
                analyzer.getAllDeclarations().stream().filter(CodeUnit::isClass).toList();
        return inputs.stream()
                .map(input -> resolve(input, source, List::of, CodeUnit::fqName, entityType))
                .flatMap(Optional::stream)
                .map(CodeUnit::fqName)
                .toList();
    }

    private <T> Optional<T> resolve(
            String userInput,
            Supplier<Collection<T>> primarySourceSupplier,
            Supplier<Collection<T>> secondarySourceSupplier,
            Function<T, String> nameExtractor,
            String entityType) {
        var primarySource = primarySourceSupplier.get();
        var primaryResult = findUnique(userInput, primarySource, nameExtractor, entityType, "primary source");

        if (primaryResult.isPresent()) {
            return primaryResult;
        }

        // if findUnique returned empty, we need to know if it was because of ambiguity or no matches
        if (!findMatches(userInput, primarySource, nameExtractor, true).isEmpty()) {
            // it was ambiguous; findUnique already printed the error. we must stop.
            return Optional.empty();
        }

        // no matches in primary, so try secondary
        var secondarySource = secondarySourceSupplier.get();
        var secondaryResult = findUnique(userInput, secondarySource, nameExtractor, entityType, "secondary source");

        if (secondaryResult.isPresent()) {
            return secondaryResult;
        }

        // if we are here, there were no unique matches in primary or secondary.
        // if there were no matches at all in either, report "not found"
        if (findMatches(userInput, secondarySource, nameExtractor, true).isEmpty()) {
            System.err.printf("Error: Could not find %s '%s'.%n", entityType, userInput);
        }

        return Optional.empty();
    }

    private <T> Optional<T> findUnique(
            String userInput,
            Collection<T> candidates,
            Function<T, String> nameExtractor,
            String entityType,
            String sourceDescription) {
        // 1. Case-insensitive
        var matches = findMatches(userInput, candidates, nameExtractor, true);
        if (matches.size() == 1) return Optional.of(matches.getFirst());
        if (matches.size() > 1) {
            reportAmbiguity(
                    userInput,
                    matches.stream().map(nameExtractor).toList(),
                    entityType,
                    "case-insensitive, from " + sourceDescription);
            return Optional.empty();
        }

        // 2. Case-sensitive
        matches = findMatches(userInput, candidates, nameExtractor, false);
        if (matches.size() == 1) return Optional.of(matches.getFirst());
        if (matches.size() > 1) {
            reportAmbiguity(
                    userInput,
                    matches.stream().map(nameExtractor).toList(),
                    entityType,
                    "case-sensitive, from " + sourceDescription);
            return Optional.empty();
        }

        return Optional.empty(); // Not found in this source
    }

    private <T> List<T> findMatches(
            String userInput, Collection<T> candidates, Function<T, String> nameExtractor, boolean caseInsensitive) {
        if (caseInsensitive) {
            var lowerInput = userInput.toLowerCase(Locale.ROOT);
            return candidates.stream()
                    .filter(c -> nameExtractor.apply(c).toLowerCase(Locale.ROOT).contains(lowerInput))
                    .toList();
        }
        return candidates.stream()
                .filter(c -> nameExtractor.apply(c).contains(userInput))
                .toList();
    }

    private void reportAmbiguity(String input, List<String> matches, String entityType, String context) {
        System.err.printf(
                "Error: Ambiguous %s '%s' (%s). Found multiple matches:%n%s%n",
                entityType,
                input,
                context,
                matches.stream().map(s -> "  - " + s).collect(Collectors.joining("\n")));
    }

    /*
     * If the prompt begins with '@', treat the remainder as a filename and return the file's contents; otherwise return
     * the original prompt.
     */
    private @Nullable String maybeLoadFromFile(@Nullable String prompt) throws IOException {
        if (prompt == null || prompt.isBlank() || prompt.charAt(0) != '@') {
            return prompt;
        }
        var path = Path.of(prompt.substring(1));
        return Files.readString(path);
    }

    private String getStackTrace(Throwable throwable) {
        var sb = new StringBuilder();
        for (var element : throwable.getStackTrace()) {
            sb.append(element.toString());
            sb.append("\n");
        }
        return sb.toString();
    }

    private static int countTurns(List<ChatMessage> messages) {
        // Count AI messages as turns
        return (int) messages.stream()
                .filter(msg -> msg.type() == ChatMessageType.AI)
                .count();
    }

    private static String getModelsJson() {
        var models = MainProject.loadFavoriteModels();
        var modelInfos = models.stream()
                .map(m -> new ModelInfo(m.alias(), m.config().name()))
                .toList();
        try {
            return AbstractProject.objectMapper.writeValueAsString(modelInfos);
        } catch (com.fasterxml.jackson.core.JsonProcessingException e) {
            throw new RuntimeException("Failed to serialize models list", e);
        }
    }

    /**
     * Model information for JSON serialization.
     */
    private record ModelInfo(String alias, String model) {}

    /**
     * Error result for search-workspace mode failures.
     */
    private record SearchErrorResult(
            String query, String found_file, int turns, long elapsed_ms, boolean success, String error) {}
}<|MERGE_RESOLUTION|>--- conflicted
+++ resolved
@@ -372,7 +372,6 @@
             assert codeModel != null : service.getAvailableModels();
         }
 
-<<<<<<< HEAD
         // --- Search Workspace Mode ---
         if (searchWorkspace != null && !searchWorkspace.isBlank()) {
             long startTime = System.currentTimeMillis();
@@ -425,8 +424,6 @@
 
         var workspaceTools = new WorkspaceTools(cm);
 
-=======
->>>>>>> d1f8ba58
         // --- Name Resolution and Context Building ---
         boolean callsAndUsagesRequired = !addCallers.isEmpty() || !addCallees.isEmpty();
 
