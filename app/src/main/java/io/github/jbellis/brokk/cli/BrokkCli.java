package io.github.jbellis.brokk.cli;

import static java.util.Objects.requireNonNull;
import static org.checkerframework.checker.nullness.util.NullnessUtil.castNonNull;

import dev.langchain4j.data.message.ChatMessage;
import dev.langchain4j.data.message.ChatMessageType;
import dev.langchain4j.model.chat.StreamingChatModel;
import io.github.jbellis.brokk.AbstractProject;
import io.github.jbellis.brokk.ContextManager;
import io.github.jbellis.brokk.IConsoleIO;
import io.github.jbellis.brokk.MainProject;
import io.github.jbellis.brokk.Service;
import io.github.jbellis.brokk.TaskResult;
import io.github.jbellis.brokk.WorktreeProject;
import io.github.jbellis.brokk.agents.ArchitectAgent;
import io.github.jbellis.brokk.agents.BuildAgent;
import io.github.jbellis.brokk.agents.CodeAgent;
import io.github.jbellis.brokk.agents.ConflictInspector;
import io.github.jbellis.brokk.agents.ContextAgent;
import io.github.jbellis.brokk.agents.MergeAgent;
import io.github.jbellis.brokk.agents.SearchAgent;
import io.github.jbellis.brokk.agents.SearchAgent.Terminal;
import io.github.jbellis.brokk.analyzer.*;
import io.github.jbellis.brokk.context.ContextFragment;
import io.github.jbellis.brokk.git.GitRepo;
import io.github.jbellis.brokk.git.GitRepoFactory;
import io.github.jbellis.brokk.gui.InstructionsPanel;
<<<<<<< HEAD
import io.github.jbellis.brokk.metrics.DefaultSearchMetrics;
import io.github.jbellis.brokk.metrics.SearchMetrics;
=======
import io.github.jbellis.brokk.tasks.TaskList;
>>>>>>> 9126a271
import io.github.jbellis.brokk.tools.WorkspaceTools;
import java.io.IOException;
import java.nio.file.Files;
import java.nio.file.Path;
import java.util.ArrayList;
import java.util.Collection;
import java.util.EnumSet;
import java.util.List;
import java.util.Locale;
import java.util.Map;
import java.util.Optional;
import java.util.Set;
import java.util.concurrent.Callable;
import java.util.function.Function;
import java.util.function.Supplier;
import java.util.stream.Collectors;
import java.util.stream.Stream;
import org.apache.logging.log4j.LogManager;
import org.apache.logging.log4j.Logger;
import org.jetbrains.annotations.Nullable;
import picocli.CommandLine;

@SuppressWarnings("NullAway.Init") // NullAway is upset that some fields are initialized in picocli's call()
@CommandLine.Command(
        name = "brokk-cli",
        mixinStandardHelpOptions = true,
        description = "One-shot Brokk workspace and task runner.")
public final class BrokkCli implements Callable<Integer> {
<<<<<<< HEAD
    @CommandLine.Option(names = "--project", description = "Path to the project root.")
=======
    private static final Logger logger = LogManager.getLogger(BrokkCli.class);

    @CommandLine.Option(names = "--project", description = "Path to the project root.", required = true)
>>>>>>> 9126a271
    @Nullable
    private Path projectPath;

    @CommandLine.Option(
            names = {"--edit", "--read"},
            description = "Add a file to the workspace for editing. Can be repeated.")
    private List<String> editFiles = new ArrayList<>();

    @CommandLine.Option(
            names = "--add-class",
            description = "Add the file containing the given FQCN to the workspace for editing. Can be repeated.")
    private List<String> addClasses = new ArrayList<>();

    @CommandLine.Option(
            names = "--add-url",
            description = "Add content from a URL as a read-only fragment. Can be repeated.")
    private List<String> addUrls = new ArrayList<>();

    @CommandLine.Option(
            names = "--add-usage",
            description = "Add usages of a FQ symbol as a dynamic fragment. Can be repeated.")
    private List<String> addUsages = new ArrayList<>();

    @CommandLine.Option(
            names = "--add-summary-class",
            description = "Add a class summary/skeleton as a dynamic fragment. Can be repeated.")
    private List<String> addSummaryClasses = new ArrayList<>();

    @CommandLine.Option(
            names = "--add-summary-file",
            description = "Add summaries for all classes in a file/glob as a dynamic fragment. Can be repeated.")
    private List<String> addSummaryFiles = new ArrayList<>();

    @CommandLine.Option(
            names = "--add-method-source",
            description = "Add the source of a FQ method as a fragment. Can be repeated.")
    private List<String> addMethodSources = new ArrayList<>();

    @CommandLine.Option(
            names = "--add-callers",
            description = "Add callers of a FQ method. Format: <FQN>=<depth>. Can be repeated.")
    private Map<String, Integer> addCallers = Map.of();

    @CommandLine.Option(
            names = "--add-callees",
            description = "Add callees of a FQ method. Format: <FQN>=<depth>. Can be repeated.")
    private Map<String, Integer> addCallees = Map.of();

    @CommandLine.Option(names = "--architect", description = "Run Architect agent with the given prompt.")
    @Nullable
    private String architectPrompt;

    @CommandLine.Option(names = "--code", description = "Run Code agent with the given prompt.")
    @Nullable
    private String codePrompt;

    @CommandLine.Option(names = "--ask", description = "Run Ask command with the given prompt.")
    @Nullable
    private String askPrompt;

    @CommandLine.Option(
            names = "--search-answer",
            description = "Run Search agent to find an answer for the given prompt.")
    @Nullable
    private String searchAnswerPrompt;

    @CommandLine.Option(
            names = "--lutz",
            description = "Research and execute a set of tasks to accomplish the given prompt")
    @Nullable
    private String lutzPrompt;

    @CommandLine.Option(names = "--lutz-lite", description = "Execute a single task to solve the given issue.")
    @Nullable
    private String lutzLitePrompt;

    @CommandLine.Option(names = "--merge", description = "Run Merge agent to resolve repository conflicts (no prompt).")
    private boolean merge = false;

    @CommandLine.Option(names = "--build", description = "Run verification build on the current workspace.")
    private boolean build = false;

    @CommandLine.Option(
            names = "--worktree",
            description = "Create a detached worktree at the given path, from the default branch's HEAD.")
    @Nullable
    private Path worktreePath;

    //  Model overrides
    @CommandLine.Option(names = "--planmodel", description = "Override the planning model to use.")
    @Nullable
    private String planModelName;

    @CommandLine.Option(names = "--codemodel", description = "Override the code model to use.")
    @Nullable
    private String codeModelName;

    @CommandLine.Option(
            names = "--deepscan",
            description = "Perform a Deep Scan to suggest additional relevant context.")
    private boolean deepScan = false;

    @CommandLine.Option(
            names = "--search-workspace",
            description =
                    "Run Search agent in benchmark mode to find relevant context for the given query. Outputs JSON report to stdout.")
    @Nullable
    private String searchWorkspace;

    @CommandLine.Option(
            names = "--commit",
            description = "Git commit hash to checkout before running search. Used for benchmark reproducibility.")
    @Nullable
    private String commit;

    @CommandLine.Option(
            names = "--disable-context-scan",
            description = "Skip the initial ContextAgent scan in --search-workspace mode.")
    private boolean disableContextScan = false;

    @CommandLine.Option(
            names = "--list-models",
            description = "List available model aliases and their corresponding model names as JSON and exit.")
    private boolean listModels = false;

    private ContextManager cm;
    private AbstractProject project;

    public static void main(String[] args) {
        logger.info("Starting Brokk CLI...");
        System.setProperty("java.awt.headless", "true");

        int exitCode = new CommandLine(new BrokkCli()).execute(args);
        System.exit(exitCode);
    }

    @Override
    public Integer call() throws Exception {

        // Handle --list-models early exit
        if (listModels) {
            String modelsJson = getModelsJson();
            System.out.println(modelsJson);
            return 0;
        }

        // Validate --project is provided when not using --build-commit or --list-models
        if (projectPath == null) {
            System.err.println("Error: --project is required.");
            return 1;
        }

        // --- Action Validation ---
        long actionCount = Stream.of(
<<<<<<< HEAD
                        architectPrompt, codePrompt, askPrompt, searchAnswerPrompt, lutzPrompt, searchWorkspace)
=======
                        architectPrompt, codePrompt, askPrompt, searchAnswerPrompt, lutzPrompt, lutzLitePrompt)
>>>>>>> 9126a271
                .filter(p -> p != null && !p.isBlank())
                .count();
        if (merge) actionCount++;
        if (build) actionCount++;
        if (actionCount > 1) {
            System.err.println(
<<<<<<< HEAD
                    "At most one action (--architect, --code, --ask, --search-answer, --lutz, --merge, --search-workspace) can be specified.");
=======
                    "At most one action (--architect, --code, --ask, --search-answer, --lutz, --lutz-lite, --merge, --build) can be specified.");
>>>>>>> 9126a271
            return 1;
        }
        if (actionCount == 0 && worktreePath == null) {
            System.err.println(
<<<<<<< HEAD
                    "Exactly one action (--architect, --code, --ask, --search-answer, --lutz, --merge, --search-workspace) or --worktree is required.");
=======
                    "Exactly one action (--architect, --code, --ask, --search-answer, --lutz, --lutz-lite, --merge, --build) or --worktree is required.");
>>>>>>> 9126a271
            return 1;
        }

        // Add search-workspace validation
        if (searchWorkspace != null && !searchWorkspace.isBlank()) {
            if (codeModelName != null) {
                System.err.println("--codemodel is not valid with --search-workspace.");
                return 1;
            }
        }

        //  Expand @file syntax for prompt parameters
        try {
            architectPrompt = maybeLoadFromFile(architectPrompt);
            codePrompt = maybeLoadFromFile(codePrompt);
            askPrompt = maybeLoadFromFile(askPrompt);
            searchAnswerPrompt = maybeLoadFromFile(searchAnswerPrompt);
            lutzPrompt = maybeLoadFromFile(lutzPrompt);
<<<<<<< HEAD
            searchWorkspace = maybeLoadFromFile(searchWorkspace);
=======
            lutzLitePrompt = maybeLoadFromFile(lutzLitePrompt);
>>>>>>> 9126a271
        } catch (IOException e) {
            System.err.println("Error reading prompt file: " + e.getMessage());
            return 1;
        }

        // --- Validation ---
        projectPath = requireNonNull(projectPath).toAbsolutePath();
        if (!Files.isDirectory(projectPath)) {
            System.err.println("Project path is not a directory: " + projectPath);
            return 1;
        }
        if (!GitRepoFactory.hasGitRepo(projectPath)) {
            System.err.println("Brokk CLI requires to have a Git repo");
            return 1;
        }

        // Worktree setup
        if (worktreePath != null) {
            worktreePath = worktreePath.toAbsolutePath();
            if (Files.exists(worktreePath)) {
<<<<<<< HEAD
                System.err.println("Worktree directory already exists: " + worktreePath + ". Skipping creation.");
            } else {
                try (var gitRepo = new GitRepo(projectPath)) {
                    // Use --commit if provided, otherwise default branch HEAD
                    String targetCommit;
                    if (commit != null) {
                        targetCommit = gitRepo.resolveToCommit(commit).getName();
                    } else {
                        var defaultBranch = gitRepo.getDefaultBranch();
                        targetCommit = gitRepo.resolveToCommit(defaultBranch).getName();
                    }

                    gitRepo.worktrees().addWorktreeDetached(worktreePath, targetCommit);

                    System.err.println("Successfully created detached worktree at " + worktreePath);
                    System.err.println("Checked out commit " + targetCommit);
=======
                logger.debug("Worktree directory already exists: " + worktreePath + ". Skipping creation.");
            } else {
                try (var gitRepo = new GitRepo(projectPath)) {
                    var defaultBranch = gitRepo.getDefaultBranch();
                    var commitId = gitRepo.resolveToCommit(defaultBranch).getName();
                    gitRepo.worktrees().addWorktreeDetached(worktreePath, commitId);
                    logger.debug("Successfully created detached worktree at " + worktreePath);
                    logger.debug("Checked out from " + defaultBranch + " at commit " + commitId);
>>>>>>> 9126a271
                } catch (GitRepo.GitRepoException | GitRepo.NoDefaultBranchException e) {
                    logger.error("Error creating worktree", e);
                    System.err.println("Error creating worktree: " + e.getMessage());
                    return 1;
                }
            }
            if (actionCount == 0) {
                return 0; // successfully created worktree and no other action was requested
            }
            projectPath = worktreePath;
        }

        // Create Project + ContextManager
        var mainProject = new MainProject(projectPath);
        project = worktreePath == null ? mainProject : new WorktreeProject(worktreePath, mainProject);
        cm = new ContextManager(project);

        // Build BuildDetails from environment variables
        String buildLintCmd = System.getenv("BRK_BUILD_CMD");
        String testAllCmd = System.getenv("BRK_TESTALL_CMD");
        String testSomeCmd = System.getenv("BRK_TESTSOME_CMD");
        var buildDetails = new BuildAgent.BuildDetails(
                buildLintCmd != null ? buildLintCmd : "",
                testAllCmd != null ? testAllCmd : "",
                testSomeCmd != null ? testSomeCmd : "",
                Set.of(),
                Map.of("VIRTUAL_ENV", ".venv")); // venv is hardcoded to override swebench task runner
        logger.info("Build Details: " + buildDetails);

        cm.createHeadless(buildDetails);
        var io = cm.getIo();

        //  Model Overrides initialization
        var service = cm.getService();

        StreamingChatModel planModel = null;
        StreamingChatModel codeModel = null;
        StreamingChatModel taskModelOverride = null;

        // Determine which models are required by the chosen action(s).
        boolean needsPlanModel = architectPrompt != null
                || searchAnswerPrompt != null
                || lutzPrompt != null
<<<<<<< HEAD
                || deepScan
                || merge
                || (searchWorkspace != null && !searchWorkspace.isBlank());
        boolean needsCodeModel = codePrompt != null || askPrompt != null || architectPrompt != null || merge;
=======
                || lutzLitePrompt != null
                || deepScan
                || merge;
        boolean needsCodeModel =
                codePrompt != null || askPrompt != null || architectPrompt != null || lutzLitePrompt != null || merge;
>>>>>>> 9126a271

        if (needsPlanModel && planModelName == null) {
            System.err.println("Error: This action requires --planmodel to be specified.");
            return 1;
        }
        if (needsCodeModel && codeModelName == null) {
            System.err.println("Error: This action requires --codemodel to be specified.");
            return 1;
        }

        if (planModelName != null) {
            Service.FavoriteModel fav;
            try {
                fav = MainProject.getFavoriteModel(planModelName);
            } catch (IllegalArgumentException e) {
                System.err.println("Unknown planning model specified via --planmodel: " + planModelName);
                return 1;
            }
            planModel = service.getModel(fav.config());
            taskModelOverride = planModel;
            assert planModel != null : service.getAvailableModels();
        }

        if (codeModelName != null) {
            Service.FavoriteModel fav;
            try {
                fav = MainProject.getFavoriteModel(codeModelName);
            } catch (IllegalArgumentException e) {
                System.err.println("Unknown code model specified via --codemodel: " + codeModelName);
                return 1;
            }
            codeModel = service.getModel(fav.config());
            assert codeModel != null : service.getAvailableModels();
        }

        // --- Search Workspace Mode ---
        if (searchWorkspace != null && !searchWorkspace.isBlank()) {
            long startTime = System.currentTimeMillis();
            TaskResult searchResult;
            boolean success;
            var metrics = new DefaultSearchMetrics();

            try (var scope = cm.beginTask(searchWorkspace, false)) {
                var searchModel = taskModelOverride == null ? cm.getService().getScanModel() : taskModelOverride;
                var agent = new SearchAgent(
                        searchWorkspace, cm, searchModel, EnumSet.of(Terminal.WORKSPACE), disableContextScan, metrics);
                searchResult = agent.execute();
                scope.append(searchResult);
                success = searchResult.stopDetails().reason() == TaskResult.StopReason.SUCCESS;
            } catch (Throwable th) {
                System.err.println("Fatal error during SearchAgent execution: " + getStackTrace(th));
                long elapsedTime = System.currentTimeMillis() - startTime;
                String errorMessage = th.getMessage() != null
                        ? th.getMessage()
                        : th.getClass().getName();
                var errorResult = new SearchErrorResult(searchWorkspace, "", -1, elapsedTime, false, errorMessage);
                try {
                    var json = AbstractProject.objectMapper.writeValueAsString(errorResult);
                    System.out.println(json);
                } catch (com.fasterxml.jackson.core.JsonProcessingException e) {
                    // Fallback to minimal JSON if serialization fails
                    System.out.println("{\"query\": \"error\", \"found_file\": \"\", \"turns\": -1, \"elapsed_ms\": "
                            + elapsedTime
                            + ", \"success\": false}");
                }
                return 2;
            }

            long elapsedTime = System.currentTimeMillis() - startTime;

            // Extract results from conversation
            var messages = searchResult.output().messages();
            int turns = countTurns(messages);

            // Found file will be inferred by the harness from metrics; emit empty here.
            String foundFile = "";

            // Output enhanced JSON result with metrics
            var json = metrics.toJson(searchWorkspace, foundFile, turns, elapsedTime, success);
            System.out.println(json);

            return success ? 0 : 1;
        }

        var workspaceTools = new WorkspaceTools(cm);

        // --- Name Resolution and Context Building ---
        boolean callsAndUsagesRequired = !addCallers.isEmpty() || !addCallees.isEmpty();

        if (callsAndUsagesRequired) {
            var analyzer = cm.getAnalyzer();
            if (!(analyzer instanceof CallGraphProvider)) {
                System.err.println(
                        "One or more of the requested options requires Code Intelligence, which is not available.");
                return 1;
            }
        }

        // Resolve files and classes
        var resolvedEditFiles = resolveFiles(editFiles, "editable file");
        var resolvedClasses = resolveClasses(addClasses, cm.getAnalyzer(), "class");
        var resolvedSummaryClasses = resolveClasses(addSummaryClasses, cm.getAnalyzer(), "summary class");

        // If any resolution failed, the helper methods will have printed an error.
        if ((resolvedEditFiles.isEmpty() && !editFiles.isEmpty())
                || (resolvedClasses.isEmpty() && !addClasses.isEmpty())
                || (resolvedSummaryClasses.isEmpty() && !addSummaryClasses.isEmpty())) {
            return 1;
        }

        // Build context
        if (!resolvedEditFiles.isEmpty())
            cm.addFiles(resolvedEditFiles.stream().map(cm::toFile).toList());
        if (!resolvedClasses.isEmpty()) workspaceTools.addClassesToWorkspace(resolvedClasses);
        if (!resolvedSummaryClasses.isEmpty()) workspaceTools.addClassSummariesToWorkspace(resolvedSummaryClasses);
        if (!addSummaryFiles.isEmpty()) workspaceTools.addFileSummariesToWorkspace(addSummaryFiles);
        if (!addMethodSources.isEmpty()) workspaceTools.addMethodsToWorkspace(addMethodSources);
        addUrls.forEach(workspaceTools::addUrlContentsToWorkspace);
        addUsages.forEach(workspaceTools::addSymbolUsagesToWorkspace);
        addCallers.forEach(workspaceTools::addCallGraphInToWorkspace);
        addCallees.forEach(workspaceTools::addCallGraphOutToWorkspace);

        // --- Deep Scan ------------------------------------------------------
        if (deepScan) {
            if (planModel == null) {
                System.err.println("Deep Scan requires --planmodel to be specified.");
                return 1;
            }

            io.showNotification(IConsoleIO.NotificationRole.INFO, "# Workspace (pre-scan)");
            io.showNotification(
                    IConsoleIO.NotificationRole.INFO,
                    ContextFragment.describe(cm.topContext().allFragments()));

            String goalForScan = Stream.of(architectPrompt, codePrompt, askPrompt, searchAnswerPrompt, lutzPrompt)
                    .filter(s -> s != null && !s.isBlank())
                    .findFirst()
                    .orElseThrow();
            var agent = new ContextAgent(cm, planModel, goalForScan);
            var recommendations = agent.getRecommendations(false);
            io.showNotification(
                    IConsoleIO.NotificationRole.INFO, "Deep Scan token usage: " + recommendations.tokenUsage());

            if (recommendations.success()) {
                io.showNotification(
                        IConsoleIO.NotificationRole.INFO,
                        "Deep Scan suggested "
                                + recommendations.fragments().stream()
                                        .map(ContextFragment::shortDescription)
                                        .toList());
                for (var fragment : recommendations.fragments()) {
                    switch (fragment.getType()) {
                        case SKELETON -> {
                            cm.addVirtualFragment((ContextFragment.SkeletonFragment) fragment);
                            io.showNotification(IConsoleIO.NotificationRole.INFO, "Added " + fragment);
                        }
                        default -> cm.addSummaries(fragment.files(), Set.of());
                    }
                }
            } else {
                io.toolError("Deep Scan did not complete successfully: " + recommendations.reasoning());
            }
        }

        // --- Run Action ---
        io.showNotification(IConsoleIO.NotificationRole.INFO, "# Workspace (pre-task)");
        io.showNotification(
                IConsoleIO.NotificationRole.INFO,
                ContextFragment.describe(cm.topContext().allFragments()));

        TaskResult result;
        // Decide scope action/input
        String scopeInput;
        if (architectPrompt != null) {
            scopeInput = architectPrompt;
        } else if (codePrompt != null) {
            scopeInput = codePrompt;
        } else if (askPrompt != null) {
            scopeInput = requireNonNull(askPrompt);
        } else if (merge) {
            scopeInput = "Merge";
        } else if (searchAnswerPrompt != null) {
            scopeInput = requireNonNull(searchAnswerPrompt);
        } else if (build) {
            scopeInput = "Build";
        } else if (lutzLitePrompt != null) {
            scopeInput = requireNonNull(lutzLitePrompt);
        } else { // lutzPrompt != null
            scopeInput = requireNonNull(lutzPrompt);
        }

        try (var scope = cm.beginTask(scopeInput, false)) {
            try {
                if (architectPrompt != null) {
                    // Architect requires a plan model and a code model
                    if (planModel == null) {
                        System.err.println("Error: --architect requires --planmodel to be specified.");
                        return 1;
                    }
                    if (codeModel == null) {
                        System.err.println("Error: --architect requires --codemodel to be specified.");
                        return 1;
                    }
                    var agent = new ArchitectAgent(cm, planModel, codeModel, architectPrompt, scope);
                    result = agent.execute();
                    scope.append(result);
                } else if (codePrompt != null) {
                    // CodeAgent must use codemodel only
                    if (codeModel == null) {
                        System.err.println("Error: --code requires --codemodel to be specified.");
                        return 1;
                    }
                    var agent = new CodeAgent(cm, codeModel);
                    result = agent.runTask(codePrompt, Set.of());
                    scope.append(result);
                } else if (askPrompt != null) {
                    if (codeModel == null) {
                        System.err.println("Error: --ask requires --codemodel to be specified.");
                        return 1;
                    }
                    result = InstructionsPanel.executeAskCommand(cm, codeModel, askPrompt);
                    scope.append(result);
                } else if (merge) {
                    if (planModel == null) {
                        System.err.println("Error: --merge requires --planmodel to be specified.");
                        return 1;
                    }
                    if (codeModel == null) {
                        System.err.println("Error: --merge requires --codemodel to be specified.");
                        return 1;
                    }

                    var conflictOpt = ConflictInspector.inspectFromProject(cm.getProject());
                    if (conflictOpt.isEmpty()) {
                        System.err.println(
                                "Cannot run --merge: Repository is not in a merge/rebase/cherry-pick/revert conflict state");
                        return 1;
                    }
                    var conflict = conflictOpt.get();
                    logger.debug(conflict.toString());
                    MergeAgent mergeAgent = new MergeAgent(
                            cm, planModel, codeModel, conflict, scope, MergeAgent.DEFAULT_MERGE_INSTRUCTIONS);
                    try {
                        result = mergeAgent.execute();
                        scope.append(result);
                    } catch (Exception e) {
                        io.toolError(getStackTrace(e), "Merge failed: " + e.getMessage());
                        return 1;
                    }
                    return 0; // merge is terminal for this CLI command
                } else if (searchAnswerPrompt != null) {
                    if (planModel == null) {
                        System.err.println("Error: --search-answer requires --planmodel to be specified.");
                        return 1;
                    }
                    var agent = new SearchAgent(
                            requireNonNull(searchAnswerPrompt),
                            cm,
                            planModel,
                            EnumSet.of(Terminal.ANSWER),
                            false,
                            SearchMetrics.noOp());
                    result = agent.execute();
                    scope.append(result);
                } else if (build) {
                    String buildError = BuildAgent.runVerification(cm);
                    io.showNotification(
                            IConsoleIO.NotificationRole.INFO,
                            buildError.isEmpty()
                                    ? "Build verification completed successfully."
                                    : "Build verification failed:\n" + buildError);
                    // we have no `result` since we did not interact with the LLM
                    System.exit(0);
                    // make the compiler happy
                    result = null;
                } else if (lutzLitePrompt != null) {
                    if (planModel == null) {
                        System.err.println("Error: --lutz-lite requires --planmodel to be specified.");
                        return 1;
                    }
                    if (codeModel == null) {
                        System.err.println("Error: --lutz-lite requires --codemodel to be specified.");
                        return 1;
                    }

                    var taskText =
                            """
                            Solve the following issue. Pull appropriate existing tests into the Workspace; if you are adding new functionality, add new tests if you can do so within the existing constraints.

                            Issue: """
                                    + requireNonNull(lutzLitePrompt);
                    var task = new TaskList.TaskItem(taskText, false);

                    io.showNotification(IConsoleIO.NotificationRole.INFO, "Executing task...");
                    var taskResult = cm.executeTask(task, planModel, codeModel, true, true);
                    scope.append(taskResult);
                    result = taskResult;
                } else { // lutzPrompt != null
                    if (planModel == null) {
                        System.err.println("Error: --lutz requires --planmodel to be specified.");
                        return 1;
                    }
                    if (codeModel == null) {
                        System.err.println("Error: --lutz requires --codemodel to be specified.");
                        return 1;
                    }
                    var agent = new SearchAgent(
                            requireNonNull(lutzPrompt),
                            cm,
                            planModel,
                            EnumSet.of(Terminal.TASK_LIST),
                            false,
                            SearchMetrics.noOp());

                    result = agent.execute();
                    scope.append(result);

                    // Execute pending tasks sequentially
                    var tasksData = cm.getTaskList();
                    var pendingTasks =
                            tasksData.tasks().stream().filter(t -> !t.done()).toList();

                    if (!pendingTasks.isEmpty()) {
                        io.showNotification(
                                IConsoleIO.NotificationRole.INFO,
                                "Executing " + pendingTasks.size() + " task" + (pendingTasks.size() == 1 ? "" : "s")
                                        + " from Task List...");

                        for (var task : pendingTasks) {
                            io.showNotification(IConsoleIO.NotificationRole.INFO, "Running task: " + task.text());

                            var taskResult = cm.executeTask(task, planModel, codeModel, true, true);
                            scope.append(taskResult);
                            result = taskResult; // Track last result for final status check

                            if (taskResult.stopDetails().reason() != TaskResult.StopReason.SUCCESS) {
                                io.toolError(taskResult.stopDetails().explanation(), "Task failed: " + task.text());
                                break; // Stop on first failure
                            }
                        }
                    } else {
                        io.showNotification(IConsoleIO.NotificationRole.INFO, "No pending tasks to execute.");
                    }
                }
            } catch (Throwable th) {
                logger.error("Internal error", th);
                io.toolError(requireNonNull(th.getMessage()), "Internal error");
                return 1; // internal error
            }
        }

        result = castNonNull(result);
        if (result.stopDetails().reason() != TaskResult.StopReason.SUCCESS) {
            io.toolError(
                    result.stopDetails().explanation(),
                    result.stopDetails().reason().toString());
            // exit code is 0 since we ran the task as requested; we print out the metrics from Code Agent to let
            // harness see how we did
        }

        return 0;
    }

    private List<String> resolveFiles(List<String> inputs, String entityType) {
        // Files can only be added as editable via CLI, so we only consider tracked files
        // and allow listing all tracked files as a primary source.
        Supplier<Collection<ProjectFile>> primarySource =
                () -> project.getRepo().getTrackedFiles();

        return inputs.stream()
                .map(input -> {
                    var pf = cm.toFile(input);
                    if (pf.exists() && project.getRepo().getTrackedFiles().contains(pf)) {
                        return Optional.of(pf);
                    }
                    return resolve(input, primarySource, List::of, ProjectFile::toString, entityType);
                })
                .flatMap(Optional::stream)
                .map(ProjectFile::toString)
                .toList();
    }

    private List<String> resolveClasses(List<String> inputs, IAnalyzer analyzer, String entityType) {
        if (inputs.isEmpty()) {
            return List.of();
        }
        Supplier<Collection<CodeUnit>> source = () ->
                analyzer.getAllDeclarations().stream().filter(CodeUnit::isClass).toList();
        return inputs.stream()
                .map(input -> resolve(input, source, List::of, CodeUnit::fqName, entityType))
                .flatMap(Optional::stream)
                .map(CodeUnit::fqName)
                .toList();
    }

    private <T> Optional<T> resolve(
            String userInput,
            Supplier<Collection<T>> primarySourceSupplier,
            Supplier<Collection<T>> secondarySourceSupplier,
            Function<T, String> nameExtractor,
            String entityType) {
        var primarySource = primarySourceSupplier.get();
        var primaryResult = findUnique(userInput, primarySource, nameExtractor, entityType, "primary source");

        if (primaryResult.isPresent()) {
            return primaryResult;
        }

        // if findUnique returned empty, we need to know if it was because of ambiguity or no matches
        if (!findMatches(userInput, primarySource, nameExtractor, true).isEmpty()) {
            // it was ambiguous; findUnique already printed the error. we must stop.
            return Optional.empty();
        }

        // no matches in primary, so try secondary
        var secondarySource = secondarySourceSupplier.get();
        var secondaryResult = findUnique(userInput, secondarySource, nameExtractor, entityType, "secondary source");

        if (secondaryResult.isPresent()) {
            return secondaryResult;
        }

        // if we are here, there were no unique matches in primary or secondary.
        // if there were no matches at all in either, report "not found"
        if (findMatches(userInput, secondarySource, nameExtractor, true).isEmpty()) {
            System.err.printf("Error: Could not find %s '%s'.%n", entityType, userInput);
        }

        return Optional.empty();
    }

    private <T> Optional<T> findUnique(
            String userInput,
            Collection<T> candidates,
            Function<T, String> nameExtractor,
            String entityType,
            String sourceDescription) {
        // 1. Case-insensitive
        var matches = findMatches(userInput, candidates, nameExtractor, true);
        if (matches.size() == 1) return Optional.of(matches.getFirst());
        if (matches.size() > 1) {
            reportAmbiguity(
                    userInput,
                    matches.stream().map(nameExtractor).toList(),
                    entityType,
                    "case-insensitive, from " + sourceDescription);
            return Optional.empty();
        }

        // 2. Case-sensitive
        matches = findMatches(userInput, candidates, nameExtractor, false);
        if (matches.size() == 1) return Optional.of(matches.getFirst());
        if (matches.size() > 1) {
            reportAmbiguity(
                    userInput,
                    matches.stream().map(nameExtractor).toList(),
                    entityType,
                    "case-sensitive, from " + sourceDescription);
            return Optional.empty();
        }

        return Optional.empty(); // Not found in this source
    }

    private <T> List<T> findMatches(
            String userInput, Collection<T> candidates, Function<T, String> nameExtractor, boolean caseInsensitive) {
        if (caseInsensitive) {
            var lowerInput = userInput.toLowerCase(Locale.ROOT);
            return candidates.stream()
                    .filter(c -> nameExtractor.apply(c).toLowerCase(Locale.ROOT).contains(lowerInput))
                    .toList();
        }
        return candidates.stream()
                .filter(c -> nameExtractor.apply(c).contains(userInput))
                .toList();
    }

    private void reportAmbiguity(String input, List<String> matches, String entityType, String context) {
        System.err.printf(
                "Error: Ambiguous %s '%s' (%s). Found multiple matches:%n%s%n",
                entityType,
                input,
                context,
                matches.stream().map(s -> "  - " + s).collect(Collectors.joining("\n")));
    }

    /*
     * If the prompt begins with '@', treat the remainder as a filename and return the file's contents; otherwise return
     * the original prompt.
     */
    private @Nullable String maybeLoadFromFile(@Nullable String prompt) throws IOException {
        if (prompt == null || prompt.isBlank() || prompt.charAt(0) != '@') {
            return prompt;
        }
        var path = Path.of(prompt.substring(1));
        return Files.readString(path);
    }

    private String getStackTrace(Throwable throwable) {
        var sb = new StringBuilder();
        for (var element : throwable.getStackTrace()) {
            sb.append(element.toString());
            sb.append("\n");
        }
        return sb.toString();
    }

    private static int countTurns(List<ChatMessage> messages) {
        // Count AI messages as turns
        return (int) messages.stream()
                .filter(msg -> msg.type() == ChatMessageType.AI)
                .count();
    }

    private static String getModelsJson() {
        var models = MainProject.loadFavoriteModels();
        var modelInfos = models.stream()
                .map(m -> new ModelInfo(m.alias(), m.config().name()))
                .toList();
        try {
            return AbstractProject.objectMapper.writeValueAsString(modelInfos);
        } catch (com.fasterxml.jackson.core.JsonProcessingException e) {
            throw new RuntimeException("Failed to serialize models list", e);
        }
    }

    /**
     * Model information for JSON serialization.
     */
    private record ModelInfo(String alias, String model) {}

    /**
     * Error result for search-workspace mode failures.
     */
    private record SearchErrorResult(
            String query, String found_file, int turns, long elapsed_ms, boolean success, String error) {}
}<|MERGE_RESOLUTION|>--- conflicted
+++ resolved
@@ -26,12 +26,9 @@
 import io.github.jbellis.brokk.git.GitRepo;
 import io.github.jbellis.brokk.git.GitRepoFactory;
 import io.github.jbellis.brokk.gui.InstructionsPanel;
-<<<<<<< HEAD
 import io.github.jbellis.brokk.metrics.DefaultSearchMetrics;
 import io.github.jbellis.brokk.metrics.SearchMetrics;
-=======
 import io.github.jbellis.brokk.tasks.TaskList;
->>>>>>> 9126a271
 import io.github.jbellis.brokk.tools.WorkspaceTools;
 import java.io.IOException;
 import java.nio.file.Files;
@@ -60,13 +57,9 @@
         mixinStandardHelpOptions = true,
         description = "One-shot Brokk workspace and task runner.")
 public final class BrokkCli implements Callable<Integer> {
-<<<<<<< HEAD
+    private static final Logger logger = LogManager.getLogger(BrokkCli.class);
+
     @CommandLine.Option(names = "--project", description = "Path to the project root.")
-=======
-    private static final Logger logger = LogManager.getLogger(BrokkCli.class);
-
-    @CommandLine.Option(names = "--project", description = "Path to the project root.", required = true)
->>>>>>> 9126a271
     @Nullable
     private Path projectPath;
 
@@ -221,31 +214,19 @@
 
         // --- Action Validation ---
         long actionCount = Stream.of(
-<<<<<<< HEAD
-                        architectPrompt, codePrompt, askPrompt, searchAnswerPrompt, lutzPrompt, searchWorkspace)
-=======
-                        architectPrompt, codePrompt, askPrompt, searchAnswerPrompt, lutzPrompt, lutzLitePrompt)
->>>>>>> 9126a271
+                        architectPrompt, codePrompt, askPrompt, searchAnswerPrompt, lutzPrompt, lutzLitePrompt, searchWorkspace)
                 .filter(p -> p != null && !p.isBlank())
                 .count();
         if (merge) actionCount++;
         if (build) actionCount++;
         if (actionCount > 1) {
             System.err.println(
-<<<<<<< HEAD
-                    "At most one action (--architect, --code, --ask, --search-answer, --lutz, --merge, --search-workspace) can be specified.");
-=======
-                    "At most one action (--architect, --code, --ask, --search-answer, --lutz, --lutz-lite, --merge, --build) can be specified.");
->>>>>>> 9126a271
+                    "At most one action (--architect, --code, --ask, --search-answer, --lutz, --lutz-lite, --merge, --build, --search-workspace) can be specified.");
             return 1;
         }
         if (actionCount == 0 && worktreePath == null) {
             System.err.println(
-<<<<<<< HEAD
-                    "Exactly one action (--architect, --code, --ask, --search-answer, --lutz, --merge, --search-workspace) or --worktree is required.");
-=======
-                    "Exactly one action (--architect, --code, --ask, --search-answer, --lutz, --lutz-lite, --merge, --build) or --worktree is required.");
->>>>>>> 9126a271
+                    "Exactly one action (--architect, --code, --ask, --search-answer, --lutz, --lutz-lite, --merge, --build, --search-workspace) or --worktree is required.");
             return 1;
         }
 
@@ -264,11 +245,8 @@
             askPrompt = maybeLoadFromFile(askPrompt);
             searchAnswerPrompt = maybeLoadFromFile(searchAnswerPrompt);
             lutzPrompt = maybeLoadFromFile(lutzPrompt);
-<<<<<<< HEAD
+            lutzLitePrompt = maybeLoadFromFile(lutzLitePrompt);
             searchWorkspace = maybeLoadFromFile(searchWorkspace);
-=======
-            lutzLitePrompt = maybeLoadFromFile(lutzLitePrompt);
->>>>>>> 9126a271
         } catch (IOException e) {
             System.err.println("Error reading prompt file: " + e.getMessage());
             return 1;
@@ -289,33 +267,22 @@
         if (worktreePath != null) {
             worktreePath = worktreePath.toAbsolutePath();
             if (Files.exists(worktreePath)) {
-<<<<<<< HEAD
-                System.err.println("Worktree directory already exists: " + worktreePath + ". Skipping creation.");
+                logger.debug("Worktree directory already exists: " + worktreePath + ". Skipping creation.");
             } else {
                 try (var gitRepo = new GitRepo(projectPath)) {
                     // Use --commit if provided, otherwise default branch HEAD
                     String targetCommit;
                     if (commit != null) {
                         targetCommit = gitRepo.resolveToCommit(commit).getName();
+                        logger.debug("Using commit from --commit option: " + targetCommit);
                     } else {
                         var defaultBranch = gitRepo.getDefaultBranch();
                         targetCommit = gitRepo.resolveToCommit(defaultBranch).getName();
+                        logger.debug("Using default branch " + defaultBranch + " at commit " + targetCommit);
                     }
 
                     gitRepo.worktrees().addWorktreeDetached(worktreePath, targetCommit);
-
-                    System.err.println("Successfully created detached worktree at " + worktreePath);
-                    System.err.println("Checked out commit " + targetCommit);
-=======
-                logger.debug("Worktree directory already exists: " + worktreePath + ". Skipping creation.");
-            } else {
-                try (var gitRepo = new GitRepo(projectPath)) {
-                    var defaultBranch = gitRepo.getDefaultBranch();
-                    var commitId = gitRepo.resolveToCommit(defaultBranch).getName();
-                    gitRepo.worktrees().addWorktreeDetached(worktreePath, commitId);
                     logger.debug("Successfully created detached worktree at " + worktreePath);
-                    logger.debug("Checked out from " + defaultBranch + " at commit " + commitId);
->>>>>>> 9126a271
                 } catch (GitRepo.GitRepoException | GitRepo.NoDefaultBranchException e) {
                     logger.error("Error creating worktree", e);
                     System.err.println("Error creating worktree: " + e.getMessage());
@@ -359,18 +326,12 @@
         boolean needsPlanModel = architectPrompt != null
                 || searchAnswerPrompt != null
                 || lutzPrompt != null
-<<<<<<< HEAD
+                || lutzLitePrompt != null
                 || deepScan
                 || merge
                 || (searchWorkspace != null && !searchWorkspace.isBlank());
-        boolean needsCodeModel = codePrompt != null || askPrompt != null || architectPrompt != null || merge;
-=======
-                || lutzLitePrompt != null
-                || deepScan
-                || merge;
         boolean needsCodeModel =
                 codePrompt != null || askPrompt != null || architectPrompt != null || lutzLitePrompt != null || merge;
->>>>>>> 9126a271
 
         if (needsPlanModel && planModelName == null) {
             System.err.println("Error: This action requires --planmodel to be specified.");
