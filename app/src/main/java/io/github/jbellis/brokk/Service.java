--- conflicted
+++ resolved
@@ -43,14 +43,9 @@
     public static float MINIMUM_PAID_BALANCE = 0.20f;
     public static float LOW_BALANCE_WARN_AT = 2.00f;
 
-<<<<<<< HEAD
-    // TODO replace this when we consistently get thinking tokens
-    public static final int LLM_MAX_RESPONSE_TIME = 10 * 60;
-=======
     public static final long FLEX_FIRST_TOKEN_TIMEOUT_SECONDS = 15L * 60L; // 15 minutes
     public static final long DEFAULT_FIRST_TOKEN_TIMEOUT_SECONDS = 2L * 60L; // 2 minutes
     public static final long NEXT_TOKEN_TIMEOUT_SECONDS = 60L; // 1 minute
->>>>>>> 7bb7eec1
 
     // Helper record to store model name and reasoning level for checking
     public record ModelConfig(String name, ReasoningLevel reasoning, ProcessingTier tier) {
