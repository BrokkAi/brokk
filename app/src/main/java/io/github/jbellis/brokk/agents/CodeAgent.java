--- conflicted
+++ resolved
@@ -22,14 +22,7 @@
 import io.github.jbellis.brokk.util.Messages;
 import java.io.IOException;
 import java.nio.file.Path;
-<<<<<<< HEAD
-import java.nio.file.Files;
-=======
->>>>>>> f8e736a9
 import java.time.Duration;
-import java.time.LocalDateTime;
-import java.time.ZoneId;
-import java.time.format.DateTimeFormatter;
 import java.util.*;
 import java.util.concurrent.ConcurrentHashMap;
 import java.util.concurrent.ExecutionException;
@@ -131,9 +124,6 @@
         // FSM state
         var cs = new ConversationState(taskMessages, nextRequest, 0);
         var es = new EditState(
-<<<<<<< HEAD
-                blocks, 0, applyFailures, 0, blocksAppliedWithoutBuild, buildError, changedFiles, originalFileContents, Collections.emptyMap());
-=======
                 blocks,
                 0,
                 applyFailures,
@@ -143,7 +133,6 @@
                 changedFiles,
                 originalFileContents,
                 Collections.emptyMap());
->>>>>>> f8e736a9
 
         while (true) {
             if (Thread.interrupted()) {
@@ -339,12 +328,8 @@
                 contextManager, instructions, CodePrompts.instance.codeReminder(contextManager.getService(), model));
 
         var conversationState = new ConversationState(new ArrayList<>(), initialRequest, 0);
-<<<<<<< HEAD
-        var editState = new EditState(new ArrayList<>(), 0, 0, 0, 0, "", new HashSet<>(), new HashMap<>(), Collections.emptyMap());
-=======
         var editState = new EditState(
                 new ArrayList<>(), 0, 0, 0, 0, "", new HashSet<>(), new HashMap<>(), Collections.emptyMap());
->>>>>>> f8e736a9
 
         logger.debug("Code Agent engaged in single-file mode for %s: `%s…`"
                 .formatted(file.getFileName(), LogDescription.getShortDescription(instructions)));
@@ -735,45 +720,6 @@
         // Base success/failure decision on raw build result, not processed output
         if (buildError.isEmpty()) {
             // Build succeeded or was skipped by performBuildVerification
-            if (!es.javaLintDiagnostics().isEmpty()) {
-                // Write one markdown file per source file to capture pre-lint findings and sources.
-                try {
-                    var tmp = System.getProperty("java.io.tmpdir");
-                    var timestamp = DateTimeFormatter.ofPattern("yyyyMMdd-HH-mm").format(LocalDateTime.now(ZoneId.systemDefault()));
-                    var subdir = Path.of(tmp, "brokk", "codeagent-" + timestamp);
-                    Files.createDirectories(subdir);
-
-                    for (var entry : es.javaLintDiagnostics().entrySet()) {
-                        ProjectFile pf = entry.getKey();
-                        var list = entry.getValue();
-                        var diagsString = list.stream()
-                                .map(JavaDiagnostic::description)
-                                .collect(Collectors.joining("\n"));
-
-                        var unique = System.currentTimeMillis() + "-" + UUID.randomUUID().toString().substring(0, 8);
-                        var fileName = "badlint-" + pf.getFileName() + "-" + unique + ".md";
-                        var out = subdir.resolve(fileName);
-
-                        var markdownContent = """
-                                # False Positive for %s
-
-                                %s
-
-                                # Source
-
-                                ```java
-                                %s
-                                ```
-                                """
-                                .formatted(pf.getFileName(), diagsString, pf.read().orElse(""));
-
-                        Files.writeString(out, markdownContent);
-                        logger.info("Wrote pre-lint findings for {} to {}", pf.getFileName(), out.toString());
-                    }
-                } catch (IOException e) {
-                    logger.warn("Failed to write pre-lint diagnostics file(s)", e);
-                }
-            }
             logger.debug("Build verification succeeded");
             reportComplete("Success!");
             return new Step.Fatal(TaskResult.StopReason.SUCCESS);
@@ -898,10 +844,6 @@
      * If any edited files in this turn include Java sources, run a parse-only check before attempting a full build. On
      * syntax errors, we construct a diagnostic summary and ask the LLM to fix those first.
      */
-<<<<<<< HEAD
-    Step parseJavaPhase(ConversationState cs, EditState es, @Nullable Metrics metrics) {
-        // Only run if there were edits since the last build attempt
-=======
     @VisibleForTesting
     static final Set<Integer> LOCAL_ONLY_IDS = Set.of(
             IProblem.UninitializedLocalVariable, // PJ-9
@@ -1053,7 +995,6 @@
      */
     Step parseJavaPhase(ConversationState cs, EditState es, @Nullable Metrics metrics) {
         // Only run if there were edits since the last build attempt (PJ-21)
->>>>>>> f8e736a9
         if (es.blocksAppliedWithoutBuild() == 0) {
             return new Step.Continue(cs, es);
         }
@@ -1073,27 +1014,10 @@
         // Map from ProjectFile -> diagnostic list for that file
         var perFileProblems = new ConcurrentHashMap<ProjectFile, List<JavaDiagnostic>>();
 
-<<<<<<< HEAD
-        // Whitelist of local-only errors we want to surface even when categorized as type problems.
-        // These do not depend on external type resolution / classpath.
-        var localOnlyIds = Set.of(
-                IProblem.UninitializedLocalVariable,
-                IProblem.RedefinedLocal,
-                IProblem.RedefinedArgument,
-                IProblem.ShouldReturnValue,
-                IProblem.FinallyMustCompleteNormally
-        );
-
-        javaFiles.parallelStream().forEach(file -> {
-            var absPath = projectRoot.resolve(file.toString());
-            String src = file.read().orElse("");
-            if (src.isBlank()) {
-=======
         javaFiles.parallelStream().forEach(file -> {
             var absPath = projectRoot.resolve(file.toString());
             String src = file.read().orElse("");
             if (src.isBlank()) { // PJ-3: blank files should produce no diagnostics
->>>>>>> f8e736a9
                 return;
             }
             char[] sourceChars = src.toCharArray();
@@ -1109,45 +1033,15 @@
             parser.setEnvironment(new String[0], new String[0], null, true);
             var options = JavaCore.getOptions();
             JavaCore.setComplianceOptions(JavaCore.VERSION_25, options);
-<<<<<<< HEAD
-=======
             // Disable annotation-based null analysis to avoid emitting JDT nullability diagnostics during parse-only
             // lint
             options.put(JavaCore.COMPILER_ANNOTATION_NULL_ANALYSIS, JavaCore.DISABLED);
             // Enable preview features for maximum compatibility
             options.put(JavaCore.COMPILER_PB_ENABLE_PREVIEW_FEATURES, JavaCore.ENABLED);
->>>>>>> f8e736a9
             parser.setCompilerOptions(options);
 
             CompilationUnit cu = (CompilationUnit) parser.createAST(null);
 
-<<<<<<< HEAD
-            var diags = new ArrayList<JavaDiagnostic>();
-            for (IProblem prob : cu.getProblems()) {
-                if (!prob.isError()) {
-                    continue;
-                }
-                int id = prob.getID();
-
-                @Nullable Integer catId = null;
-                if (prob instanceof CategorizedProblem cp) {
-                    catId = cp.getCategoryID();
-                    if (catId == CategorizedProblem.CAT_IMPORT) {
-                        continue;
-                    }
-                    // Ignore general TYPE issues unless whitelisted as local-only
-                    if (catId == CategorizedProblem.CAT_TYPE && !localOnlyIds.contains(id)) {
-                        continue;
-                    }
-                }
-
-                // Always ignore unresolved methods/fields (classpath-related)
-                if (id == IProblem.UndefinedMethod || id == IProblem.UndefinedField) {
-                    continue;
-                }
-                // There doesn't seem to be a "flag local problems only" subset of these either
-                if (id == IProblem.UndefinedName || id == IProblem.UnresolvedVariable) {
-=======
             IProblem[] problems = cu.getProblems();
 
             // Determine if this CU has evidence of shaky type info (missing types/imports/inference).
@@ -1162,7 +1056,6 @@
                 @Nullable Integer catId = (prob instanceof CategorizedProblem cp) ? cp.getCategoryID() : null;
 
                 if (!shouldKeepJavaProblem(id, prob.isError(), catId, hasShakyTypeInfo)) {
->>>>>>> f8e736a9
                     continue;
                 }
 
@@ -1175,11 +1068,6 @@
             }
         });
 
-<<<<<<< HEAD
-        // Save diagnostics per-file and continue (non-blocking pre-lint)
-        var nextEs = es.withJavaLintDiagnostics(perFileProblems);
-        return new Step.Continue(cs, nextEs);
-=======
         // If no diagnostics, continue. Otherwise, ask LLM to fix syntax/identifier issues first.
         if (perFileProblems.isEmpty()) {
             var nextEs = es.withJavaLintDiagnostics(perFileProblems);
@@ -1211,7 +1099,6 @@
 
         report("Java parse errors detected; asking LLM to fix syntax/identifier issues before building.");
         return new Step.Retry(nextCs, nextEs);
->>>>>>> f8e736a9
     }
 
     private static String formatJdtProblem(Path absPath, CompilationUnit cu, IProblem prob) {
