--- conflicted
+++ resolved
@@ -1050,185 +1050,8 @@
                 worktreeBranchName = gitRepo.getCurrentBranch();
             } catch (GitAPIException e) {
                 logger.error("Could not get current branch for worktree", e);
-<<<<<<< HEAD
-                // Optionally inform the user or disable merge functionality if branch name is crucial
-            }
-        }
-
-        JPanel dialogPanel = new JPanel(new GridBagLayout());
-        GridBagConstraints gbc = new GridBagConstraints();
-        gbc.gridwidth = 1;
-        gbc.fill = GridBagConstraints.HORIZONTAL;
-        gbc.anchor = GridBagConstraints.WEST;
-        gbc.insets = new Insets(2, 2, 2, 2);
-        gbc.weightx = 0;
-
-        // Target Branch
-        JLabel targetBranchLabel = new JLabel("Merge into branch:");
-        dialogPanel.add(targetBranchLabel, gbc);
-
-        gbc.gridwidth = GridBagConstraints.REMAINDER;
-        gbc.weightx = 1.0;
-        JComboBox<String> targetBranchComboBox = new JComboBox<>();
-        dialogPanel.add(targetBranchComboBox, gbc);
-        gbc.weightx = 0; // Reset for next components
-
-        // Merge Strategy
-        gbc.gridwidth = 1;
-        JLabel mergeModeLabel = new JLabel("Merge strategy:");
-        dialogPanel.add(mergeModeLabel, gbc);
-
-        gbc.gridwidth = GridBagConstraints.REMAINDER;
-        gbc.weightx = 1.0;
-        JComboBox<GitRepo.MergeMode> mergeModeComboBox = new JComboBox<>(GitRepo.MergeMode.values());
-        var lastMergeMode = parentProject.getLastMergeMode().orElse(GitRepo.MergeMode.MERGE_COMMIT);
-        mergeModeComboBox.setSelectedItem(lastMergeMode);
-        mergeModeComboBox.addActionListener(
-                MergeBranchDialogPanel.createMergeModePersistenceListener(mergeModeComboBox, parentProject));
-        dialogPanel.add(mergeModeComboBox, gbc);
-        gbc.weightx = 0;
-
-        // Populate targetBranchComboBox
-        IGitRepo iParentRepo = parentProject.getRepo();
-        if (iParentRepo instanceof GitRepo parentGitRepo) {
-            try {
-                List<String> localBranches = parentGitRepo.listLocalBranches();
-                localBranches.forEach(targetBranchComboBox::addItem);
-                String currentParentBranch = parentGitRepo.getCurrentBranch();
-                targetBranchComboBox.setSelectedItem(currentParentBranch);
-            } catch (GitAPIException e) {
-                logger.error("Failed to get parent project branches", e);
-                targetBranchComboBox.addItem("Error loading branches");
-                targetBranchComboBox.setEnabled(false);
-            }
-        } else {
-            logger.warn("Parent repository is not a GitRepo instance, cannot populate target branches for merge.");
-            targetBranchComboBox.addItem("Unsupported parent repo type");
-            targetBranchComboBox.setEnabled(false);
-        }
-
-        // Checkboxes
-        gbc.gridwidth = GridBagConstraints.REMAINDER; // Span full width for checkboxes and label
-        JCheckBox removeWorktreeCb = new JCheckBox("Delete worktree after merge");
-        removeWorktreeCb.setSelected(true);
-        dialogPanel.add(removeWorktreeCb, gbc);
-
-        final String finalWorktreeBranchName = worktreeBranchName;
-        JCheckBox removeBranchCb = new JCheckBox("Delete branch '" + finalWorktreeBranchName + "' after merge");
-        removeBranchCb.setSelected(true);
-        dialogPanel.add(removeBranchCb, gbc);
-
-        Runnable updateRemoveBranchCbState = () -> {
-            if (removeWorktreeCb.isSelected()) {
-                removeBranchCb.setEnabled(true);
-            } else {
-                removeBranchCb.setEnabled(false);
-                removeBranchCb.setSelected(false); // Uncheck when disabled
-            }
-        };
-        removeWorktreeCb.addActionListener(e -> updateRemoveBranchCbState.run());
-        updateRemoveBranchCbState.run();
-
-        // Conflict Status Label
-        JLabel conflictStatusLabel = new JLabel(" "); // Start with a non-empty string for layout
-        conflictStatusLabel.setForeground(UIManager.getColor("Label.foreground")); // Default color
-        dialogPanel.add(conflictStatusLabel, gbc);
-
-        String dialogTitle = "Merge branch '" + finalWorktreeBranchName + "'";
-        JOptionPane optionPane = new JOptionPane(dialogPanel, JOptionPane.PLAIN_MESSAGE, JOptionPane.OK_CANCEL_OPTION);
-
-        // Create explicit OK and Cancel buttons so we have a reliable reference to the OK button
-        JButton okButton = new JButton(UIManager.getString("OptionPane.okButtonText"));
-        MaterialButton cancelButton = new MaterialButton(UIManager.getString("OptionPane.cancelButtonText"));
-
-        okButton.addActionListener(e -> {
-            optionPane.setValue(JOptionPane.OK_OPTION);
-            Window w = SwingUtilities.getWindowAncestor(okButton);
-            if (w instanceof JDialog d) d.dispose();
-        });
-        cancelButton.addActionListener(e -> {
-            optionPane.setValue(JOptionPane.CANCEL_OPTION);
-            Window w = SwingUtilities.getWindowAncestor(cancelButton);
-            if (w instanceof JDialog d) d.dispose();
-        });
-
-        optionPane.setOptions(new Object[] {okButton, cancelButton});
-        okButton.setEnabled(false); // Initially disabled until conflict check completes successfully
-
-        JDialog dialog = optionPane.createDialog(this, dialogTitle);
-        dialog.getRootPane().setDefaultButton(okButton);
-
-        // Add listeners to re-check conflicts on selection changes (both Action and Item to be robust)
-        final JButton finalOkButton = okButton; // effectively final for lambda
-        targetBranchComboBox.addActionListener(e -> checkConflictsAsync(
-                targetBranchComboBox, mergeModeComboBox, conflictStatusLabel, finalWorktreeBranchName, finalOkButton));
-        mergeModeComboBox.addActionListener(e -> checkConflictsAsync(
-                targetBranchComboBox, mergeModeComboBox, conflictStatusLabel, finalWorktreeBranchName, finalOkButton));
-
-        targetBranchComboBox.addItemListener(e -> {
-            if (e.getStateChange() == ItemEvent.SELECTED) {
-                checkConflictsAsync(
-                        targetBranchComboBox,
-                        mergeModeComboBox,
-                        conflictStatusLabel,
-                        finalWorktreeBranchName,
-                        finalOkButton);
-            }
-        });
-        mergeModeComboBox.addItemListener(e -> {
-            if (e.getStateChange() == ItemEvent.SELECTED) {
-                checkConflictsAsync(
-                        targetBranchComboBox,
-                        mergeModeComboBox,
-                        conflictStatusLabel,
-                        finalWorktreeBranchName,
-                        finalOkButton);
-            }
-        });
-
-        // Initial conflict check with the explicit OK button reference
-        checkConflictsAsync(
-                targetBranchComboBox, mergeModeComboBox, conflictStatusLabel, finalWorktreeBranchName, finalOkButton);
-
-        dialog.setVisible(true);
-        Object selectedValue = optionPane.getValue();
-        dialog.dispose();
-
-        if (selectedValue != null && selectedValue.equals(JOptionPane.OK_OPTION)) {
-            // Ensure these are captured before the lambda potentially changes them,
-            // or ensure they are final/effectively final.
-            final String selectedTargetBranch = (String) targetBranchComboBox.getSelectedItem();
-            final GitRepo.MergeMode selectedMergeMode = (GitRepo.MergeMode) mergeModeComboBox.getSelectedItem();
-
-            String currentConflictText = conflictStatusLabel.getText(); // Check the final state of the label
-            if (currentConflictText.startsWith("No conflicts detected")
-                    || currentConflictText.startsWith("Checking for conflicts")) {
-                logger.info(
-                        "Merge confirmed for worktree branch '{}' into target branch '{}' using mode '{}'. Remove worktree: {}, Remove branch: {}",
-                        finalWorktreeBranchName,
-                        selectedTargetBranch,
-                        selectedMergeMode,
-                        removeWorktreeCb.isSelected(),
-                        removeBranchCb.isSelected());
-                performMergeOperation(
-                        finalWorktreeBranchName,
-                        selectedTargetBranch,
-                        selectedMergeMode,
-                        removeWorktreeCb.isSelected(),
-                        removeBranchCb.isSelected());
-            } else {
-                logger.info(
-                        "Merge dialog confirmed with OK, but conflicts were present or an error occurred. Merge not performed.");
-                JOptionPane.showMessageDialog(
-                        this,
-                        "Merge was not performed because conflicts were detected or an error occurred:\n"
-                                + currentConflictText,
-                        "Merge Prevented",
-                        JOptionPane.WARNING_MESSAGE);
-=======
                 chrome.toolError("Could not determine current branch: " + e.getMessage(), "Merge Error");
                 return;
->>>>>>> 75bcf3f9
             }
         }
 
