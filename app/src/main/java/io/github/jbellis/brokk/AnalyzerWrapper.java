package io.github.jbellis.brokk;

import static java.util.Objects.requireNonNull;

import io.github.jbellis.brokk.IWatchService.EventBatch;
import io.github.jbellis.brokk.agents.BuildAgent;
import io.github.jbellis.brokk.analyzer.*;
import io.github.jbellis.brokk.analyzer.DisabledAnalyzer;
<<<<<<< HEAD
import org.apache.logging.log4j.LogManager;
import org.apache.logging.log4j.Logger;
import org.jetbrains.annotations.Nullable;

import javax.swing.*;
=======
import io.github.jbellis.brokk.analyzer.IAnalyzer;
import io.github.jbellis.brokk.analyzer.Language;
import io.github.jbellis.brokk.analyzer.ProjectFile;
>>>>>>> 2316c7d7
import java.io.IOException;
import java.nio.file.Files;
import java.nio.file.Path;
import java.util.List;
import java.util.Set;
import java.util.concurrent.*;
import java.util.function.Supplier;
import java.util.stream.Collectors;
import javax.swing.*;
import org.apache.logging.log4j.LogManager;
import org.apache.logging.log4j.Logger;
import org.jetbrains.annotations.Nullable;

public class AnalyzerWrapper implements AutoCloseable, IWatchService.Listener {
    private final Logger logger = LogManager.getLogger(AnalyzerWrapper.class);

    public static final String ANALYZER_BUSY_MESSAGE =
            "Code Intelligence is still being built. Please wait until completion.";
    public static final String ANALYZER_BUSY_TITLE = "Analyzer Busy";

    @Nullable
    private final AnalyzerListener listener; // can be null if no one is listening

    private final Path root;

    @Nullable
    private final Path gitRepoRoot;

    private final ContextManager.TaskRunner runner;
    private final IProject project;
    private final IWatchService watchService;

    private volatile Future<IAnalyzer> future;
    private volatile @Nullable IAnalyzer currentAnalyzer = null;
    private volatile boolean rebuildInProgress = false;
    private volatile boolean externalRebuildRequested =
            false; // TODO allow requesting either incremental or full rebuild
    private volatile boolean rebuildPending = false;

    public AnalyzerWrapper(IProject project, ContextManager.TaskRunner runner, @Nullable AnalyzerListener listener, IConsoleIO io) {
        this.project = project;
        this.root = project.getRoot();
        gitRepoRoot = project.hasGit() ? project.getRepo().getGitTopLevel() : null;
        this.runner = runner;
        this.listener = listener;
        if (listener == null) {
            this.watchService = new IWatchService() {};
        } else {
            this.watchService = new ProjectWatchService(root, gitRepoRoot, this);
        }

        // build the initial Analyzer
        future = runner.submit("Initializing code intelligence", () -> {
            // Watcher will wait for the future to complete before processing events,
            // but it will start watching files immediately in order not to miss any changes in the meantime.
            var delayNotificationsUntilCompleted = new CompletableFuture<Void>();
            watchService.start(delayNotificationsUntilCompleted);

            // Loading the analyzer with `Optional.empty` tells the analyzer to determine changed files on its own
            long start = System.currentTimeMillis();
<<<<<<< HEAD
            currentAnalyzer = loadOrCreateAnalyzer(io);
=======
            currentAnalyzer = loadOrCreateAnalyzer();
>>>>>>> 2316c7d7
            long durationMs = System.currentTimeMillis() - start;

            delayNotificationsUntilCompleted.complete(null);

            // debug logging
            final var metrics = currentAnalyzer.getMetrics();
            logger.debug("Initial analyzer has {} declarations across {} files", metrics.numberOfDeclarations(), metrics.numberOfCodeUnits());

            // configure auto-refresh based on how long the first build took
            if (project.getAnalyzerRefresh() == IProject.CpgRefresh.UNSET) {
                handleFirstBuildRefreshSettings(metrics.numberOfCodeUnits(), durationMs, project.getAnalyzerLanguages());
            }

            return currentAnalyzer;
        });
    }

    @Override
    public void onFilesChanged(EventBatch batch) {
        logger.trace("Events batch: {}", batch);

        // 1) Possibly refresh Git
        if (gitRepoRoot != null) {
            Path relativeGitMetaDir = root.relativize(gitRepoRoot.resolve(".git"));
            if (batch.isOverflowed
                    || batch.files.stream().anyMatch(pf -> pf.getRelPath().startsWith(relativeGitMetaDir))) {
                logger.debug("Changes in git metadata directory ({}) detected", gitRepoRoot.resolve(".git"));
                if (listener != null) {
                    listener.onRepoChange();
                    listener.onTrackedFileChange(); // Tracked files can also change as a result, e.g. git add <files>
                }
            }
        }
        // 2) If overflowed, assume something changed
        if (batch.isOverflowed) {
            if (listener != null) listener.onTrackedFileChange();
            refresh(() -> requireNonNull(currentAnalyzer).update());
        }

        // 3) We have an exact files list to check
        var trackedFiles = project.getRepo().getTrackedFiles();
        var projectLanguages = project.getAnalyzerLanguages();

        var changedTrackedFiles =
                batch.files.stream().filter(trackedFiles::contains).collect(Collectors.toSet());

        if (!changedTrackedFiles.isEmpty()) {
            // call listener (refreshes git panel)
            logger.debug("Changes in tracked files detected");
            if (listener != null) listener.onTrackedFileChange();
        }

        var relevantFiles = changedTrackedFiles.stream()
                .filter(pf -> projectLanguages.stream()
                        .anyMatch(L -> L.getExtensions().contains(pf.extension())))
                .collect(Collectors.toSet());

        if (!relevantFiles.isEmpty()) {
            // update the analyzer if we're configured to do so
            if (project.getAnalyzerRefresh() != IProject.CpgRefresh.AUTO) {
                return;
            }

            logger.debug(
                    "Rebuilding analyzer due to changes in tracked files relevant to configured languages: {}",
                    relevantFiles.stream()
                            .filter(pf -> {
                                Language lang = Language.fromExtension(pf.extension());
                                return projectLanguages.contains(lang);
                            })
                            .distinct()
                            .map(ProjectFile::toString)
                            .collect(Collectors.joining(", ")));
            refresh(() -> requireNonNull(currentAnalyzer).update(relevantFiles));
        } else {
            logger.trace(
                    "No tracked files changed for any of the configured analyzer languages; skipping analyzer rebuild");
        }
    }

    @Override
    public void onNoFilesChangedDuringPollInterval() {
        if (externalRebuildRequested && !rebuildInProgress) {
            logger.debug("External rebuild requested");
            refresh(() -> getLanguageHandle().createAnalyzer(project));
        }
    }

    /**
     * Builds or loads an {@link IAnalyzer} for the project.
     *
     * <p>All “loop over every language” work is now delegated to a single {@link Language} handle:
     *
     * <ul>
     *   <li>If the project has exactly one concrete language, that language is used directly.
     *   <li>If the project has several languages, a new {@link Language.MultiLanguage} wrapper is created to fan‑out
     *       the work behind the scenes.
     * </ul>
     *
     * <p>The <strong>cache / staleness</strong> checks that used to live in the helper method <code>
     * loadSingleCachedAnalyzerForLanguage</code> are now performed here <em>before</em> we decide whether to call
     * <code>langHandle.loadAnalyzer()</code> (use cache) or <code>langHandle.createAnalyzer()</code> (full rebuild).
     */
    private IAnalyzer loadOrCreateAnalyzer(IConsoleIO io) {
        // ACHTUNG!
        // Do not call into the listener directly in this method, since if the listener asks for the analyzer
        // object via get() it can cause a deadlock.

        /* ── 0.  Decide which languages we are dealing with ─────────────────────────── */
        Language langHandle = getLanguageHandle();
        logger.debug("Loading/creating analyzer for languages: {}", langHandle);
        if (langHandle == Language.NONE) {
            return new DisabledAnalyzer();
        }

        /* ── 1.  Pre‑flight notifications & build details ───────────────────────────── */
        if (listener != null) {
            runner.submit("Prep Code Intelligence", () -> {
                listener.beforeEachBuild();
                return null;
            });
        }

        logger.debug("Waiting for build details");
        BuildAgent.BuildDetails buildDetails = project.awaitBuildDetails();
        if (buildDetails.equals(BuildAgent.BuildDetails.EMPTY))
            logger.warn("Build details are empty or null. Analyzer functionality may be limited.");

        /* ── 2.  Determine if any cached CPG is stale ───────────────────────────────── */
        logger.debug("Scanning for modified project files");
        boolean needsRebuild = externalRebuildRequested; // explicit user request wins
        if (project.getAnalyzerRefresh() != IProject.CpgRefresh.MANUAL) {
            for (Language lang : project.getAnalyzerLanguages()) {
                if (!lang.isCpg()) continue; // non‑CPG langs are rebuilt ad‑hoc
                Path cpgPath = lang.getCpgPath(project);
                if (!Files.exists(cpgPath)) { // no cache → rebuild
                    needsRebuild = true;
                    continue;
                }
                // Filter tracked files relevant to this language
                List<ProjectFile> tracked = project.getAllFiles().stream()
                        .filter(pf -> lang.getExtensions()
                                .contains(com.google.common.io.Files.getFileExtension(
                                        pf.absPath().toString())))
                        .toList();
                if (isStale(lang, cpgPath, tracked)) // cache older than sources
                needsRebuild = true;
            }
        }

        /* ── 3.  Load or build the analyzer via the Language handle ─────────────────── */
        IAnalyzer analyzer;
        try {
            logger.debug("Attempting to load existing analyzer");
            analyzer = langHandle.loadAnalyzer(project);
            if (analyzer instanceof CanCommunicate communicativeAnalyzer) {
                communicativeAnalyzer.setIo(io);
            }
        } catch (Throwable th) {
            // cache missing or corrupt, rebuild
            logger.warn(th);
            analyzer = langHandle.createAnalyzer(project);
            needsRebuild = false;
        }

        /* ── 4.  Notify listeners ───────────────────────────────────────────────────── */
        if (listener != null) {
            // always refresh workspace in case there was a race and we shut down
            // after saving a new analyzer but before refreshing the workspace
            runner.submit("Refreshing Workspace", () -> {
                listener.afterEachBuild(false);
                return null;
            });
        }

        /* ── 5.  If we used stale caches, schedule a background rebuild ─────────────── */
<<<<<<< HEAD
        if (needsRebuild
                && project.getAnalyzerRefresh() != IProject.CpgRefresh.MANUAL
                && !externalRebuildRequested) {
=======
        if (needsRebuild && project.getAnalyzerRefresh() != IProject.CpgRefresh.MANUAL && !externalRebuildRequested) {
>>>>>>> 2316c7d7
            logger.debug("Scheduling background refresh");
            IAnalyzer finalAnalyzer = analyzer;
            runner.submit("Refreshing Code Intelligence", () -> {
                refresh(finalAnalyzer::update);
                return null;
            });
        }

        logger.debug("Analyzer load complete!");
        return analyzer;
    }

    private void handleFirstBuildRefreshSettings(int totalDeclarations, long durationMs, Set<Language> languages) {
        var isEmpty = totalDeclarations == 0;
        String langNames = languages.stream().map(Language::name).collect(Collectors.joining("/"));
        String langExtensions = languages.stream()
                .flatMap(l -> l.getExtensions().stream())
                .distinct()
                .collect(Collectors.joining(", "));

        if (listener == null) { // Should not happen in normal flow, but good for safety
            logger.warn(
                    "AnalyzerListener is null during handleFirstBuildRefreshSettings, cannot call afterFirstBuild.");
            // Set a default refresh policy if listener is unexpectedly null
            if (isEmpty || durationMs > 3 * 6000) {
                project.setAnalyzerRefresh(IProject.CpgRefresh.MANUAL);
            } else if (durationMs > 5000) {
                project.setAnalyzerRefresh(IProject.CpgRefresh.ON_RESTART);
            } else {
                project.setAnalyzerRefresh(IProject.CpgRefresh.AUTO);
            }
            return;
        }

        if (isEmpty) {
            logger.info("Empty {} analyzer", langNames);
            listener.afterFirstBuild("");
        } else if (durationMs > 3 * 6000) {
            project.setAnalyzerRefresh(IProject.CpgRefresh.MANUAL);
            var msg =
                    """
                    Code Intelligence for %s found %d declarations in %,d ms.
                    Since this was slow, code intelligence will only refresh when explicitly requested via the Context menu.
                    You can change this in the Settings -> Project dialog.
                    """
                            .stripIndent()
                            .formatted(langNames, totalDeclarations, durationMs);
            listener.afterFirstBuild(msg);
            logger.info(msg);
        } else if (durationMs > 5000) {
            project.setAnalyzerRefresh(IProject.CpgRefresh.ON_RESTART);
            var msg =
                    """
                    Code Intelligence for %s found %d declarations in %,d ms.
                    Since this was slow, code intelligence will only refresh on restart, or when explicitly requested via the Context menu.
                    You can change this in the Settings -> Project dialog.
                    """
                            .stripIndent()
                            .formatted(langNames, totalDeclarations, durationMs);
            listener.afterFirstBuild(msg);
            logger.info(msg);
        } else {
            project.setAnalyzerRefresh(IProject.CpgRefresh.AUTO);
            var msg =
                    """
                    Code Intelligence for %s found %d declarations in %,d ms.
                    If this is fewer than expected, it's probably because Brokk only looks for %s files.
                    If this is not a useful subset of your project, you can change it in the Settings -> Project
                    dialog, or disable Code Intelligence by setting the language(s) to NONE.
                    """
                            .stripIndent()
                            .formatted(langNames, totalDeclarations, durationMs, langExtensions, Language.NONE.name());
            listener.afterFirstBuild(msg);
            logger.info(msg);
        }
    }

    public boolean isCpg() {
        return project.getAnalyzerLanguages().stream().anyMatch(Language::isCpg);
    }

    /** Convenience overload that infers the language set from {@link #project}. */
    private Language getLanguageHandle() {
        var projectLangs = project.getAnalyzerLanguages().stream()
                .filter(l -> l != Language.NONE)
                .collect(Collectors.toUnmodifiableSet());
        if (projectLangs.isEmpty()) {
            return Language.NONE;
        }
        return (projectLangs.size() == 1) ? projectLangs.iterator().next() : new Language.MultiLanguage(projectLangs);
    }

    /**
<<<<<<< HEAD
     * Determine whether the cached analyzer for the given language is stale relative to
     * its tracked source files and any user-requested rebuilds.
     * <p>
     * The caller guarantees that {@code analyzerPath} is non-null and exists.
=======
     * Determine whether the cached analyzer for the given language is stale relative to its tracked source files and
     * any user-requested rebuilds.
     *
     * <p>The caller guarantees that {@code analyzerPath} is non-null and exists.
>>>>>>> 2316c7d7
     */
    private boolean isStale(Language lang, Path analyzerPath, List<ProjectFile> trackedFiles) {
        // An explicit external rebuild request always wins.
        if (externalRebuildRequested) {
            return true;
        }

        long cpgMTime;
        try {
            cpgMTime = Files.getLastModifiedTime(analyzerPath).toMillis();
        } catch (IOException e) {
            logger.warn("Error reading analyzer file timestamp for {}: {}", analyzerPath, e.getMessage());
            // Unable to read the timestamp - treat the cache as stale so that we rebuild.
            return true;
        }

        for (ProjectFile rf : trackedFiles) {
            try {
                var path = rf.absPath();
                if (!Files.exists(path)) {
                    // The file was removed - that is effectively newer than the CPG.
                    return true;
                }
                long fileMTime = Files.getLastModifiedTime(path).toMillis();
                if (fileMTime > cpgMTime) {
                    logger.debug(
                            "Tracked file {} for language {} is newer than its CPG {} ({} > {})",
                            path,
                            lang.name(),
                            analyzerPath,
                            fileMTime,
                            cpgMTime);
                    return true;
                }
            } catch (IOException e) {
                logger.debug(
                        "Error reading timestamp for tracked file {} (language {}): {}",
                        rf.absPath(),
                        lang.name(),
                        e.getMessage());
                // If we cannot evaluate the timestamp, be conservative.
                return true;
            }
        }

        return false;
    }

    /**
     * Refreshes the analyzer by scheduling a job on the analyzerExecutor. Avoids concurrent rebuilds by setting a flag,
     * but if a change is detected during the rebuild, a new rebuild will be scheduled immediately afterwards. This
     * refreshes the entire analyzer setup (single or multi). The supplier controls whether a new analyzer is created,
     * or an optimistic or pessimistic incremental rebuild.
     */
    private synchronized void refresh(Supplier<IAnalyzer> supplier) {
        if (rebuildInProgress) {
            rebuildPending = true;
            return;
        }

        rebuildInProgress = true;
        logger.trace("Refreshing analyzer (full)");
        future = runner.submit("Refreshing code intelligence", () -> {
            try {
                if (listener != null) {
                    listener.beforeEachBuild();
                }
                // This will reconstruct the analyzer (potentially MultiAnalyzer) based on current settings.
                currentAnalyzer = supplier.get();
                logger.debug("Analyzer refresh completed.");
                if (listener != null) {
                    listener.afterEachBuild(externalRebuildRequested);
                }
                return currentAnalyzer;
            } finally {
                synchronized (AnalyzerWrapper.this) {
                    rebuildInProgress = false;
                    if (rebuildPending) {
                        rebuildPending = false;
                        logger.trace("Refreshing immediately after pending request");
                        refresh(() -> getLanguageHandle().createAnalyzer(project));
                    } else {
                        externalRebuildRequested = false;
                    }
                }
            }
        });
    }

    /** Get the analyzer, showing a spinner UI while waiting if requested. */
    public IAnalyzer get() throws InterruptedException {
        if (SwingUtilities.isEventDispatchThread()) {
            logger.error("Never call blocking get() from EDT", new UnsupportedOperationException());
            if (Boolean.getBoolean("brokk.devmode")) {
                throw new UnsupportedOperationException("Never call blocking get() from EDT");
            }
        }

        // If we already have an analyzer, just return it.
        if (currentAnalyzer != null) {
            return currentAnalyzer;
        }

        // Otherwise, this must be the very first build (or a failed one).
        if (listener != null) {
            listener.onBlocked();
        }
        try {
            // Block until the future analyzer finishes building
            return future.get();
        } catch (ExecutionException e) {
            throw new RuntimeException("Failed to create analyzer", e);
        }
    }

    /** @return null if analyzer is not ready yet */
    @Nullable
    public IAnalyzer getNonBlocking() {
        if (currentAnalyzer != null) {
            return currentAnalyzer;
        }

        try {
            // Try to get with zero timeout - returns null if not done
            return future.get(0, TimeUnit.MILLISECONDS);
        } catch (TimeoutException e) {
            // Not done yet
            return null;
        } catch (InterruptedException e) {
            Thread.currentThread().interrupt();
            throw new RuntimeException("Interrupted while checking analyzer", e);
        } catch (ExecutionException e) {
            throw new RuntimeException("Failed to create analyzer", e);
        }
    }

    /** @return true if the analyzer is ready for use, false if still building */
    public boolean isReady() {
        return getNonBlocking() != null;
    }

    public void requestRebuild() {
        externalRebuildRequested = true;
    }

    public void updateFiles(Set<ProjectFile> changedFiles) {
        try {
            currentAnalyzer = future.get().update(changedFiles);
        } catch (InterruptedException | ExecutionException e) {
            throw new RuntimeException(e);
        }
    }

    /** Pause the file watching service. */
    public synchronized void pause() {
        watchService.pause();
    }

    /** Resume the file watching service. */
    public synchronized void resume() {
        watchService.resume();
    }

    @Override
    public void close() {
        watchService.close();
    }
}<|MERGE_RESOLUTION|>--- conflicted
+++ resolved
@@ -6,17 +6,6 @@
 import io.github.jbellis.brokk.agents.BuildAgent;
 import io.github.jbellis.brokk.analyzer.*;
 import io.github.jbellis.brokk.analyzer.DisabledAnalyzer;
-<<<<<<< HEAD
-import org.apache.logging.log4j.LogManager;
-import org.apache.logging.log4j.Logger;
-import org.jetbrains.annotations.Nullable;
-
-import javax.swing.*;
-=======
-import io.github.jbellis.brokk.analyzer.IAnalyzer;
-import io.github.jbellis.brokk.analyzer.Language;
-import io.github.jbellis.brokk.analyzer.ProjectFile;
->>>>>>> 2316c7d7
 import java.io.IOException;
 import java.nio.file.Files;
 import java.nio.file.Path;
@@ -56,7 +45,8 @@
             false; // TODO allow requesting either incremental or full rebuild
     private volatile boolean rebuildPending = false;
 
-    public AnalyzerWrapper(IProject project, ContextManager.TaskRunner runner, @Nullable AnalyzerListener listener, IConsoleIO io) {
+    public AnalyzerWrapper(
+            IProject project, ContextManager.TaskRunner runner, @Nullable AnalyzerListener listener, IConsoleIO io) {
         this.project = project;
         this.root = project.getRoot();
         gitRepoRoot = project.hasGit() ? project.getRepo().getGitTopLevel() : null;
@@ -77,22 +67,22 @@
 
             // Loading the analyzer with `Optional.empty` tells the analyzer to determine changed files on its own
             long start = System.currentTimeMillis();
-<<<<<<< HEAD
             currentAnalyzer = loadOrCreateAnalyzer(io);
-=======
-            currentAnalyzer = loadOrCreateAnalyzer();
->>>>>>> 2316c7d7
             long durationMs = System.currentTimeMillis() - start;
 
             delayNotificationsUntilCompleted.complete(null);
 
             // debug logging
             final var metrics = currentAnalyzer.getMetrics();
-            logger.debug("Initial analyzer has {} declarations across {} files", metrics.numberOfDeclarations(), metrics.numberOfCodeUnits());
+            logger.debug(
+                    "Initial analyzer has {} declarations across {} files",
+                    metrics.numberOfDeclarations(),
+                    metrics.numberOfCodeUnits());
 
             // configure auto-refresh based on how long the first build took
             if (project.getAnalyzerRefresh() == IProject.CpgRefresh.UNSET) {
-                handleFirstBuildRefreshSettings(metrics.numberOfCodeUnits(), durationMs, project.getAnalyzerLanguages());
+                handleFirstBuildRefreshSettings(
+                        metrics.numberOfCodeUnits(), durationMs, project.getAnalyzerLanguages());
             }
 
             return currentAnalyzer;
@@ -258,13 +248,7 @@
         }
 
         /* ── 5.  If we used stale caches, schedule a background rebuild ─────────────── */
-<<<<<<< HEAD
-        if (needsRebuild
-                && project.getAnalyzerRefresh() != IProject.CpgRefresh.MANUAL
-                && !externalRebuildRequested) {
-=======
         if (needsRebuild && project.getAnalyzerRefresh() != IProject.CpgRefresh.MANUAL && !externalRebuildRequested) {
->>>>>>> 2316c7d7
             logger.debug("Scheduling background refresh");
             IAnalyzer finalAnalyzer = analyzer;
             runner.submit("Refreshing Code Intelligence", () -> {
@@ -358,17 +342,12 @@
     }
 
     /**
-<<<<<<< HEAD
-     * Determine whether the cached analyzer for the given language is stale relative to
-     * its tracked source files and any user-requested rebuilds.
-     * <p>
-     * The caller guarantees that {@code analyzerPath} is non-null and exists.
-=======
      * Determine whether the cached analyzer for the given language is stale relative to its tracked source files and
      * any user-requested rebuilds.
      *
+     * <p>
+     *
      * <p>The caller guarantees that {@code analyzerPath} is non-null and exists.
->>>>>>> 2316c7d7
      */
     private boolean isStale(Language lang, Path analyzerPath, List<ProjectFile> trackedFiles) {
         // An explicit external rebuild request always wins.
