--- conflicted
+++ resolved
@@ -1,4 +1,6 @@
 package io.github.jbellis.brokk.analyzer;
+
+import static io.github.jbellis.brokk.analyzer.python.PythonTreeSitterNodeTypes.*;
 
 import io.github.jbellis.brokk.IProject;
 import java.nio.file.Files;
@@ -10,29 +12,17 @@
 import org.treesitter.TSNode;
 import org.treesitter.TreeSitterPython;
 
-import static io.github.jbellis.brokk.analyzer.python.PythonTreeSitterNodeTypes.*;
-
 public final class PythonAnalyzer extends TreeSitterAnalyzer {
 
     // PY_LANGUAGE field removed, createTSLanguage will provide new instances.
     private static final LanguageSyntaxProfile PY_SYNTAX_PROFILE = new LanguageSyntaxProfile(
-<<<<<<< HEAD
-            Set.of("class_definition"),
-            Set.of("function_definition"),
-            Set.of("assignment", "typed_parameter"),
-            Set.of("decorator"),
-            "name", // identifierFieldName
-            "body", // bodyFieldName
-            "parameters", // parametersFieldName
-=======
             Set.of(CLASS_DEFINITION),
             Set.of(FUNCTION_DEFINITION),
             Set.of(ASSIGNMENT, TYPED_PARAMETER),
             Set.of(DECORATOR),
-            "name",        // identifierFieldName
-            "body",        // bodyFieldName
-            "parameters",  // parametersFieldName
->>>>>>> 4dd4071f
+            "name", // identifierFieldName
+            "body", // bodyFieldName
+            "parameters", // parametersFieldName
             "return_type", // returnTypeFieldName
             "", // typeParametersFieldName (Python doesn't have explicit type parameters)
             java.util.Map.of( // captureConfiguration
@@ -96,10 +86,9 @@
                 }
                 String finalShortName;
                 if (classChain.isEmpty()) {
-                    // For top-level variables, use "moduleName.variableName" to satisfy CodeUnit.field's
-                    // expectation of a "."
-                    // This also makes it consistent with how top-level functions are named
-                    // (moduleName.funcName)
+                    // For top-level variables, use "moduleName.variableName" to satisfy CodeUnit.field's expectation of
+                    // a "."
+                    // This also makes it consistent with how top-level functions are named (moduleName.funcName)
                     finalShortName = moduleName + "." + simpleName;
                 } else {
                     finalShortName = classChain + "." + simpleName;
@@ -173,8 +162,7 @@
     @Override
     protected String determinePackageName(ProjectFile file, TSNode definitionNode, TSNode rootNode, String src) {
         // Python's package naming is directory-based, relative to project root or __init__.py markers.
-        // The definitionNode, rootNode, and src parameters are not used for Python package
-        // determination.
+        // The definitionNode, rootNode, and src parameters are not used for Python package determination.
         var absPath = file.absPath();
         var projectRoot = getProject().getRoot();
         var parentDir = absPath.getParent();
@@ -202,8 +190,8 @@
             rootForRelativize = projectRoot;
         }
 
-        // If parentDir is not under rootForRelativize (e.g. parentDir is projectRoot,
-        // effectivePackageRoot is deeper due to missing __init__.py)
+        // If parentDir is not under rootForRelativize (e.g. parentDir is projectRoot, effectivePackageRoot is deeper
+        // due to missing __init__.py)
         // or if parentDir is the same as rootForRelativize, then there's no relative package path.
         if (!parentDir.startsWith(rootForRelativize) || parentDir.equals(rootForRelativize)) {
             return "";
