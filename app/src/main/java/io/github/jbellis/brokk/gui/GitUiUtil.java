--- conflicted
+++ resolved
@@ -774,7 +774,6 @@
         });
     }
 
-<<<<<<< HEAD
     /** Extract file path from display format "filename - full/path" to just "full/path". */
     public static String extractFilePathFromDisplay(String displayText) {
         int dashIndex = displayText.indexOf(" - ");
@@ -940,7 +939,6 @@
                     e);
             return false;
         }
-=======
     /**
      * Builds a concise commit label such as<br>
      * 'First line …' [abcdef1] <br>
@@ -995,6 +993,5 @@
     /** Truncates s to maxLen characters, appending '...' if needed. */
     private static String truncateWithEllipsis(String s, int maxLen) {
         return s.length() <= maxLen ? s : s.substring(0, maxLen - 2) + "...";
->>>>>>> 7fbb7e74
     }
 }