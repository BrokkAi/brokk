package io.github.jbellis.brokk.gui.search;

import io.github.jbellis.brokk.gui.mop.MarkdownOutputPanel;
<<<<<<< HEAD
import io.github.jbellis.brokk.gui.mop.stream.IncrementalBlockRenderer;
=======
import org.apache.logging.log4j.LogManager;
import org.apache.logging.log4j.Logger;
import org.fife.ui.rsyntaxtextarea.RSyntaxTextArea;

import javax.swing.*;
>>>>>>> 3f3d9318
import java.awt.*;
import java.util.List;
import java.util.concurrent.atomic.AtomicInteger;
import javax.swing.*;
import org.apache.logging.log4j.LogManager;
import org.apache.logging.log4j.Logger;
import org.fife.ui.rsyntaxtextarea.RSyntaxTextArea;

/**
 * Handles all debugging functionality for MarkdownSearchableComponent. Separated from main class to
 * reduce complexity.
 */
public class MarkdownSearchDebugger {
  private static final Logger logger = LogManager.getLogger(MarkdownSearchDebugger.class);

  private final boolean debugEnabled;

  public MarkdownSearchDebugger(boolean debugEnabled) {
    this.debugEnabled = debugEnabled;
  }

  /** Logs navigation debug information. */
  public void logNavigation(
      boolean forward, int oldIndex, int newIndex, List<SearchMatch> allMatches) {
    if (!debugEnabled) return;

    logger.debug(
        "NAVIGATION: {} from index {} to {}", forward ? "NEXT" : "PREV", oldIndex, newIndex);
    if (newIndex < allMatches.size()) {
      SearchMatch match = allMatches.get(newIndex);
      logger.debug(
          "  Moving to: {} at [P:{},R:{},C:{},S:{}]",
          match.getClass().getSimpleName(),
          match.panelIndex(),
          match.rendererIndex(),
          match.componentVisualOrderInRenderer(),
          switch (match) {
            case CodeSearchMatch codeMatch -> codeMatch.subComponentIndex();
            case MarkdownSearchMatch ignored -> 0;
          });
      switch (match) {
        case CodeSearchMatch codeMatch -> {
          logger.debug(
              "  Code match: offsets {}-{}", codeMatch.startOffset(), codeMatch.endOffset());
        }
        case MarkdownSearchMatch ignored -> {
          // No additional logging for markdown matches
        }
      }
    }
  }

  /** Logs initial scroll debug information. */
  public void logInitialScroll(SearchMatch firstMatch) {
    if (!debugEnabled) return;

    logger.debug(
        "INITIAL SCROLL: First match is {} at [P:{},R:{},C:{},S:{}] bounds={}",
        firstMatch.getClass().getSimpleName(),
        firstMatch.panelIndex(),
        firstMatch.rendererIndex(),
        firstMatch.componentVisualOrderInRenderer(),
        switch (firstMatch) {
          case CodeSearchMatch codeMatch -> codeMatch.subComponentIndex();
          case MarkdownSearchMatch ignored -> 0;
        },
        firstMatch.actualUiComponent().getBounds());
  }

  /** Logs renderer debug information. */
  public void logRendererDebug(int panelIdx, int rendererIdx, IncrementalBlockRenderer renderer) {
    if (!debugEnabled) return;

    var allMarkerIds = renderer.getIndexedMarkerIds();
    logger.debug(
        "RENDERER DEBUG: [P:{},R:{}] has {} indexed markers: {}",
        panelIdx,
        rendererIdx,
        allMarkerIds.size(),
        allMarkerIds.stream()
            .sorted()
            .map(String::valueOf)
            .collect(java.util.stream.Collectors.joining(", ")));
  }

  /** Logs markdown match collection debug information. */
  public void logMarkdownMatches(
      JComponent component,
      int panelIdx,
      int rendererIdx,
      int compVisOrder,
      java.util.List<Integer> foundIndexedMarkers,
      java.util.List<Integer> foundDirectMarkers,
      java.util.List<Integer> componentMarkers) {
    if (!debugEnabled) return;

    int indexedMatches = foundIndexedMarkers.size();
    int directMatches = foundDirectMarkers.size();

    if (indexedMatches > 0 || directMatches > 0) {
      logger.debug(
          "MARKDOWN MATCHES: {} at [P:{},R:{},C:{}]",
          component.getClass().getSimpleName(),
          panelIdx,
          rendererIdx,
          compVisOrder);
      if (indexedMatches > 0) {
        logger.debug(
            "  Indexed markers ({}): {}",
            indexedMatches,
            foundIndexedMarkers.stream()
                .sorted()
                .map(String::valueOf)
                .collect(java.util.stream.Collectors.joining(", ")));
      }
      if (directMatches > 0) {
        logger.debug(
            "  Direct markers ({}): {}",
            directMatches,
            foundDirectMarkers.stream()
                .sorted()
                .map(String::valueOf)
                .collect(java.util.stream.Collectors.joining(", ")));
      }
      logger.debug(
          "  Final navigation order: {}",
          componentMarkers.stream()
              .map(String::valueOf)
              .collect(java.util.stream.Collectors.joining(", ")));
      logger.debug("  Total: {} matches", indexedMatches + directMatches);
    }
<<<<<<< HEAD
  }

  /** Logs detailed marker context information. */
  public void logDetailedMarkerContext(
      JComponent component,
      java.util.List<Integer> foundIndexedMarkers,
      java.util.List<Integer> foundDirectMarkers,
      java.util.List<Integer> componentMarkers,
      java.util.List<MarkerInfo> detailedMarkers) {
    if (!debugEnabled || detailedMarkers.isEmpty()) return;

    logger.debug("  Marker contexts (in document order):");
    for (var marker : detailedMarkers) {
      String status = "";
      if (foundIndexedMarkers.contains(marker.markerId())) {
        status = " [INDEXED]";
      } else if (foundDirectMarkers.contains(marker.markerId())) {
        status = " [DIRECT]";
      } else {
        status = " [NOT_COLLECTED]";
      }
      // Show the subComponentIndex that will be assigned
      int subIdx = componentMarkers.indexOf(marker.markerId());
      if (subIdx >= 0) {
        status += " [S:" + subIdx + "]";
      }
      logger.debug("    {}{}", marker, status);
    }
  }

  /** Prints comprehensive search results. */
  public void printSearchResults(
      List<SearchMatch> allMatches, int currentMatchIndex, String currentSearchTerm) {
    if (!debugEnabled) return;
=======

    /**
     * Logs markdown match collection debug information.
     */
    public void logMarkdownMatches(JComponent component, int panelIdx, int rendererIdx, int compVisOrder,
                                 java.util.List<Integer> foundIndexedMarkers, 
                                 java.util.List<Integer> foundDirectMarkers,
                                 java.util.List<Integer> componentMarkers) {
        if (!debugEnabled) return;

        int indexedMatches = foundIndexedMarkers.size();
        int directMatches = foundDirectMarkers.size();

        if (indexedMatches > 0 || directMatches > 0) {
            logger.debug("MARKDOWN MATCHES: {} at [P:{},R:{},C:{}]",
                       component.getClass().getSimpleName(), panelIdx, rendererIdx, compVisOrder);
            if (indexedMatches > 0) {
                logger.debug("  Indexed markers ({}): {}", indexedMatches,
                           foundIndexedMarkers.stream()
                               .sorted()
                               .map(String::valueOf)
                               .collect(java.util.stream.Collectors.joining(", ")));
            }
            if (directMatches > 0) {
                logger.debug("  Direct markers ({}): {}", directMatches,
                           foundDirectMarkers.stream()
                               .sorted()
                               .map(String::valueOf)
                               .collect(java.util.stream.Collectors.joining(", ")));
            }
            logger.debug("  Final navigation order: {}",
                       componentMarkers.stream()
                           .map(String::valueOf)
                           .collect(java.util.stream.Collectors.joining(", ")));
            logger.debug("  Total: {} matches", indexedMatches + directMatches);
        }
    }
>>>>>>> 3f3d9318

    logger.debug("\n=== Search Results for '{}' ===", currentSearchTerm);
    logger.debug("Total matches: {}", allMatches.size());
    if (currentMatchIndex >= 0 && currentMatchIndex < allMatches.size()) {
      logger.debug("Current match: {} of {}", currentMatchIndex + 1, allMatches.size());
    }
  }

  /** Prints blocks with matches debug information. */
  public void printBlocksWithMatches(List<SearchMatch> allMatches, int currentMatchIndex) {
    if (!debugEnabled) return;

    logger.debug("\n--- Blocks with matches ---");

    // Group matches by block (including sub-component index for code blocks)
    int currentPanelIdx = -1;
    int currentRendererIdx = -1;
    int currentComponentIdx = -1;
    int currentSubComponentIdx = -1;
    int blockMatchCount = 0;
    int blockFirstMatchIdx = -1;
    String blockType = "";
    String blockPreview = "";
    int totalBlocksWithMatches = 0;

    for (int i = 0; i < allMatches.size(); i++) {
      SearchMatch match = allMatches.get(i);

      // Check if we've moved to a new block (including sub-component for code)
      boolean newBlock =
          match.panelIndex() != currentPanelIdx
              || match.rendererIndex() != currentRendererIdx
              || match.componentVisualOrderInRenderer() != currentComponentIdx
              || switch (match) {
                case CodeSearchMatch codeMatch ->
                    codeMatch.subComponentIndex() != currentSubComponentIdx;
                case MarkdownSearchMatch ignored -> false;
              };

      if (newBlock && i > 0) {
        // Print previous block info
        boolean isCurrentBlock =
            currentMatchIndex >= blockFirstMatchIdx
                && currentMatchIndex < blockFirstMatchIdx + blockMatchCount;
        String marker = isCurrentBlock ? " <<<< CURRENT" : "";
        String blockId =
            currentSubComponentIdx >= 0 && blockType.equals("CODE")
                ? String.format(
                    "[P:%d,R:%d,C:%d,S:%d]",
                    currentPanelIdx,
                    currentRendererIdx,
                    currentComponentIdx,
                    currentSubComponentIdx)
                : String.format(
                    "[P:%d,R:%d,C:%d]", currentPanelIdx, currentRendererIdx, currentComponentIdx);
        logger.debug(
            "Block {} ({}): {} hit(s) - {}{}",
            blockId,
            blockType,
            blockMatchCount,
            blockPreview,
            marker);
        blockMatchCount = 0;
      }

      if (newBlock) {
        currentPanelIdx = match.panelIndex();
        currentRendererIdx = match.rendererIndex();
        currentComponentIdx = match.componentVisualOrderInRenderer();
        currentSubComponentIdx =
            switch (match) {
              case CodeSearchMatch codeMatch -> codeMatch.subComponentIndex();
              case MarkdownSearchMatch ignored -> -1;
            };
        blockType =
            switch (match) {
              case CodeSearchMatch ignored -> "CODE";
              case MarkdownSearchMatch ignoredMD -> "MARKDOWN";
            };
        blockFirstMatchIdx = i;
        totalBlocksWithMatches++;

        // Get block preview
        blockPreview =
            switch (match) {
              case MarkdownSearchMatch ignoredMD when match.actualUiComponent()
                  instanceof JEditorPane editor -> {
                String text = editor.getText();
                // Strip HTML tags for preview
                text = text.replaceAll("<[^>]+>", "").trim();
                yield text.substring(0, Math.min(50, text.length()))
                    + (text.length() > 50 ? "..." : "");
              }
              case CodeSearchMatch ignoredCode when match.actualUiComponent()
                  instanceof RSyntaxTextArea textArea -> {
                String text = textArea.getText();
                yield text.substring(0, Math.min(50, text.length())).replace("\n", " ")
                    + (text.length() > 50 ? "..." : "");
              }
              default -> "";
            };
      }

      blockMatchCount++;
    }

    // Don't forget the last block
    if (!allMatches.isEmpty()) {
      boolean isCurrentBlock =
          currentMatchIndex >= blockFirstMatchIdx
              && currentMatchIndex < blockFirstMatchIdx + blockMatchCount;
      String marker = isCurrentBlock ? " <<<< CURRENT" : "";
      String blockId =
          currentSubComponentIdx >= 0
              ? String.format(
                  "[P:%d,R:%d,C:%d,S:%d]",
                  currentPanelIdx, currentRendererIdx, currentComponentIdx, currentSubComponentIdx)
              : String.format(
                  "[P:%d,R:%d,C:%d]", currentPanelIdx, currentRendererIdx, currentComponentIdx);
      logger.debug(
          "Block {} ({}): {} hit(s) - {}{}",
          blockId,
          blockType,
          blockMatchCount,
          blockPreview,
          marker);
    }

    logger.debug("\nTotal blocks with matches: {}", totalBlocksWithMatches);
    logger.debug("=== End Search Results ===\n");
  }

  /** Prints all blocks in the document. */
  public void printAllBlocks(List<MarkdownOutputPanel> panels) {
    if (!debugEnabled) return;

    logger.debug("\n--- All blocks in document ---");
    // var blockCounter = new AtomicInteger(0);

    //        for (int panelIdx = 0; panelIdx < panels.size(); panelIdx++) {
    //            MarkdownOutputPanel panel = panels.get(panelIdx);
    //            List<IncrementalBlockRenderer> renderers = panel.renderers().toList();
    //
    //            for (int rendererIdx = 0; rendererIdx < renderers.size(); rendererIdx++) {
    //                IncrementalBlockRenderer renderer = renderers.get(rendererIdx);
    //                JComponent rendererRoot = renderer.getRoot();
    //                Component[] componentsInRenderer = rendererRoot.getComponents();
    //
    //                // Recursively traverse all components
    //                for (int compIdx = 0; compIdx < componentsInRenderer.length; compIdx++) {
    //                    Component comp = componentsInRenderer[compIdx];
    //                    printComponentHierarchy(comp, panelIdx, rendererIdx, compIdx, 0,
    // blockCounter);
    //                }
    //            }
    //        }

    // logger.debug("Total blocks in document: {}", blockCounter.get());
  }

  private void printComponentHierarchy(
      Component comp,
      int panelIdx,
      int rendererIdx,
      int compIdx,
      int depth,
      AtomicInteger blockCounter) {
    String indent = "  ".repeat(depth);
    String blockType = "";
    String blockPreview = "";
    boolean isContentBlock = false;

    if (comp instanceof JEditorPane editor) {
      blockType = "MARKDOWN";
      String text = editor.getText();
      text = text.replaceAll("<[^>]+>", "").trim();
      if (!text.isEmpty()) {
        blockPreview =
            text.substring(0, Math.min(50, text.length())) + (text.length() > 50 ? "..." : "");
        isContentBlock = true;
      }
    } else if (comp instanceof JLabel jLabel) {
      blockType = "MARKDOWN(Label)";
      String text = jLabel.getText();
      if (text != null) {
        text = text.replaceAll("<[^>]+>", "").trim();
        if (!text.isEmpty()) {
          blockPreview =
              text.substring(0, Math.min(50, text.length())) + (text.length() > 50 ? "..." : "");
          isContentBlock = true;
        }
      }
    } else if (comp instanceof RSyntaxTextArea textArea) {
      blockType = "CODE";
      String text = textArea.getText();
      if (text != null && !text.trim().isEmpty()) {
        blockPreview =
            text.substring(0, Math.min(50, text.length())).replace("\n", " ")
                + (text.length() > 50 ? "..." : "");
        isContentBlock = true;
      }
    }

    if (isContentBlock) {
      int blockNum = blockCounter.incrementAndGet();
      if (depth == 0) {
        logger.debug(
            "{}Block {} [P:{},R:{},C:{}] ({}): {}",
            indent,
            blockNum,
            panelIdx,
            rendererIdx,
            compIdx,
            blockType,
            blockPreview);
      } else {
        logger.debug(
            "{}Block {} [P:{},R:{},C:{}] ({}) [nested-depth:{}]: {}",
            indent,
            blockNum,
            panelIdx,
            rendererIdx,
            compIdx,
            blockType,
            depth,
            blockPreview);
      }
    }

    // Recursively check children
    if (comp instanceof Container container) {
      Component[] children = container.getComponents();
      if (children.length > 0) {
        if (!isContentBlock && depth == 0) {
          // Show container info only for top-level containers that don't have content
          logger.debug(
              "{}[P:{},R:{},C:{}] CONTAINER ({}) with {} children:",
              indent,
              panelIdx,
              rendererIdx,
              compIdx,
              comp.getClass().getSimpleName(),
              children.length);
        }

        for (Component child : children) {
          printComponentHierarchy(child, panelIdx, rendererIdx, compIdx, depth + 1, blockCounter);
        }
      }
    }
  }

  /** Marker information record for detailed debugging. */
  public record MarkerInfo(
      int markerId, String beforeContext, String content, String afterContext, int position) {
    public MarkerInfo(
        int markerId, String beforeContext, String content, String afterContext, int position) {
      this.markerId = markerId;
      this.beforeContext = beforeContext.trim();
      this.content = content.trim();
      this.afterContext = afterContext.trim();
      this.position = position;
    }

    @Override
    public String toString() {
      return String.format("[%d] ...%s{%s}%s...", markerId, beforeContext, content, afterContext);
    }
  }
}<|MERGE_RESOLUTION|>--- conflicted
+++ resolved
@@ -1,15 +1,6 @@
 package io.github.jbellis.brokk.gui.search;
 
 import io.github.jbellis.brokk.gui.mop.MarkdownOutputPanel;
-<<<<<<< HEAD
-import io.github.jbellis.brokk.gui.mop.stream.IncrementalBlockRenderer;
-=======
-import org.apache.logging.log4j.LogManager;
-import org.apache.logging.log4j.Logger;
-import org.fife.ui.rsyntaxtextarea.RSyntaxTextArea;
-
-import javax.swing.*;
->>>>>>> 3f3d9318
 import java.awt.*;
 import java.util.List;
 import java.util.concurrent.atomic.AtomicInteger;
@@ -79,22 +70,6 @@
         firstMatch.actualUiComponent().getBounds());
   }
 
-  /** Logs renderer debug information. */
-  public void logRendererDebug(int panelIdx, int rendererIdx, IncrementalBlockRenderer renderer) {
-    if (!debugEnabled) return;
-
-    var allMarkerIds = renderer.getIndexedMarkerIds();
-    logger.debug(
-        "RENDERER DEBUG: [P:{},R:{}] has {} indexed markers: {}",
-        panelIdx,
-        rendererIdx,
-        allMarkerIds.size(),
-        allMarkerIds.stream()
-            .sorted()
-            .map(String::valueOf)
-            .collect(java.util.stream.Collectors.joining(", ")));
-  }
-
   /** Logs markdown match collection debug information. */
   public void logMarkdownMatches(
       JComponent component,
@@ -141,7 +116,6 @@
               .collect(java.util.stream.Collectors.joining(", ")));
       logger.debug("  Total: {} matches", indexedMatches + directMatches);
     }
-<<<<<<< HEAD
   }
 
   /** Logs detailed marker context information. */
@@ -176,45 +150,6 @@
   public void printSearchResults(
       List<SearchMatch> allMatches, int currentMatchIndex, String currentSearchTerm) {
     if (!debugEnabled) return;
-=======
-
-    /**
-     * Logs markdown match collection debug information.
-     */
-    public void logMarkdownMatches(JComponent component, int panelIdx, int rendererIdx, int compVisOrder,
-                                 java.util.List<Integer> foundIndexedMarkers, 
-                                 java.util.List<Integer> foundDirectMarkers,
-                                 java.util.List<Integer> componentMarkers) {
-        if (!debugEnabled) return;
-
-        int indexedMatches = foundIndexedMarkers.size();
-        int directMatches = foundDirectMarkers.size();
-
-        if (indexedMatches > 0 || directMatches > 0) {
-            logger.debug("MARKDOWN MATCHES: {} at [P:{},R:{},C:{}]",
-                       component.getClass().getSimpleName(), panelIdx, rendererIdx, compVisOrder);
-            if (indexedMatches > 0) {
-                logger.debug("  Indexed markers ({}): {}", indexedMatches,
-                           foundIndexedMarkers.stream()
-                               .sorted()
-                               .map(String::valueOf)
-                               .collect(java.util.stream.Collectors.joining(", ")));
-            }
-            if (directMatches > 0) {
-                logger.debug("  Direct markers ({}): {}", directMatches,
-                           foundDirectMarkers.stream()
-                               .sorted()
-                               .map(String::valueOf)
-                               .collect(java.util.stream.Collectors.joining(", ")));
-            }
-            logger.debug("  Final navigation order: {}",
-                       componentMarkers.stream()
-                           .map(String::valueOf)
-                           .collect(java.util.stream.Collectors.joining(", ")));
-            logger.debug("  Total: {} matches", indexedMatches + directMatches);
-        }
-    }
->>>>>>> 3f3d9318
 
     logger.debug("\n=== Search Results for '{}' ===", currentSearchTerm);
     logger.debug("Total matches: {}", allMatches.size());
