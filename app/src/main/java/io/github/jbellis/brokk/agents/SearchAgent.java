--- conflicted
+++ resolved
@@ -88,23 +88,12 @@
     private boolean beastMode;
 
     public SearchAgent(
-<<<<<<< HEAD
-=======
-            String goal, ContextManager contextManager, StreamingChatModel model, Set<Terminal> allowedTerminals) {
-        this(goal, contextManager, model, allowedTerminals, contextManager.liveContext());
-    }
-
-    public SearchAgent(
->>>>>>> d1f8ba58
             String goal,
             ContextManager contextManager,
             StreamingChatModel model,
             Set<Terminal> allowedTerminals,
-<<<<<<< HEAD
-            SearchMetrics metrics) {
-=======
+            SearchMetrics metrics,
             Context initialContext) {
->>>>>>> d1f8ba58
         this.goal = goal;
         this.cm = contextManager;
         this.model = model;
@@ -141,15 +130,11 @@
         }
     }
 
-<<<<<<< HEAD
-    private @NotNull TaskResult executeInternal() throws InterruptedException {
-=======
     private TaskResult executeInternal() throws InterruptedException {
         // Create a per-turn WorkspaceTools instance bound to the agent-local Context
         var wst = new WorkspaceTools(context);
         var tr = cm.getToolRegistry().builder().register(wst).register(this).build();
 
->>>>>>> d1f8ba58
         // Single pruning turn if workspace is not empty
         performInitialPruningTurn(tr);
 
@@ -934,15 +919,11 @@
         var stopDetails = new TaskResult.StopDetails(TaskResult.StopReason.SUCCESS);
         var fragment = new ContextFragment.TaskFragment(cm, finalMessages, goal);
 
-<<<<<<< HEAD
         // Record final metrics
         recordFinalWorkspaceState();
         metrics.recordFailure(stopDetails.reason(), getWorkspaceFileSet().size());
 
-        return new TaskResult(action, fragment, Set.of(), stopDetails);
-=======
-        return new TaskResult(action, fragment, context, stopDetails);
->>>>>>> d1f8ba58
+        return new TaskResult(action, fragment, Set.of(), context, stopDetails);
     }
 
     private TaskResult errorResult(TaskResult.StopDetails details) {
@@ -955,15 +936,11 @@
         String action = "Search: " + goal + " [" + details.reason().name() + "]";
         var fragment = new ContextFragment.TaskFragment(cm, finalMessages, goal);
 
-<<<<<<< HEAD
         // Record final metrics
         recordFinalWorkspaceState();
         metrics.recordFailure(details.reason(), getWorkspaceFileSet().size());
 
-        return new TaskResult(action, fragment, Set.of(), details);
-=======
-        return new TaskResult(action, fragment, context, details);
->>>>>>> d1f8ba58
+        return new TaskResult(action, fragment, context, Set.of(), details);
     }
 
     // =======================
