--- conflicted
+++ resolved
@@ -75,11 +75,8 @@
     private final String goal;
     private final Set<Terminal> allowedTerminals;
     private final List<McpPrompts.McpTool> mcpTools;
-<<<<<<< HEAD
     private final SearchMetrics metrics;
-=======
     private final @Nullable ContextManager.TaskScope scope;
->>>>>>> bf2a2c38
 
     // Local working context snapshot for this agent
     private Context context;
@@ -91,21 +88,18 @@
     private boolean beastMode;
 
     public SearchAgent(
-<<<<<<< HEAD
-=======
             String goal, ContextManager contextManager, StreamingChatModel model, Set<Terminal> allowedTerminals) {
-        this(goal, contextManager, model, allowedTerminals, contextManager.liveContext(), null);
+        this(goal, contextManager, model, allowedTerminals, SearchMetrics.noOp(), contextManager.liveContext(), null);
     }
 
     public SearchAgent(
->>>>>>> bf2a2c38
             String goal,
             ContextManager contextManager,
             StreamingChatModel model,
             Set<Terminal> allowedTerminals,
             SearchMetrics metrics,
             Context initialContext) {
-        this(goal, contextManager, model, allowedTerminals, initialContext, null);
+        this(goal, contextManager, model, allowedTerminals, metrics, initialContext, null);
     }
 
     public SearchAgent(
@@ -113,6 +107,7 @@
             ContextManager contextManager,
             StreamingChatModel model,
             Set<Terminal> allowedTerminals,
+            SearchMetrics metrics,
             Context initialContext,
             @Nullable ContextManager.TaskScope scope) {
         this.goal = goal;
@@ -126,11 +121,8 @@
 
         this.beastMode = false;
         this.allowedTerminals = Set.copyOf(allowedTerminals);
-<<<<<<< HEAD
         this.metrics = metrics;
-=======
         this.scope = scope;
->>>>>>> bf2a2c38
 
         var mcpConfig = cm.getProject().getMcpConfig();
         List<McpPrompts.McpTool> tools = new ArrayList<>();
@@ -164,11 +156,6 @@
         performInitialPruningTurn(tr);
         context = wst.getContext();
 
-<<<<<<< HEAD
-=======
-        // Expand Workspace with ContextAgent scan
-        addInitialContextToWorkspace();
-
         // Record initial context gathering as a history entry if scope is available
         if (scope != null) {
             var goal = "Find the right context for the task";
@@ -176,7 +163,6 @@
             context = scope.append(contextAgentResult);
         }
 
->>>>>>> bf2a2c38
         // Main loop: propose actions, execute, record, repeat until finalization
         while (true) {
             wst.setContext(context);
@@ -808,13 +794,9 @@
 
         var recommendation = contextAgent.getRecommendations(context);
         if (!recommendation.success() || recommendation.fragments().isEmpty()) {
-<<<<<<< HEAD
-            io.llmOutput("\n\nNo additional context insights found", ChatMessageType.CUSTOM);
+            io.llmOutput("\n\nNo additional context insights found\n", ChatMessageType.CUSTOM);
             long scanTime = System.currentTimeMillis() - scanStartTime;
             metrics.recordContextScan(0, scanTime, false, Set.of());
-=======
-            io.llmOutput("\n\nNo additional context insights found\n", ChatMessageType.CUSTOM);
->>>>>>> bf2a2c38
             return;
         }
 
