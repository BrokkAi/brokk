--- conflicted
+++ resolved
@@ -244,7 +244,6 @@
         setBoolean(KEY_PERSIST_PER_PROJECT_BOUNDS, persist);
     }
 
-<<<<<<< HEAD
     // Diff view preferences
     public static boolean isDiffUnifiedView() {
         return getBoolean(KEY_DIFF_UNIFIED_VIEW, false);
@@ -268,7 +267,8 @@
 
     public static void saveDiffShowAllLines(boolean show) {
         setBoolean(KEY_DIFF_SHOW_ALL_LINES, show);
-=======
+    }
+
     // Cost notifications preference (default: true)
     public static boolean isShowCostNotifications() {
         return getBoolean(KEY_SHOW_COST_NOTIFICATIONS, true);
@@ -308,7 +308,6 @@
 
     public static void saveShowGeminiLiteCostNotifications(boolean show) {
         setBoolean(KEY_SHOW_GEMINI_LITE_COST_NOTIFICATIONS, show);
->>>>>>> 34b3a14f
     }
 
     private static int getInt(String key) {
