package io.github.jbellis.brokk.difftool.ui;

import com.github.difflib.patch.AbstractDelta;
import com.github.difflib.patch.Chunk;
import io.github.jbellis.brokk.difftool.doc.BufferDocumentIF;
import io.github.jbellis.brokk.difftool.utils.Colors;
import javax.swing.text.BadLocationException;
import org.apache.logging.log4j.LogManager;
import org.apache.logging.log4j.Logger;
import org.jetbrains.annotations.Nullable;

/**
 * Unified highlighter for diff deltas, replacing the duplicate HighlightOriginal and HighlightRevised inner classes in
 * FilePanel.
 */
public final class DeltaHighlighter {
    private static final Logger logger = LogManager.getLogger(DeltaHighlighter.class);

    private DeltaHighlighter() {} // Utility class

    public static void highlight(FilePanel panel, AbstractDelta<String> delta, boolean originalSide) {
        @Nullable BufferDocumentIF bufferDocument = panel.getBufferDocument();
        if (bufferDocument == null) {
            logger.trace(
                    "Skipping highlight: bufferDocument is null for {} side", originalSide ? "original" : "revised");
            return;
        }

        // Use the utility to get the appropriate chunk with fallback logic
        @Nullable Chunk<String> chunk = DiffHighlightUtil.getChunkForHighlight(delta, originalSide);
        if (chunk == null) {
<<<<<<< HEAD
            logger.trace("Skipping highlight: chunk is null for {} side, delta type {}",
                        originalSide ? "original" : "revised", delta.getType());
=======
            logger.debug(
                    "Skipping highlight: chunk is null for {} side, delta type {}",
                    originalSide ? "original" : "revised",
                    delta.getType());
>>>>>>> 1f8a062f
            return;
        }

        var fromOffset = bufferDocument.getOffsetForLine(chunk.getPosition());
        if (fromOffset < 0) {
            logger.warn(
                    "Invalid fromOffset {} for line {} on {} side",
                    fromOffset,
                    chunk.getPosition(),
                    originalSide ? "original" : "revised");
            return;
        }

        // Clamp the end line to document bounds to prevent highlighting to document end
        int endLineNumber = chunk.getPosition() + chunk.size();
        int maxLines = bufferDocument.getNumberOfLines();

        // For DELETE fallback on revised side, validate that position is reasonable
        if (!originalSide && chunk.size() == 0) {
            // This is a DELETE fallback - ensure position doesn't exceed revised document
            if (chunk.getPosition() >= maxLines) {
<<<<<<< HEAD
                logger.trace("Skipping DELETE fallback highlight: position {} >= maxLines {} on revised side",
                           chunk.getPosition(), maxLines);
=======
                logger.debug(
                        "Skipping DELETE fallback highlight: position {} >= maxLines {} on revised side",
                        chunk.getPosition(),
                        maxLines);
>>>>>>> 1f8a062f
                return; // Skip highlighting that would be way out of bounds
            }
            // For DELETE fallback, highlight just the position line, not beyond document
            endLineNumber = Math.min(chunk.getPosition() + 1, maxLines);
        } else if (endLineNumber > maxLines) {
<<<<<<< HEAD
            logger.trace("Clamping highlight end line {} to document max {} on {} side",
                        endLineNumber, maxLines, originalSide ? "original" : "revised");
=======
            logger.debug(
                    "Clamping highlight end line {} to document max {} on {} side",
                    endLineNumber,
                    maxLines,
                    originalSide ? "original" : "revised");
>>>>>>> 1f8a062f
            endLineNumber = maxLines;
        }

        var toOffset = bufferDocument.getOffsetForLine(endLineNumber);
        if (toOffset < 0) {
            logger.warn(
                    "Invalid toOffset {} for line {} on {} side",
                    toOffset,
                    endLineNumber,
                    originalSide ? "original" : "revised");
            return;
        }

        // Check if chunk is effectively empty (zero size)
        boolean isEmpty = (chunk.size() == 0);

        // Check if we're at document end with a newline
        boolean isEndAndNewline = isEndAndLastNewline(bufferDocument, toOffset);

        // Get the appropriate painter
        var isDark = panel.getDiffPanel().isDarkTheme();
        var painter =
                switch (delta.getType()) {
                    case INSERT -> {
                        var color = Colors.getAdded(isDark);
                        yield isEmpty
                                ? new JMHighlightPainter.JMHighlightLinePainter(color)
                                : isEndAndNewline
                                        ? new JMHighlightPainter.JMHighlightNewLinePainter(color)
                                        : new JMHighlightPainter(color);
                    }
                    case DELETE -> {
                        var color = Colors.getDeleted(isDark);
                        yield isEmpty
                                ? new JMHighlightPainter.JMHighlightLinePainter(color)
                                : isEndAndNewline
                                        ? new JMHighlightPainter.JMHighlightNewLinePainter(color)
                                        : new JMHighlightPainter(color);
                    }
                    case CHANGE -> {
                        var color = Colors.getChanged(isDark);
                        yield isEndAndNewline
                                ? new JMHighlightPainter.JMHighlightNewLinePainter(color)
                                : new JMHighlightPainter(color);
                    }
                    case EQUAL -> throw new IllegalArgumentException("EQUAL deltas should not be highlighted");
                };

        // Apply the highlight
        try {
<<<<<<< HEAD
            logger.trace("Adding highlight: chunk pos={}, size={}, fromOffset={}, toOffset={}, side={}",
                        chunk.getPosition(), chunk.size(), fromOffset, toOffset,
                        originalSide ? "original" : "revised");
=======
            logger.debug(
                    "Adding highlight: chunk pos={}, size={}, fromOffset={}, toOffset={}, side={}",
                    chunk.getPosition(),
                    chunk.size(),
                    fromOffset,
                    toOffset,
                    originalSide ? "original" : "revised");
>>>>>>> 1f8a062f
            panel.getHighlighter().addHighlight(JMHighlighter.LAYER0, fromOffset, toOffset, painter);
        } catch (BadLocationException ex) {
            throw new RuntimeException(
                    "Error adding highlight at offset " + fromOffset + " to "
                            + toOffset + " on " + (originalSide ? "original" : "revised")
                            + " side",
                    ex);
        }
    }

    /** Check if the last character is a newline and if offset is at document end. */
    private static boolean isEndAndLastNewline(BufferDocumentIF bufferDocument, int toOffset) {
        try {
            var doc = bufferDocument.getDocument();
            var docLen = doc.getLength();
            int endOffset = toOffset - 1;
            if (endOffset < 0 || endOffset >= docLen) {
                return false;
            }
            // If the final character is a newline & chunk touches doc-end
            boolean lastCharIsNL = "\n".equals(doc.getText(endOffset, 1));
            return (endOffset == docLen - 1) && lastCharIsNL;
        } catch (BadLocationException e) {
            throw new RuntimeException("Bad location accessing document text", e);
        }
    }
}<|MERGE_RESOLUTION|>--- conflicted
+++ resolved
@@ -29,15 +29,10 @@
         // Use the utility to get the appropriate chunk with fallback logic
         @Nullable Chunk<String> chunk = DiffHighlightUtil.getChunkForHighlight(delta, originalSide);
         if (chunk == null) {
-<<<<<<< HEAD
-            logger.trace("Skipping highlight: chunk is null for {} side, delta type {}",
-                        originalSide ? "original" : "revised", delta.getType());
-=======
-            logger.debug(
+            logger.trace(
                     "Skipping highlight: chunk is null for {} side, delta type {}",
                     originalSide ? "original" : "revised",
                     delta.getType());
->>>>>>> 1f8a062f
             return;
         }
 
@@ -59,30 +54,20 @@
         if (!originalSide && chunk.size() == 0) {
             // This is a DELETE fallback - ensure position doesn't exceed revised document
             if (chunk.getPosition() >= maxLines) {
-<<<<<<< HEAD
-                logger.trace("Skipping DELETE fallback highlight: position {} >= maxLines {} on revised side",
-                           chunk.getPosition(), maxLines);
-=======
-                logger.debug(
+                logger.trace(
                         "Skipping DELETE fallback highlight: position {} >= maxLines {} on revised side",
                         chunk.getPosition(),
                         maxLines);
->>>>>>> 1f8a062f
                 return; // Skip highlighting that would be way out of bounds
             }
             // For DELETE fallback, highlight just the position line, not beyond document
             endLineNumber = Math.min(chunk.getPosition() + 1, maxLines);
         } else if (endLineNumber > maxLines) {
-<<<<<<< HEAD
-            logger.trace("Clamping highlight end line {} to document max {} on {} side",
-                        endLineNumber, maxLines, originalSide ? "original" : "revised");
-=======
-            logger.debug(
+            logger.trace(
                     "Clamping highlight end line {} to document max {} on {} side",
                     endLineNumber,
                     maxLines,
                     originalSide ? "original" : "revised");
->>>>>>> 1f8a062f
             endLineNumber = maxLines;
         }
 
@@ -133,19 +118,13 @@
 
         // Apply the highlight
         try {
-<<<<<<< HEAD
-            logger.trace("Adding highlight: chunk pos={}, size={}, fromOffset={}, toOffset={}, side={}",
-                        chunk.getPosition(), chunk.size(), fromOffset, toOffset,
-                        originalSide ? "original" : "revised");
-=======
-            logger.debug(
+            logger.trace(
                     "Adding highlight: chunk pos={}, size={}, fromOffset={}, toOffset={}, side={}",
                     chunk.getPosition(),
                     chunk.size(),
                     fromOffset,
                     toOffset,
                     originalSide ? "original" : "revised");
->>>>>>> 1f8a062f
             panel.getHighlighter().addHighlight(JMHighlighter.LAYER0, fromOffset, toOffset, painter);
         } catch (BadLocationException ex) {
             throw new RuntimeException(
