package io.github.jbellis.brokk.gui.dialogs;

import io.github.jbellis.brokk.IProject;
import io.github.jbellis.brokk.IssueProvider;
import io.github.jbellis.brokk.MainProject;
import io.github.jbellis.brokk.MainProject.DataRetentionPolicy;
import io.github.jbellis.brokk.agents.BuildAgent;
import io.github.jbellis.brokk.analyzer.Language;
import io.github.jbellis.brokk.gui.Chrome;
import io.github.jbellis.brokk.gui.GuiTheme;
import io.github.jbellis.brokk.gui.ThemeAware;
import io.github.jbellis.brokk.gui.dialogs.analyzer.AnalyzerSettingsPanel;
import io.github.jbellis.brokk.issues.FilterOptions;
import io.github.jbellis.brokk.issues.IssuesProviderConfig;
import io.github.jbellis.brokk.issues.JiraFilterOptions;
import io.github.jbellis.brokk.issues.JiraIssueService;
import io.github.jbellis.brokk.util.Environment;
import java.awt.*;
import java.io.IOException;
<<<<<<< HEAD
import java.nio.file.Path;
import java.util.*;
import java.util.List;
=======
import java.util.ArrayList;
import java.util.Collections;
import java.util.Comparator;
import java.util.HashSet;
import java.util.LinkedHashMap;
import java.util.List;
import java.util.Objects;
import java.util.Set;
>>>>>>> 712cf781
import java.util.concurrent.CompletableFuture;
import java.util.concurrent.ForkJoinPool;
import java.util.concurrent.Future;
import java.util.stream.Collectors;
import java.util.stream.Stream;
import javax.swing.*;
import javax.swing.BorderFactory;
import javax.swing.SwingWorker;
import javax.swing.UIManager;
import org.apache.logging.log4j.LogManager;
import org.apache.logging.log4j.Logger;
import org.jetbrains.annotations.Nullable;
import eu.hansolo.fx.jdkmon.tools.Distro;
import eu.hansolo.fx.jdkmon.tools.Finder;

public class SettingsProjectPanel extends JPanel implements ThemeAware {
    private static final Logger logger = LogManager.getLogger(SettingsProjectPanel.class);
    public static final int BUILD_TAB_INDEX = 1; // General(0), Build(1), Data Retention(2)

    // Action command constants for build details inference button
    private static final String ACTION_INFER = "infer";
    private static final String ACTION_CANCEL = "cancel";

    private final Chrome chrome;
    private final SettingsDialog parentDialog;

    // UI Components managed by this panel
    private JComboBox<MainProject.CpgRefresh> cpgRefreshComboBox = new JComboBox<>(new MainProject.CpgRefresh[] {
        IProject.CpgRefresh.AUTO, IProject.CpgRefresh.ON_RESTART, IProject.CpgRefresh.MANUAL
    });
    private JTextField buildCleanCommandField = new JTextField();
    private JTextField allTestsCommandField = new JTextField();
    private JTextField someTestsCommandField = new JTextField();

    @Nullable
    private DataRetentionPanel dataRetentionPanelInner;

    private JTextArea styleGuideArea = new JTextArea(5, 40);
    private JTextArea commitFormatArea = new JTextArea(5, 40);

    @Nullable
    private JTextArea reviewGuideArea;

    private DefaultListModel<String> excludedDirectoriesListModel = new DefaultListModel<>();
    private JList<String> excludedDirectoriesList = new JList<>(excludedDirectoriesListModel);
    private JScrollPane excludedScrollPane = new JScrollPane(excludedDirectoriesList);
    private JButton addExcludedDirButton = new JButton("Add");
    private JButton removeExcludedDirButton = new JButton("Remove");
    private JTextField languagesDisplayField = new JTextField(20);
    private JButton editLanguagesButton = new JButton("Edit");
    private Set<io.github.jbellis.brokk.analyzer.Language> currentAnalyzerLanguagesForDialog = new HashSet<>();
    private JRadioButton runAllTestsRadio = new JRadioButton(IProject.CodeAgentTestScope.ALL.toString());
    private JRadioButton runTestsInWorkspaceRadio = new JRadioButton(IProject.CodeAgentTestScope.WORKSPACE.toString());
    private JSpinner buildTimeoutSpinner =
            new JSpinner(new SpinnerNumberModel((int) Environment.DEFAULT_TIMEOUT.toSeconds(), 1, 10800, 1));
    private JProgressBar buildProgressBar = new JProgressBar();
    private JButton inferBuildDetailsButton = new JButton("Infer Build Details");
    private JCheckBox setJavaHomeCheckbox = new JCheckBox("Set JAVA_HOME to");
    private JComboBox<JdkItem> jdkComboBox = new JComboBox<>();
    private JComboBox<Language> primaryLanguageComboBox = new JComboBox<>();

    @Nullable
    private Future<?> manualInferBuildTaskFuture;
    // Buttons from parent dialog that might need to be disabled/enabled by build agent
    private final JButton okButtonParent;
    private final JButton cancelButtonParent;
    private final JButton applyButtonParent;
    private JTabbedPane projectSubTabbedPane = new JTabbedPane(JTabbedPane.TOP);

    // Issue Provider related UI
    private JComboBox<io.github.jbellis.brokk.issues.IssueProviderType> issueProviderTypeComboBox =
            new JComboBox<>(io.github.jbellis.brokk.issues.IssueProviderType.values());
    private CardLayout issueProviderCardLayout = new CardLayout();
    private JPanel issueProviderConfigPanel = new JPanel(issueProviderCardLayout);

    // GitHub specific fields (will be part of the GitHub card)
    private JTextField githubOwnerField = new JTextField(20);
    private JTextField githubRepoField = new JTextField(20);
    private JTextField githubHostField = new JTextField(20);
    private JCheckBox githubOverrideCheckbox = new JCheckBox("Fetch issues from a different GitHub repository");

    private static final String NONE_CARD = "None";
    private static final String GITHUB_CARD = "GitHub";
    private static final String JIRA_CARD = "Jira";

    // Jira specific fields (will be part of the Jira card)
    private JTextField jiraProjectKeyField = new JTextField();
    private JTextField jiraBaseUrlField = new JTextField();
    private JPasswordField jiraApiTokenField = new JPasswordField();
    private JButton testJiraConnectionButton = new JButton("Test Jira Connection");
    private final JPanel bannerPanel;

    // Holds the analyzer configuration panels so we can persist their settings when the user clicks Apply/OK.
    private final List<AnalyzerSettingsPanel> analyzerSettingsPanels = new ArrayList<>();

    public SettingsProjectPanel(
            Chrome chrome, SettingsDialog parentDialog, JButton okButton, JButton cancelButton, JButton applyButton) {
        this.chrome = chrome;
        this.parentDialog = parentDialog;
        this.okButtonParent = okButton;
        this.cancelButtonParent = cancelButton;
        this.applyButtonParent = applyButton;
        this.bannerPanel = createBanner();

        setLayout(new BorderLayout());
        initComponents();
        loadSettings(); // Load settings after components are initialized
    }

    private JPanel createBanner() {
        var p = new JPanel(new BorderLayout(5, 0));
        Color infoBackground = UIManager.getColor("info");
        p.setBackground(infoBackground != null ? infoBackground : new Color(255, 255, 204)); // Pale yellow fallback
        p.setBorder(BorderFactory.createEmptyBorder(4, 8, 4, 8));

        var msg = new JLabel(
                """
            Build Agent has completed inspecting your project, \
            please review the build configuration.
        """);
        p.add(msg, BorderLayout.CENTER);

        var close = new JButton("×");
        close.setMargin(new Insets(0, 4, 0, 4));
        close.addActionListener(e -> {
            p.setVisible(false);
        });
        p.add(close, BorderLayout.EAST);
        p.setVisible(false); // Initially hidden
        return p;
    }

    private void initComponents() {
        var project = chrome.getProject();
        this.setEnabled(true); // Ensure panel is enabled if project exists

        // General Tab (formerly Other)
        var generalPanel = createGeneralPanel();
        projectSubTabbedPane.addTab("General", null, generalPanel, "General project settings");

        // Build Tab
        var buildPanel = createBuildPanel(project);
        projectSubTabbedPane.addTab("Build", null, buildPanel, "Build configuration and Code Intelligence settings");

        // Issues Tab (New)
        var issuesPanel = createIssuesPanel();
        projectSubTabbedPane.addTab("Issues", null, issuesPanel, "Issue tracker integration settings");

        // Analyzers Tab (New)
        var analyzersPanel = createAnalyzersPanel();
        projectSubTabbedPane.addTab("Analyzers", null, analyzersPanel, "Code analyzers configured for this project");

        // Data Retention Tab
        dataRetentionPanelInner = new DataRetentionPanel(project, this);
        projectSubTabbedPane.addTab(
                "Data Retention", null, dataRetentionPanelInner, "Data retention policy for this project");

        // Jira Tab is now removed, its contents moved to the "Issues" tab's Jira card.

        add(projectSubTabbedPane, BorderLayout.CENTER);

        // Handle initial loading state for Build Details
        if (!project.hasBuildDetails()) {
            projectSubTabbedPane.setEnabledAt(BUILD_TAB_INDEX, false);
            buildProgressBar.setVisible(true);
            inferBuildDetailsButton.setEnabled(false);

            project.getBuildDetailsFuture()
                    .whenCompleteAsync(
                            (@Nullable BuildAgent.BuildDetails detailsResult, @Nullable Throwable ex) -> {
                                SwingUtilities.invokeLater(() -> {
                                    projectSubTabbedPane.setEnabledAt(BUILD_TAB_INDEX, true);
                                    buildProgressBar.setVisible(false);
                                    inferBuildDetailsButton.setEnabled(true);

                                    if (ex != null) {
                                        logger.error("Initial build details determination failed", ex);
                                        chrome.toolError(
                                                "Failed to determine initial build details: " + ex.getMessage());
                                    } else {
                                        if (Objects.equals(detailsResult, BuildAgent.BuildDetails.EMPTY)) {
                                            logger.warn("Initial Build Agent returned empty details. Using defaults.");
                                            chrome.systemOutput(
                                                    "Initial Build Agent completed but found no specific details. Using defaults.");
                                        } else {
                                            logger.info("Initial build details determined successfully.");
                                            chrome.systemOutput(
                                                    "Initial build details determined. Settings panel updated.");
                                        }
                                    }
                                    loadBuildPanelSettings(); // Load settings for the build panel now
                                });
                            },
                            ForkJoinPool.commonPool());
        } else { // Project exists and details are already available
            buildProgressBar.setVisible(false);
            inferBuildDetailsButton.setEnabled(true);
        }
    }

    public JTabbedPane getProjectSubTabbedPane() {
        return projectSubTabbedPane;
    }

    private JPanel createGeneralPanel() {
        var generalPanel = new JPanel(new GridBagLayout());
        generalPanel.setBorder(BorderFactory.createEmptyBorder(10, 10, 10, 10));
        var gbc = new GridBagConstraints();
        gbc.insets = new Insets(2, 2, 2, 2);
        gbc.fill = GridBagConstraints.HORIZONTAL;
        int row = 0;

        gbc.gridx = 0;
        gbc.gridy = row;
        gbc.weightx = 0.0;
        gbc.anchor = GridBagConstraints.NORTHWEST;
        gbc.fill = GridBagConstraints.NONE;
        generalPanel.add(new JLabel("Style Guide:"), gbc);
        styleGuideArea.setWrapStyleWord(true);
        styleGuideArea.setLineWrap(true);
        var styleScrollPane = new JScrollPane(styleGuideArea);
        styleScrollPane.setVerticalScrollBarPolicy(JScrollPane.VERTICAL_SCROLLBAR_AS_NEEDED);
        styleScrollPane.setHorizontalScrollBarPolicy(JScrollPane.HORIZONTAL_SCROLLBAR_NEVER);
        gbc.gridx = 1;
        gbc.gridy = row++;
        gbc.weightx = 1.0;
        gbc.weighty = 0.5;
        gbc.fill = GridBagConstraints.BOTH;
        generalPanel.add(styleScrollPane, gbc);

        gbc.gridx = 1;
        gbc.gridy = row++;
        gbc.weightx = 1.0;
        gbc.weighty = 0.0;
        gbc.fill = GridBagConstraints.HORIZONTAL;
        gbc.anchor = GridBagConstraints.NORTHWEST;
        var styleGuideInfo = new JLabel(
                "<html>The Style Guide is used by the Code Agent to help it conform to your project's style.</html>");
        styleGuideInfo.setFont(styleGuideInfo
                .getFont()
                .deriveFont(Font.ITALIC, styleGuideInfo.getFont().getSize() * 0.9f));
        gbc.insets = new Insets(0, 2, 8, 2);
        generalPanel.add(styleGuideInfo, gbc);

        gbc.insets = new Insets(2, 2, 2, 2);
        gbc.gridx = 0;
        gbc.gridy = row;
        gbc.weightx = 0.0;
        gbc.anchor = GridBagConstraints.NORTHWEST;
        gbc.fill = GridBagConstraints.NONE;
        generalPanel.add(new JLabel("Commit Format:"), gbc);
        commitFormatArea.setWrapStyleWord(true);
        commitFormatArea.setLineWrap(true);
        var commitFormatScrollPane = new JScrollPane(commitFormatArea);
        commitFormatScrollPane.setVerticalScrollBarPolicy(JScrollPane.VERTICAL_SCROLLBAR_AS_NEEDED);
        commitFormatScrollPane.setHorizontalScrollBarPolicy(JScrollPane.HORIZONTAL_SCROLLBAR_NEVER);
        var commitFormatPanel = new JPanel(new BorderLayout(5, 0));
        commitFormatPanel.add(commitFormatScrollPane, BorderLayout.CENTER);
        gbc.gridx = 1;
        gbc.gridy = row++;
        gbc.weightx = 1.0;
        gbc.weighty = 0.5;
        gbc.fill = GridBagConstraints.BOTH;
        generalPanel.add(commitFormatPanel, gbc);

        gbc.gridx = 1;
        gbc.gridy = row++;
        gbc.weightx = 1.0;
        gbc.weighty = 0.0;
        gbc.fill = GridBagConstraints.HORIZONTAL;
        gbc.anchor = GridBagConstraints.NORTHWEST;
        var commitFormatInfo = new JLabel(
                "<html>This informs the LLM how to structure the commit message suggestions it makes.</html>");
        commitFormatInfo.setFont(commitFormatInfo
                .getFont()
                .deriveFont(Font.ITALIC, commitFormatInfo.getFont().getSize() * 0.9f));
        gbc.insets = new Insets(0, 2, 8, 2); // Increased bottom inset
        generalPanel.add(commitFormatInfo, gbc);

        gbc.insets = new Insets(2, 2, 2, 2);

        var project = chrome.getProject();
        boolean showReviewGuide = project.isGitHubRepo();

        if (showReviewGuide) {
            gbc.gridx = 0;
            gbc.gridy = row;
            gbc.weightx = 0.0;
            gbc.anchor = GridBagConstraints.NORTHWEST;
            gbc.fill = GridBagConstraints.NONE;
            generalPanel.add(new JLabel("Review Guide:"), gbc);
            reviewGuideArea = new JTextArea(5, 40);
            reviewGuideArea.setWrapStyleWord(true);
            reviewGuideArea.setLineWrap(true);
            var reviewGuideScrollPane = new JScrollPane(reviewGuideArea);
            reviewGuideScrollPane.setVerticalScrollBarPolicy(JScrollPane.VERTICAL_SCROLLBAR_AS_NEEDED);
            reviewGuideScrollPane.setHorizontalScrollBarPolicy(JScrollPane.HORIZONTAL_SCROLLBAR_NEVER);
            gbc.gridx = 1;
            gbc.gridy = row++;
            gbc.weightx = 1.0;
            gbc.weighty = 0.5;
            gbc.fill = GridBagConstraints.BOTH;
            generalPanel.add(reviewGuideScrollPane, gbc);

            gbc.gridx = 1;
            gbc.gridy = row++;
            gbc.weightx = 1.0;
            gbc.weighty = 0.0;
            gbc.fill = GridBagConstraints.HORIZONTAL;
            gbc.anchor = GridBagConstraints.NORTHWEST;
            var reviewGuideInfo = new JLabel(
                    "<html>The Review Guide is used to auto-populate the Instructions when capturing a pull request.</html>");
            reviewGuideInfo.setFont(reviewGuideInfo
                    .getFont()
                    .deriveFont(Font.ITALIC, reviewGuideInfo.getFont().getSize() * 0.9f));
            gbc.insets = new Insets(0, 2, 8, 2);
            generalPanel.add(reviewGuideInfo, gbc);
        }

        gbc.weighty = 0.0; // Reset for any future components
        gbc.gridy = row; // Use current row for glue
        gbc.gridx = 0;
        gbc.gridwidth = 2;
        gbc.fill = GridBagConstraints.VERTICAL;
        gbc.weighty = 1.0; // Add glue to push content up
        generalPanel.add(Box.createVerticalGlue(), gbc);

        return generalPanel;
    }

    private JPanel createIssuesPanel() {
        var issuesPanel = new JPanel(new BorderLayout(5, 5));
        issuesPanel.setBorder(BorderFactory.createEmptyBorder(10, 10, 10, 10));

        // Provider selection
        var providerSelectionPanel = new JPanel(new FlowLayout(FlowLayout.LEFT));
        providerSelectionPanel.add(new JLabel("Issue Provider:"));
        // Custom renderer to use getDisplayName
        issueProviderTypeComboBox.setRenderer(new DefaultListCellRenderer() {
            @Override
            public Component getListCellRendererComponent(
                    JList<?> list, Object value, int index, boolean isSelected, boolean cellHasFocus) {
                super.getListCellRendererComponent(list, value, index, isSelected, cellHasFocus);
                if (value instanceof io.github.jbellis.brokk.issues.IssueProviderType type) {
                    setText(type.getDisplayName());
                }
                return this;
            }
        });
        providerSelectionPanel.add(issueProviderTypeComboBox);
        issuesPanel.add(providerSelectionPanel, BorderLayout.NORTH);

        // Configuration area using CardLayout
        // issueProviderConfigPanel is initialized at field declaration with issueProviderCardLayout

        // --- None Card ---
        var noneCard = new JPanel(new BorderLayout());
        var noneLabel = new JLabel("No issue provider configured.");
        noneLabel.setHorizontalAlignment(SwingConstants.CENTER);
        noneLabel.setBorder(BorderFactory.createEmptyBorder(20, 20, 20, 20));
        noneCard.add(noneLabel, BorderLayout.CENTER);
        issueProviderConfigPanel.add(noneCard, NONE_CARD);

        // --- GitHub Card ---
        var gitHubCard = new JPanel(new GridBagLayout());
        gitHubCard.setBorder(BorderFactory.createEmptyBorder(10, 0, 0, 0));
        var gbcGitHub = new GridBagConstraints();
        gbcGitHub.insets = new Insets(2, 2, 2, 2);
        gbcGitHub.fill = GridBagConstraints.HORIZONTAL;
        int githubRow = 0;

        gbcGitHub.gridx = 0;
        gbcGitHub.gridy = githubRow++;
        gbcGitHub.gridwidth = 2;
        gbcGitHub.weightx = 0.0;
        gbcGitHub.anchor = GridBagConstraints.NORTHWEST;
        gitHubCard.add(githubOverrideCheckbox, gbcGitHub);

        gbcGitHub.gridwidth = 1; // Reset gridwidth
        gbcGitHub.gridx = 0;
        gbcGitHub.gridy = githubRow;
        gbcGitHub.weightx = 0.0;
        gbcGitHub.fill = GridBagConstraints.NONE;
        gitHubCard.add(new JLabel("Owner:"), gbcGitHub);
        gbcGitHub.gridx = 1;
        gbcGitHub.gridy = githubRow++;
        gbcGitHub.weightx = 1.0;
        gbcGitHub.fill = GridBagConstraints.HORIZONTAL;
        gitHubCard.add(githubOwnerField, gbcGitHub);

        gbcGitHub.gridx = 0;
        gbcGitHub.gridy = githubRow;
        gbcGitHub.weightx = 0.0;
        gbcGitHub.fill = GridBagConstraints.NONE;
        gitHubCard.add(new JLabel("Repository:"), gbcGitHub);
        gbcGitHub.gridx = 1;
        gbcGitHub.gridy = githubRow++;
        gbcGitHub.weightx = 1.0;
        gbcGitHub.fill = GridBagConstraints.HORIZONTAL;
        gitHubCard.add(githubRepoField, gbcGitHub);

        gbcGitHub.gridx = 0;
        gbcGitHub.gridy = githubRow;
        gbcGitHub.weightx = 0.0;
        gbcGitHub.fill = GridBagConstraints.NONE;
        gitHubCard.add(new JLabel("Host (optional):"), gbcGitHub);
        githubHostField.setToolTipText("e.g., github.mycompany.com (leave blank for github.com)");
        gbcGitHub.gridx = 1;
        gbcGitHub.gridy = githubRow++;
        gbcGitHub.weightx = 1.0;
        gbcGitHub.fill = GridBagConstraints.HORIZONTAL;
        gitHubCard.add(githubHostField, gbcGitHub);

        var ghInfoLabel = new JLabel(
                "<html>If not overridden, issues are fetched from the project's own GitHub repository. Uses global GitHub token. Specify host for GitHub Enterprise.</html>");
        ghInfoLabel.setFont(ghInfoLabel
                .getFont()
                .deriveFont(Font.ITALIC, ghInfoLabel.getFont().getSize() * 0.9f));
        gbcGitHub.gridx = 0;
        gbcGitHub.gridy = githubRow++;
        gbcGitHub.gridwidth = 2;
        gbcGitHub.insets = new Insets(8, 2, 2, 2);
        gitHubCard.add(ghInfoLabel, gbcGitHub);

        // Enable/disable owner/repo/host fields based on checkbox
        githubOverrideCheckbox.addActionListener(e -> {
            boolean selected = githubOverrideCheckbox.isSelected();
            githubOwnerField.setEnabled(selected);
            githubRepoField.setEnabled(selected);
            githubHostField.setEnabled(selected);
            if (!selected) {
                // Optionally clear or reset fields if needed when unchecked
                githubOwnerField.setText("");
                githubRepoField.setText("");
                githubHostField.setText("");
            }
        });
        // Initial state
        githubOwnerField.setEnabled(false);
        githubRepoField.setEnabled(false);
        githubHostField.setEnabled(false);

        gbcGitHub.gridx = 0;
        gbcGitHub.gridy = githubRow;
        gbcGitHub.gridwidth = 2;
        gbcGitHub.weighty = 1.0;
        gbcGitHub.fill = GridBagConstraints.VERTICAL;
        gitHubCard.add(Box.createVerticalGlue(), gbcGitHub);
        issueProviderConfigPanel.add(gitHubCard, GITHUB_CARD);

        // --- Jira Card (reuses components) ---
        var jiraCard = new JPanel(new GridBagLayout());
        jiraCard.setBorder(BorderFactory.createEmptyBorder(10, 0, 0, 0)); // Padding for the card content
        var gbcJira = new GridBagConstraints();
        gbcJira.insets = new Insets(2, 2, 2, 2);
        gbcJira.fill = GridBagConstraints.HORIZONTAL;
        int jiraRow = 0;

        // Jira Base URL
        gbcJira.gridx = 0;
        gbcJira.gridy = jiraRow;
        gbcJira.weightx = 0.0;
        gbcJira.anchor = GridBagConstraints.NORTHWEST;
        gbcJira.fill = GridBagConstraints.NONE;
        jiraCard.add(new JLabel("Jira Base URL:"), gbcJira);
        gbcJira.gridx = 1;
        gbcJira.gridy = jiraRow++;
        gbcJira.weightx = 1.0;
        gbcJira.fill = GridBagConstraints.HORIZONTAL;
        jiraCard.add(jiraBaseUrlField, gbcJira);
        var baseUrlInfo = new JLabel(
                "<html>The base URL of your Jira instance (e.g., https://yourcompany.atlassian.net).</html>");
        baseUrlInfo.setFont(baseUrlInfo
                .getFont()
                .deriveFont(Font.ITALIC, baseUrlInfo.getFont().getSize() * 0.9f));
        gbcJira.gridx = 1;
        gbcJira.gridy = jiraRow++;
        gbcJira.insets = new Insets(0, 2, 8, 2);
        jiraCard.add(baseUrlInfo, gbcJira);
        gbcJira.insets = new Insets(2, 2, 2, 2);

        // Jira API Token
        gbcJira.gridx = 0;
        gbcJira.gridy = jiraRow;
        gbcJira.weightx = 0.0;
        gbcJira.anchor = GridBagConstraints.NORTHWEST;
        gbcJira.fill = GridBagConstraints.NONE;
        jiraCard.add(new JLabel("Jira API Token:"), gbcJira);
        gbcJira.gridx = 1;
        gbcJira.gridy = jiraRow++;
        gbcJira.weightx = 1.0;
        gbcJira.fill = GridBagConstraints.HORIZONTAL;
        jiraCard.add(jiraApiTokenField, gbcJira);
        var apiTokenInfo =
                new JLabel("<html>Your Jira API token. Refer to Atlassian documentation for how to create one.</html>");
        apiTokenInfo.setFont(apiTokenInfo
                .getFont()
                .deriveFont(Font.ITALIC, apiTokenInfo.getFont().getSize() * 0.9f));
        gbcJira.gridx = 1;
        gbcJira.gridy = jiraRow++;
        gbcJira.insets = new Insets(0, 2, 8, 2);
        jiraCard.add(apiTokenInfo, gbcJira);
        gbcJira.insets = new Insets(2, 2, 2, 2);

        // Jira Project Key
        gbcJira.gridx = 0;
        gbcJira.gridy = jiraRow;
        gbcJira.weightx = 0.0;
        gbcJira.anchor = GridBagConstraints.NORTHWEST;
        gbcJira.fill = GridBagConstraints.NONE;
        jiraCard.add(new JLabel("Jira Project Key:"), gbcJira);
        gbcJira.gridx = 1;
        gbcJira.gridy = jiraRow++;
        gbcJira.weightx = 1.0;
        gbcJira.fill = GridBagConstraints.HORIZONTAL;
        jiraCard.add(jiraProjectKeyField, gbcJira);
        var jiraProjectKeyInfo = new JLabel(
                "<html>The key of your Jira project (e.g., CASSANDRA). Used to scope issue searches.</html>");
        jiraProjectKeyInfo.setFont(jiraProjectKeyInfo
                .getFont()
                .deriveFont(Font.ITALIC, jiraProjectKeyInfo.getFont().getSize() * 0.9f));
        gbcJira.gridx = 1;
        gbcJira.gridy = jiraRow++;
        gbcJira.insets = new Insets(0, 2, 8, 2);
        jiraCard.add(jiraProjectKeyInfo, gbcJira);
        gbcJira.insets = new Insets(2, 2, 2, 2);

        // Test Connection Button
        testJiraConnectionButton.addActionListener(e -> testJiraConnectionAction());
        gbcJira.gridx = 1;
        gbcJira.gridy = jiraRow++;
        gbcJira.weightx = 0.0;
        gbcJira.fill = GridBagConstraints.NONE;
        gbcJira.anchor = GridBagConstraints.EAST;
        jiraCard.add(testJiraConnectionButton, gbcJira);

        // Vertical glue
        gbcJira.gridx = 0;
        gbcJira.gridy = jiraRow;
        gbcJira.gridwidth = 2;
        gbcJira.weighty = 1.0;
        gbcJira.fill = GridBagConstraints.VERTICAL;
        jiraCard.add(Box.createVerticalGlue(), gbcJira);
        issueProviderConfigPanel.add(jiraCard, JIRA_CARD);

        issuesPanel.add(issueProviderConfigPanel, BorderLayout.CENTER);

        // Action listener for provider selection
        issueProviderTypeComboBox.addActionListener(e -> {
            io.github.jbellis.brokk.issues.IssueProviderType selectedType =
                    (io.github.jbellis.brokk.issues.IssueProviderType) issueProviderTypeComboBox.getSelectedItem();
            if (selectedType == null)
                selectedType = io.github.jbellis.brokk.issues.IssueProviderType.NONE; // Should not happen with enum
            switch (selectedType) {
                case JIRA:
                    issueProviderCardLayout.show(issueProviderConfigPanel, JIRA_CARD);
                    break;
                case GITHUB:
                    issueProviderCardLayout.show(issueProviderConfigPanel, GITHUB_CARD);
                    break;
                case NONE:
                default:
                    issueProviderCardLayout.show(issueProviderConfigPanel, NONE_CARD);
                    break;
            }
        });
        return issuesPanel;
    }

    /**
     * Creates the Analyzers tab that lists the languages for which analyzers are currently configured in the project.
     * This is read-only for now but provides a foundation for adding per-analyzer options in the future.
     */
    private JPanel createAnalyzersPanel() {
        final var analyzersPanel = new JPanel(new BorderLayout(5, 5));
        analyzersPanel.setBorder(BorderFactory.createEmptyBorder(10, 10, 10, 10));

        final Set<Language> analyzerLanguages = chrome.getProject().getAnalyzerLanguages();
        final Path projectRoot = chrome.getProject().getRoot();

        if (analyzerLanguages.isEmpty()) {
            final var noneLabel = new JLabel("No analyzers configured for this project.");
            noneLabel.setHorizontalAlignment(SwingConstants.CENTER);
            analyzersPanel.add(noneLabel, BorderLayout.CENTER);
        } else {
            /* Build a vertical list of sub-panels – one per analyzer */
            final var container = new JPanel();
            container.setLayout(new BoxLayout(container, BoxLayout.PAGE_AXIS));
            container.setBorder(BorderFactory.createEmptyBorder());

            analyzerLanguages.forEach(language -> {
                final AnalyzerSettingsPanel panel = AnalyzerSettingsPanel.createAnalyzersPanel(
                        SettingsProjectPanel.this,
                        language,
                        projectRoot,
                        chrome.getContextManager().getIo());
                analyzerSettingsPanels.add(panel);
                final var languageLabel = new JLabel(language.name());
                languageLabel.setHorizontalAlignment(SwingConstants.LEFT);
                container.add(languageLabel);
                container.add(panel);
            });

            final JScrollPane scrollPane = new JScrollPane(container);
            scrollPane.setBorder(BorderFactory.createEmptyBorder());
            analyzersPanel.add(scrollPane, BorderLayout.CENTER);
        }

        return analyzersPanel;
    }

    private void testJiraConnectionAction() {
        String baseUrl = jiraBaseUrlField.getText().trim();
        String token = new String(jiraApiTokenField.getPassword()).trim();

        if (baseUrl.isEmpty() || token.isEmpty()) {
            JOptionPane.showMessageDialog(
                    SettingsProjectPanel.this,
                    "Please fill in Jira Base URL and API Token.",
                    "Missing Information",
                    JOptionPane.WARNING_MESSAGE);
            return;
        }

        testJiraConnectionButton.setEnabled(false);
        SwingWorker<String, Void> worker = new SwingWorker<>() {
            @Override
            protected String doInBackground() {
                String currentBaseUrl = jiraBaseUrlField.getText().trim();
                String currentApiToken = new String(jiraApiTokenField.getPassword()).trim();
                String currentProjectKey = jiraProjectKeyField.getText().trim(); // Needed for listIssues

                var jiraConfig =
                        new IssuesProviderConfig.JiraConfig(currentBaseUrl, currentApiToken, currentProjectKey);
                var testProvider = new IssueProvider(io.github.jbellis.brokk.issues.IssueProviderType.JIRA, jiraConfig);

                JiraIssueService testService = new JiraIssueService(testProvider, chrome.getProject());
                try {
                    FilterOptions filterOptions = new JiraFilterOptions(null, null, null, null, null, null);
                    testService.listIssues(filterOptions); // This will use the temporary provider
                    return "Connection successful!";
                } catch (IOException ioException) {
                    logger.warn("Jira connection test failed: {}", ioException.getMessage());
                    return "Connection failed: " + ioException.getMessage();
                } catch (Exception ex) {
                    logger.error("Unexpected error during Jira connection test: {}", ex.getMessage(), ex);
                    return "Connection failed with unexpected error: " + ex.getMessage();
                }
            }

            @Override
            protected void done() {
                try {
                    String result = get();
                    if (result.startsWith("Connection successful")) {
                        JOptionPane.showMessageDialog(
                                SettingsProjectPanel.this,
                                result,
                                "Jira Connection Test",
                                JOptionPane.INFORMATION_MESSAGE);
                    } else {
                        JOptionPane.showMessageDialog(
                                SettingsProjectPanel.this,
                                result,
                                "Jira Connection Test Failed",
                                JOptionPane.ERROR_MESSAGE);
                    }
                } catch (Exception ex) {
                    String errorMessage = "An unexpected error occurred during the test: " + ex.getMessage();
                    logger.error(errorMessage, ex);
                    JOptionPane.showMessageDialog(
                            SettingsProjectPanel.this,
                            errorMessage,
                            "Jira Connection Test Error",
                            JOptionPane.ERROR_MESSAGE);
                } finally {
                    testJiraConnectionButton.setEnabled(true);
                }
            }
        };
        worker.execute();
    }

    private JPanel createBuildPanel(IProject project) {
        var buildPanel = new JPanel(new GridBagLayout());
        buildPanel.setBorder(BorderFactory.createEmptyBorder(10, 10, 10, 10));
        var gbc = new GridBagConstraints();
        gbc.insets = new Insets(2, 2, 2, 2);
        gbc.fill = GridBagConstraints.HORIZONTAL;
        int row = 0;

        // Add banner at the top
        gbc.gridx = 0;
        gbc.gridy = row++;
        gbc.gridwidth = 2;
        gbc.weightx = 1.0;
        gbc.fill = GridBagConstraints.HORIZONTAL;
        buildPanel.add(bannerPanel, gbc);
        gbc.gridwidth = 1; // Reset gridwidth

        // Primary language at top
        gbc.gridx = 0;
        gbc.gridy = row;
        gbc.weightx = 0.0;
        gbc.anchor = GridBagConstraints.WEST;
        gbc.fill = GridBagConstraints.NONE;
        buildPanel.add(new JLabel("Primary language:"), gbc);
        gbc.gridx = 1;
        gbc.gridy = row++;
        gbc.weightx = 1.0;
        gbc.fill = GridBagConstraints.HORIZONTAL;
        buildPanel.add(primaryLanguageComboBox, gbc);

        // JDK selection controls (visible only if primary language is Java)
        gbc.gridx = 0;
        gbc.gridy = row;
        gbc.weightx = 0.0;
        gbc.fill = GridBagConstraints.NONE;
        buildPanel.add(setJavaHomeCheckbox, gbc);

        jdkComboBox.setEnabled(false);
        gbc.gridx = 1;
        gbc.gridy = row++;
        gbc.weightx = 1.0;
        gbc.fill = GridBagConstraints.HORIZONTAL;
        buildPanel.add(jdkComboBox, gbc);

        primaryLanguageComboBox.addActionListener(e -> {
            var sel = (Language) primaryLanguageComboBox.getSelectedItem();
            updateJdkControlsVisibility(sel);
            if (sel == Language.JAVA) {
                populateJdkControlsFromProject();
            }
        });

        // Initial visibility based on current project setting
        updateJdkControlsVisibility(project.getBuildLanguage());

        setJavaHomeCheckbox.addActionListener(e -> jdkComboBox.setEnabled(setJavaHomeCheckbox.isSelected()));

        // Build/Lint Command (moved below primary language)
        gbc.gridx = 0;
        gbc.gridy = row;
        gbc.weightx = 0.0;
        buildPanel.add(new JLabel("Build/Lint Command:"), gbc);
        gbc.gridx = 1;
        gbc.gridy = row++;
        gbc.weightx = 1.0;
        buildPanel.add(buildCleanCommandField, gbc);

        gbc.gridx = 0;
        gbc.gridy = row;
        gbc.weightx = 0.0;
        buildPanel.add(new JLabel("Test All Command:"), gbc);
        gbc.gridx = 1;
        gbc.gridy = row++;
        gbc.weightx = 1.0;
        buildPanel.add(allTestsCommandField, gbc);

        gbc.gridx = 0;
        gbc.gridy = row;
        gbc.weightx = 0.0;
        buildPanel.add(new JLabel("Test Some Command:"), gbc);
        gbc.gridx = 1;
        gbc.gridy = row++;
        gbc.weightx = 1.0;
        buildPanel.add(someTestsCommandField, gbc);
        var testSomeInfo = new JLabel(
                "<html>Use a placeholder like {{FILE_OR_CLASS_PATH}} for the part that will be replaced.</html>");
        testSomeInfo.setFont(testSomeInfo
                .getFont()
                .deriveFont(Font.ITALIC, testSomeInfo.getFont().getSize() * 0.9f));
        gbc.gridx = 1;
        gbc.gridy = row++;
        gbc.insets = new Insets(0, 2, 8, 2);
        buildPanel.add(testSomeInfo, gbc);
        gbc.insets = new Insets(2, 2, 2, 2); // Reset insets

        gbc.gridx = 0;
        gbc.gridy = row;
        gbc.weightx = 0.0;
        gbc.anchor = GridBagConstraints.WEST;
        gbc.fill = GridBagConstraints.NONE;
        buildPanel.add(new JLabel("Code Agent Tests:"), gbc);
        var testScopeGroup = new ButtonGroup();
        testScopeGroup.add(runAllTestsRadio);
        testScopeGroup.add(runTestsInWorkspaceRadio);
        var radioPanel = new JPanel(new FlowLayout(FlowLayout.LEFT, 0, 0));
        radioPanel.setOpaque(false);
        radioPanel.add(runAllTestsRadio);
        radioPanel.add(runTestsInWorkspaceRadio);
        gbc.gridx = 1;
        gbc.gridy = row++;
        gbc.weightx = 1.0;
        gbc.fill = GridBagConstraints.HORIZONTAL;
        buildPanel.add(radioPanel, gbc);

        gbc.gridx = 0;
        gbc.gridy = row;
        gbc.weightx = 0.0;
        gbc.anchor = GridBagConstraints.WEST;
        gbc.fill = GridBagConstraints.NONE;
        buildPanel.add(new JLabel("Run Command Timeout (sec):"), gbc);
        gbc.gridx = 1;
        gbc.gridy = row++;
        gbc.weightx = 1.0;
        gbc.fill = GridBagConstraints.HORIZONTAL;
        buildPanel.add(buildTimeoutSpinner, gbc);


        // Removed Build Instructions Area and its ScrollPane

        gbc.gridx = 0;
        gbc.gridy = row;
        gbc.weightx = 0.0;
        gbc.weighty = 0.0; // Ensure weighty is reset before this
        gbc.fill = GridBagConstraints.HORIZONTAL;
        gbc.anchor = GridBagConstraints.WEST;
        buildPanel.add(new JLabel("CI Refresh:"), gbc);
        gbc.gridx = 1;
        gbc.gridy = row++;
        gbc.weightx = 1.0;
        buildPanel.add(cpgRefreshComboBox, gbc);

        gbc.gridx = 0;
        gbc.gridy = row;
        gbc.weightx = 0.0;
        gbc.anchor = GridBagConstraints.WEST;
        buildPanel.add(new JLabel("CI Languages:"), gbc);
        languagesDisplayField.setEditable(false);
        // currentAnalyzerLanguagesForDialog is initialized at declaration and populated in loadBuildPanelSettings
        this.editLanguagesButton.addActionListener(e -> showLanguagesDialog(project));
        var languagesPanel = new JPanel(new BorderLayout(5, 0));
        languagesPanel.add(languagesDisplayField, BorderLayout.CENTER);
        languagesPanel.add(this.editLanguagesButton, BorderLayout.EAST);
        gbc.gridx = 1;
        gbc.gridy = row++;
        gbc.weightx = 1.0;
        gbc.fill = GridBagConstraints.HORIZONTAL;
        buildPanel.add(languagesPanel, gbc);

        gbc.gridx = 0;
        gbc.gridy = row;
        gbc.weightx = 0.0;
        gbc.anchor = GridBagConstraints.NORTHWEST;
        buildPanel.add(new JLabel("CI Exclusions:"), gbc);
        excludedDirectoriesList.setVisibleRowCount(3);
        // excludedScrollPane is initialized at declaration with excludedDirectoriesList
        gbc.gridx = 1;
        gbc.gridy = row;
        gbc.weightx = 1.0;
        gbc.weighty = 0.5;
        gbc.fill = GridBagConstraints.BOTH;
        buildPanel.add(this.excludedScrollPane, gbc);

        var excludedButtonsPanel = new JPanel(new FlowLayout(FlowLayout.LEFT, 5, 0));
        excludedButtonsPanel.add(this.addExcludedDirButton);
        excludedButtonsPanel.add(this.removeExcludedDirButton);
        gbc.gridy = row + 1;
        gbc.weighty = 0.0;
        gbc.fill = GridBagConstraints.NONE;
        gbc.anchor = GridBagConstraints.NORTHWEST;
        gbc.insets = new Insets(2, 0, 2, 2);
        buildPanel.add(excludedButtonsPanel, gbc);
        row += 2;
        gbc.insets = new Insets(2, 2, 2, 2);

        this.addExcludedDirButton.addActionListener(e -> {
            String newDir = JOptionPane.showInputDialog(
                    parentDialog,
                    "Enter directory to exclude (e.g., target/, build/):",
                    "Add Excluded Directory",
                    JOptionPane.PLAIN_MESSAGE);
            if (newDir != null && !newDir.trim().isEmpty()) {
                String trimmedNewDir = newDir.trim();
                List<String> currentElements = Collections.list(excludedDirectoriesListModel.elements());
                if (!currentElements.contains(trimmedNewDir)) { // Avoid duplicates if user adds same dir again
                    currentElements.add(trimmedNewDir);
                }
                currentElements.sort(String::compareToIgnoreCase);

                excludedDirectoriesListModel.clear();
                currentElements.forEach(excludedDirectoriesListModel::addElement);
            }
        });
        this.removeExcludedDirButton.addActionListener(e -> {
            int[] selectedIndices = excludedDirectoriesList.getSelectedIndices();
            for (int i = selectedIndices.length - 1; i >= 0; i--)
                excludedDirectoriesListModel.removeElementAt(selectedIndices[i]);
        });

        gbc.gridx = 1;
        gbc.gridy = row++;
        gbc.weightx = 0.0;
        gbc.weighty = 0.0;
        gbc.fill = GridBagConstraints.NONE;
        gbc.anchor = GridBagConstraints.EAST;
        inferBuildDetailsButton.setActionCommand(ACTION_INFER); // Default action is "infer"
        buildPanel.add(inferBuildDetailsButton, gbc);

        // Check if initial build details inference is running
        CompletableFuture<BuildAgent.BuildDetails> detailsFuture = project.getBuildDetailsFuture();
        boolean initialAgentRunning = !detailsFuture.isDone();

        // --- Progress Bar for Build Agent ---
        // Create a wrapper panel with fixed height to reserve space
        JPanel progressWrapper = new JPanel(new BorderLayout());
        progressWrapper.setPreferredSize(buildProgressBar.getPreferredSize());
        progressWrapper.add(buildProgressBar, BorderLayout.CENTER);
        buildProgressBar.setIndeterminate(true);

        buildProgressBar.setVisible(initialAgentRunning); // Show progress bar if initial agent is running
        gbc.gridx = 1; // Align with input fields (right column)
        gbc.gridy = row++; // Next available row
        gbc.fill = GridBagConstraints.HORIZONTAL; // Let progress bar fill width
        gbc.anchor = GridBagConstraints.EAST;
        buildPanel.add(progressWrapper, gbc);
        // Initialize button based on the state of the initial build agent
        if (initialAgentRunning) {
            setButtonToInferenceInProgress(false); // false = don't set Cancel text (initial agent)

            // Add a listener to reset the button when the initial agent completes
            detailsFuture.whenCompleteAsync((result, ex) -> {
                SwingUtilities.invokeLater(() -> {
                    // inferBuildDetailsButton is non-null
                    if (manualInferBuildTaskFuture == null) {
                        setButtonToReadyState();
                    }
                });
            });
        }

        inferBuildDetailsButton.addActionListener(e -> runBuildAgent());

        // Vertical glue to push all build panel content up
        gbc.gridx = 0;
        gbc.gridy = row;
        gbc.gridwidth = 2;
        gbc.weighty = 1.0;
        gbc.fill = GridBagConstraints.VERTICAL;
        buildPanel.add(Box.createVerticalGlue(), gbc);

        return buildPanel;
    }

    private void setButtonToInferenceInProgress(boolean showCancelButton) {
        inferBuildDetailsButton.setToolTipText("build inference in progress");
        buildProgressBar.setVisible(true);

        if (showCancelButton) {
            inferBuildDetailsButton.setText("Cancel");
            inferBuildDetailsButton.setActionCommand(ACTION_CANCEL);
            inferBuildDetailsButton.setEnabled(true);
        } else {
            // Initial agent running - disable the button
            inferBuildDetailsButton.setEnabled(false);
        }
    }

    private void setButtonToReadyState() {
        inferBuildDetailsButton.setText("Infer Build Details");
        inferBuildDetailsButton.setActionCommand(ACTION_INFER);
        inferBuildDetailsButton.setEnabled(true);
        inferBuildDetailsButton.setToolTipText(null);
        buildProgressBar.setVisible(false);
    }

    private void runBuildAgent() {
        String action = inferBuildDetailsButton.getActionCommand();

        if (ACTION_CANCEL.equals(action)) {
            // We're in cancel mode - cancel the running task
            if (manualInferBuildTaskFuture != null && !manualInferBuildTaskFuture.isDone()) {
                boolean cancelled = manualInferBuildTaskFuture.cancel(true);
                logger.debug("Build agent cancellation requested, result: {}", cancelled);
                // Button state will be reset in the finally block of the task
            }
            return;
        }

        var cm = chrome.getContextManager();
        var proj = chrome.getProject();

        setBuildControlsEnabled(false); // Disable controls in this panel
        setButtonToInferenceInProgress(true); // true = set Cancel text (manual agent)

        manualInferBuildTaskFuture = cm.submitUserTask("Running Build Agent", () -> {
            try {
                chrome.systemOutput("Starting Build Agent...");
                var agent = new BuildAgent(
                        proj, cm.getLlm(cm.getSearchModel(), "Infer build details"), cm.getToolRegistry());
                var newBuildDetails = agent.execute();

                if (Objects.equals(newBuildDetails, BuildAgent.BuildDetails.EMPTY)) {
                    logger.warn("Build Agent returned null or empty details, considering it an error.");
                    // When cancel button is pressed, we need to show a different kind of message
                    boolean isCancellation = ACTION_CANCEL.equals(inferBuildDetailsButton.getActionCommand());

                    SwingUtilities.invokeLater(() -> {
                        if (isCancellation) {
                            logger.info("Build Agent execution cancelled by user");
                            chrome.systemOutput("Build Inference Agent cancelled.");
                            JOptionPane.showMessageDialog(
                                    SettingsProjectPanel.this,
                                    "Build Inference Agent cancelled.",
                                    "Build Cancelled",
                                    JOptionPane.INFORMATION_MESSAGE);
                        } else {
                            SwingUtilities.invokeLater(() -> {
                                String errorMessage =
                                        "Build Agent failed to determine build details. Please check agent logs.";
                                chrome.toolError(errorMessage);
                                JOptionPane.showMessageDialog(
                                        SettingsProjectPanel.this,
                                        errorMessage,
                                        "Build Agent Error",
                                        JOptionPane.ERROR_MESSAGE);
                                // Do not save or update UI with empty details
                            });
                        }
                    });
                } else {
                    // Do not save here, only update UI fields. applySettings will save.
                    SwingUtilities.invokeLater(() -> {
                        updateBuildDetailsFieldsFromAgent(newBuildDetails);
                        chrome.systemOutput("Build Agent finished. Review and apply settings.");
                    });
                }
            } catch (Exception ex) {
                logger.error("Error running Build Agent", ex);
                SwingUtilities.invokeLater(() -> {
                    String errorMessage = "Build Agent failed: " + ex.getMessage();
                    chrome.toolError(errorMessage);
                    JOptionPane.showMessageDialog(
                            parentDialog, errorMessage, "Build Agent Error", JOptionPane.ERROR_MESSAGE);
                });
            } finally {
                SwingUtilities.invokeLater(() -> {
                    setBuildControlsEnabled(true);
                    setButtonToReadyState();
                    manualInferBuildTaskFuture = null;
                });
            }
        });
    }

    private void setBuildControlsEnabled(boolean enabled) {
        // The 'enabled' state is determined by the caller;
        // this panel's overall enabled state (due to project presence) is handled in initComponents.
        buildProgressBar.setVisible(!enabled);

        Stream.of(
                        buildCleanCommandField,
                        allTestsCommandField,
                        someTestsCommandField,
                        runAllTestsRadio,
                        runTestsInWorkspaceRadio,
                        cpgRefreshComboBox,
                        editLanguagesButton,
                        excludedScrollPane,
                        excludedDirectoriesList,
                        addExcludedDirButton,
                        removeExcludedDirButton,
                        // Parent dialog buttons
                        okButtonParent,
                        cancelButtonParent,
                        applyButtonParent)
                .filter(Objects::nonNull) // Filter out null components (e.g., optional parent buttons)
                .forEach(control -> control.setEnabled(enabled));
    }

    private void updateBuildDetailsFieldsFromAgent(BuildAgent.BuildDetails details) {
        SwingUtilities.invokeLater(() -> {
            buildCleanCommandField.setText(details.buildLintCommand());
            allTestsCommandField.setText(details.testAllCommand());
            someTestsCommandField.setText(details.testSomeCommand());
            excludedDirectoriesListModel.clear();
            var sortedExcludedDirs =
                    details.excludedDirectories().stream().sorted().toList();
            for (String dir : sortedExcludedDirs) excludedDirectoriesListModel.addElement(dir);
            logger.trace("UI fields updated with new BuildDetails from agent: {}", details);
        });
    }

    private void updateLanguagesDisplayField() {
        // languagesDisplayField and currentAnalyzerLanguagesForDialog are initialized at declaration and non-null.
        String cdl = currentAnalyzerLanguagesForDialog.stream()
                .map(lang -> lang.name())
                .sorted()
                .collect(Collectors.joining(", "));
        languagesDisplayField.setText(cdl.isEmpty() ? "None" : cdl);
    }

    private void showLanguagesDialog(IProject project) {
        var dialog = new JDialog(parentDialog, "Select Languages for Analysis", true);
        dialog.setDefaultCloseOperation(JDialog.DISPOSE_ON_CLOSE);
        dialog.setLayout(new BorderLayout(10, 10));
        dialog.setSize(300, 400);
        dialog.setLocationRelativeTo(parentDialog);

        var languageCheckBoxMapLocal =
                new LinkedHashMap<Language, JCheckBox>();
        var languagesInProject = new HashSet<io.github.jbellis.brokk.analyzer.Language>();
        project.getRoot();
        Set<io.github.jbellis.brokk.analyzer.ProjectFile> filesToScan =
                project.hasGit() ? project.getRepo().getTrackedFiles() : project.getAllFiles();
        for (var pf : filesToScan) {
            String extension =
                    com.google.common.io.Files.getFileExtension(pf.absPath().toString());
            if (!extension.isEmpty()) {
                var lang = io.github.jbellis.brokk.analyzer.Language.fromExtension(extension);
                if (lang != io.github.jbellis.brokk.analyzer.Language.NONE) languagesInProject.add(lang);
            }
        }

        var checkBoxesPanel = new JPanel();
        checkBoxesPanel.setLayout(new BoxLayout(checkBoxesPanel, BoxLayout.PAGE_AXIS));
        checkBoxesPanel.setBorder(BorderFactory.createEmptyBorder(10, 10, 10, 10));
        var sortedLanguagesToShow = languagesInProject.stream()
                .sorted(Comparator.comparing(io.github.jbellis.brokk.analyzer.Language::name))
                .toList();
        for (var lang : sortedLanguagesToShow) {
            var checkBox = new JCheckBox(lang.name());
            checkBox.setSelected(currentAnalyzerLanguagesForDialog.contains(lang));
            languageCheckBoxMapLocal.put(lang, checkBox);
            checkBoxesPanel.add(checkBox);
        }
        if (sortedLanguagesToShow.isEmpty()) checkBoxesPanel.add(new JLabel("No analyzable languages detected."));

        var buttonPanel = new JPanel(new FlowLayout(FlowLayout.RIGHT));
        var okBtn = new JButton("OK");
        var cancelBtn = new JButton("Cancel");
        buttonPanel.add(okBtn);
        buttonPanel.add(cancelBtn);
        okBtn.addActionListener(e -> {
            currentAnalyzerLanguagesForDialog.clear();
            for (var entry : languageCheckBoxMapLocal.entrySet())
                if (entry.getValue().isSelected()) currentAnalyzerLanguagesForDialog.add(entry.getKey());
            updateLanguagesDisplayField();
            dialog.dispose();
        });
        cancelBtn.addActionListener(e -> dialog.dispose());
        dialog.add(new JScrollPane(checkBoxesPanel), BorderLayout.CENTER);
        dialog.add(buttonPanel, BorderLayout.SOUTH);
        dialog.setVisible(true);
    }

    public void loadSettings() {
        var project = chrome.getProject();

        // General Tab
        styleGuideArea.setText(project.getStyleGuide());
        commitFormatArea.setText(project.getCommitMessageFormat());
        if (reviewGuideArea != null) {
            reviewGuideArea.setText(project.getReviewGuide());
        }

        // Issues Tab
        IssueProvider currentProvider = project.getIssuesProvider();
        issueProviderTypeComboBox.setSelectedItem(currentProvider.type());

        githubOwnerField.setEnabled(false); // Default state
        githubRepoField.setEnabled(false);
        githubHostField.setEnabled(false); // Default state for host field
        githubOverrideCheckbox.setSelected(false);

        switch (currentProvider.type()) {
            case JIRA:
                if (currentProvider.config() instanceof IssuesProviderConfig.JiraConfig jiraConfig) {
                    jiraBaseUrlField.setText(jiraConfig.baseUrl());
                    jiraApiTokenField.setText(jiraConfig.apiToken());
                    jiraProjectKeyField.setText(jiraConfig.projectKey());
                }
                issueProviderCardLayout.show(issueProviderConfigPanel, JIRA_CARD);
                break;
            case GITHUB:
                if (currentProvider.config() instanceof IssuesProviderConfig.GithubConfig githubConfig) {
                    if (!githubConfig.isDefault()) {
                        githubOwnerField.setText(githubConfig.owner());
                        githubRepoField.setText(githubConfig.repo());
                        githubHostField.setText(githubConfig.host()); // Load host
                        githubOwnerField.setEnabled(true);
                        githubRepoField.setEnabled(true);
                        githubHostField.setEnabled(true); // Enable host field if override is active
                        githubOverrideCheckbox.setSelected(true);
                    } else {
                        // Fields remain disabled and empty, checkbox unchecked
                        githubOwnerField.setText("");
                        githubRepoField.setText("");
                        githubHostField.setText("");
                    }
                }
                issueProviderCardLayout.show(issueProviderConfigPanel, GITHUB_CARD);
                break;
            case NONE:
            default:
                issueProviderCardLayout.show(issueProviderConfigPanel, NONE_CARD);
                break;
        }

        // Build Tab - Load settings only if details are available
        // If not available, the whenCompleteAsync callback from initComponents will call loadBuildPanelSettings
        if (project.hasBuildDetails()) {
            loadBuildPanelSettings();
        }

        // Data Retention Tab
        if (dataRetentionPanelInner != null) dataRetentionPanelInner.loadPolicy();
    }

    private void loadBuildPanelSettings() {
        var project = chrome.getProject();

        BuildAgent.BuildDetails details;
        try {
            // This call is now safe as it's guarded by hasBuildDetails() or called after awaitBuildDetails()
            details = project.loadBuildDetails();
        } catch (Exception e) {
            logger.warn("Could not load build details for settings panel, using EMPTY. Error: {}", e.getMessage(), e);
            details = BuildAgent.BuildDetails.EMPTY; // Fallback to EMPTY
            chrome.toolError("Error loading build details: " + e.getMessage() + ". Using defaults.");
        }

        buildCleanCommandField.setText(details.buildLintCommand());
        allTestsCommandField.setText(details.testAllCommand());
        someTestsCommandField.setText(details.testSomeCommand());

        if (project.getCodeAgentTestScope() == IProject.CodeAgentTestScope.ALL) {
            runAllTestsRadio.setSelected(true);
        } else {
            runTestsInWorkspaceRadio.setSelected(true);
        }

        buildTimeoutSpinner.setValue((int) project.getMainProject().getRunCommandTimeoutSeconds());
        populateJdkControlsFromProject();

        var currentRefresh = project.getAnalyzerRefresh();
        cpgRefreshComboBox.setSelectedItem(
                currentRefresh == IProject.CpgRefresh.UNSET ? IProject.CpgRefresh.AUTO : currentRefresh);

        // Primary language
        populatePrimaryLanguageComboBox();
        var selectedLang = project.getBuildLanguage();
        primaryLanguageComboBox.setSelectedItem(selectedLang);
        updateJdkControlsVisibility(selectedLang);
        if (selectedLang == Language.JAVA) {
            populateJdkControlsFromProject();
        }

        currentAnalyzerLanguagesForDialog = new HashSet<>(project.getAnalyzerLanguages());
        updateLanguagesDisplayField();

        excludedDirectoriesListModel.clear();
        var sortedExcludedDirs = details.excludedDirectories().stream().sorted().toList();
        for (String dir : sortedExcludedDirs) {
            excludedDirectoriesListModel.addElement(dir);
        }
        logger.trace("Build panel settings loaded/reloaded with details: {}", details);
    }

    public boolean applySettings() {
        var project = chrome.getProject();

        // General Tab
        project.saveStyleGuide(styleGuideArea.getText());
        project.setCommitMessageFormat(commitFormatArea.getText());
        if (reviewGuideArea != null) {
            project.saveReviewGuide(reviewGuideArea.getText());
        }

        // Issues Tab
        io.github.jbellis.brokk.issues.IssueProviderType selectedType =
                (io.github.jbellis.brokk.issues.IssueProviderType) issueProviderTypeComboBox.getSelectedItem();
        IssueProvider newProviderToSet;

        switch (selectedType) {
            case JIRA:
                String baseUrl = jiraBaseUrlField.getText().trim();
                String apiToken = new String(jiraApiTokenField.getPassword()).trim();
                String projectKey = jiraProjectKeyField.getText().trim();
                newProviderToSet = IssueProvider.jira(baseUrl, apiToken, projectKey);
                break;
            case GITHUB:
                if (githubOverrideCheckbox.isSelected()) {
                    String owner = githubOwnerField.getText().trim();
                    String repo = githubRepoField.getText().trim();
                    String host = githubHostField.getText().trim();
                    newProviderToSet = IssueProvider.github(owner, repo, host);
                } else {
                    newProviderToSet = IssueProvider.github(); // Default GitHub (empty owner, repo, host)
                }
                break;
            case NONE:
            default:
                newProviderToSet = IssueProvider.none();
                break;
        }
        project.setIssuesProvider(newProviderToSet);

        // Build Tab
        var currentDetails = project.loadBuildDetails();
        var newBuildLint = buildCleanCommandField.getText();
        var newTestAll = allTestsCommandField.getText();
        var newTestSome = someTestsCommandField.getText();
        // buildInstructionsArea removed

        var newExcludedDirs = new HashSet<String>();
        for (int i = 0; i < excludedDirectoriesListModel.getSize(); i++)
            newExcludedDirs.add(excludedDirectoriesListModel.getElementAt(i));

        var newDetails = new BuildAgent.BuildDetails(newBuildLint, newTestAll, newTestSome, newExcludedDirs);
        if (!newDetails.equals(currentDetails)) {
            project.saveBuildDetails(newDetails);
            logger.debug("Applied Build Details changes.");
        }

        MainProject.CodeAgentTestScope selectedScope =
                runAllTestsRadio.isSelected() ? IProject.CodeAgentTestScope.ALL : IProject.CodeAgentTestScope.WORKSPACE;
        if (selectedScope != project.getCodeAgentTestScope()) {
            project.setCodeAgentTestScope(selectedScope);
            logger.debug("Applied Code Agent Test Scope: {}", selectedScope);
        }

        var mainProject = project.getMainProject();
        long timeout = ((Number) buildTimeoutSpinner.getValue()).longValue();
        if (timeout != mainProject.getRunCommandTimeoutSeconds()) {
            mainProject.setRunCommandTimeoutSeconds(timeout);
            logger.debug("Applied Run Command Timeout: {} seconds", timeout);
        }

        var selectedRefresh = (MainProject.CpgRefresh) cpgRefreshComboBox.getSelectedItem();
        if (selectedRefresh != project.getAnalyzerRefresh()) {
            project.setAnalyzerRefresh(selectedRefresh);
            logger.debug("Applied Code Intelligence Refresh: {}", selectedRefresh);
        }

        if (!currentAnalyzerLanguagesForDialog.equals(project.getAnalyzerLanguages())) {
            project.setAnalyzerLanguages(currentAnalyzerLanguagesForDialog);
            logger.debug("Applied Code Intelligence Languages: {}", currentAnalyzerLanguagesForDialog);
            chrome.getContextManager().requestRebuild();
        }

        // Primary language
        var selectedPrimaryLang = (Language) primaryLanguageComboBox.getSelectedItem();
        if (selectedPrimaryLang != null && selectedPrimaryLang != project.getBuildLanguage()) {
            project.setBuildLanguage(selectedPrimaryLang);
            logger.debug("Applied Primary Language: {}", selectedPrimaryLang);
        }

        // JDK Controls (only for Java)
        if (selectedPrimaryLang == Language.JAVA) {
            if (setJavaHomeCheckbox.isSelected()) {
                var sel = (JdkItem) jdkComboBox.getSelectedItem();
                if (sel != null && !sel.path.isBlank()) {
                    project.setJdk(sel.path);
                }
            } else {
                project.setJdk(BuildAgent.JAVA_HOME_SENTINEL);
            }
        }

        // Data Retention Tab
        if (dataRetentionPanelInner != null) dataRetentionPanelInner.applyPolicy();

        /* Persist any analyzer-specific settings (currently only the Java JDK home). */
        for (AnalyzerSettingsPanel panel : analyzerSettingsPanels) {
            panel.saveSettings();
        }

        // After applying data retention, model list might need refresh
        chrome.getContextManager().submitBackgroundTask("Refreshing models due to policy change", () -> {
            chrome.getContextManager().reloadModelsAsync();
        });

        return true;
    }

    public void showBuildBanner() {
        bannerPanel.setVisible(true);
    }

    public void refreshDataRetentionPanel() {
        if (dataRetentionPanelInner != null) {
            dataRetentionPanelInner.refreshStateAndUI();
        }
    }

    @Override
    public void applyTheme(GuiTheme guiTheme) {
        SwingUtilities.updateComponentTreeUI(this);
    }

    private static class JdkItem {
        final String display;
        final String path;

        JdkItem(String display, String path) {
            this.display = display;
            this.path = path;
        }

        @Override
        public String toString() {
            return display;
        }
    }

    private List<JdkItem> discoverInstalledJdks() {
        try {
            var finder = new Finder();
            var distros = finder.getDistributions();
            var items = new ArrayList<JdkItem>();
            for (Distro d : distros) {
                var name = d.getName();
                var ver = d.getVersion();
                var arch = d.getArchitecture();
                var path = d.getPath() != null && !d.getPath().isBlank() ? d.getPath() : d.getLocation();
                if (path == null || path.isBlank()) continue;
                var label = String.format("%s %s (%s)", name, ver, arch);
                items.add(new JdkItem(label, path));
            }
            items.sort(Comparator.comparing(it -> it.display));
            return items;
        } catch (Throwable t) {
            logger.warn("Failed to discover installed JDKs", t);
            return List.of();
        }
    }

    private void populateJdkControlsFromProject() {
        var project = chrome.getProject();
        var desired = project.getJdk();

        // Initialize controls immediately on EDT without blocking
        boolean useCustomJdk = desired != null && !BuildAgent.JAVA_HOME_SENTINEL.equals(desired);
        setJavaHomeCheckbox.setSelected(useCustomJdk);
        jdkComboBox.setEnabled(useCustomJdk);

        // Perform discovery asynchronously to avoid blocking the UI
        CompletableFuture
                .supplyAsync(this::discoverInstalledJdks, ForkJoinPool.commonPool())
                .whenComplete((List<JdkItem> items, @Nullable Throwable ex) -> {
                    if (ex != null) {
                        logger.warn("JDK discovery failed: {}", ex.getMessage(), ex);
                        items = List.of();
                    }
                    var finalItems = items;
                    SwingUtilities.invokeLater(() -> {
                        jdkComboBox.setModel(new DefaultComboBoxModel<>(finalItems.toArray(JdkItem[]::new)));

                        // Only try to select if user intends to set JAVA_HOME
                        if (setJavaHomeCheckbox.isSelected()) {
                            boolean matched = false;
                            for (int i = 0; i < jdkComboBox.getItemCount(); i++) {
                                var it = jdkComboBox.getItemAt(i);
                                if (desired != null && desired.equals(it.path)) {
                                    jdkComboBox.setSelectedIndex(i);
                                    matched = true;
                                    break;
                                }
                            }
                            if (!matched && desired != null && !desired.isBlank() && !BuildAgent.JAVA_HOME_SENTINEL.equals(desired)) {
                                var custom = new JdkItem("Custom JDK: " + desired, desired);
                                jdkComboBox.addItem(custom);
                                jdkComboBox.setSelectedItem(custom);
                            }
                            jdkComboBox.setEnabled(true);
                        } else {
                            jdkComboBox.setEnabled(false);
                        }
                        logger.trace("JDK discovery completed; combo box populated with {} items", jdkComboBox.getItemCount());
                    });
                });
    }

    private void updateJdkControlsVisibility(@Nullable Language selected) {
        boolean isJava = selected == Language.JAVA;
        setJavaHomeCheckbox.setVisible(isJava);
        jdkComboBox.setVisible(isJava);
    }

    private void populatePrimaryLanguageComboBox() {
        var project = chrome.getProject();
        var detected = findLanguagesInProject(project);
        var configured = project.getBuildLanguage();
        if (!detected.contains(configured)) {
            detected.add(configured);
        }
        // Sort by display name
        detected.sort(Comparator.comparing(Language::name));
        primaryLanguageComboBox.setModel(new DefaultComboBoxModel<>(detected.toArray(Language[]::new)));
    }

    private List<Language> findLanguagesInProject(IProject project) {
        Set<Language> langs = new HashSet<>();
        Set<io.github.jbellis.brokk.analyzer.ProjectFile> filesToScan =
                project.hasGit() ? project.getRepo().getTrackedFiles() : project.getAllFiles();
        for (var pf : filesToScan) {
            String extension = com.google.common.io.Files.getFileExtension(pf.absPath().toString());
            if (!extension.isEmpty()) {
                var lang = io.github.jbellis.brokk.analyzer.Language.fromExtension(extension);
                if (lang != io.github.jbellis.brokk.analyzer.Language.NONE) {
                    langs.add(lang);
                }
            }
        }
        return new ArrayList<>(langs);
    }

    // Static inner class DataRetentionPanel (Copied and adapted from SettingsDialog)
    public static class DataRetentionPanel extends JPanel {
        private final IProject project;
        private final @Nullable SettingsProjectPanel parentProjectPanel; // For triggering model refresh
        private final ButtonGroup policyGroup;
        private final JRadioButton improveRadio;
        private final JLabel improveDescLabel;
        private final JRadioButton minimalRadio;
        private final JLabel minimalDescLabel;
        private final JLabel orgDisabledLabel;
        private final JLabel infoLabel;

        public DataRetentionPanel(IProject project, @Nullable SettingsProjectPanel parentProjectPanel) {
            super(new GridBagLayout());
            this.project = project;
            this.parentProjectPanel = parentProjectPanel;
            this.policyGroup = new ButtonGroup();

            setBorder(BorderFactory.createEmptyBorder(10, 10, 10, 10));
            var gbc = new GridBagConstraints();
            gbc.insets = new Insets(5, 5, 5, 5);
            gbc.anchor = GridBagConstraints.WEST;
            gbc.fill = GridBagConstraints.HORIZONTAL;
            gbc.weightx = 1.0;

            improveRadio = new JRadioButton(DataRetentionPolicy.IMPROVE_BROKK.getDisplayName());
            improveRadio.putClientProperty("policy", DataRetentionPolicy.IMPROVE_BROKK);
            policyGroup.add(improveRadio);
            improveDescLabel = new JLabel(
                    "<html>Allow Brokk and/or its partners to use requests from this project to train models and improve the Brokk service.</html>");
            improveDescLabel.setFont(improveDescLabel
                    .getFont()
                    .deriveFont(Font.ITALIC, improveDescLabel.getFont().getSize() * 0.9f));

            minimalRadio = new JRadioButton(DataRetentionPolicy.MINIMAL.getDisplayName());
            minimalRadio.putClientProperty("policy", DataRetentionPolicy.MINIMAL);
            policyGroup.add(minimalRadio);
            minimalDescLabel = new JLabel(
                    "<html>Brokk will not share data from this project with anyone and will restrict its use to the minimum necessary to provide the Brokk service.</html>");
            minimalDescLabel.setFont(minimalDescLabel
                    .getFont()
                    .deriveFont(Font.ITALIC, minimalDescLabel.getFont().getSize() * 0.9f));

            orgDisabledLabel = new JLabel("<html><b>Data sharing is disabled by your organization.</b></html>");
            infoLabel = new JLabel(
                    "<html>Data retention policy affects which AI models are allowed. In particular, Deepseek models are not available under the Essential Use Only policy, since Deepseek will train on API requests independently of Brokk.</html>");
            infoLabel.setFont(infoLabel.getFont().deriveFont(infoLabel.getFont().getSize() * 0.9f));

            layoutControls();
            loadPolicy();
        }

        private void layoutControls() {
            removeAll();
            var gbc = new GridBagConstraints();
            gbc.insets = new Insets(5, 5, 5, 5);
            gbc.anchor = GridBagConstraints.WEST;
            gbc.fill = GridBagConstraints.HORIZONTAL;
            gbc.weightx = 1.0;
            int y = 0;
            boolean dataSharingAllowedByOrg = project.isDataShareAllowed();

            if (dataSharingAllowedByOrg) {
                gbc.gridx = 0;
                gbc.gridy = y++;
                gbc.insets = new Insets(5, 5, 0, 5);
                add(improveRadio, gbc);
                improveRadio.setVisible(true);
                gbc.gridx = 0;
                gbc.gridy = y++;
                gbc.insets = new Insets(0, 25, 10, 5);
                add(improveDescLabel, gbc);
                improveDescLabel.setVisible(true);
                gbc.gridx = 0;
                gbc.gridy = y++;
                gbc.insets = new Insets(5, 5, 0, 5);
                add(minimalRadio, gbc);
                minimalRadio.setVisible(true);
                gbc.gridx = 0;
                gbc.gridy = y++;
                gbc.insets = new Insets(0, 25, 10, 5);
                add(minimalDescLabel, gbc);
                minimalDescLabel.setVisible(true);
                orgDisabledLabel.setVisible(false);
            } else {
                improveRadio.setVisible(false);
                improveDescLabel.setVisible(false);
                minimalRadio.setVisible(false);
                minimalDescLabel.setVisible(false);
                gbc.gridx = 0;
                gbc.gridy = y++;
                gbc.insets = new Insets(5, 5, 10, 5);
                add(orgDisabledLabel, gbc);
                orgDisabledLabel.setVisible(true);
            }
            gbc.insets = new Insets(15, 5, 5, 5);
            infoLabel.setVisible(true);
            gbc.gridx = 0;
            gbc.gridy = y++;
            add(infoLabel, gbc);
            gbc.gridx = 0;
            gbc.gridy = y;
            gbc.weighty = 1.0;
            gbc.fill = GridBagConstraints.VERTICAL;
            add(Box.createVerticalGlue(), gbc);
            revalidate();
            repaint();
        }

        public void refreshStateAndUI() {
            layoutControls();
            loadPolicy();
        }

        public void loadPolicy() {
            if (project.isDataShareAllowed()) {
                var currentPolicy = project.getDataRetentionPolicy();
                if (currentPolicy == DataRetentionPolicy.IMPROVE_BROKK) improveRadio.setSelected(true);
                else if (currentPolicy == DataRetentionPolicy.MINIMAL) minimalRadio.setSelected(true);
                else policyGroup.clearSelection();
            }
        }

        public DataRetentionPolicy getSelectedPolicy() {
            if (!project.isDataShareAllowed()) return DataRetentionPolicy.MINIMAL;
            if (improveRadio.isSelected()) return DataRetentionPolicy.IMPROVE_BROKK;
            if (minimalRadio.isSelected()) return DataRetentionPolicy.MINIMAL;
            return DataRetentionPolicy.UNSET;
        }

        public void applyPolicy() {
            var selectedPolicy = getSelectedPolicy();
            var oldPolicy = project.getDataRetentionPolicy();
            if (selectedPolicy != DataRetentionPolicy.UNSET) {
                project.setDataRetentionPolicy(selectedPolicy);
                if (selectedPolicy != oldPolicy) {
                    logger.debug("Applied Data Retention Policy: {}", selectedPolicy);
                    if (parentProjectPanel != null) {
                        // Trigger model list refresh in parent dialog or chrome context manager
                        parentProjectPanel
                                .parentDialog
                                .getChrome()
                                .getContextManager()
                                .reloadModelsAsync();
                        // Also need to refresh model selection UI in SettingsGlobalPanel
                        parentProjectPanel.parentDialog.refreshGlobalModelsPanelPostPolicyChange();
                    }
                }
            } // else this is standalone data retention dialog
        }
    }
}<|MERGE_RESOLUTION|>--- conflicted
+++ resolved
@@ -1,5 +1,7 @@
 package io.github.jbellis.brokk.gui.dialogs;
 
+import eu.hansolo.fx.jdkmon.tools.Distro;
+import eu.hansolo.fx.jdkmon.tools.Finder;
 import io.github.jbellis.brokk.IProject;
 import io.github.jbellis.brokk.IssueProvider;
 import io.github.jbellis.brokk.MainProject;
@@ -17,11 +19,7 @@
 import io.github.jbellis.brokk.util.Environment;
 import java.awt.*;
 import java.io.IOException;
-<<<<<<< HEAD
 import java.nio.file.Path;
-import java.util.*;
-import java.util.List;
-=======
 import java.util.ArrayList;
 import java.util.Collections;
 import java.util.Comparator;
@@ -30,21 +28,15 @@
 import java.util.List;
 import java.util.Objects;
 import java.util.Set;
->>>>>>> 712cf781
 import java.util.concurrent.CompletableFuture;
 import java.util.concurrent.ForkJoinPool;
 import java.util.concurrent.Future;
 import java.util.stream.Collectors;
 import java.util.stream.Stream;
 import javax.swing.*;
-import javax.swing.BorderFactory;
-import javax.swing.SwingWorker;
-import javax.swing.UIManager;
 import org.apache.logging.log4j.LogManager;
 import org.apache.logging.log4j.Logger;
 import org.jetbrains.annotations.Nullable;
-import eu.hansolo.fx.jdkmon.tools.Distro;
-import eu.hansolo.fx.jdkmon.tools.Finder;
 
 public class SettingsProjectPanel extends JPanel implements ThemeAware {
     private static final Logger logger = LogManager.getLogger(SettingsProjectPanel.class);
@@ -839,7 +831,6 @@
         gbc.weightx = 1.0;
         gbc.fill = GridBagConstraints.HORIZONTAL;
         buildPanel.add(buildTimeoutSpinner, gbc);
-
 
         // Removed Build Instructions Area and its ScrollPane
 
@@ -1131,8 +1122,7 @@
         dialog.setSize(300, 400);
         dialog.setLocationRelativeTo(parentDialog);
 
-        var languageCheckBoxMapLocal =
-                new LinkedHashMap<Language, JCheckBox>();
+        var languageCheckBoxMapLocal = new LinkedHashMap<Language, JCheckBox>();
         var languagesInProject = new HashSet<io.github.jbellis.brokk.analyzer.Language>();
         project.getRoot();
         Set<io.github.jbellis.brokk.analyzer.ProjectFile> filesToScan =
@@ -1470,8 +1460,7 @@
         jdkComboBox.setEnabled(useCustomJdk);
 
         // Perform discovery asynchronously to avoid blocking the UI
-        CompletableFuture
-                .supplyAsync(this::discoverInstalledJdks, ForkJoinPool.commonPool())
+        CompletableFuture.supplyAsync(this::discoverInstalledJdks, ForkJoinPool.commonPool())
                 .whenComplete((List<JdkItem> items, @Nullable Throwable ex) -> {
                     if (ex != null) {
                         logger.warn("JDK discovery failed: {}", ex.getMessage(), ex);
@@ -1492,7 +1481,10 @@
                                     break;
                                 }
                             }
-                            if (!matched && desired != null && !desired.isBlank() && !BuildAgent.JAVA_HOME_SENTINEL.equals(desired)) {
+                            if (!matched
+                                    && desired != null
+                                    && !desired.isBlank()
+                                    && !BuildAgent.JAVA_HOME_SENTINEL.equals(desired)) {
                                 var custom = new JdkItem("Custom JDK: " + desired, desired);
                                 jdkComboBox.addItem(custom);
                                 jdkComboBox.setSelectedItem(custom);
@@ -1501,7 +1493,9 @@
                         } else {
                             jdkComboBox.setEnabled(false);
                         }
-                        logger.trace("JDK discovery completed; combo box populated with {} items", jdkComboBox.getItemCount());
+                        logger.trace(
+                                "JDK discovery completed; combo box populated with {} items",
+                                jdkComboBox.getItemCount());
                     });
                 });
     }
@@ -1529,7 +1523,8 @@
         Set<io.github.jbellis.brokk.analyzer.ProjectFile> filesToScan =
                 project.hasGit() ? project.getRepo().getTrackedFiles() : project.getAllFiles();
         for (var pf : filesToScan) {
-            String extension = com.google.common.io.Files.getFileExtension(pf.absPath().toString());
+            String extension =
+                    com.google.common.io.Files.getFileExtension(pf.absPath().toString());
             if (!extension.isEmpty()) {
                 var lang = io.github.jbellis.brokk.analyzer.Language.fromExtension(extension);
                 if (lang != io.github.jbellis.brokk.analyzer.Language.NONE) {
