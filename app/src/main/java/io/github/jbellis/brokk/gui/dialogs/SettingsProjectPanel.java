--- conflicted
+++ resolved
@@ -10,12 +10,6 @@
 import io.github.jbellis.brokk.gui.Chrome;
 import io.github.jbellis.brokk.gui.GuiTheme;
 import io.github.jbellis.brokk.gui.ThemeAware;
-<<<<<<< HEAD
-import io.github.jbellis.brokk.gui.components.MaterialButton;
-import io.github.jbellis.brokk.gui.dialogs.analyzer.AnalyzerSettingsPanel;
-import io.github.jbellis.brokk.gui.util.Icons;
-=======
->>>>>>> 40cba673
 import io.github.jbellis.brokk.issues.FilterOptions;
 import io.github.jbellis.brokk.issues.IssuesProviderConfig;
 import io.github.jbellis.brokk.issues.JiraFilterOptions;
@@ -81,8 +75,8 @@
     private DefaultListModel<String> excludedDirectoriesListModel = new DefaultListModel<>();
     private JList<String> excludedDirectoriesList = new JList<>(excludedDirectoriesListModel);
     private JScrollPane excludedScrollPane = new JScrollPane(excludedDirectoriesList);
-    private MaterialButton addExcludedDirButton = new MaterialButton();
-    private MaterialButton removeExcludedDirButton = new MaterialButton();
+    private JButton addExcludedDirButton = new JButton("Add");
+    private JButton removeExcludedDirButton = new JButton("Remove");
 
     private JTextField languagesDisplayField = new JTextField(20);
     private JButton editLanguagesButton = new JButton("Edit");
@@ -1180,69 +1174,7 @@
         gbc.anchor = GridBagConstraints.WEST;
         buildPanel.add(executorTestPanel, gbc);
 
-<<<<<<< HEAD
-        // Removed Build Instructions Area and its ScrollPane
-
-        gbc.gridx = 0;
-        gbc.gridy = row;
-        gbc.weightx = 0.0;
-        gbc.weighty = 0.0; // Ensure weighty is reset before this
-        gbc.fill = GridBagConstraints.HORIZONTAL;
-        gbc.anchor = GridBagConstraints.WEST;
-        buildPanel.add(new JLabel("CI Refresh:"), gbc);
-        gbc.gridx = 1;
-        gbc.gridy = row++;
-        gbc.weightx = 1.0;
-        buildPanel.add(cpgRefreshComboBox, gbc);
-
-        gbc.gridx = 0;
-        gbc.gridy = row;
-        gbc.weightx = 0.0;
-        gbc.anchor = GridBagConstraints.WEST;
-        buildPanel.add(new JLabel("CI Languages:"), gbc);
-        languagesDisplayField.setEditable(false);
-        // currentAnalyzerLanguagesForDialog is initialized at declaration and populated in loadBuildPanelSettings
-        this.editLanguagesButton.addActionListener(e -> showLanguagesDialog(project));
-        var languagesPanel = new JPanel(new BorderLayout(5, 0));
-        languagesPanel.add(languagesDisplayField, BorderLayout.CENTER);
-        languagesPanel.add(this.editLanguagesButton, BorderLayout.EAST);
-        gbc.gridx = 1;
-        gbc.gridy = row++;
-        gbc.weightx = 1.0;
-        gbc.fill = GridBagConstraints.HORIZONTAL;
-        buildPanel.add(languagesPanel, gbc);
-
-        gbc.gridx = 0;
-        gbc.gridy = row;
-        gbc.weightx = 0.0;
-        gbc.anchor = GridBagConstraints.NORTHWEST;
-        buildPanel.add(new JLabel("CI Exclusions:"), gbc);
-        excludedDirectoriesList.setVisibleRowCount(3);
-        // excludedScrollPane is initialized at declaration with excludedDirectoriesList
-        gbc.gridx = 1;
-        gbc.gridy = row;
-        gbc.weightx = 1.0;
-        gbc.weighty = 0.5;
-        gbc.fill = GridBagConstraints.BOTH;
-        buildPanel.add(this.excludedScrollPane, gbc);
-
-        var excludedButtonsPanel = new JPanel(new FlowLayout(FlowLayout.LEFT, 0, 0));
-        // Use material icon buttons for add/remove exclusions
-        this.addExcludedDirButton.setIcon(Icons.ADD);
-        this.addExcludedDirButton.setToolTipText("Add excluded directory");
-        this.removeExcludedDirButton.setIcon(Icons.REMOVE);
-        this.removeExcludedDirButton.setToolTipText("Remove selected excluded directory");
-        excludedButtonsPanel.add(this.addExcludedDirButton);
-        excludedButtonsPanel.add(Box.createHorizontalStrut(5));
-        excludedButtonsPanel.add(this.removeExcludedDirButton);
-        gbc.gridy = row + 1;
-        gbc.weighty = 0.0;
-        gbc.fill = GridBagConstraints.HORIZONTAL;
-        gbc.anchor = GridBagConstraints.WEST;
-        buildPanel.add(excludedButtonsPanel, gbc);
-=======
         // CI exclusions moved to Code Intelligence tab above; preserve layout spacing
->>>>>>> 40cba673
         row += 2;
 
         gbc.gridx = 1;
