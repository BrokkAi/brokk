package io.github.jbellis.brokk.gui.dialogs;

<<<<<<< HEAD
import io.github.jbellis.brokk.IssueProvider;
import io.github.jbellis.brokk.analyzer.IAnalyzer;
import io.github.jbellis.brokk.analyzer.Language;
import io.github.jbellis.brokk.analyzer.MultiAnalyzer;
import io.github.jbellis.brokk.gui.dialogs.analyzer.AnalyzerSettingsPanel;
import io.github.jbellis.brokk.issues.IssuesProviderConfig;
import io.github.jbellis.brokk.issues.JiraFilterOptions;
import org.jetbrains.annotations.Nullable;
=======
>>>>>>> 2316c7d7
import io.github.jbellis.brokk.IProject;
import io.github.jbellis.brokk.IssueProvider;
import io.github.jbellis.brokk.MainProject;
import io.github.jbellis.brokk.MainProject.DataRetentionPolicy;
import io.github.jbellis.brokk.agents.BuildAgent;
import io.github.jbellis.brokk.gui.Chrome;
import io.github.jbellis.brokk.gui.GuiTheme;
import io.github.jbellis.brokk.gui.ThemeAware;
import io.github.jbellis.brokk.issues.FilterOptions;
import io.github.jbellis.brokk.issues.IssuesProviderConfig;
import io.github.jbellis.brokk.issues.JiraFilterOptions;
import io.github.jbellis.brokk.issues.JiraIssueService;
import io.github.jbellis.brokk.util.Environment;
import java.awt.*;
<<<<<<< HEAD
import java.nio.file.Path;
import java.util.*;
=======
import java.io.IOException;
import java.util.HashSet;
>>>>>>> 2316c7d7
import java.util.List;
import java.util.concurrent.CompletableFuture;
import java.util.concurrent.ForkJoinPool;
import java.util.concurrent.Future;
import java.util.stream.Collectors;
import java.util.stream.Stream;
import javax.swing.*;
import javax.swing.BorderFactory;
import javax.swing.SwingWorker;
import javax.swing.UIManager;
import org.apache.logging.log4j.LogManager;
import org.apache.logging.log4j.Logger;
import org.jetbrains.annotations.Nullable;

public class SettingsProjectPanel extends JPanel implements ThemeAware {
    private static final Logger logger = LogManager.getLogger(SettingsProjectPanel.class);
    public static final int BUILD_TAB_INDEX = 1; // General(0), Build(1), Data Retention(2)

    // Action command constants for build details inference button
    private static final String ACTION_INFER = "infer";
    private static final String ACTION_CANCEL = "cancel";

    private final Chrome chrome;
    private final SettingsDialog parentDialog;

    // UI Components managed by this panel
    private JComboBox<MainProject.CpgRefresh> cpgRefreshComboBox = new JComboBox<>(new MainProject.CpgRefresh[] {
        IProject.CpgRefresh.AUTO, IProject.CpgRefresh.ON_RESTART, IProject.CpgRefresh.MANUAL
    });
    private JTextField buildCleanCommandField = new JTextField();
    private JTextField allTestsCommandField = new JTextField();
    private JTextField someTestsCommandField = new JTextField();

    @Nullable
    private DataRetentionPanel dataRetentionPanelInner;

    private JTextArea styleGuideArea = new JTextArea(5, 40);
    private JTextArea commitFormatArea = new JTextArea(5, 40);

    @Nullable
    private JTextArea reviewGuideArea;

    private DefaultListModel<String> excludedDirectoriesListModel = new DefaultListModel<>();
    private JList<String> excludedDirectoriesList = new JList<>(excludedDirectoriesListModel);
    private JScrollPane excludedScrollPane = new JScrollPane(excludedDirectoriesList);
    private JButton addExcludedDirButton = new JButton("Add");
    private JButton removeExcludedDirButton = new JButton("Remove");
    private JTextField languagesDisplayField = new JTextField(20);
    private JButton editLanguagesButton = new JButton("Edit");
    private Set<io.github.jbellis.brokk.analyzer.Language> currentAnalyzerLanguagesForDialog = new HashSet<>();
    private JRadioButton runAllTestsRadio = new JRadioButton(IProject.CodeAgentTestScope.ALL.toString());
    private JRadioButton runTestsInWorkspaceRadio = new JRadioButton(IProject.CodeAgentTestScope.WORKSPACE.toString());
    private JSpinner buildTimeoutSpinner =
            new JSpinner(new SpinnerNumberModel((int) Environment.DEFAULT_TIMEOUT.toSeconds(), 1, 10800, 1));
    private JProgressBar buildProgressBar = new JProgressBar();
    private JButton inferBuildDetailsButton = new JButton("Infer Build Details");

    @Nullable
    private Future<?> manualInferBuildTaskFuture;
    // Buttons from parent dialog that might need to be disabled/enabled by build agent
    private final JButton okButtonParent;
    private final JButton cancelButtonParent;
    private final JButton applyButtonParent;
    private JTabbedPane projectSubTabbedPane = new JTabbedPane(JTabbedPane.TOP);

    // Issue Provider related UI
    private JComboBox<io.github.jbellis.brokk.issues.IssueProviderType> issueProviderTypeComboBox =
            new JComboBox<>(io.github.jbellis.brokk.issues.IssueProviderType.values());
    private CardLayout issueProviderCardLayout = new CardLayout();
    private JPanel issueProviderConfigPanel = new JPanel(issueProviderCardLayout);

    // GitHub specific fields (will be part of the GitHub card)
    private JTextField githubOwnerField = new JTextField(20);
    private JTextField githubRepoField = new JTextField(20);
    private JTextField githubHostField = new JTextField(20);
    private JCheckBox githubOverrideCheckbox = new JCheckBox("Fetch issues from a different GitHub repository");

    private static final String NONE_CARD = "None";
    private static final String GITHUB_CARD = "GitHub";
    private static final String JIRA_CARD = "Jira";

    // Jira specific fields (will be part of the Jira card)
    private JTextField jiraProjectKeyField = new JTextField();
    private JTextField jiraBaseUrlField = new JTextField();
    private JPasswordField jiraApiTokenField = new JPasswordField();
    private JButton testJiraConnectionButton = new JButton("Test Jira Connection");
    private final JPanel bannerPanel;

<<<<<<< HEAD
    // Holds the analyzer configuration panels so we can persist their settings when the user clicks Apply/OK.
    private final List<AnalyzerSettingsPanel> analyzerSettingsPanels = new ArrayList<>();


    public SettingsProjectPanel(Chrome chrome,
                                SettingsDialog parentDialog,
                                JButton okButton,
                                JButton cancelButton,
                                JButton applyButton)
    {
=======
    public SettingsProjectPanel(
            Chrome chrome, SettingsDialog parentDialog, JButton okButton, JButton cancelButton, JButton applyButton) {
>>>>>>> 2316c7d7
        this.chrome = chrome;
        this.parentDialog = parentDialog;
        this.okButtonParent = okButton;
        this.cancelButtonParent = cancelButton;
        this.applyButtonParent = applyButton;
        this.bannerPanel = createBanner();

        setLayout(new BorderLayout());
        initComponents();
        loadSettings(); // Load settings after components are initialized
    }

    private JPanel createBanner() {
        var p = new JPanel(new BorderLayout(5, 0));
        Color infoBackground = UIManager.getColor("info");
        p.setBackground(infoBackground != null ? infoBackground : new Color(255, 255, 204)); // Pale yellow fallback
        p.setBorder(BorderFactory.createEmptyBorder(4, 8, 4, 8));

        var msg = new JLabel(
                """
            Build Agent has completed inspecting your project, \
            please review the build configuration.
        """);
        p.add(msg, BorderLayout.CENTER);

        var close = new JButton("×");
        close.setMargin(new Insets(0, 4, 0, 4));
        close.addActionListener(e -> {
            p.setVisible(false);
        });
        p.add(close, BorderLayout.EAST);
        p.setVisible(false); // Initially hidden
        return p;
    }

    private void initComponents() {
        var project = chrome.getProject();
        this.setEnabled(true); // Ensure panel is enabled if project exists

        // General Tab (formerly Other)
        var generalPanel = createGeneralPanel();
        projectSubTabbedPane.addTab("General", null, generalPanel, "General project settings");

        // Build Tab
        var buildPanel = createBuildPanel(project);
        projectSubTabbedPane.addTab("Build", null, buildPanel, "Build configuration and Code Intelligence settings");

        // Issues Tab (New)
        var issuesPanel = createIssuesPanel();
        projectSubTabbedPane.addTab("Issues", null, issuesPanel, "Issue tracker integration settings");

        // Analyzers Tab (New)
        var analyzersPanel = createAnalyzersPanel();
        projectSubTabbedPane.addTab("Analyzers", null, analyzersPanel, "Code analyzers configured for this project");

        // Data Retention Tab
        dataRetentionPanelInner = new DataRetentionPanel(project, this);
        projectSubTabbedPane.addTab(
                "Data Retention", null, dataRetentionPanelInner, "Data retention policy for this project");

        // Jira Tab is now removed, its contents moved to the "Issues" tab's Jira card.

        add(projectSubTabbedPane, BorderLayout.CENTER);

        // Handle initial loading state for Build Details
        if (!project.hasBuildDetails()) {
            projectSubTabbedPane.setEnabledAt(BUILD_TAB_INDEX, false);
            buildProgressBar.setVisible(true);
            inferBuildDetailsButton.setEnabled(false);

            project.getBuildDetailsFuture()
                    .whenCompleteAsync(
                            (@Nullable BuildAgent.BuildDetails detailsResult, @Nullable Throwable ex) -> {
                                SwingUtilities.invokeLater(() -> {
                                    projectSubTabbedPane.setEnabledAt(BUILD_TAB_INDEX, true);
                                    buildProgressBar.setVisible(false);
                                    inferBuildDetailsButton.setEnabled(true);

                                    if (ex != null) {
                                        logger.error("Initial build details determination failed", ex);
                                        chrome.toolError(
                                                "Failed to determine initial build details: " + ex.getMessage());
                                    } else {
                                        if (java.util.Objects.equals(detailsResult, BuildAgent.BuildDetails.EMPTY)) {
                                            logger.warn("Initial Build Agent returned empty details. Using defaults.");
                                            chrome.systemOutput(
                                                    "Initial Build Agent completed but found no specific details. Using defaults.");
                                        } else {
                                            logger.info("Initial build details determined successfully.");
                                            chrome.systemOutput(
                                                    "Initial build details determined. Settings panel updated.");
                                        }
                                    }
                                    loadBuildPanelSettings(); // Load settings for the build panel now
                                });
                            },
                            ForkJoinPool.commonPool());
        } else { // Project exists and details are already available
            buildProgressBar.setVisible(false);
            inferBuildDetailsButton.setEnabled(true);
        }
    }

    public JTabbedPane getProjectSubTabbedPane() {
        return projectSubTabbedPane;
    }

    private JPanel createGeneralPanel() {
        var generalPanel = new JPanel(new GridBagLayout());
        generalPanel.setBorder(BorderFactory.createEmptyBorder(10, 10, 10, 10));
        var gbc = new GridBagConstraints();
        gbc.insets = new Insets(2, 2, 2, 2);
        gbc.fill = GridBagConstraints.HORIZONTAL;
        int row = 0;

        gbc.gridx = 0;
        gbc.gridy = row;
        gbc.weightx = 0.0;
        gbc.anchor = GridBagConstraints.NORTHWEST;
        gbc.fill = GridBagConstraints.NONE;
        generalPanel.add(new JLabel("Style Guide:"), gbc);
        styleGuideArea.setWrapStyleWord(true);
        styleGuideArea.setLineWrap(true);
        var styleScrollPane = new JScrollPane(styleGuideArea);
        styleScrollPane.setVerticalScrollBarPolicy(JScrollPane.VERTICAL_SCROLLBAR_AS_NEEDED);
        styleScrollPane.setHorizontalScrollBarPolicy(JScrollPane.HORIZONTAL_SCROLLBAR_NEVER);
        gbc.gridx = 1;
        gbc.gridy = row++;
        gbc.weightx = 1.0;
        gbc.weighty = 0.5;
        gbc.fill = GridBagConstraints.BOTH;
        generalPanel.add(styleScrollPane, gbc);

        gbc.gridx = 1;
        gbc.gridy = row++;
        gbc.weightx = 1.0;
        gbc.weighty = 0.0;
        gbc.fill = GridBagConstraints.HORIZONTAL;
        gbc.anchor = GridBagConstraints.NORTHWEST;
        var styleGuideInfo = new JLabel(
                "<html>The Style Guide is used by the Code Agent to help it conform to your project's style.</html>");
        styleGuideInfo.setFont(styleGuideInfo
                .getFont()
                .deriveFont(Font.ITALIC, styleGuideInfo.getFont().getSize() * 0.9f));
        gbc.insets = new Insets(0, 2, 8, 2);
        generalPanel.add(styleGuideInfo, gbc);

        gbc.insets = new Insets(2, 2, 2, 2);
        gbc.gridx = 0;
        gbc.gridy = row;
        gbc.weightx = 0.0;
        gbc.anchor = GridBagConstraints.NORTHWEST;
        gbc.fill = GridBagConstraints.NONE;
        generalPanel.add(new JLabel("Commit Format:"), gbc);
        commitFormatArea.setWrapStyleWord(true);
        commitFormatArea.setLineWrap(true);
        var commitFormatScrollPane = new JScrollPane(commitFormatArea);
        commitFormatScrollPane.setVerticalScrollBarPolicy(JScrollPane.VERTICAL_SCROLLBAR_AS_NEEDED);
        commitFormatScrollPane.setHorizontalScrollBarPolicy(JScrollPane.HORIZONTAL_SCROLLBAR_NEVER);
        var commitFormatPanel = new JPanel(new BorderLayout(5, 0));
        commitFormatPanel.add(commitFormatScrollPane, BorderLayout.CENTER);
        gbc.gridx = 1;
        gbc.gridy = row++;
        gbc.weightx = 1.0;
        gbc.weighty = 0.5;
        gbc.fill = GridBagConstraints.BOTH;
        generalPanel.add(commitFormatPanel, gbc);

        gbc.gridx = 1;
        gbc.gridy = row++;
        gbc.weightx = 1.0;
        gbc.weighty = 0.0;
        gbc.fill = GridBagConstraints.HORIZONTAL;
        gbc.anchor = GridBagConstraints.NORTHWEST;
        var commitFormatInfo = new JLabel(
                "<html>This informs the LLM how to structure the commit message suggestions it makes.</html>");
        commitFormatInfo.setFont(commitFormatInfo
                .getFont()
                .deriveFont(Font.ITALIC, commitFormatInfo.getFont().getSize() * 0.9f));
        gbc.insets = new Insets(0, 2, 8, 2); // Increased bottom inset
        generalPanel.add(commitFormatInfo, gbc);

        gbc.insets = new Insets(2, 2, 2, 2);

        var project = chrome.getProject();
        boolean showReviewGuide = project.isGitHubRepo();

        if (showReviewGuide) {
            gbc.gridx = 0;
            gbc.gridy = row;
            gbc.weightx = 0.0;
            gbc.anchor = GridBagConstraints.NORTHWEST;
            gbc.fill = GridBagConstraints.NONE;
            generalPanel.add(new JLabel("Review Guide:"), gbc);
            reviewGuideArea = new JTextArea(5, 40);
            reviewGuideArea.setWrapStyleWord(true);
            reviewGuideArea.setLineWrap(true);
            var reviewGuideScrollPane = new JScrollPane(reviewGuideArea);
            reviewGuideScrollPane.setVerticalScrollBarPolicy(JScrollPane.VERTICAL_SCROLLBAR_AS_NEEDED);
            reviewGuideScrollPane.setHorizontalScrollBarPolicy(JScrollPane.HORIZONTAL_SCROLLBAR_NEVER);
            gbc.gridx = 1;
            gbc.gridy = row++;
            gbc.weightx = 1.0;
            gbc.weighty = 0.5;
            gbc.fill = GridBagConstraints.BOTH;
            generalPanel.add(reviewGuideScrollPane, gbc);

            gbc.gridx = 1;
            gbc.gridy = row++;
            gbc.weightx = 1.0;
            gbc.weighty = 0.0;
            gbc.fill = GridBagConstraints.HORIZONTAL;
            gbc.anchor = GridBagConstraints.NORTHWEST;
            var reviewGuideInfo = new JLabel(
                    "<html>The Review Guide is used to auto-populate the Instructions when capturing a pull request.</html>");
            reviewGuideInfo.setFont(reviewGuideInfo
                    .getFont()
                    .deriveFont(Font.ITALIC, reviewGuideInfo.getFont().getSize() * 0.9f));
            gbc.insets = new Insets(0, 2, 8, 2);
            generalPanel.add(reviewGuideInfo, gbc);
        }

        gbc.weighty = 0.0; // Reset for any future components
        gbc.gridy = row; // Use current row for glue
        gbc.gridx = 0;
        gbc.gridwidth = 2;
        gbc.fill = GridBagConstraints.VERTICAL;
        gbc.weighty = 1.0; // Add glue to push content up
        generalPanel.add(Box.createVerticalGlue(), gbc);

        return generalPanel;
    }

    private JPanel createIssuesPanel() {
        var issuesPanel = new JPanel(new BorderLayout(5, 5));
        issuesPanel.setBorder(BorderFactory.createEmptyBorder(10, 10, 10, 10));

        // Provider selection
        var providerSelectionPanel = new JPanel(new FlowLayout(FlowLayout.LEFT));
        providerSelectionPanel.add(new JLabel("Issue Provider:"));
        // Custom renderer to use getDisplayName
        issueProviderTypeComboBox.setRenderer(new DefaultListCellRenderer() {
            @Override
            public Component getListCellRendererComponent(
                    JList<?> list, Object value, int index, boolean isSelected, boolean cellHasFocus) {
                super.getListCellRendererComponent(list, value, index, isSelected, cellHasFocus);
                if (value instanceof io.github.jbellis.brokk.issues.IssueProviderType type) {
                    setText(type.getDisplayName());
                }
                return this;
            }
        });
        providerSelectionPanel.add(issueProviderTypeComboBox);
        issuesPanel.add(providerSelectionPanel, BorderLayout.NORTH);

        // Configuration area using CardLayout
        // issueProviderConfigPanel is initialized at field declaration with issueProviderCardLayout

        // --- None Card ---
        var noneCard = new JPanel(new BorderLayout());
        var noneLabel = new JLabel("No issue provider configured.");
        noneLabel.setHorizontalAlignment(SwingConstants.CENTER);
        noneLabel.setBorder(BorderFactory.createEmptyBorder(20, 20, 20, 20));
        noneCard.add(noneLabel, BorderLayout.CENTER);
        issueProviderConfigPanel.add(noneCard, NONE_CARD);

        // --- GitHub Card ---
        var gitHubCard = new JPanel(new GridBagLayout());
        gitHubCard.setBorder(BorderFactory.createEmptyBorder(10, 0, 0, 0));
        var gbcGitHub = new GridBagConstraints();
        gbcGitHub.insets = new Insets(2, 2, 2, 2);
        gbcGitHub.fill = GridBagConstraints.HORIZONTAL;
        int githubRow = 0;

        gbcGitHub.gridx = 0;
        gbcGitHub.gridy = githubRow++;
        gbcGitHub.gridwidth = 2;
        gbcGitHub.weightx = 0.0;
        gbcGitHub.anchor = GridBagConstraints.NORTHWEST;
        gitHubCard.add(githubOverrideCheckbox, gbcGitHub);

        gbcGitHub.gridwidth = 1; // Reset gridwidth
        gbcGitHub.gridx = 0;
        gbcGitHub.gridy = githubRow;
        gbcGitHub.weightx = 0.0;
        gbcGitHub.fill = GridBagConstraints.NONE;
        gitHubCard.add(new JLabel("Owner:"), gbcGitHub);
        gbcGitHub.gridx = 1;
        gbcGitHub.gridy = githubRow++;
        gbcGitHub.weightx = 1.0;
        gbcGitHub.fill = GridBagConstraints.HORIZONTAL;
        gitHubCard.add(githubOwnerField, gbcGitHub);

        gbcGitHub.gridx = 0;
        gbcGitHub.gridy = githubRow;
        gbcGitHub.weightx = 0.0;
        gbcGitHub.fill = GridBagConstraints.NONE;
        gitHubCard.add(new JLabel("Repository:"), gbcGitHub);
        gbcGitHub.gridx = 1;
        gbcGitHub.gridy = githubRow++;
        gbcGitHub.weightx = 1.0;
        gbcGitHub.fill = GridBagConstraints.HORIZONTAL;
        gitHubCard.add(githubRepoField, gbcGitHub);

        gbcGitHub.gridx = 0;
        gbcGitHub.gridy = githubRow;
        gbcGitHub.weightx = 0.0;
        gbcGitHub.fill = GridBagConstraints.NONE;
        gitHubCard.add(new JLabel("Host (optional):"), gbcGitHub);
        githubHostField.setToolTipText("e.g., github.mycompany.com (leave blank for github.com)");
        gbcGitHub.gridx = 1;
        gbcGitHub.gridy = githubRow++;
        gbcGitHub.weightx = 1.0;
        gbcGitHub.fill = GridBagConstraints.HORIZONTAL;
        gitHubCard.add(githubHostField, gbcGitHub);

        var ghInfoLabel = new JLabel(
                "<html>If not overridden, issues are fetched from the project's own GitHub repository. Uses global GitHub token. Specify host for GitHub Enterprise.</html>");
        ghInfoLabel.setFont(ghInfoLabel
                .getFont()
                .deriveFont(Font.ITALIC, ghInfoLabel.getFont().getSize() * 0.9f));
        gbcGitHub.gridx = 0;
        gbcGitHub.gridy = githubRow++;
        gbcGitHub.gridwidth = 2;
        gbcGitHub.insets = new Insets(8, 2, 2, 2);
        gitHubCard.add(ghInfoLabel, gbcGitHub);

        // Enable/disable owner/repo/host fields based on checkbox
        githubOverrideCheckbox.addActionListener(e -> {
            boolean selected = githubOverrideCheckbox.isSelected();
            githubOwnerField.setEnabled(selected);
            githubRepoField.setEnabled(selected);
            githubHostField.setEnabled(selected);
            if (!selected) {
                // Optionally clear or reset fields if needed when unchecked
                githubOwnerField.setText("");
                githubRepoField.setText("");
                githubHostField.setText("");
            }
        });
        // Initial state
        githubOwnerField.setEnabled(false);
        githubRepoField.setEnabled(false);
        githubHostField.setEnabled(false);

        gbcGitHub.gridx = 0;
        gbcGitHub.gridy = githubRow;
        gbcGitHub.gridwidth = 2;
        gbcGitHub.weighty = 1.0;
        gbcGitHub.fill = GridBagConstraints.VERTICAL;
        gitHubCard.add(Box.createVerticalGlue(), gbcGitHub);
        issueProviderConfigPanel.add(gitHubCard, GITHUB_CARD);

        // --- Jira Card (reuses components) ---
        var jiraCard = new JPanel(new GridBagLayout());
        jiraCard.setBorder(BorderFactory.createEmptyBorder(10, 0, 0, 0)); // Padding for the card content
        var gbcJira = new GridBagConstraints();
        gbcJira.insets = new Insets(2, 2, 2, 2);
        gbcJira.fill = GridBagConstraints.HORIZONTAL;
        int jiraRow = 0;

        // Jira Base URL
        gbcJira.gridx = 0;
        gbcJira.gridy = jiraRow;
        gbcJira.weightx = 0.0;
        gbcJira.anchor = GridBagConstraints.NORTHWEST;
        gbcJira.fill = GridBagConstraints.NONE;
        jiraCard.add(new JLabel("Jira Base URL:"), gbcJira);
        gbcJira.gridx = 1;
        gbcJira.gridy = jiraRow++;
        gbcJira.weightx = 1.0;
        gbcJira.fill = GridBagConstraints.HORIZONTAL;
        jiraCard.add(jiraBaseUrlField, gbcJira);
        var baseUrlInfo = new JLabel(
                "<html>The base URL of your Jira instance (e.g., https://yourcompany.atlassian.net).</html>");
        baseUrlInfo.setFont(baseUrlInfo
                .getFont()
                .deriveFont(Font.ITALIC, baseUrlInfo.getFont().getSize() * 0.9f));
        gbcJira.gridx = 1;
        gbcJira.gridy = jiraRow++;
        gbcJira.insets = new Insets(0, 2, 8, 2);
        jiraCard.add(baseUrlInfo, gbcJira);
        gbcJira.insets = new Insets(2, 2, 2, 2);

        // Jira API Token
        gbcJira.gridx = 0;
        gbcJira.gridy = jiraRow;
        gbcJira.weightx = 0.0;
        gbcJira.anchor = GridBagConstraints.NORTHWEST;
        gbcJira.fill = GridBagConstraints.NONE;
        jiraCard.add(new JLabel("Jira API Token:"), gbcJira);
        gbcJira.gridx = 1;
        gbcJira.gridy = jiraRow++;
        gbcJira.weightx = 1.0;
        gbcJira.fill = GridBagConstraints.HORIZONTAL;
        jiraCard.add(jiraApiTokenField, gbcJira);
        var apiTokenInfo =
                new JLabel("<html>Your Jira API token. Refer to Atlassian documentation for how to create one.</html>");
        apiTokenInfo.setFont(apiTokenInfo
                .getFont()
                .deriveFont(Font.ITALIC, apiTokenInfo.getFont().getSize() * 0.9f));
        gbcJira.gridx = 1;
        gbcJira.gridy = jiraRow++;
        gbcJira.insets = new Insets(0, 2, 8, 2);
        jiraCard.add(apiTokenInfo, gbcJira);
        gbcJira.insets = new Insets(2, 2, 2, 2);

        // Jira Project Key
        gbcJira.gridx = 0;
        gbcJira.gridy = jiraRow;
        gbcJira.weightx = 0.0;
        gbcJira.anchor = GridBagConstraints.NORTHWEST;
        gbcJira.fill = GridBagConstraints.NONE;
        jiraCard.add(new JLabel("Jira Project Key:"), gbcJira);
        gbcJira.gridx = 1;
        gbcJira.gridy = jiraRow++;
        gbcJira.weightx = 1.0;
        gbcJira.fill = GridBagConstraints.HORIZONTAL;
        jiraCard.add(jiraProjectKeyField, gbcJira);
        var jiraProjectKeyInfo = new JLabel(
                "<html>The key of your Jira project (e.g., CASSANDRA). Used to scope issue searches.</html>");
        jiraProjectKeyInfo.setFont(jiraProjectKeyInfo
                .getFont()
                .deriveFont(Font.ITALIC, jiraProjectKeyInfo.getFont().getSize() * 0.9f));
        gbcJira.gridx = 1;
        gbcJira.gridy = jiraRow++;
        gbcJira.insets = new Insets(0, 2, 8, 2);
        jiraCard.add(jiraProjectKeyInfo, gbcJira);
        gbcJira.insets = new Insets(2, 2, 2, 2);

        // Test Connection Button
        testJiraConnectionButton.addActionListener(e -> testJiraConnectionAction());
        gbcJira.gridx = 1;
        gbcJira.gridy = jiraRow++;
        gbcJira.weightx = 0.0;
        gbcJira.fill = GridBagConstraints.NONE;
        gbcJira.anchor = GridBagConstraints.EAST;
        jiraCard.add(testJiraConnectionButton, gbcJira);

        // Vertical glue
        gbcJira.gridx = 0;
        gbcJira.gridy = jiraRow;
        gbcJira.gridwidth = 2;
        gbcJira.weighty = 1.0;
        gbcJira.fill = GridBagConstraints.VERTICAL;
        jiraCard.add(Box.createVerticalGlue(), gbcJira);
        issueProviderConfigPanel.add(jiraCard, JIRA_CARD);

        issuesPanel.add(issueProviderConfigPanel, BorderLayout.CENTER);

        // Action listener for provider selection
        issueProviderTypeComboBox.addActionListener(e -> {
            io.github.jbellis.brokk.issues.IssueProviderType selectedType =
                    (io.github.jbellis.brokk.issues.IssueProviderType) issueProviderTypeComboBox.getSelectedItem();
            if (selectedType == null)
                selectedType = io.github.jbellis.brokk.issues.IssueProviderType.NONE; // Should not happen with enum
            switch (selectedType) {
                case JIRA:
                    issueProviderCardLayout.show(issueProviderConfigPanel, JIRA_CARD);
                    break;
                case GITHUB:
                    issueProviderCardLayout.show(issueProviderConfigPanel, GITHUB_CARD);
                    break;
                case NONE:
                default:
                    issueProviderCardLayout.show(issueProviderConfigPanel, NONE_CARD);
                    break;
            }
        });
        return issuesPanel;
    }

    /**
     * Creates the Analyzers tab that lists the languages for which
     * analyzers are currently configured in the project.  This is
     * read-only for now but provides a foundation for adding per-analyzer
     * options in the future.
     */
    private JPanel createAnalyzersPanel() {
        final var analyzersPanel = new JPanel(new BorderLayout(5, 5));
        analyzersPanel.setBorder(BorderFactory.createEmptyBorder(10, 10, 10, 10));

        final Set<Language> analyzerLanguages = chrome.getProject().getAnalyzerLanguages();
        final Path projectRoot = chrome.getProject().getRoot();

        if (analyzerLanguages.isEmpty()) {
            final var noneLabel = new JLabel("No analyzers configured for this project.");
            noneLabel.setHorizontalAlignment(SwingConstants.CENTER);
            analyzersPanel.add(noneLabel, BorderLayout.CENTER);
        } else {
            /* Build a vertical list of sub-panels – one per analyzer */
            final var container = new JPanel();
            container.setLayout(new BoxLayout(container, BoxLayout.PAGE_AXIS));
            container.setBorder(BorderFactory.createEmptyBorder());

            analyzerLanguages.forEach(language -> {
                final AnalyzerSettingsPanel panel = AnalyzerSettingsPanel.createAnalyzersPanel(
                        SettingsProjectPanel.this,
                        language,
                        projectRoot,
                        chrome.getContextManager().getIo()
                );
                analyzerSettingsPanels.add(panel);
                final var languageLabel = new JLabel(language.name());
                languageLabel.setHorizontalAlignment(SwingConstants.LEFT);
                container.add(languageLabel);
                container.add(panel);
            });

            final JScrollPane scrollPane = new JScrollPane(container);
            scrollPane.setBorder(BorderFactory.createEmptyBorder());
            analyzersPanel.add(scrollPane, BorderLayout.CENTER);
        }

        return analyzersPanel;
    }

    private void testJiraConnectionAction() {
        String baseUrl = jiraBaseUrlField.getText().trim();
        String token = new String(jiraApiTokenField.getPassword()).trim();

        if (baseUrl.isEmpty() || token.isEmpty()) {
            JOptionPane.showMessageDialog(
                    SettingsProjectPanel.this,
                    "Please fill in Jira Base URL and API Token.",
                    "Missing Information",
                    JOptionPane.WARNING_MESSAGE);
            return;
        }

        testJiraConnectionButton.setEnabled(false);
        SwingWorker<String, Void> worker = new SwingWorker<>() {
            @Override
            protected String doInBackground() {
                String currentBaseUrl = jiraBaseUrlField.getText().trim();
                String currentApiToken = new String(jiraApiTokenField.getPassword()).trim();
                String currentProjectKey = jiraProjectKeyField.getText().trim(); // Needed for listIssues

                var jiraConfig =
                        new IssuesProviderConfig.JiraConfig(currentBaseUrl, currentApiToken, currentProjectKey);
                var testProvider = new IssueProvider(io.github.jbellis.brokk.issues.IssueProviderType.JIRA, jiraConfig);

                JiraIssueService testService = new JiraIssueService(testProvider, chrome.getProject());
                try {
                    FilterOptions filterOptions = new JiraFilterOptions(null, null, null, null, null, null);
                    testService.listIssues(filterOptions); // This will use the temporary provider
                    return "Connection successful!";
                } catch (IOException ioException) {
                    logger.warn("Jira connection test failed: {}", ioException.getMessage());
                    return "Connection failed: " + ioException.getMessage();
                } catch (Exception ex) {
                    logger.error("Unexpected error during Jira connection test: {}", ex.getMessage(), ex);
                    return "Connection failed with unexpected error: " + ex.getMessage();
                }
            }

            @Override
            protected void done() {
                try {
                    String result = get();
                    if (result.startsWith("Connection successful")) {
                        JOptionPane.showMessageDialog(
                                SettingsProjectPanel.this,
                                result,
                                "Jira Connection Test",
                                JOptionPane.INFORMATION_MESSAGE);
                    } else {
                        JOptionPane.showMessageDialog(
                                SettingsProjectPanel.this,
                                result,
                                "Jira Connection Test Failed",
                                JOptionPane.ERROR_MESSAGE);
                    }
                } catch (Exception ex) {
                    String errorMessage = "An unexpected error occurred during the test: " + ex.getMessage();
                    logger.error(errorMessage, ex);
                    JOptionPane.showMessageDialog(
                            SettingsProjectPanel.this,
                            errorMessage,
                            "Jira Connection Test Error",
                            JOptionPane.ERROR_MESSAGE);
                } finally {
                    testJiraConnectionButton.setEnabled(true);
                }
            }
        };
        worker.execute();
    }

    private JPanel createBuildPanel(IProject project) {
        var buildPanel = new JPanel(new GridBagLayout());
        buildPanel.setBorder(BorderFactory.createEmptyBorder(10, 10, 10, 10));
        var gbc = new GridBagConstraints();
        gbc.insets = new Insets(2, 2, 2, 2);
        gbc.fill = GridBagConstraints.HORIZONTAL;
        int row = 0;

        // Add banner at the top
        gbc.gridx = 0;
        gbc.gridy = row++;
        gbc.gridwidth = 2;
        gbc.weightx = 1.0;
        gbc.fill = GridBagConstraints.HORIZONTAL;
        buildPanel.add(bannerPanel, gbc);
        gbc.gridwidth = 1; // Reset gridwidth

        gbc.gridx = 0;
        gbc.gridy = row;
        gbc.weightx = 0.0;
        buildPanel.add(new JLabel("Build/Lint Command:"), gbc);
        gbc.gridx = 1;
        gbc.gridy = row++;
        gbc.weightx = 1.0;
        buildPanel.add(buildCleanCommandField, gbc);

        gbc.gridx = 0;
        gbc.gridy = row;
        gbc.weightx = 0.0;
        buildPanel.add(new JLabel("Test All Command:"), gbc);
        gbc.gridx = 1;
        gbc.gridy = row++;
        gbc.weightx = 1.0;
        buildPanel.add(allTestsCommandField, gbc);

        gbc.gridx = 0;
        gbc.gridy = row;
        gbc.weightx = 0.0;
        buildPanel.add(new JLabel("Test Some Command:"), gbc);
        gbc.gridx = 1;
        gbc.gridy = row++;
        gbc.weightx = 1.0;
        buildPanel.add(someTestsCommandField, gbc);
        var testSomeInfo = new JLabel(
                "<html>Use a placeholder like {{FILE_OR_CLASS_PATH}} for the part that will be replaced.</html>");
        testSomeInfo.setFont(testSomeInfo
                .getFont()
                .deriveFont(Font.ITALIC, testSomeInfo.getFont().getSize() * 0.9f));
        gbc.gridx = 1;
        gbc.gridy = row++;
        gbc.insets = new Insets(0, 2, 8, 2);
        buildPanel.add(testSomeInfo, gbc);
        gbc.insets = new Insets(2, 2, 2, 2); // Reset insets

        gbc.gridx = 0;
        gbc.gridy = row;
        gbc.weightx = 0.0;
        gbc.anchor = GridBagConstraints.WEST;
        gbc.fill = GridBagConstraints.NONE;
        buildPanel.add(new JLabel("Code Agent Tests:"), gbc);
        var testScopeGroup = new ButtonGroup();
        testScopeGroup.add(runAllTestsRadio);
        testScopeGroup.add(runTestsInWorkspaceRadio);
        var radioPanel = new JPanel(new FlowLayout(FlowLayout.LEFT, 0, 0));
        radioPanel.setOpaque(false);
        radioPanel.add(runAllTestsRadio);
        radioPanel.add(runTestsInWorkspaceRadio);
        gbc.gridx = 1;
        gbc.gridy = row++;
        gbc.weightx = 1.0;
        gbc.fill = GridBagConstraints.HORIZONTAL;
        buildPanel.add(radioPanel, gbc);

        gbc.gridx = 0;
        gbc.gridy = row;
        gbc.weightx = 0.0;
        gbc.anchor = GridBagConstraints.WEST;
        gbc.fill = GridBagConstraints.NONE;
        buildPanel.add(new JLabel("Run Command Timeout (sec):"), gbc);
        gbc.gridx = 1;
        gbc.gridy = row++;
        gbc.weightx = 1.0;
        gbc.fill = GridBagConstraints.HORIZONTAL;
        buildPanel.add(buildTimeoutSpinner, gbc);

        // Removed Build Instructions Area and its ScrollPane

        gbc.gridx = 0;
        gbc.gridy = row;
        gbc.weightx = 0.0;
        gbc.weighty = 0.0; // Ensure weighty is reset before this
        gbc.fill = GridBagConstraints.HORIZONTAL;
        gbc.anchor = GridBagConstraints.WEST;
        buildPanel.add(new JLabel("CI Refresh:"), gbc);
        gbc.gridx = 1;
        gbc.gridy = row++;
        gbc.weightx = 1.0;
        buildPanel.add(cpgRefreshComboBox, gbc);

        gbc.gridx = 0;
        gbc.gridy = row;
        gbc.weightx = 0.0;
        gbc.anchor = GridBagConstraints.WEST;
        buildPanel.add(new JLabel("CI Languages:"), gbc);
        languagesDisplayField.setEditable(false);
        // currentAnalyzerLanguagesForDialog is initialized at declaration and populated in loadBuildPanelSettings
        this.editLanguagesButton.addActionListener(e -> showLanguagesDialog(project));
        var languagesPanel = new JPanel(new BorderLayout(5, 0));
        languagesPanel.add(languagesDisplayField, BorderLayout.CENTER);
        languagesPanel.add(this.editLanguagesButton, BorderLayout.EAST);
        gbc.gridx = 1;
        gbc.gridy = row++;
        gbc.weightx = 1.0;
        gbc.fill = GridBagConstraints.HORIZONTAL;
        buildPanel.add(languagesPanel, gbc);

        gbc.gridx = 0;
        gbc.gridy = row;
        gbc.weightx = 0.0;
        gbc.anchor = GridBagConstraints.NORTHWEST;
        buildPanel.add(new JLabel("CI Exclusions:"), gbc);
        excludedDirectoriesList.setVisibleRowCount(3);
        // excludedScrollPane is initialized at declaration with excludedDirectoriesList
        gbc.gridx = 1;
        gbc.gridy = row;
        gbc.weightx = 1.0;
        gbc.weighty = 0.5;
        gbc.fill = GridBagConstraints.BOTH;
        buildPanel.add(this.excludedScrollPane, gbc);

        var excludedButtonsPanel = new JPanel(new FlowLayout(FlowLayout.LEFT, 5, 0));
        excludedButtonsPanel.add(this.addExcludedDirButton);
        excludedButtonsPanel.add(this.removeExcludedDirButton);
        gbc.gridy = row + 1;
        gbc.weighty = 0.0;
        gbc.fill = GridBagConstraints.NONE;
        gbc.anchor = GridBagConstraints.NORTHWEST;
        gbc.insets = new Insets(2, 0, 2, 2);
        buildPanel.add(excludedButtonsPanel, gbc);
        row += 2;
        gbc.insets = new Insets(2, 2, 2, 2);

        this.addExcludedDirButton.addActionListener(e -> {
            String newDir = JOptionPane.showInputDialog(
                    parentDialog,
                    "Enter directory to exclude (e.g., target/, build/):",
                    "Add Excluded Directory",
                    JOptionPane.PLAIN_MESSAGE);
            if (newDir != null && !newDir.trim().isEmpty()) {
                String trimmedNewDir = newDir.trim();
                List<String> currentElements = java.util.Collections.list(excludedDirectoriesListModel.elements());
                if (!currentElements.contains(trimmedNewDir)) { // Avoid duplicates if user adds same dir again
                    currentElements.add(trimmedNewDir);
                }
                currentElements.sort(String::compareToIgnoreCase);

                excludedDirectoriesListModel.clear();
                currentElements.forEach(excludedDirectoriesListModel::addElement);
            }
        });
        this.removeExcludedDirButton.addActionListener(e -> {
            int[] selectedIndices = excludedDirectoriesList.getSelectedIndices();
            for (int i = selectedIndices.length - 1; i >= 0; i--)
                excludedDirectoriesListModel.removeElementAt(selectedIndices[i]);
        });

        gbc.gridx = 1;
        gbc.gridy = row++;
        gbc.weightx = 0.0;
        gbc.weighty = 0.0;
        gbc.fill = GridBagConstraints.NONE;
        gbc.anchor = GridBagConstraints.EAST;
        inferBuildDetailsButton.setActionCommand(ACTION_INFER); // Default action is "infer"
        buildPanel.add(inferBuildDetailsButton, gbc);

        // Check if initial build details inference is running
        CompletableFuture<BuildAgent.BuildDetails> detailsFuture = project.getBuildDetailsFuture();
        boolean initialAgentRunning = !detailsFuture.isDone();

        // --- Progress Bar for Build Agent ---
        // Create a wrapper panel with fixed height to reserve space
        JPanel progressWrapper = new JPanel(new BorderLayout());
        progressWrapper.setPreferredSize(buildProgressBar.getPreferredSize());
        progressWrapper.add(buildProgressBar, BorderLayout.CENTER);
        buildProgressBar.setIndeterminate(true);

        buildProgressBar.setVisible(initialAgentRunning); // Show progress bar if initial agent is running
        gbc.gridx = 1; // Align with input fields (right column)
        gbc.gridy = row++; // Next available row
        gbc.fill = GridBagConstraints.HORIZONTAL; // Let progress bar fill width
        gbc.anchor = GridBagConstraints.EAST;
        buildPanel.add(progressWrapper, gbc);
        // Initialize button based on the state of the initial build agent
        if (initialAgentRunning) {
            setButtonToInferenceInProgress(false); // false = don't set Cancel text (initial agent)

            // Add a listener to reset the button when the initial agent completes
            detailsFuture.whenCompleteAsync((result, ex) -> {
                SwingUtilities.invokeLater(() -> {
                    // inferBuildDetailsButton is non-null
                    if (manualInferBuildTaskFuture == null) {
                        setButtonToReadyState();
                    }
                });
            });
        }

        inferBuildDetailsButton.addActionListener(e -> runBuildAgent());

        // Vertical glue to push all build panel content up
        gbc.gridx = 0;
        gbc.gridy = row;
        gbc.gridwidth = 2;
        gbc.weighty = 1.0;
        gbc.fill = GridBagConstraints.VERTICAL;
        buildPanel.add(Box.createVerticalGlue(), gbc);

        return buildPanel;
    }

    private void setButtonToInferenceInProgress(boolean showCancelButton) {
        inferBuildDetailsButton.setToolTipText("build inference in progress");
        buildProgressBar.setVisible(true);

        if (showCancelButton) {
            inferBuildDetailsButton.setText("Cancel");
            inferBuildDetailsButton.setActionCommand(ACTION_CANCEL);
            inferBuildDetailsButton.setEnabled(true);
        } else {
            // Initial agent running - disable the button
            inferBuildDetailsButton.setEnabled(false);
        }
    }

    private void setButtonToReadyState() {
        inferBuildDetailsButton.setText("Infer Build Details");
        inferBuildDetailsButton.setActionCommand(ACTION_INFER);
        inferBuildDetailsButton.setEnabled(true);
        inferBuildDetailsButton.setToolTipText(null);
        buildProgressBar.setVisible(false);
    }

    private void runBuildAgent() {
        String action = inferBuildDetailsButton.getActionCommand();

        if (ACTION_CANCEL.equals(action)) {
            // We're in cancel mode - cancel the running task
            if (manualInferBuildTaskFuture != null && !manualInferBuildTaskFuture.isDone()) {
                boolean cancelled = manualInferBuildTaskFuture.cancel(true);
                logger.debug("Build agent cancellation requested, result: {}", cancelled);
                // Button state will be reset in the finally block of the task
            }
            return;
        }

        var cm = chrome.getContextManager();
        var proj = chrome.getProject();

        setBuildControlsEnabled(false); // Disable controls in this panel
        setButtonToInferenceInProgress(true); // true = set Cancel text (manual agent)

        manualInferBuildTaskFuture = cm.submitUserTask("Running Build Agent", () -> {
            try {
                chrome.systemOutput("Starting Build Agent...");
                var agent = new BuildAgent(
                        proj, cm.getLlm(cm.getSearchModel(), "Infer build details"), cm.getToolRegistry());
                var newBuildDetails = agent.execute();

                if (java.util.Objects.equals(newBuildDetails, BuildAgent.BuildDetails.EMPTY)) {
                    logger.warn("Build Agent returned null or empty details, considering it an error.");
                    // When cancel button is pressed, we need to show a different kind of message
                    boolean isCancellation = ACTION_CANCEL.equals(inferBuildDetailsButton.getActionCommand());

                    SwingUtilities.invokeLater(() -> {
                        if (isCancellation) {
                            logger.info("Build Agent execution cancelled by user");
                            chrome.systemOutput("Build Inference Agent cancelled.");
                            JOptionPane.showMessageDialog(
                                    SettingsProjectPanel.this,
                                    "Build Inference Agent cancelled.",
                                    "Build Cancelled",
                                    JOptionPane.INFORMATION_MESSAGE);
                        } else {
                            SwingUtilities.invokeLater(() -> {
                                String errorMessage =
                                        "Build Agent failed to determine build details. Please check agent logs.";
                                chrome.toolError(errorMessage);
                                JOptionPane.showMessageDialog(
                                        SettingsProjectPanel.this,
                                        errorMessage,
                                        "Build Agent Error",
                                        JOptionPane.ERROR_MESSAGE);
                                // Do not save or update UI with empty details
                            });
                        }
                    });
                } else {
                    // Do not save here, only update UI fields. applySettings will save.
                    SwingUtilities.invokeLater(() -> {
                        updateBuildDetailsFieldsFromAgent(newBuildDetails);
                        chrome.systemOutput("Build Agent finished. Review and apply settings.");
                    });
                }
            } catch (Exception ex) {
                logger.error("Error running Build Agent", ex);
                SwingUtilities.invokeLater(() -> {
                    String errorMessage = "Build Agent failed: " + ex.getMessage();
                    chrome.toolError(errorMessage);
                    JOptionPane.showMessageDialog(
                            parentDialog, errorMessage, "Build Agent Error", JOptionPane.ERROR_MESSAGE);
                });
            } finally {
                SwingUtilities.invokeLater(() -> {
                    setBuildControlsEnabled(true);
                    setButtonToReadyState();
                    manualInferBuildTaskFuture = null;
                });
            }
        });
    }

    private void setBuildControlsEnabled(boolean enabled) {
        // The 'enabled' state is determined by the caller;
        // this panel's overall enabled state (due to project presence) is handled in initComponents.
        buildProgressBar.setVisible(!enabled);

        Stream.of(
                        buildCleanCommandField,
                        allTestsCommandField,
                        someTestsCommandField,
                        runAllTestsRadio,
                        runTestsInWorkspaceRadio,
                        cpgRefreshComboBox,
                        editLanguagesButton,
                        excludedScrollPane,
                        excludedDirectoriesList,
                        addExcludedDirButton,
                        removeExcludedDirButton,
                        // Parent dialog buttons
                        okButtonParent,
                        cancelButtonParent,
                        applyButtonParent)
                .filter(java.util.Objects::nonNull) // Filter out null components (e.g., optional parent buttons)
                .forEach(control -> control.setEnabled(enabled));
    }

    private void updateBuildDetailsFieldsFromAgent(BuildAgent.BuildDetails details) {
        SwingUtilities.invokeLater(() -> {
            buildCleanCommandField.setText(details.buildLintCommand());
            allTestsCommandField.setText(details.testAllCommand());
            someTestsCommandField.setText(details.testSomeCommand());
            excludedDirectoriesListModel.clear();
            var sortedExcludedDirs =
                    details.excludedDirectories().stream().sorted().toList();
            for (String dir : sortedExcludedDirs) excludedDirectoriesListModel.addElement(dir);
            logger.trace("UI fields updated with new BuildDetails from agent: {}", details);
        });
    }

    private void updateLanguagesDisplayField() {
        // languagesDisplayField and currentAnalyzerLanguagesForDialog are initialized at declaration and non-null.
        String cdl = currentAnalyzerLanguagesForDialog.stream()
                .map(lang -> lang.name())
                .sorted()
                .collect(Collectors.joining(", "));
        languagesDisplayField.setText(cdl.isEmpty() ? "None" : cdl);
    }

    private void showLanguagesDialog(IProject project) {
        var dialog = new JDialog(parentDialog, "Select Languages for Analysis", true);
        dialog.setDefaultCloseOperation(JDialog.DISPOSE_ON_CLOSE);
        dialog.setLayout(new BorderLayout(10, 10));
        dialog.setSize(300, 400);
        dialog.setLocationRelativeTo(parentDialog);

        var languageCheckBoxMapLocal =
                new java.util.LinkedHashMap<io.github.jbellis.brokk.analyzer.Language, JCheckBox>();
        var languagesInProject = new HashSet<io.github.jbellis.brokk.analyzer.Language>();
        project.getRoot();
        Set<io.github.jbellis.brokk.analyzer.ProjectFile> filesToScan =
                project.hasGit() ? project.getRepo().getTrackedFiles() : project.getAllFiles();
        for (var pf : filesToScan) {
            String extension =
                    com.google.common.io.Files.getFileExtension(pf.absPath().toString());
            if (!extension.isEmpty()) {
                var lang = io.github.jbellis.brokk.analyzer.Language.fromExtension(extension);
                if (lang != io.github.jbellis.brokk.analyzer.Language.NONE) languagesInProject.add(lang);
            }
        }

        var checkBoxesPanel = new JPanel();
        checkBoxesPanel.setLayout(new BoxLayout(checkBoxesPanel, BoxLayout.PAGE_AXIS));
        checkBoxesPanel.setBorder(BorderFactory.createEmptyBorder(10, 10, 10, 10));
        var sortedLanguagesToShow = languagesInProject.stream()
                .sorted(java.util.Comparator.comparing(io.github.jbellis.brokk.analyzer.Language::name))
                .toList();
        for (var lang : sortedLanguagesToShow) {
            var checkBox = new JCheckBox(lang.name());
            checkBox.setSelected(currentAnalyzerLanguagesForDialog.contains(lang));
            languageCheckBoxMapLocal.put(lang, checkBox);
            checkBoxesPanel.add(checkBox);
        }
        if (sortedLanguagesToShow.isEmpty()) checkBoxesPanel.add(new JLabel("No analyzable languages detected."));

        var buttonPanel = new JPanel(new FlowLayout(FlowLayout.RIGHT));
        var okBtn = new JButton("OK");
        var cancelBtn = new JButton("Cancel");
        buttonPanel.add(okBtn);
        buttonPanel.add(cancelBtn);
        okBtn.addActionListener(e -> {
            currentAnalyzerLanguagesForDialog.clear();
            for (var entry : languageCheckBoxMapLocal.entrySet())
                if (entry.getValue().isSelected()) currentAnalyzerLanguagesForDialog.add(entry.getKey());
            updateLanguagesDisplayField();
            dialog.dispose();
        });
        cancelBtn.addActionListener(e -> dialog.dispose());
        dialog.add(new JScrollPane(checkBoxesPanel), BorderLayout.CENTER);
        dialog.add(buttonPanel, BorderLayout.SOUTH);
        dialog.setVisible(true);
    }

    public void loadSettings() {
        var project = chrome.getProject();

        // General Tab
        styleGuideArea.setText(project.getStyleGuide());
        commitFormatArea.setText(project.getCommitMessageFormat());
        if (reviewGuideArea != null) {
            reviewGuideArea.setText(project.getReviewGuide());
        }

        // Issues Tab
        IssueProvider currentProvider = project.getIssuesProvider();
        issueProviderTypeComboBox.setSelectedItem(currentProvider.type());

        githubOwnerField.setEnabled(false); // Default state
        githubRepoField.setEnabled(false);
        githubHostField.setEnabled(false); // Default state for host field
        githubOverrideCheckbox.setSelected(false);

        switch (currentProvider.type()) {
            case JIRA:
                if (currentProvider.config() instanceof IssuesProviderConfig.JiraConfig jiraConfig) {
                    jiraBaseUrlField.setText(jiraConfig.baseUrl());
                    jiraApiTokenField.setText(jiraConfig.apiToken());
                    jiraProjectKeyField.setText(jiraConfig.projectKey());
                }
                issueProviderCardLayout.show(issueProviderConfigPanel, JIRA_CARD);
                break;
            case GITHUB:
                if (currentProvider.config() instanceof IssuesProviderConfig.GithubConfig githubConfig) {
                    if (!githubConfig.isDefault()) {
                        githubOwnerField.setText(githubConfig.owner());
                        githubRepoField.setText(githubConfig.repo());
                        githubHostField.setText(githubConfig.host()); // Load host
                        githubOwnerField.setEnabled(true);
                        githubRepoField.setEnabled(true);
                        githubHostField.setEnabled(true); // Enable host field if override is active
                        githubOverrideCheckbox.setSelected(true);
                    } else {
                        // Fields remain disabled and empty, checkbox unchecked
                        githubOwnerField.setText("");
                        githubRepoField.setText("");
                        githubHostField.setText("");
                    }
                }
                issueProviderCardLayout.show(issueProviderConfigPanel, GITHUB_CARD);
                break;
            case NONE:
            default:
                issueProviderCardLayout.show(issueProviderConfigPanel, NONE_CARD);
                break;
        }

        // Build Tab - Load settings only if details are available
        // If not available, the whenCompleteAsync callback from initComponents will call loadBuildPanelSettings
        if (project.hasBuildDetails()) {
            loadBuildPanelSettings();
        }

        // Data Retention Tab
        if (dataRetentionPanelInner != null) dataRetentionPanelInner.loadPolicy();
    }

    private void loadBuildPanelSettings() {
        var project = chrome.getProject();

        BuildAgent.BuildDetails details;
        try {
            // This call is now safe as it's guarded by hasBuildDetails() or called after awaitBuildDetails()
            details = project.loadBuildDetails();
        } catch (Exception e) {
            logger.warn("Could not load build details for settings panel, using EMPTY. Error: {}", e.getMessage(), e);
            details = BuildAgent.BuildDetails.EMPTY; // Fallback to EMPTY
            chrome.toolError("Error loading build details: " + e.getMessage() + ". Using defaults.");
        }

        buildCleanCommandField.setText(details.buildLintCommand());
        allTestsCommandField.setText(details.testAllCommand());
        someTestsCommandField.setText(details.testSomeCommand());

        if (project.getCodeAgentTestScope() == IProject.CodeAgentTestScope.ALL) {
            runAllTestsRadio.setSelected(true);
        } else {
            runTestsInWorkspaceRadio.setSelected(true);
        }

        buildTimeoutSpinner.setValue((int) ((MainProject) project).getRunCommandTimeoutSeconds());

        var currentRefresh = project.getAnalyzerRefresh();
        cpgRefreshComboBox.setSelectedItem(
                currentRefresh == IProject.CpgRefresh.UNSET ? IProject.CpgRefresh.AUTO : currentRefresh);

        currentAnalyzerLanguagesForDialog = new HashSet<>(project.getAnalyzerLanguages());
        updateLanguagesDisplayField();

        excludedDirectoriesListModel.clear();
        var sortedExcludedDirs = details.excludedDirectories().stream().sorted().toList();
        for (String dir : sortedExcludedDirs) {
            excludedDirectoriesListModel.addElement(dir);
        }
        logger.trace("Build panel settings loaded/reloaded with details: {}", details);
    }

    public boolean applySettings() {
        var project = chrome.getProject();

        // General Tab
        project.saveStyleGuide(styleGuideArea.getText());
        project.setCommitMessageFormat(commitFormatArea.getText());
        if (reviewGuideArea != null) {
            project.saveReviewGuide(reviewGuideArea.getText());
        }

        // Issues Tab
        io.github.jbellis.brokk.issues.IssueProviderType selectedType =
                (io.github.jbellis.brokk.issues.IssueProviderType) issueProviderTypeComboBox.getSelectedItem();
        IssueProvider newProviderToSet;

        switch (selectedType) {
            case JIRA:
                String baseUrl = jiraBaseUrlField.getText().trim();
                String apiToken = new String(jiraApiTokenField.getPassword()).trim();
                String projectKey = jiraProjectKeyField.getText().trim();
                newProviderToSet = IssueProvider.jira(baseUrl, apiToken, projectKey);
                break;
            case GITHUB:
                if (githubOverrideCheckbox.isSelected()) {
                    String owner = githubOwnerField.getText().trim();
                    String repo = githubRepoField.getText().trim();
                    String host = githubHostField.getText().trim();
                    newProviderToSet = IssueProvider.github(owner, repo, host);
                } else {
                    newProviderToSet = IssueProvider.github(); // Default GitHub (empty owner, repo, host)
                }
                break;
            case NONE:
            default:
                newProviderToSet = IssueProvider.none();
                break;
        }
        project.setIssuesProvider(newProviderToSet);

        // Build Tab
        var currentDetails = project.loadBuildDetails();
        var newBuildLint = buildCleanCommandField.getText();
        var newTestAll = allTestsCommandField.getText();
        var newTestSome = someTestsCommandField.getText();
        // buildInstructionsArea removed

        var newExcludedDirs = new HashSet<String>();
        for (int i = 0; i < excludedDirectoriesListModel.getSize(); i++)
            newExcludedDirs.add(excludedDirectoriesListModel.getElementAt(i));

        var newDetails = new BuildAgent.BuildDetails(newBuildLint, newTestAll, newTestSome, newExcludedDirs);
        if (!newDetails.equals(currentDetails)) {
            project.saveBuildDetails(newDetails);
            logger.debug("Applied Build Details changes.");
        }

        MainProject.CodeAgentTestScope selectedScope =
                runAllTestsRadio.isSelected() ? IProject.CodeAgentTestScope.ALL : IProject.CodeAgentTestScope.WORKSPACE;
        if (selectedScope != project.getCodeAgentTestScope()) {
            project.setCodeAgentTestScope(selectedScope);
            logger.debug("Applied Code Agent Test Scope: {}", selectedScope);
        }

        var mainProject = (MainProject) project;
        long timeout = ((Number) buildTimeoutSpinner.getValue()).longValue();
        if (timeout != mainProject.getRunCommandTimeoutSeconds()) {
            mainProject.setRunCommandTimeoutSeconds(timeout);
            logger.debug("Applied Run Command Timeout: {} seconds", timeout);
        }

        var selectedRefresh = (MainProject.CpgRefresh) cpgRefreshComboBox.getSelectedItem();
        if (selectedRefresh != project.getAnalyzerRefresh()) {
            project.setAnalyzerRefresh(selectedRefresh);
            logger.debug("Applied Code Intelligence Refresh: {}", selectedRefresh);
        }

        if (!currentAnalyzerLanguagesForDialog.equals(project.getAnalyzerLanguages())) {
            project.setAnalyzerLanguages(currentAnalyzerLanguagesForDialog);
            logger.debug("Applied Code Intelligence Languages: {}", currentAnalyzerLanguagesForDialog);
            chrome.getContextManager().requestRebuild();
        }

        // Data Retention Tab
        if (dataRetentionPanelInner != null) dataRetentionPanelInner.applyPolicy();

        /* Persist any analyzer-specific settings (currently only the Java JDK home). */
        for (AnalyzerSettingsPanel panel : analyzerSettingsPanels) {
            panel.saveSettings();
        }

        // After applying data retention, model list might need refresh
        chrome.getContextManager().submitBackgroundTask("Refreshing models due to policy change", () -> {
            chrome.getContextManager().reloadModelsAsync();
        });

        return true;
    }

    public void showBuildBanner() {
        bannerPanel.setVisible(true);
    }

    public void refreshDataRetentionPanel() {
        if (dataRetentionPanelInner != null) {
            dataRetentionPanelInner.refreshStateAndUI();
        }
    }

    @Override
    public void applyTheme(GuiTheme guiTheme) {
        SwingUtilities.updateComponentTreeUI(this);
    }

    // Static inner class DataRetentionPanel (Copied and adapted from SettingsDialog)
    public static class DataRetentionPanel extends JPanel {
        private final IProject project;
        private final @Nullable SettingsProjectPanel parentProjectPanel; // For triggering model refresh
        private final ButtonGroup policyGroup;
        private final JRadioButton improveRadio;
        private final JLabel improveDescLabel;
        private final JRadioButton minimalRadio;
        private final JLabel minimalDescLabel;
        private final JLabel orgDisabledLabel;
        private final JLabel infoLabel;

        public DataRetentionPanel(IProject project, @Nullable SettingsProjectPanel parentProjectPanel) {
            super(new GridBagLayout());
            this.project = project;
            this.parentProjectPanel = parentProjectPanel;
            this.policyGroup = new ButtonGroup();

            setBorder(BorderFactory.createEmptyBorder(10, 10, 10, 10));
            var gbc = new GridBagConstraints();
            gbc.insets = new Insets(5, 5, 5, 5);
            gbc.anchor = GridBagConstraints.WEST;
            gbc.fill = GridBagConstraints.HORIZONTAL;
            gbc.weightx = 1.0;

            improveRadio = new JRadioButton(DataRetentionPolicy.IMPROVE_BROKK.getDisplayName());
            improveRadio.putClientProperty("policy", DataRetentionPolicy.IMPROVE_BROKK);
            policyGroup.add(improveRadio);
            improveDescLabel = new JLabel(
                    "<html>Allow Brokk and/or its partners to use requests from this project to train models and improve the Brokk service.</html>");
            improveDescLabel.setFont(improveDescLabel
                    .getFont()
                    .deriveFont(Font.ITALIC, improveDescLabel.getFont().getSize() * 0.9f));

            minimalRadio = new JRadioButton(DataRetentionPolicy.MINIMAL.getDisplayName());
            minimalRadio.putClientProperty("policy", DataRetentionPolicy.MINIMAL);
            policyGroup.add(minimalRadio);
            minimalDescLabel = new JLabel(
                    "<html>Brokk will not share data from this project with anyone and will restrict its use to the minimum necessary to provide the Brokk service.</html>");
            minimalDescLabel.setFont(minimalDescLabel
                    .getFont()
                    .deriveFont(Font.ITALIC, minimalDescLabel.getFont().getSize() * 0.9f));

            orgDisabledLabel = new JLabel("<html><b>Data sharing is disabled by your organization.</b></html>");
            infoLabel = new JLabel(
                    "<html>Data retention policy affects which AI models are allowed. In particular, Deepseek models are not available under the Essential Use Only policy, since Deepseek will train on API requests independently of Brokk.</html>");
            infoLabel.setFont(infoLabel.getFont().deriveFont(infoLabel.getFont().getSize() * 0.9f));

            layoutControls();
            loadPolicy();
        }

        private void layoutControls() {
            removeAll();
            var gbc = new GridBagConstraints();
            gbc.insets = new Insets(5, 5, 5, 5);
            gbc.anchor = GridBagConstraints.WEST;
            gbc.fill = GridBagConstraints.HORIZONTAL;
            gbc.weightx = 1.0;
            int y = 0;
            boolean dataSharingAllowedByOrg = project.isDataShareAllowed();

            if (dataSharingAllowedByOrg) {
                gbc.gridx = 0;
                gbc.gridy = y++;
                gbc.insets = new Insets(5, 5, 0, 5);
                add(improveRadio, gbc);
                improveRadio.setVisible(true);
                gbc.gridx = 0;
                gbc.gridy = y++;
                gbc.insets = new Insets(0, 25, 10, 5);
                add(improveDescLabel, gbc);
                improveDescLabel.setVisible(true);
                gbc.gridx = 0;
                gbc.gridy = y++;
                gbc.insets = new Insets(5, 5, 0, 5);
                add(minimalRadio, gbc);
                minimalRadio.setVisible(true);
                gbc.gridx = 0;
                gbc.gridy = y++;
                gbc.insets = new Insets(0, 25, 10, 5);
                add(minimalDescLabel, gbc);
                minimalDescLabel.setVisible(true);
                orgDisabledLabel.setVisible(false);
            } else {
                improveRadio.setVisible(false);
                improveDescLabel.setVisible(false);
                minimalRadio.setVisible(false);
                minimalDescLabel.setVisible(false);
                gbc.gridx = 0;
                gbc.gridy = y++;
                gbc.insets = new Insets(5, 5, 10, 5);
                add(orgDisabledLabel, gbc);
                orgDisabledLabel.setVisible(true);
            }
            gbc.insets = new Insets(15, 5, 5, 5);
            infoLabel.setVisible(true);
            gbc.gridx = 0;
            gbc.gridy = y++;
            add(infoLabel, gbc);
            gbc.gridx = 0;
            gbc.gridy = y;
            gbc.weighty = 1.0;
            gbc.fill = GridBagConstraints.VERTICAL;
            add(Box.createVerticalGlue(), gbc);
            revalidate();
            repaint();
        }

        public void refreshStateAndUI() {
            layoutControls();
            loadPolicy();
        }

        public void loadPolicy() {
            if (project.isDataShareAllowed()) {
                var currentPolicy = project.getDataRetentionPolicy();
                if (currentPolicy == DataRetentionPolicy.IMPROVE_BROKK) improveRadio.setSelected(true);
                else if (currentPolicy == DataRetentionPolicy.MINIMAL) minimalRadio.setSelected(true);
                else policyGroup.clearSelection();
            }
        }

        public DataRetentionPolicy getSelectedPolicy() {
            if (!project.isDataShareAllowed()) return DataRetentionPolicy.MINIMAL;
            if (improveRadio.isSelected()) return DataRetentionPolicy.IMPROVE_BROKK;
            if (minimalRadio.isSelected()) return DataRetentionPolicy.MINIMAL;
            return DataRetentionPolicy.UNSET;
        }

        public void applyPolicy() {
            var selectedPolicy = getSelectedPolicy();
            var oldPolicy = project.getDataRetentionPolicy();
            if (selectedPolicy != DataRetentionPolicy.UNSET) {
                project.setDataRetentionPolicy(selectedPolicy);
                if (selectedPolicy != oldPolicy) {
                    logger.debug("Applied Data Retention Policy: {}", selectedPolicy);
                    if (parentProjectPanel != null) {
                        // Trigger model list refresh in parent dialog or chrome context manager
                        parentProjectPanel
                                .parentDialog
                                .getChrome()
                                .getContextManager()
                                .reloadModelsAsync();
                        // Also need to refresh model selection UI in SettingsGlobalPanel
                        parentProjectPanel.parentDialog.refreshGlobalModelsPanelPostPolicyChange();
                    }
                }
            } // else this is standalone data retention dialog
        }
    }
}<|MERGE_RESOLUTION|>--- conflicted
+++ resolved
@@ -1,37 +1,23 @@
 package io.github.jbellis.brokk.gui.dialogs;
 
-<<<<<<< HEAD
-import io.github.jbellis.brokk.IssueProvider;
-import io.github.jbellis.brokk.analyzer.IAnalyzer;
-import io.github.jbellis.brokk.analyzer.Language;
-import io.github.jbellis.brokk.analyzer.MultiAnalyzer;
-import io.github.jbellis.brokk.gui.dialogs.analyzer.AnalyzerSettingsPanel;
-import io.github.jbellis.brokk.issues.IssuesProviderConfig;
-import io.github.jbellis.brokk.issues.JiraFilterOptions;
-import org.jetbrains.annotations.Nullable;
-=======
->>>>>>> 2316c7d7
 import io.github.jbellis.brokk.IProject;
 import io.github.jbellis.brokk.IssueProvider;
 import io.github.jbellis.brokk.MainProject;
 import io.github.jbellis.brokk.MainProject.DataRetentionPolicy;
 import io.github.jbellis.brokk.agents.BuildAgent;
+import io.github.jbellis.brokk.analyzer.Language;
 import io.github.jbellis.brokk.gui.Chrome;
 import io.github.jbellis.brokk.gui.GuiTheme;
 import io.github.jbellis.brokk.gui.ThemeAware;
+import io.github.jbellis.brokk.gui.dialogs.analyzer.AnalyzerSettingsPanel;
 import io.github.jbellis.brokk.issues.FilterOptions;
 import io.github.jbellis.brokk.issues.IssuesProviderConfig;
 import io.github.jbellis.brokk.issues.JiraFilterOptions;
 import io.github.jbellis.brokk.issues.JiraIssueService;
 import io.github.jbellis.brokk.util.Environment;
 import java.awt.*;
-<<<<<<< HEAD
 import java.nio.file.Path;
 import java.util.*;
-=======
-import java.io.IOException;
-import java.util.HashSet;
->>>>>>> 2316c7d7
 import java.util.List;
 import java.util.concurrent.CompletableFuture;
 import java.util.concurrent.ForkJoinPool;
@@ -120,21 +106,11 @@
     private JButton testJiraConnectionButton = new JButton("Test Jira Connection");
     private final JPanel bannerPanel;
 
-<<<<<<< HEAD
     // Holds the analyzer configuration panels so we can persist their settings when the user clicks Apply/OK.
     private final List<AnalyzerSettingsPanel> analyzerSettingsPanels = new ArrayList<>();
 
-
-    public SettingsProjectPanel(Chrome chrome,
-                                SettingsDialog parentDialog,
-                                JButton okButton,
-                                JButton cancelButton,
-                                JButton applyButton)
-    {
-=======
     public SettingsProjectPanel(
             Chrome chrome, SettingsDialog parentDialog, JButton okButton, JButton cancelButton, JButton applyButton) {
->>>>>>> 2316c7d7
         this.chrome = chrome;
         this.parentDialog = parentDialog;
         this.okButtonParent = okButton;
@@ -608,10 +584,8 @@
     }
 
     /**
-     * Creates the Analyzers tab that lists the languages for which
-     * analyzers are currently configured in the project.  This is
-     * read-only for now but provides a foundation for adding per-analyzer
-     * options in the future.
+     * Creates the Analyzers tab that lists the languages for which analyzers are currently configured in the project.
+     * This is read-only for now but provides a foundation for adding per-analyzer options in the future.
      */
     private JPanel createAnalyzersPanel() {
         final var analyzersPanel = new JPanel(new BorderLayout(5, 5));
@@ -635,8 +609,7 @@
                         SettingsProjectPanel.this,
                         language,
                         projectRoot,
-                        chrome.getContextManager().getIo()
-                );
+                        chrome.getContextManager().getIo());
                 analyzerSettingsPanels.add(panel);
                 final var languageLabel = new JLabel(language.name());
                 languageLabel.setHorizontalAlignment(SwingConstants.LEFT);
