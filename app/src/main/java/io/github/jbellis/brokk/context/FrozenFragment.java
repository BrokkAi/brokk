package io.github.jbellis.brokk.context;

import static java.util.Objects.requireNonNull;
import static java.util.Objects.requireNonNullElse;

import io.github.jbellis.brokk.IContextManager;
import io.github.jbellis.brokk.analyzer.BrokkFile;
import io.github.jbellis.brokk.analyzer.CodeUnit;
import io.github.jbellis.brokk.analyzer.CodeUnitType;
import io.github.jbellis.brokk.analyzer.ExternalFile;
import io.github.jbellis.brokk.analyzer.ProjectFile;
import io.github.jbellis.brokk.util.FragmentUtils;
import java.awt.*;
import java.awt.image.BufferedImage;
import java.io.ByteArrayInputStream;
import java.io.ByteArrayOutputStream;
import java.io.IOException;
import java.io.UncheckedIOException;
import java.nio.file.Path;
import java.util.Arrays;
import java.util.HashMap;
import java.util.Map;
import java.util.Objects;
import java.util.Set;
import java.util.concurrent.CancellationException;
import java.util.concurrent.ConcurrentHashMap;
import java.util.concurrent.ConcurrentMap;
import javax.imageio.ImageIO;
import org.apache.logging.log4j.LogManager;
import org.apache.logging.log4j.Logger;
import org.fife.ui.rsyntaxtextarea.SyntaxConstants;
import org.jetbrains.annotations.Nullable;

/**
 * A frozen representation of a dynamic ContextFragment that captures its state at a point in time without depending on
 * the filesystem or analyzer. This allows ContextHistory to accurately represent what the Workspace looked like when
 * the entry was created. The ID of a FrozenFragment is its content hash.
 *
 * <p>FrozenFragments are never created for non-dynamic ContextFragments, which are already content-addressable.
 */
public final class FrozenFragment extends ContextFragment.VirtualFragment {
    private static final Logger logger = LogManager.getLogger(FrozenFragment.class);

    private static final ConcurrentMap<String, FrozenFragment> INTERN_POOL = new ConcurrentHashMap<>();

    // Captured fragment state for behavior and unfreezing
    private final ContextFragment.FragmentType originalType;

    @Nullable
    private final String descriptionContent; // Full description

    @Nullable
    private final String shortDescriptionContent; // Short description

    @Nullable
    private final String textContent; // Null if image fragment

    @Nullable
    private final byte[] imageBytesContent; // Null if text fragment

    private final boolean isTextFragment;

    @Nullable
    private final String syntaxStyle;

    private final Set<ProjectFile> files; // Files associated at time of freezing

    @Nullable
    private final String reprContent; // snapshot of repr()

    // Metadata for unfreezing
    private final String originalClassName;
    private final Map<String, String> meta; // Type-specific metadata for reconstruction

    /**
     * Private constructor for creating FrozenFragment instances. The ID (contentHash) is passed to the super
     * constructor.
     */
    private FrozenFragment(
            String contentHashAsId,
            IContextManager contextManager,
            ContextFragment.FragmentType originalType,
            @Nullable String description,
            @Nullable String shortDescription,
            @Nullable String textContent,
            @Nullable byte[] imageBytesContent,
            boolean isTextFragment,
            @Nullable String syntaxStyle,
            Set<ProjectFile> files,
            String originalClassName,
            Map<String, String> meta,
            @Nullable String reprContent) {
        super(requireNonNull(contentHashAsId), contextManager); // ID is the content hash, must not be null
        this.originalType = originalType;
        this.descriptionContent = description;
        this.shortDescriptionContent = shortDescription;
        this.textContent = textContent;
        this.imageBytesContent = imageBytesContent;
        this.isTextFragment = isTextFragment;
        this.syntaxStyle = syntaxStyle;
        this.files = Set.copyOf(files); // Ensure immutability
        this.originalClassName = originalClassName;
        this.meta = Map.copyOf(meta); // Ensure immutability
        this.reprContent = reprContent;
    }

    @Override
    public ContextFragment.FragmentType getType() {
        return originalType;
    }

    @Override
    public String shortDescription() {
        return requireNonNullElse(shortDescriptionContent, "");
    }

    @Override
    public String description() {
        return requireNonNullElse(descriptionContent, "");
    }

    @Override
    public String text() {
        if (isTextFragment) {
            return requireNonNullElse(textContent, "");
        } else {
            return "[Image content]";
        }
    }

    @Override
    public Image image() {
        if (isTextFragment) {
            throw new UnsupportedOperationException("This fragment does not contain image content");
        }
        try {
            return bytesToImage(requireNonNull(imageBytesContent));
        } catch (IOException e) {
            throw new UncheckedIOException(e);
        }
    }

    @Override
    public String format() {
        return """
               <frozen fragmentid="%s" description="%s" originalType="%s">
               %s
               </frozen>
               """
                .stripIndent()
                .formatted(id(), descriptionContent, originalType.name(), text());
    }

    // id() is inherited from VirtualFragment and returns the contentHash.
    // equals() and hashCode() are inherited from VirtualFragment and use id().

    @Override
    public String repr() {
        return requireNonNullElse(reprContent, "");
    }

    @Override
    public boolean isDynamic() {
        return false;
    }

    @Override
    public boolean isText() {
        return isTextFragment;
    }

    @Override
    public String syntaxStyle() {
        return requireNonNullElse(syntaxStyle, SyntaxConstants.SYNTAX_STYLE_NONE);
    }

    /**
     * ideally we would snapshot the sources of the live fragment, but this is impractical since to do so we need an
     * Analyzer, and one is not always available when we are manipulating workspace Fragments. sources() is otherwise
     * only called by user actions that make sense to block for Analyzer on, so as a compromise, we force callers who
     * want sources to go through the live Fragment instead.
     */
    @Override
    public Set<CodeUnit> sources() {
        throw new UnsupportedOperationException();
    }

    @Override
    public Set<ProjectFile> files() {
        return files;
    }

    /**
     * Gets the original class name of the frozen fragment.
     *
     * @return The original class name
     */
    public String originalClassName() {
        return originalClassName;
    }

    /**
     * Gets the metadata map for unfreezing.
     *
     * @return The metadata map
     */
    public Map<String, String> meta() {
        return meta;
    }

    /**
     * Gets the image bytes content if this is an image fragment.
     *
     * @return The image bytes, or null if this is a text fragment
     */
    @Nullable
    public byte[] imageBytesContent() {
        return imageBytesContent;
    }

    /**
     * Factory method for creating FrozenFragment from DTO data. The provided 'id' from the DTO is expected to be the
     * content hash. Note: This does not participate in interning by default; primarily for deserialization. If
     * interning of deserialized objects is desired, one might call freeze() on the result, or enhance this to use the
     * INTERN_POOL.
     *
     * @param idFromDto The fragment ID from DTO (expected to be the content hash).
     * @param contextManager The context manager.
     * @param originalType The original fragment type.
     * @param description The fragment description.
     * @param shortDescription The short description.
     * @param textContent The text content (null for image fragments).
     * @param imageBytesContent The image bytes (null for text fragments).
     * @param isTextFragment Whether this is a text fragment.
     * @param syntaxStyle The syntax style.
     * @param files The project files.
     * @param originalClassName The original class name.
     * @param meta The metadata map.
     * @return A new FrozenFragment instance.
     */
    public static FrozenFragment fromDto(
            String idFromDto,
            IContextManager contextManager, // id is String
            ContextFragment.FragmentType originalType,
            @Nullable String description,
            @Nullable String shortDescription,
            @Nullable String textContent,
            @Nullable byte[] imageBytesContent,
            boolean isTextFragment,
            @Nullable String syntaxStyle,
            Set<ProjectFile> files,
            String originalClassName,
            Map<String, String> meta,
            @Nullable String repr) {
        // idFromDto is the contentHash. Use INTERN_POOL to ensure global uniqueness.
        return INTERN_POOL.computeIfAbsent(
                idFromDto,
                hashAsKey -> new FrozenFragment(
                        hashAsKey,
                        contextManager,
                        originalType,
                        description,
                        shortDescription,
                        textContent,
                        imageBytesContent,
                        isTextFragment,
                        syntaxStyle,
                        files,
                        originalClassName,
                        meta,
                        repr));
    }

    // Backwards-compatible overload used by migration code (V2_DtoMapper) and older DTOs.
    public static FrozenFragment fromDto(
            String idFromDto,
            IContextManager contextManager, // id is String
            ContextFragment.FragmentType originalType,
            @Nullable String description,
            @Nullable String shortDescription,
            @Nullable String textContent,
            @Nullable byte[] imageBytesContent,
            boolean isTextFragment,
            @Nullable String syntaxStyle,
            Set<ProjectFile> files,
            String originalClassName,
            Map<String, String> meta) {
        return fromDto(
                idFromDto,
                contextManager,
                originalType,
                description,
                shortDescription,
                textContent,
                imageBytesContent,
                isTextFragment,
                syntaxStyle,
                files,
                originalClassName,
                meta,
                null);
    }

    /**
     * Creates a frozen, potentially interned, representation of the given live Fragment.
     *
     * @param liveFragment The live fragment to freeze
     * @param contextManagerForFrozenFragment The context manager for the frozen fragment
     * @return A frozen representation of the fragment
     * @throws IOException If reading fragment content fails
     * @throws InterruptedException If interrupted while reading fragment content
     */
    public static ContextFragment freeze(ContextFragment liveFragment, IContextManager contextManagerForFrozenFragment)
            throws IOException, InterruptedException {
        if (liveFragment instanceof FrozenFragment ff) {
            return ff; // Already frozen
        }

        // Only freeze dynamic fragments. Non-dynamic fragments are already content-addressable.
        if (!liveFragment.isDynamic()) {
            return liveFragment;
        }

        try {
            var type = liveFragment.getType();
            String fullDescription = liveFragment.description();
            String shortDescription = liveFragment.shortDescription();
            var isText = liveFragment.isText();
            var syntaxStyle = liveFragment.syntaxStyle();
            var files = liveFragment.files();
            var originalClassName = liveFragment.getClass().getName();

            String textContent = null;
            byte[] imageBytesContent = null;

            if (isText) {
                textContent = liveFragment.text();
            } else {
                try {
                    var image = liveFragment.image();
                    imageBytesContent = imageToBytes(image);
                } catch (UncheckedIOException e) {
                    // If image can't be read, treat as empty image data
                    logger.warn(
                            "Failed to read image for fragment {}: {}",
                            liveFragment.shortDescription(),
                            e.getMessage());
                    imageBytesContent = null;
                }
            }

            var meta = new HashMap<String, String>();
            switch (liveFragment) {
                case ProjectPathFragment pf -> {
                    meta.put("repoRoot", pf.file().getRoot().toString());
                    meta.put("relPath", pf.file().getRelPath().toString());
                }
                case ExternalPathFragment ef ->
                    meta.put("absPath", ef.file().absPath().toString());
                case ImageFileFragment iff -> {
                    meta.put("absPath", iff.file().absPath().toString());
                    if (iff.file() instanceof ProjectFile pf) {
                        meta.put("isProjectFile", "true");
                        meta.put("repoRoot", pf.getRoot().toString());
                        meta.put("relPath", pf.getRelPath().toString());
                    }
                }
                case GitFileFragment gff -> {
                    meta.put("repoRoot", gff.file().getRoot().toString());
                    meta.put("relPath", gff.file().getRelPath().toString());
                    meta.put("revision", gff.revision());
                }
                case SkeletonFragment skelf -> {
                    meta.put("targetIdentifiers", String.join(";", skelf.getTargetIdentifiers()));
                    meta.put("summaryType", skelf.getSummaryType().name());
                }
                case UsageFragment uf -> meta.put("targetIdentifier", uf.targetIdentifier());
                case CallGraphFragment cgf -> {
                    meta.put("methodName", cgf.getMethodName());
                    meta.put("depth", String.valueOf(cgf.getDepth()));
                    meta.put("isCalleeGraph", String.valueOf(cgf.isCalleeGraph()));
                }
<<<<<<< HEAD
                case CodeFragment cf -> {
                    var unit = cf.getCodeUnit();
                    meta.put("fqName", unit.fqName());
                    var source = unit.source();
                    meta.put("repoRoot", source.getRoot().toString());
                    meta.put("relPath", source.getRelPath().toString());
                    meta.put("kind", unit.kind().name());
                    meta.put("packageName", unit.packageName());
                    meta.put("shortName", unit.shortName());
                }
=======
                case PlaceholderFragment pf -> meta.put("message", pf.description());
>>>>>>> 9c9c3b93
                default -> {
                    /* No type-specific meta beyond what's standard for hashing */
                }
            }

            String contentHash = FragmentUtils.calculateContentHash(
                    type,
                    fullDescription,
                    shortDescription,
                    Objects.toString(textContent, ""),
                    requireNonNullElse(imageBytesContent, new byte[0]),
                    isText,
                    syntaxStyle,
                    files,
                    originalClassName,
                    meta);

            // Snapshot additional top-level methods
            String repr = liveFragment.repr();

            final String finalFullDescription = fullDescription;
            final String finalShortDescription = shortDescription;
            final String finalTextContent = textContent;
            final byte[] finalImageBytesContent = imageBytesContent;
            final Map<String, String> finalMeta = meta;
            final String finalRepr = repr;

            return INTERN_POOL.computeIfAbsent(
                    contentHash,
                    k -> new FrozenFragment(
                            k, // k is contentHash, used as ID
                            contextManagerForFrozenFragment,
                            type,
                            finalFullDescription,
                            finalShortDescription,
                            finalTextContent,
                            finalImageBytesContent,
                            isText,
                            syntaxStyle,
                            files,
                            originalClassName,
                            finalMeta,
                            finalRepr));
        } catch (UncheckedIOException e) {
            throw new IOException(e.getCause() != null ? e.getCause() : e);
        } catch (CancellationException e) {
            var interrupted = new InterruptedException(e.getMessage());
            interrupted.initCause(e);
            throw interrupted;
        }
    }

    /**
     * Recreates a live fragment from this frozen representation.
     *
     * @param cm The context manager for the new live fragment
     * @return A live fragment equivalent to the original
     * @throws IOException If reconstruction fails
     */
    @Override
    public ContextFragment unfreeze(IContextManager cm) throws IOException {
        return switch (originalClassName) {
            case "io.github.jbellis.brokk.context.ContextFragment$ProjectPathFragment" -> {
                var repoRoot = meta.get("repoRoot");
                var relPath = meta.get("relPath");
                if (repoRoot == null || relPath == null) {
                    throw new IllegalArgumentException("Missing metadata for ProjectPathFragment");
                }
                var file = new ProjectFile(Path.of(repoRoot), Path.of(relPath));
                yield new ContextFragment.ProjectPathFragment(file, cm);
            }
            case "io.github.jbellis.brokk.context.ContextFragment$ExternalPathFragment" -> {
                var absPath = meta.get("absPath");
                if (absPath == null) {
                    throw new IllegalArgumentException("Missing metadata for ExternalPathFragment");
                }
                var file = new ExternalFile(Path.of(absPath));
                yield new ContextFragment.ExternalPathFragment(file, cm);
            }
            case "io.github.jbellis.brokk.context.ContextFragment$ImageFileFragment" -> {
                var absPath = meta.get("absPath");
                if (absPath == null) {
                    throw new IllegalArgumentException("Missing metadata for ImageFileFragment");
                }

                BrokkFile file;
                if ("true".equals(meta.get("isProjectFile"))) {
                    var repoRoot = meta.get("repoRoot");
                    var relPath = meta.get("relPath");
                    if (repoRoot == null || relPath == null) {
                        throw new IllegalArgumentException("Missing ProjectFile metadata for ImageFileFragment");
                    }
                    file = new ProjectFile(Path.of(repoRoot), Path.of(relPath));
                } else {
                    file = new ExternalFile(Path.of(absPath));
                }
                yield new ContextFragment.ImageFileFragment(file, cm);
            }
            case "io.github.jbellis.brokk.context.ContextFragment$SkeletonFragment" -> {
                var targetIdentifiersStr = meta.get("targetIdentifiers");
                var summaryTypeStr = meta.get("summaryType");
                if (targetIdentifiersStr == null || summaryTypeStr == null) {
                    throw new IllegalArgumentException("Missing metadata for SkeletonFragment");
                }
                var targetIdentifiers = Arrays.asList(targetIdentifiersStr.split(";"));
                var summaryType = ContextFragment.SummaryType.valueOf(summaryTypeStr);
                yield new ContextFragment.SkeletonFragment(cm, targetIdentifiers, summaryType);
            }
            case "io.github.jbellis.brokk.context.ContextFragment$UsageFragment" -> {
                var targetIdentifier = meta.get("targetIdentifier");
                if (targetIdentifier == null) {
                    throw new IllegalArgumentException("Missing metadata for UsageFragment");
                }
                yield new ContextFragment.UsageFragment(cm, targetIdentifier);
            }
            case "io.github.jbellis.brokk.context.ContextFragment$CallGraphFragment" -> {
                var methodName = meta.get("methodName");
                var depthStr = meta.get("depth");
                var isCalleeGraphStr = meta.get("isCalleeGraph");
                if (methodName == null || depthStr == null || isCalleeGraphStr == null) {
                    throw new IllegalArgumentException("Missing metadata for CallGraphFragment");
                }
                var depth = Integer.parseInt(depthStr);
                var isCalleeGraph = Boolean.parseBoolean(isCalleeGraphStr);
                yield new ContextFragment.CallGraphFragment(cm, methodName, depth, isCalleeGraph);
            }
            case "io.github.jbellis.brokk.context.ContextFragment$PlaceholderFragment" -> {
                var message = meta.get("message");
                if (message == null) {
                    throw new IllegalArgumentException("Missing metadata for PlaceholderFragment");
                }
                yield new ContextFragment.PlaceholderFragment(cm, message);
            }
            case "io.github.jbellis.brokk.context.ContextFragment$BuildFragment" -> {
                // Recreate a live BuildFragment with the captured build output.
                var bf = new ContextFragment.BuildFragment(cm);
                if (isTextFragment && textContent != null) {
                    // BuildFragment.text() stores "# CURRENT BUILD STATUS\n\n" + content.
                    // We store the whole textContent during freezing, so strip the prefix when restoring.
                    String prefix = "# CURRENT BUILD STATUS\n\n";
                    if (textContent.startsWith(prefix)) {
                        bf.setContent(textContent.substring(prefix.length()));
                    } else {
                        bf.setContent(textContent);
                    }
                }
                yield bf;
            }
            case "io.github.jbellis.brokk.context.ContextFragment$CodeFragment" -> {
                var repoRoot = meta.get("repoRoot");
                var relPath = meta.get("relPath");
                var kindStr = meta.get("kind");
                var packageName = meta.get("packageName");
                var shortName = meta.get("shortName");
                CodeUnit unit;
                if (repoRoot != null
                        && relPath != null
                        && kindStr != null
                        && packageName != null
                        && shortName != null) {
                    var pf = new ProjectFile(Path.of(repoRoot), Path.of(relPath));
                    var kind = CodeUnitType.valueOf(kindStr);
                    unit = new CodeUnit(pf, kind, packageName, shortName);
                } else {
                    var fqName = meta.get("fqName");
                    if (fqName == null) {
                        throw new IllegalArgumentException("Missing metadata for CodeFragment");
                    }
                    var analyzer = cm.getAnalyzerUninterrupted();
                    unit = analyzer.getDefinition(fqName)
                            .orElseThrow(() ->
                                    new IllegalArgumentException("Unable to resolve CodeUnit for fqName: " + fqName));
                }
                yield new ContextFragment.CodeFragment(cm, unit);
            }
            default -> {
                throw new IllegalArgumentException("Unhandled original class for unfreezing: " + originalClassName
                        + ". Implement unfreezing logic if this type needs to become live.");
            }
        };
    }

    /** Clears the internal intern pool. For testing purposes only. */
    public static void clearInternPoolForTesting() {
        INTERN_POOL.clear();
    }

    /**
     * Converts an Image to a byte array in PNG format.
     *
     * @param image The image to convert
     * @return PNG bytes, or null if image is null
     * @throws IOException If conversion fails
     */
    @Nullable
    public static byte[] imageToBytes(@Nullable Image image) throws IOException {
        if (image == null) {
            return null;
        }

        BufferedImage bufferedImage;
        if (image instanceof BufferedImage bi) {
            bufferedImage = bi;
        } else {
            bufferedImage = new BufferedImage(image.getWidth(null), image.getHeight(null), BufferedImage.TYPE_INT_ARGB);
            var g = bufferedImage.createGraphics();
            g.drawImage(image, 0, 0, null);
            g.dispose();
        }

        try (var baos = new ByteArrayOutputStream()) {
            ImageIO.write(bufferedImage, "PNG", baos);
            return baos.toByteArray();
        }
    }

    /**
     * Converts a byte array to an Image.
     *
     * @param bytes The byte array to convert
     * @return The converted image, or null if bytes is null
     * @throws IOException If conversion fails
     */
    public static Image bytesToImage(byte[] bytes) throws IOException {
        try (var bais = new ByteArrayInputStream(bytes)) {
            return ImageIO.read(bais);
        }
    }

    @Override
    public String toString() {
        return "FrozenFragment(%s@%s, '%s')".formatted(originalType, id, description());
    }
}<|MERGE_RESOLUTION|>--- conflicted
+++ resolved
@@ -380,7 +380,6 @@
                     meta.put("depth", String.valueOf(cgf.getDepth()));
                     meta.put("isCalleeGraph", String.valueOf(cgf.isCalleeGraph()));
                 }
-<<<<<<< HEAD
                 case CodeFragment cf -> {
                     var unit = cf.getCodeUnit();
                     meta.put("fqName", unit.fqName());
@@ -391,9 +390,7 @@
                     meta.put("packageName", unit.packageName());
                     meta.put("shortName", unit.shortName());
                 }
-=======
                 case PlaceholderFragment pf -> meta.put("message", pf.description());
->>>>>>> 9c9c3b93
                 default -> {
                     /* No type-specific meta beyond what's standard for hashing */
                 }
