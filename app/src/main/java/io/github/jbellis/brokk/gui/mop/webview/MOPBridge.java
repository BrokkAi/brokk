package io.github.jbellis.brokk.gui.mop.webview;

import static java.util.Objects.requireNonNull;

import com.fasterxml.jackson.core.JsonProcessingException;
import com.fasterxml.jackson.core.type.TypeReference;
import com.fasterxml.jackson.databind.ObjectMapper;
import dev.langchain4j.data.message.ChatMessageType;
import io.github.jbellis.brokk.ContextManager;
<<<<<<< HEAD
import io.github.jbellis.brokk.MainProject;
=======
import io.github.jbellis.brokk.TaskEntry;
>>>>>>> 4fcafe07
import io.github.jbellis.brokk.gui.Chrome;
import io.github.jbellis.brokk.gui.menu.ContextMenuBuilder;
import io.github.jbellis.brokk.gui.mop.SymbolLookupService;
import io.github.jbellis.brokk.util.Messages;
import java.io.UncheckedIOException;
import java.util.ArrayList;
import java.util.List;
import java.util.Locale;
import java.util.Map;
import java.util.Set;
import java.util.concurrent.*;
import java.util.concurrent.atomic.AtomicBoolean;
import java.util.concurrent.atomic.AtomicInteger;
import java.util.function.Consumer;
import javafx.application.Platform;
import javafx.scene.web.WebEngine;
import javax.swing.SwingUtilities;
import org.apache.logging.log4j.LogManager;
import org.apache.logging.log4j.Logger;
import org.jetbrains.annotations.Nullable;

public final class MOPBridge {
    private static final Logger logger = LogManager.getLogger(MOPBridge.class);
    private static final ObjectMapper MAPPER = new ObjectMapper();
    private static final double MIN_ZOOM = 0.5;
    private static final double MAX_ZOOM = 2.0;

    public record SearchState(int totalMatches, int currentDisplayIndex) {}

    private final List<Consumer<SearchState>> searchListeners = new CopyOnWriteArrayList<>();
    private final WebEngine engine;
    private final ScheduledExecutorService xmit;
    private final AtomicBoolean pending = new AtomicBoolean();
    private final AtomicInteger epoch = new AtomicInteger();
    private final Map<Integer, CompletableFuture<Void>> awaiting = new ConcurrentHashMap<>();
    private final LinkedBlockingQueue<BrokkEvent> eventQueue = new LinkedBlockingQueue<>();
    private volatile @Nullable ContextManager contextManager;
    private volatile @Nullable Chrome chrome;
    private volatile @Nullable java.awt.Component hostComponent;

    public MOPBridge(WebEngine engine) {
        this.engine = engine;
        this.xmit = Executors.newSingleThreadScheduledExecutor(r -> {
            var t = new Thread(r, "MOPBridge-" + this.hashCode());
            t.setDaemon(true);
            return t;
        });
    }

    public void addSearchStateListener(Consumer<SearchState> l) {
        searchListeners.add(l);
    }

    public void removeSearchStateListener(Consumer<SearchState> l) {
        searchListeners.remove(l);
    }

    public void searchStateChanged(int total, int current) {
        logger.debug("searchStateChanged: total={}, current={}", total, current);
        var state = new SearchState(total, current);
        SwingUtilities.invokeLater(() -> {
            for (var l : searchListeners) {
                try {
                    l.accept(state);
                } catch (Exception ex) {
                    logger.warn("search listener failed", ex);
                }
            }
        });
    }

    public void setSearch(String query, boolean caseSensitive) {
        var js = "if (window.brokk && window.brokk.setSearch) { window.brokk.setSearch(" + toJson(query) + ", "
                + caseSensitive + "); }";
        Platform.runLater(() -> engine.executeScript(js));
    }

    public void clearSearch() {
        Platform.runLater(() ->
                engine.executeScript("if (window.brokk && window.brokk.clearSearch) { window.brokk.clearSearch(); }"));
    }

    public void nextMatch() {
        Platform.runLater(() ->
                engine.executeScript("if (window.brokk && window.brokk.nextMatch) { window.brokk.nextMatch(); }"));
    }

    public void prevMatch() {
        Platform.runLater(() ->
                engine.executeScript("if (window.brokk && window.brokk.prevMatch) { window.brokk.prevMatch(); }"));
    }

    public void scrollToCurrent() {
        Platform.runLater(() -> engine.executeScript(
                "if (window.brokk && window.brokk.scrollToCurrent) { window.brokk.scrollToCurrent(); }"));
    }

    public void zoomIn() {
        Platform.runLater(
                () -> engine.executeScript("if (window.brokk && window.brokk.zoomIn) { window.brokk.zoomIn(); }"));
    }

    public void zoomOut() {
        Platform.runLater(
                () -> engine.executeScript("if (window.brokk && window.brokk.zoomOut) { window.brokk.zoomOut(); }"));
    }

    public void resetZoom() {
        Platform.runLater(() ->
                engine.executeScript("if (window.brokk && window.brokk.resetZoom) { window.brokk.resetZoom(); }"));
    }

    public void onZoomChanged(double zoom) {
        double clamped = Math.max(MIN_ZOOM, Math.min(MAX_ZOOM, zoom));
        logger.debug("onZoomChanged from JS: {} (clamped: {})", zoom, clamped);
        MainProject.setMopZoom(clamped);
    }

    public void setZoom(double zoom) {
        double clamped = Math.max(MIN_ZOOM, Math.min(MAX_ZOOM, zoom));
        var js = "if (window.brokk && window.brokk.setZoom) { window.brokk.setZoom(" + clamped + "); }";
        Platform.runLater(() -> engine.executeScript(js));
    }

    public void onAnalyzerReadyResponse(String contextId) {
        logger.debug("Notifying frontend that analyzer is ready for context: {}", contextId);
        var js = "if (window.brokk && window.brokk.refreshSymbolLookup) { window.brokk.refreshSymbolLookup("
                + toJson(contextId) + "); }";
        Platform.runLater(() -> engine.executeScript(js));
    }

    public void append(String text, boolean isNew, ChatMessageType msgType, boolean streaming, boolean reasoning) {
        if (text.isEmpty()) {
            return;
        }

        eventQueue.add(new BrokkEvent.Chunk(text, isNew, msgType, -1, streaming, reasoning));
        scheduleSend();
    }

<<<<<<< HEAD
    public void setTheme(boolean isDark, boolean isDevMode, double zoom) {
        double clamped = Math.max(MIN_ZOOM, Math.min(MAX_ZOOM, zoom));
        var js = "if (window.brokk && window.brokk.setTheme) { window.brokk.setTheme(" + isDark + ", " + isDevMode
                + ", " + clamped + "); } else { console.error('setTheme buffered - bridge not ready yet'); }";
=======
    public void setTheme(boolean isDark, boolean isDevMode, boolean wrapMode) {
        var js = "if (window.brokk && window.brokk.setTheme) { window.brokk.setTheme(" + isDark + ", " + isDevMode
                + ", " + wrapMode + "); } else { console.error('setTheme buffered - bridge not ready yet'); }";
>>>>>>> 4fcafe07
        Platform.runLater(() -> engine.executeScript(js));
    }

    public void showSpinner(String message) {
        var jsonMessage = toJson(message);
        var js = "if (window.brokk && window.brokk.showSpinner) { window.brokk.showSpinner(" + jsonMessage
                + "); } else { console.error('showSpinner called - bridge not ready yet'); }";
        Platform.runLater(() -> engine.executeScript(js));
    }

    public void hideSpinner() {
        Platform.runLater(
                () -> engine.executeScript(
                        "if (window.brokk && window.brokk.hideSpinner) { window.brokk.hideSpinner(); } else { console.error('hideSpinner called - bridge not ready yet'); }"));
    }

    public void clear() {
        var e = epoch.incrementAndGet();
        eventQueue.add(new BrokkEvent.Clear(e));
        scheduleSend();
    }

    /** Enqueue a history reset event for the WebView to clear its stored history. */
    public void sendHistoryReset() {
        var e = epoch.incrementAndGet();
        eventQueue.add(new BrokkEvent.HistoryReset(e));
        scheduleSend();
    }

    /** Enqueue a single task from the conversation history to the WebView. */
    public void sendHistoryTask(TaskEntry entry) {
        var e = epoch.incrementAndGet();

        // compressed summary
        if (entry.isCompressed()) {
            var event = new BrokkEvent.HistoryTask(e, true, requireNonNull(entry.summary()), null);
            eventQueue.add(event);
            scheduleSend();
            return;
        }

        // Uncompressed: convert messages
        var taskFragment = entry.log();
        List<BrokkEvent.HistoryTask.Message> messages = new ArrayList<>();

        if (taskFragment != null) {
            var msgs = taskFragment.messages();
            for (var message : msgs) {
                var text = Messages.getText(message);
                messages.add(new BrokkEvent.HistoryTask.Message(text, message.type()));
            }
        }
        var event = new BrokkEvent.HistoryTask(e, false, null, messages);
        eventQueue.add(event);
        scheduleSend();
    }

    private void scheduleSend() {
        if (pending.compareAndSet(false, true)) {
            xmit.schedule(this::processQueue, 20, TimeUnit.MILLISECONDS);
        }
    }

    private void processQueue() {
        try {
            var events = new ArrayList<BrokkEvent>();
            eventQueue.drainTo(events);
            if (events.isEmpty()) {
                return;
            }

            var currentText = new StringBuilder();
            BrokkEvent.Chunk firstChunk = null;

            for (var event : events) {
                if (event instanceof BrokkEvent.Chunk chunk) {
                    if (firstChunk == null) {
                        firstChunk = chunk;
                    } else if (chunk.isNew()
                            || chunk.msgType() != firstChunk.msgType()
                            || chunk.reasoning() != firstChunk.reasoning()) {
                        // A new bubble is starting, so send the previously buffered one
                        flushCurrentChunk(firstChunk, currentText);
                        firstChunk = chunk;
                    }
                    currentText.append(chunk.text());
                } else {
                    // Any non-chunk event (clear, history-reset, history-task, etc.)
                    // must flush any pending chunk first and then be forwarded immediately.
                    flushCurrentChunk(firstChunk, currentText);
                    firstChunk = null;
                    sendEvent(event);
                }
            }

            // After the loop, send any remaining buffered text
            flushCurrentChunk(firstChunk, currentText);
        } finally {
            pending.set(false);
            if (!eventQueue.isEmpty()) {
                scheduleSend();
            }
        }
    }

    private void flushCurrentChunk(@Nullable BrokkEvent.Chunk firstChunk, StringBuilder currentText) {
        if (firstChunk != null) {
            sendChunk(
                    currentText.toString(),
                    firstChunk.isNew(),
                    firstChunk.msgType(),
                    firstChunk.streaming(),
                    firstChunk.reasoning());
            currentText.setLength(0);
        }
    }

    private void sendChunk(String text, boolean isNew, ChatMessageType msgType, boolean streaming, boolean reasoning) {
        var e = epoch.incrementAndGet();
        var event = new BrokkEvent.Chunk(text, isNew, msgType, e, streaming, reasoning);
        sendEvent(event);
    }

    private void sendEvent(BrokkEvent event) {
        var e = event.getEpoch();
        awaiting.put(e, new CompletableFuture<>());
        var json = toJson(event);
        Platform.runLater(() -> engine.executeScript("if (window.brokk && window.brokk.onEvent) { window.brokk.onEvent("
                + json + "); } else { console.error('onEvent called - bridge not ready yet'); }"));
    }

    public void onAck(int e) {
        var p = awaiting.remove(e);
        if (p != null) {
            p.complete(null);
        }
    }

    public CompletableFuture<String> getSelection() {
        var future = new CompletableFuture<String>();
        Platform.runLater(() -> {
            try {
                Object result = engine.executeScript(
                        "(window.brokk && window.brokk.getSelection) ? window.brokk.getSelection() : ''");
                future.complete(result != null ? result.toString() : "");
            } catch (Exception ex) {
                logger.error("Failed to get selection from WebView", ex);
                future.complete("");
            }
        });
        return future;
    }

    public CompletableFuture<Void> flushAsync() {
        var future = new CompletableFuture<Void>();
        xmit.submit(() -> {
            processQueue();
            var lastEpoch = epoch.get();
            var lastFuture = awaiting.getOrDefault(lastEpoch, CompletableFuture.completedFuture(null));
            lastFuture.whenComplete((res, err) -> {
                if (err != null) {
                    future.completeExceptionally(err);
                } else {
                    future.complete(null);
                }
            });
        });
        return future;
    }

    public void jsLog(String level, String message) {
        switch (level.toUpperCase(Locale.ROOT)) {
            case "ERROR" -> logger.error("JS: {}", message);
            case "WARN" -> logger.warn("JS: {}", message);
            default -> logger.trace("JS: {}", message);
        }
    }

    public void setContextManager(@Nullable ContextManager contextManager) {
        this.contextManager = contextManager;
    }

    public void setChrome(@Nullable Chrome chrome) {
        this.chrome = chrome;
    }

    public void setHostComponent(@Nullable java.awt.Component hostComponent) {
        this.hostComponent = hostComponent;
    }

    public void lookupSymbolsAsync(String symbolNamesJson, int seq, String contextId) {
        // Assert we're not blocking the EDT with this call
        assert !SwingUtilities.isEventDispatchThread() : "Symbol lookup should not be called on EDT";

        // Parse symbol names (keep existing parsing logic)
        Set<String> symbolNames;
        try {
            symbolNames = MAPPER.readValue(symbolNamesJson, new TypeReference<Set<String>>() {});
        } catch (Exception e) {
            logger.warn("Failed to parse symbol names JSON: {}", symbolNamesJson, e);
            sendEmptyResponse(seq, contextId);
            return;
        }

        if (symbolNames.isEmpty()) {
            sendEmptyResponse(seq, contextId);
            return;
        }

        if (contextManager == null) {
            logger.warn("No context manager available for symbol lookup");
            sendEmptyResponse(seq, contextId);
            return;
        }

        // Use Chrome's background task system instead of raw CompletableFuture.supplyAsync()
        contextManager.submitBackgroundTask("Symbol lookup for " + symbolNames.size() + " symbols", () -> {
            // Assert background task is not running on EDT
            assert !SwingUtilities.isEventDispatchThread() : "Background task running on EDT";

            try {
                logger.debug(
                        "Starting streaming symbol lookup for {} symbols in context {}", symbolNames.size(), contextId);

                // Use streaming lookup to send results as they become available
                SymbolLookupService.lookupSymbols(
                        symbolNames,
                        contextManager,
                        // Result callback - called for each individual symbol result
                        (symbolName, symbolResult) -> {
                            // Send individual result immediately on UI thread
                            Platform.runLater(() -> {
                                try {
                                    var singleResult = java.util.Map.of(symbolName, symbolResult);
                                    var resultsJson = toJson(singleResult);

                                    var js = "if (window.brokk && window.brokk.onSymbolLookupResponse) { "
                                            + "window.brokk.onSymbolLookupResponse(" + resultsJson + ", " + seq + ", "
                                            + toJson(contextId) + "); }";
                                    engine.executeScript(js);
                                } catch (Exception e) {
                                    logger.warn(
                                            "Failed to send streaming symbol lookup result for '{}'", symbolName, e);
                                }
                            });
                        },
                        // Completion callback - called when all symbols are processed
                        () -> {
                            logger.debug(
                                    "Streaming symbol lookup completed for {} symbols in context {}",
                                    symbolNames.size(),
                                    contextId);
                        });

            } catch (Exception e) {
                logger.warn("Symbol lookup failed for seq={}, contextId={}", seq, contextId, e);
                Platform.runLater(() -> {
                    sendEmptyResponse(seq, contextId);
                });
            }
            return null;
        });
    }

    private void sendEmptyResponse(int seq, String contextId) {
        try {
            var js = "if (window.brokk && window.brokk.onSymbolLookupResponse) { "
                    + "window.brokk.onSymbolLookupResponse({}, " + seq + ", " + toJson(contextId) + "); }";
            engine.executeScript(js);
        } catch (Exception e) {
            logger.warn("Failed to send empty symbol lookup response", e);
        }
    }

    public void onSymbolClick(String symbolName, boolean symbolExists, @Nullable String fqn, int x, int y) {
        logger.debug("Symbol clicked: {}, exists: {}, fqn: {} at ({}, {})", symbolName, symbolExists, fqn, x, y);

        SwingUtilities.invokeLater(() -> {
            var component = hostComponent != null
                    ? hostComponent
                    : java.awt.KeyboardFocusManager.getCurrentKeyboardFocusManager()
                            .getFocusOwner();

            if (component != null && contextManager != null) {
                if (chrome != null) {
                    try {
                        ContextMenuBuilder.forSymbol(
                                        symbolName, symbolExists, fqn, chrome, (io.github.jbellis.brokk.ContextManager)
                                                contextManager)
                                .show(component, x, y);
                    } catch (Exception e) {
                        logger.error("Failed to show context menu", e);
                    }
                } else {
                    logger.warn("Symbol right-click handler not set, ignoring right-click on symbol: {}", symbolName);
                }
            } else {
                logger.warn("Cannot show context menu - missing dependencies");
            }
        });
    }

    public void captureText(String text) {
        var cm = contextManager;
        if (cm != null) {
            cm.addPastedTextFragment(text);
        }
    }

    public String getContextCacheId() {
        return "main-context";
    }

    private static String toJson(Object obj) {
        try {
            return MAPPER.writeValueAsString(obj);
        } catch (JsonProcessingException e) {
            throw new UncheckedIOException(e);
        }
    }

    public void onBridgeReady() {
        if (hostComponent instanceof MOPWebViewHost host) {
            host.onBridgeReady();
        }
    }

    public void shutdown() {
        xmit.shutdownNow();
    }
}<|MERGE_RESOLUTION|>--- conflicted
+++ resolved
@@ -7,11 +7,8 @@
 import com.fasterxml.jackson.databind.ObjectMapper;
 import dev.langchain4j.data.message.ChatMessageType;
 import io.github.jbellis.brokk.ContextManager;
-<<<<<<< HEAD
 import io.github.jbellis.brokk.MainProject;
-=======
 import io.github.jbellis.brokk.TaskEntry;
->>>>>>> 4fcafe07
 import io.github.jbellis.brokk.gui.Chrome;
 import io.github.jbellis.brokk.gui.menu.ContextMenuBuilder;
 import io.github.jbellis.brokk.gui.mop.SymbolLookupService;
@@ -152,16 +149,10 @@
         scheduleSend();
     }
 
-<<<<<<< HEAD
-    public void setTheme(boolean isDark, boolean isDevMode, double zoom) {
+    public void setTheme(boolean isDark, boolean isDevMode, boolean wrapMode, double zoom) {
         double clamped = Math.max(MIN_ZOOM, Math.min(MAX_ZOOM, zoom));
         var js = "if (window.brokk && window.brokk.setTheme) { window.brokk.setTheme(" + isDark + ", " + isDevMode
-                + ", " + clamped + "); } else { console.error('setTheme buffered - bridge not ready yet'); }";
-=======
-    public void setTheme(boolean isDark, boolean isDevMode, boolean wrapMode) {
-        var js = "if (window.brokk && window.brokk.setTheme) { window.brokk.setTheme(" + isDark + ", " + isDevMode
-                + ", " + wrapMode + "); } else { console.error('setTheme buffered - bridge not ready yet'); }";
->>>>>>> 4fcafe07
+                + ", " + wrapMode + ", " + clamped + "); } else { console.error('setTheme buffered - bridge not ready yet'); }";
         Platform.runLater(() -> engine.executeScript(js));
     }
 
