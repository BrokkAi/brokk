--- conflicted
+++ resolved
@@ -3,11 +3,8 @@
 import java.util.ArrayList;
 import java.util.List;
 import java.util.function.Predicate;
-<<<<<<< HEAD
-=======
 import org.apache.logging.log4j.LogManager;
 import org.apache.logging.log4j.Logger;
->>>>>>> 2316c7d7
 import org.jetbrains.annotations.Nullable;
 import org.treesitter.TSNode;
 
@@ -86,14 +83,10 @@
         });
     }
 
-<<<<<<< HEAD
-    /** Extracts text from a TSNode using the file content. */
-=======
     /**
-     * Extracts text from a TSNode using the file content. Properly handles UTF-8 byte offset to character position
+     * Extracts text from a TSNode using the file content.Properly handles UTF-8 byte offset to character position
      * conversion.
      */
->>>>>>> 2316c7d7
     public static String extractNodeText(@Nullable TSNode node, @Nullable String fileContent) {
         if (node == null || node.isNull() || fileContent == null) {
             return "";
@@ -109,8 +102,6 @@
         return safeSubstringFromByteOffsets(fileContent, startByte, endByte).trim();
     }
 
-<<<<<<< HEAD
-=======
     /**
      * Converts UTF-8 byte offset to Java string character position. This is needed because TreeSitter provides byte
      * offsets but Java strings use character positions.
@@ -165,7 +156,6 @@
         return source.substring(startChar, endChar);
     }
 
->>>>>>> 2316c7d7
     /** Finds all nodes of a specific type within the AST. */
     public static List<TSNode> findAllNodesByType(TSNode rootNode, String nodeType) {
         return findAllNodesRecursive(rootNode, node -> nodeType.equals(node.getType()));
