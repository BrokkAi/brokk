--- conflicted
+++ resolved
@@ -1,17 +1,10 @@
 package io.github.jbellis.brokk.context;
 
-<<<<<<< HEAD
+import static org.checkerframework.checker.nullness.util.NullnessUtil.castNonNull;
+
 import io.github.jbellis.brokk.AbstractProject;
 import io.github.jbellis.brokk.IConsoleIO;
 import io.github.jbellis.brokk.analyzer.ProjectFile;
-import org.apache.logging.log4j.LogManager;
-import org.apache.logging.log4j.Logger;
-import org.jetbrains.annotations.Nullable;
-=======
-import static org.checkerframework.checker.nullness.util.NullnessUtil.castNonNull;
->>>>>>> 1f8a062f
-
-import io.github.jbellis.brokk.IConsoleIO;
 import java.io.IOException;
 import java.util.ArrayDeque;
 import java.util.ArrayList;
@@ -39,8 +32,11 @@
     private static final int MAX_DEPTH = 100;
 
     public record ResetEdge(UUID sourceId, UUID targetId) {}
+
     public record GitState(String commitHash, @Nullable String diff) {}
+
     public record DeletedFile(ProjectFile file, String content) {}
+
     public record ContextHistoryEntryInfo(List<DeletedFile> deletedFiles) {}
 
     private final Deque<Context> history = new ArrayDeque<>();
@@ -73,7 +69,11 @@
         this(contexts, resetEdges, gitStates, Map.of());
     }
 
-    public ContextHistory(List<Context> frozenContexts, List<ResetEdge> resetEdges, Map<UUID, GitState> gitStates, Map<UUID, ContextHistoryEntryInfo> entryInfos) {
+    public ContextHistory(
+            List<Context> frozenContexts,
+            List<ResetEdge> resetEdges,
+            Map<UUID, GitState> gitStates,
+            Map<UUID, ContextHistoryEntryInfo> entryInfos) {
         if (frozenContexts.isEmpty()) {
             throw new IllegalArgumentException("Cannot initialize ContextHistory from empty list of contexts");
         }
@@ -219,7 +219,7 @@
             if (info.deletedFiles().isEmpty()) {
                 return;
             }
-        
+
             var filesToRestore = new ArrayList<ProjectFile>();
             for (var deletedFile : info.deletedFiles()) {
                 var pf = deletedFile.file();
@@ -232,11 +232,16 @@
                     logger.error(msg, e);
                 }
             }
-        
+
             if (!filesToRestore.isEmpty() && project.hasGit()) {
                 try {
                     project.getRepo().add(filesToRestore);
-                    io.systemOutput("Restored and staged files: " + String.join(", ", filesToRestore.stream().map(Object::toString).toList()));
+                    io.systemOutput("Restored and staged files: "
+                            + String.join(
+                                    ", ",
+                                    filesToRestore.stream()
+                                            .map(Object::toString)
+                                            .toList()));
                 } catch (Exception e) {
                     var msg = "Failed to stage restored files during undo: " + e.getMessage();
                     io.toolError(msg, "Undo Error");
@@ -276,13 +281,15 @@
 
     private void redoFileDeletions(IConsoleIO io, AbstractProject project, Context popped) {
         getEntryInfo(popped.id()).ifPresent(info -> {
-            var filesToDelete = info.deletedFiles().stream()
-                                       .map(DeletedFile::file)
-                                       .toList();
+            var filesToDelete =
+                    info.deletedFiles().stream().map(DeletedFile::file).toList();
             if (!filesToDelete.isEmpty() && project.hasGit()) {
                 try {
                     project.getRepo().forceRemoveFiles(filesToDelete);
-                    io.systemOutput("Deleted files as part of redo: " + String.join(", ", filesToDelete.stream().map(Object::toString).toList()));
+                    io.systemOutput("Deleted files as part of redo: "
+                            + String.join(
+                                    ", ",
+                                    filesToDelete.stream().map(Object::toString).toList()));
                 } catch (Exception e) {
                     io.toolError("Failed to delete files during redo: " + e.getMessage(), "Redo error");
                     logger.error("Failed to delete files during redo", e);
@@ -324,7 +331,6 @@
         return List.copyOf(resetEdges);
     }
 
-<<<<<<< HEAD
     public synchronized void addGitState(UUID contextId, GitState gitState) {
         gitStates.put(contextId, gitState);
     }
@@ -349,12 +355,7 @@
         return Map.copyOf(entryInfos);
     }
 
-    /**
-     * Applies the state from a frozen context to the workspace by restoring files.
-     */
-=======
     /** Applies the state from a frozen context to the workspace by restoring files. */
->>>>>>> 1f8a062f
     private void applyFrozenContextToWorkspace(@Nullable Context frozenContext, IConsoleIO io) {
         if (frozenContext == null) {
             logger.warn("Attempted to apply null context to workspace");
