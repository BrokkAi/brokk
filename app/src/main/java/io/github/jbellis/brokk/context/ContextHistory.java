package io.github.jbellis.brokk.context;

import io.github.jbellis.brokk.IConsoleIO;
import org.apache.logging.log4j.LogManager;
import org.apache.logging.log4j.Logger;
import org.jetbrains.annotations.Nullable;

import java.io.IOException;
import java.util.ArrayDeque;
import java.util.ArrayList;
import java.util.Deque;
import java.util.HashMap;
import java.util.List;
import java.util.Map;
import java.util.Optional;
import java.util.UUID;

import static org.checkerframework.checker.nullness.util.NullnessUtil.castNonNull;

/**
 * Thread-safe undo/redo stack for *frozen* {@link Context} snapshots.
 *
 * <p>The newest entry is always at the tail of {@link #history}.
 * All public methods are {@code synchronized}, so callers need no extra
 * locking.</p>
 *
 * <p><strong>Contract:</strong> every {@code Context} handed to this class
 * <em>must already be frozen</em> (see {@link Context#freezeAndCleanup()}).  This class
 * never calls {@code freeze()} on its own.</p>
 */
public class ContextHistory {
    private static final Logger logger = LogManager.getLogger(ContextHistory.class);
    private static final int MAX_DEPTH = 100;

    public record ResetEdge(UUID sourceId, UUID targetId) {}
    public record GitState(String commitHash, @Nullable String diff) {}

    private final Deque<Context> history = new ArrayDeque<>();
    private final Deque<Context> redo   = new ArrayDeque<>();
    private final List<ResetEdge> resetEdges = new ArrayList<>();
<<<<<<< HEAD
    private final Map<UUID, GitState> gitStates = new HashMap<>();
=======
    private Context liveContext;
>>>>>>> 1133e3c0

    /** UI-selection; never {@code null} once an initial context is set. */
    private @Nullable Context selected;

    public ContextHistory(Context liveContext) {
        var fr = liveContext.freezeAndCleanup();
        this.liveContext = fr.liveContext();
        var frozen = fr.frozenContext();
        history.add(frozen);
        selected = frozen;
    }

    public ContextHistory(List<Context> contexts) {
        this(contexts, List.of(), Map.of());
    }

<<<<<<< HEAD
    public ContextHistory(List<Context> contexts, List<ResetEdge> resetEdges) {
        this(contexts, resetEdges, Map.of());
    }

    public ContextHistory(List<Context> contexts, List<ResetEdge> resetEdges, Map<UUID, GitState> gitStates) {
        history.addAll(contexts);
        this.resetEdges.addAll(resetEdges);
        this.gitStates.putAll(gitStates);
=======
    public ContextHistory(List<Context> frozenContexts, List<ResetEdge> resetEdges) {
        if (frozenContexts.isEmpty()) {
            throw new IllegalArgumentException("Cannot initialize ContextHistory from empty list of contexts");
        }
        history.addAll(frozenContexts);
        this.resetEdges.addAll(resetEdges);
        this.liveContext = Context.unfreeze(castNonNull(history.peekLast()));
        selected = history.peekLast();
>>>>>>> 1133e3c0
    }

    /* ───────────────────────── public API ─────────────────────────── */

    /** Immutable view (oldest → newest). */
    public synchronized List<Context> getHistory() {
        return List.copyOf(history);
    }

    /** Latest context or {@code null} when uninitialised. */
    public synchronized Context topContext() {
        return castNonNull(history.peekLast());
    }

    public synchronized Context getLiveContext() {
        return liveContext;
    }

    public synchronized boolean hasUndoStates() { return history.size() > 1; }
    public synchronized boolean hasRedoStates() { return !redo.isEmpty();  }

    public synchronized @Nullable Context getSelectedContext() {
        if (selected == null || !history.contains(selected)) {
            selected = topContext();
        }
        return selected;
    }

    /**
     * Returns {@code true} iff {@code ctx} is present in history.
     * @param ctx the context to check
     * @return {@code true} iff {@code ctx} is present in history.
     */
    public synchronized boolean setSelectedContext(@Nullable Context ctx) {
        if (ctx != null && history.contains(ctx)) {
            selected = ctx;
            return true;
        }
        if (logger.isWarnEnabled()) {
            logger.warn("Attempted to select context {} not present in history (history size: {}, available contexts: {})", 
                       ctx == null ? "null" : ctx, 
                       history.size(),
                       history.stream().map(Context::toString).collect(java.util.stream.Collectors.joining(", ")));
        }
        return false;
    }

<<<<<<< HEAD
    /** Initialise with a single frozen context. */
    public synchronized void setInitialContext(Context frozenInitial) {
        assert !frozenInitial.containsDynamicFragments();
        history.clear();
        redo.clear();
        resetEdges.clear();
        gitStates.clear();
        history.add(frozenInitial);
        selected = frozenInitial;
        logger.debug("Initial context set: {}", frozenInitial);
=======

    /**
     * Applies the given function to the live context, freezes the result, and pushes it to the history.
     *
     * @param contextGenerator a function to apply to the live context
     * @return the new live context
     */
    public synchronized Context push(java.util.function.Function<Context, Context> contextGenerator) {
        var updatedLiveContext = contextGenerator.apply(this.liveContext);
        if (this.liveContext.equals(updatedLiveContext)) {
            return this.liveContext;
        }

        var fr = updatedLiveContext.freezeAndCleanup();
        this.liveContext = fr.liveContext();
        addFrozenContextAndClearRedo(fr.frozenContext());
        return this.liveContext;
    }

    public synchronized void pushLiveAndFrozen(Context live, Context frozen) {
        this.liveContext = live;
        addFrozenContextAndClearRedo(frozen);
>>>>>>> 1133e3c0
    }

    /** Push {@code frozen} and clear redo stack. */
    public synchronized void addFrozenContextAndClearRedo(Context frozen) {
        assert !frozen.containsDynamicFragments();
        history.addLast(frozen);
        truncateHistory();
        redo.clear();
        selected = frozen;
    }

    /**
     * Replaces the most recent context in history with the provided live and frozen contexts.
     * This is useful for coalescing rapid changes into a single history entry.
     */
    public synchronized void replaceTop(Context newLive, Context newFrozen) {
        assert !newFrozen.containsDynamicFragments();
        assert !history.isEmpty() : "Cannot replace top context in empty history";
        history.removeLast();
        history.addLast(newFrozen);
        redo.clear();
        selected = newFrozen;
        liveContext = newLive;
    }

    /* ─────────────── undo / redo  ────────────── */

    public record UndoResult(boolean wasUndone, int steps) {
        public static UndoResult none()            { return new UndoResult(false, 0); }
        public static UndoResult success(int n)    { return new UndoResult(true, n);  }
    }

    public synchronized UndoResult undo(int steps, IConsoleIO io) {
        if (steps <= 0 || !hasUndoStates()) {
            return UndoResult.none();
        }

        var toUndo = Math.min(steps, history.size() - 1);
        for (int i = 0; i < toUndo; i++) {
            var popped = history.removeLast();
            resetEdges.removeIf(edge -> edge.targetId().equals(popped.id()));
            gitStates.remove(popped.id());
            redo.addLast(popped);
        }
        var newTop = history.peekLast();
        applyFrozenContextToWorkspace(newTop, io);
        liveContext = Context.unfreeze(castNonNull(newTop));
        selected = topContext();
        return UndoResult.success(toUndo);
    }

    public synchronized UndoResult undoUntil(@Nullable Context target, IConsoleIO io) {
        if (target == null) {
            return UndoResult.none();
        }
        var idx = indexOf(target);
        if (idx < 0) return UndoResult.none();
        var distance = history.size() - 1 - idx;
        return distance == 0 ? UndoResult.none() : undo(distance, io);
    }

    /**
     * Redoes the last undone operation.
     * @param io the console IO for feedback
     * @return {@code true} if something was redone.
     */
    public synchronized boolean redo(IConsoleIO io) {
        if (redo.isEmpty()) return false;
        var popped = redo.removeLast();
        history.addLast(popped);
        truncateHistory();
        liveContext = Context.unfreeze(castNonNull(popped));
        selected = topContext();
        applyFrozenContextToWorkspace(history.peekLast(), io);
        return true;
    }

    /* ────────────────────────── private helpers ─────────────────────────── */

    private void truncateHistory() {
        while (history.size() > MAX_DEPTH) {
            var removed = history.removeFirst();
            gitStates.remove(removed.id());
            var historyIds = history.stream().map(Context::id).collect(java.util.stream.Collectors.toSet());
            resetEdges.removeIf(edge -> !historyIds.contains(edge.sourceId()) || !historyIds.contains(edge.targetId()));
            if (logger.isDebugEnabled()) {
                logger.debug("Truncated history (removed oldest context: {})", removed);
            }
        }
    }

    private int indexOf(Context ctx) {
        var i = 0;
        for (var c : history) {
            if (c.equals(ctx)) return i;
            i++;
        }
        return -1;
    }

    public synchronized void addResetEdge(Context source, Context target) {
        assert !source.containsDynamicFragments() && !target.containsDynamicFragments();
        resetEdges.add(new ResetEdge(source.id(), target.id()));
    }

    public synchronized List<ResetEdge> getResetEdges() {
        return List.copyOf(resetEdges);
    }

    public synchronized void addGitState(UUID contextId, GitState gitState) {
        gitStates.put(contextId, gitState);
    }

    public synchronized Optional<GitState> getGitState(UUID contextId) {
        return Optional.ofNullable(gitStates.get(contextId));
    }

    public synchronized Map<UUID, GitState> getGitStates() {
        return Map.copyOf(gitStates);
    }

    /**
     * Applies the state from a frozen context to the workspace by restoring files.
     */
    private void applyFrozenContextToWorkspace(@Nullable Context frozenContext, IConsoleIO io) {
        if (frozenContext == null) {
            logger.warn("Attempted to apply null context to workspace");
            return;
        }
        assert !frozenContext.containsDynamicFragments();
        frozenContext.editableFiles.forEach(fragment -> {
            assert fragment.getType() == ContextFragment.FragmentType.PROJECT_PATH : fragment.getType();
            assert fragment.files().size() == 1 : fragment.files();

            var pf = fragment.files().iterator().next();
            try {
                var newContent = fragment.text();
                var currentContent = pf.exists() ? pf.read() : "";
                
                if (!newContent.equals(currentContent)) {
                    var restoredFiles = new ArrayList<String>();
                    pf.write(newContent);
                    restoredFiles.add(pf.toString());
                    if (!restoredFiles.isEmpty()) {
                        io.systemOutput("Restored files: " + String.join(", ", restoredFiles));
                    }
                }
            } catch (IOException e) {
                io.toolError("Failed to restore file " + pf + ": " + e.getMessage(), "Error");
            }
        });
    }
}<|MERGE_RESOLUTION|>--- conflicted
+++ resolved
@@ -9,10 +9,7 @@
 import java.util.ArrayDeque;
 import java.util.ArrayList;
 import java.util.Deque;
-import java.util.HashMap;
 import java.util.List;
-import java.util.Map;
-import java.util.Optional;
 import java.util.UUID;
 
 import static org.checkerframework.checker.nullness.util.NullnessUtil.castNonNull;
@@ -33,16 +30,11 @@
     private static final int MAX_DEPTH = 100;
 
     public record ResetEdge(UUID sourceId, UUID targetId) {}
-    public record GitState(String commitHash, @Nullable String diff) {}
 
     private final Deque<Context> history = new ArrayDeque<>();
     private final Deque<Context> redo   = new ArrayDeque<>();
     private final List<ResetEdge> resetEdges = new ArrayList<>();
-<<<<<<< HEAD
-    private final Map<UUID, GitState> gitStates = new HashMap<>();
-=======
     private Context liveContext;
->>>>>>> 1133e3c0
 
     /** UI-selection; never {@code null} once an initial context is set. */
     private @Nullable Context selected;
@@ -56,19 +48,9 @@
     }
 
     public ContextHistory(List<Context> contexts) {
-        this(contexts, List.of(), Map.of());
-    }
-
-<<<<<<< HEAD
-    public ContextHistory(List<Context> contexts, List<ResetEdge> resetEdges) {
-        this(contexts, resetEdges, Map.of());
-    }
-
-    public ContextHistory(List<Context> contexts, List<ResetEdge> resetEdges, Map<UUID, GitState> gitStates) {
-        history.addAll(contexts);
-        this.resetEdges.addAll(resetEdges);
-        this.gitStates.putAll(gitStates);
-=======
+        this(contexts, List.of());
+    }
+
     public ContextHistory(List<Context> frozenContexts, List<ResetEdge> resetEdges) {
         if (frozenContexts.isEmpty()) {
             throw new IllegalArgumentException("Cannot initialize ContextHistory from empty list of contexts");
@@ -77,7 +59,6 @@
         this.resetEdges.addAll(resetEdges);
         this.liveContext = Context.unfreeze(castNonNull(history.peekLast()));
         selected = history.peekLast();
->>>>>>> 1133e3c0
     }
 
     /* ───────────────────────── public API ─────────────────────────── */
@@ -125,18 +106,6 @@
         return false;
     }
 
-<<<<<<< HEAD
-    /** Initialise with a single frozen context. */
-    public synchronized void setInitialContext(Context frozenInitial) {
-        assert !frozenInitial.containsDynamicFragments();
-        history.clear();
-        redo.clear();
-        resetEdges.clear();
-        gitStates.clear();
-        history.add(frozenInitial);
-        selected = frozenInitial;
-        logger.debug("Initial context set: {}", frozenInitial);
-=======
 
     /**
      * Applies the given function to the live context, freezes the result, and pushes it to the history.
@@ -159,7 +128,6 @@
     public synchronized void pushLiveAndFrozen(Context live, Context frozen) {
         this.liveContext = live;
         addFrozenContextAndClearRedo(frozen);
->>>>>>> 1133e3c0
     }
 
     /** Push {@code frozen} and clear redo stack. */
@@ -201,7 +169,6 @@
         for (int i = 0; i < toUndo; i++) {
             var popped = history.removeLast();
             resetEdges.removeIf(edge -> edge.targetId().equals(popped.id()));
-            gitStates.remove(popped.id());
             redo.addLast(popped);
         }
         var newTop = history.peekLast();
@@ -242,7 +209,6 @@
     private void truncateHistory() {
         while (history.size() > MAX_DEPTH) {
             var removed = history.removeFirst();
-            gitStates.remove(removed.id());
             var historyIds = history.stream().map(Context::id).collect(java.util.stream.Collectors.toSet());
             resetEdges.removeIf(edge -> !historyIds.contains(edge.sourceId()) || !historyIds.contains(edge.targetId()));
             if (logger.isDebugEnabled()) {
@@ -267,18 +233,6 @@
 
     public synchronized List<ResetEdge> getResetEdges() {
         return List.copyOf(resetEdges);
-    }
-
-    public synchronized void addGitState(UUID contextId, GitState gitState) {
-        gitStates.put(contextId, gitState);
-    }
-
-    public synchronized Optional<GitState> getGitState(UUID contextId) {
-        return Optional.ofNullable(gitStates.get(contextId));
-    }
-
-    public synchronized Map<UUID, GitState> getGitStates() {
-        return Map.copyOf(gitStates);
     }
 
     /**
