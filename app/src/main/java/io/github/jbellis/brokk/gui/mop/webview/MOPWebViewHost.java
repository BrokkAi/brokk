--- conflicted
+++ resolved
@@ -66,10 +66,10 @@
     revalidate();
     repaint();
 
-<<<<<<< HEAD
     Platform.runLater(
         () -> {
           var view = new WebView();
+          view.setContextMenuEnabled(false);
           webViewRef.set(view); // Store reference for later theme updates
           var scene = new Scene(view);
           requireNonNull(fxPanel).setScene(scene);
@@ -120,49 +120,6 @@
                       view.getEngine()
                           .executeScript(
                               """
-=======
-    private void initializeFxPanel() {
-        fxPanel = new JFXPanel();
-        fxPanel.setVisible(false); // Start hidden to prevent flicker
-        add(fxPanel, BorderLayout.CENTER);
-        revalidate();
-        repaint();
-
-        Platform.runLater(() -> {
-            var view = new WebView();
-            view.setContextMenuEnabled(false);
-            webViewRef.set(view); // Store reference for later theme updates
-            var scene = new Scene(view);
-            requireNonNull(fxPanel).setScene(scene);
-            var bridge = new MOPBridge(view.getEngine());
-            bridgeRef.set(bridge);
-
-            // Add JavaScript error handling
-            view.getEngine().setOnError(errorEvent -> {
-                logger.error("WebView JavaScript Error: {}", errorEvent.getMessage(), errorEvent.getException());
-            });
-
-            // Log page loading errors
-            view.getEngine().getLoadWorker().exceptionProperty().addListener((obs, oldException, newException) -> {
-                if (newException != null) {
-                    logger.error("WebView Load Error: {}", newException.getMessage(), newException);
-                }
-            });
-
-            // Add listener for resource loading errors
-            view.getEngine().setOnError(errorEvent -> {
-                logger.error("WebView Resource Load Error: {}", errorEvent.getMessage());
-            });
-
-            // Expose Java object to JS after the page loads
-            view.getEngine().getLoadWorker().stateProperty().addListener((obs, oldState, newState) -> {
-                if (newState == javafx.concurrent.Worker.State.SUCCEEDED) {
-                    var window = (JSObject) view.getEngine().executeScript("window");
-                    window.setMember("javaBridge", bridge);
-                    
-                    // Inject JavaScript to intercept console methods and forward to Java bridge with stack traces
-            view.getEngine().executeScript("""
->>>>>>> 62a3c536
                 (function() {
                     var originalLog = console.log;
                     var originalError = console.error;
