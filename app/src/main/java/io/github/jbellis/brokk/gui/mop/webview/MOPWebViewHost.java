package io.github.jbellis.brokk.gui.mop.webview;

import static java.util.Objects.requireNonNull;

import dev.langchain4j.data.message.ChatMessageType;
import io.github.jbellis.brokk.ContextManager;
<<<<<<< HEAD
import io.github.jbellis.brokk.MainProject;
=======
import io.github.jbellis.brokk.TaskEntry;
>>>>>>> 4fcafe07
import io.github.jbellis.brokk.util.Environment;
import java.awt.*;
import java.util.List;
import java.util.Locale;
import java.util.concurrent.CompletableFuture;
import java.util.concurrent.CopyOnWriteArrayList;
import java.util.concurrent.atomic.AtomicReference;
import java.util.function.Consumer;
import javafx.application.Platform;
import javafx.embed.swing.JFXPanel;
import javafx.scene.Scene;
import javafx.scene.web.WebView;
import javax.swing.*;
import netscape.javascript.JSObject;
import org.apache.logging.log4j.LogManager;
import org.apache.logging.log4j.Logger;
import org.jetbrains.annotations.Nullable;

public final class MOPWebViewHost extends JPanel {
    private static final Logger logger = LogManager.getLogger(MOPWebViewHost.class);

    @Nullable
    private JFXPanel fxPanel;

    private final AtomicReference<MOPBridge> bridgeRef = new AtomicReference<>();
    private final AtomicReference<WebView> webViewRef = new AtomicReference<>();
    private final java.util.List<HostCommand> pendingCommands = new CopyOnWriteArrayList<>();
    private final List<Consumer<MOPBridge.SearchState>> searchListeners = new CopyOnWriteArrayList<>();
    private volatile boolean darkTheme = true; // Default to dark theme
    private volatile @Nullable ContextManager contextManager;
    private volatile @Nullable io.github.jbellis.brokk.gui.Chrome chrome;
    private volatile boolean codeBlockWrap = false;

    // Bridge readiness tracking
    private final CompletableFuture<Void> bridgeReadyFuture = new CompletableFuture<>();
    private volatile boolean bridgeInitialized = false;

    // Theme configuration as a record for DRY principle
    private record Theme(boolean isDark, Color awtBg, javafx.scene.paint.Color fxBg, String cssColor) {
        static Theme create(boolean isDark) {
            var bgColor = io.github.jbellis.brokk.gui.mop.ThemeColors.getColor(isDark, "chat_background");
            var fxColor = javafx.scene.paint.Color.rgb(bgColor.getRed(), bgColor.getGreen(), bgColor.getBlue());
            var cssHex = String.format("#%02x%02x%02x", bgColor.getRed(), bgColor.getGreen(), bgColor.getBlue());
            return new Theme(isDark, bgColor, fxColor, cssHex);
        }
    }

    // Represents commands to be sent to the bridge; buffered until bridge is ready
    private sealed interface HostCommand {
        record Append(String text, boolean isNew, ChatMessageType msgType, boolean streaming, boolean reasoning)
                implements HostCommand {}

<<<<<<< HEAD
        record SetTheme(boolean isDark, boolean isDevMode, double zoom) implements HostCommand {}

        record SetZoom(double zoom) implements HostCommand {}
=======
        record SetTheme(boolean isDark, boolean isDevMode, boolean wrapMode) implements HostCommand {}
>>>>>>> 4fcafe07

        record ShowSpinner(String message) implements HostCommand {}

        record HideSpinner() implements HostCommand {}

        record Clear() implements HostCommand {}

        record HistoryReset() implements HostCommand {}

        record HistoryTask(TaskEntry entry) implements HostCommand {}
    }

    public MOPWebViewHost() {
        super(new BorderLayout());

        // Defer JFXPanel creation to avoid EDT event pumping during construction
        SwingUtilities.invokeLater(this::initializeFxPanel);
    }

    /**
     * Determines the appropriate scroll speed factor based on the current platform. Different operating systems have
     * different scroll sensitivities.
     */
    private static double getPlatformScrollSpeedFactor() {
        if (Environment.isMacOs()) {
            return 0.3; // macOS trackpads are very sensitive
        } else {
            // Windows, Linux, and other platforms
            return 1.7;
        }
    }

    private void initializeFxPanel() {
        fxPanel = new JFXPanel();
        fxPanel.setVisible(false); // Start hidden to prevent flicker
        add(fxPanel, BorderLayout.CENTER);
        revalidate();
        repaint();

        Platform.runLater(() -> {
            var view = new WebView();
            view.setContextMenuEnabled(false);
            webViewRef.set(view); // Store reference for later theme updates
            var scene = new Scene(view);
            requireNonNull(fxPanel).setScene(scene);
            var bridge = new MOPBridge(view.getEngine());
            if (contextManager != null) {
                bridge.setContextManager(contextManager);
            }
            if (chrome != null) {
                bridge.setChrome(chrome);
            }
            bridge.setHostComponent(fxPanel);
            bridgeRef.set(bridge);

            // Add JavaScript error handling
            view.getEngine().setOnError(errorEvent -> {
                logger.error("WebView JavaScript Error: {}", errorEvent.getMessage(), errorEvent.getException());
            });

            // Log page loading errors
            view.getEngine().getLoadWorker().exceptionProperty().addListener((obs, oldException, newException) -> {
                if (newException != null) {
                    logger.error("WebView Load Error: {}", newException.getMessage(), newException);
                }
            });

            // Expose Java object to JS after the page loads
            view.getEngine().getLoadWorker().stateProperty().addListener((obs, oldState, newState) -> {
                if (newState == javafx.concurrent.Worker.State.SUCCEEDED) {
                    var window = (JSObject) view.getEngine().executeScript("window");
                    window.setMember("javaBridge", bridge);

                    for (var l : searchListeners) {
                        bridge.addSearchStateListener(l);
                    }
                    // Inject JavaScript to intercept console methods and forward to Java bridge with stack traces
                    view.getEngine()
                            .executeScript(
                                    """
                    (function() {
                    var originalLog = console.log;
                    var originalError = console.error;
                    var originalWarn = console.warn;
                    var originalInfo = console.info;

                    function toStringWithStack(arg) {
                        return (arg && typeof arg === 'object' && 'stack' in arg) ? arg.stack : String(arg);
                    }

                    console.log = function() {
                        var msg = Array.from(arguments).map(toStringWithStack).join(' ');
                        if (window.javaBridge) window.javaBridge.jsLog('INFO', msg);
                        originalLog.apply(console, arguments);
                    };
                    console.error = function() {
                        var msg = Array.from(arguments).map(toStringWithStack).join(' ');
                        if (window.javaBridge) window.javaBridge.jsLog('ERROR', msg);
                        originalError.apply(console, arguments);
                    };
                    console.warn = function() {
                        var msg = Array.from(arguments).map(toStringWithStack).join(' ');
                        if (window.javaBridge) window.javaBridge.jsLog('WARN', msg);
                        originalWarn.apply(console, arguments);
                    };
                    console.info = function() {
                        var msg = Array.from(arguments).map(toStringWithStack).join(' ');
                        if (window.javaBridge) window.javaBridge.jsLog('INFO', msg);
                        originalInfo.apply(console, arguments);
                    };
                })();
                """); // Install wheel event override for platform-specific scroll speed
                    var wheelOverrideJs = String.format(
                            Locale.US,
                            """
                        (function() {
                            try {
                                // Platform-specific scroll behavior configuration
                                var scrollSpeedFactor = %f;         // Platform-specific scroll speed factor
                                var minScrollThreshold = 0.5;       // Minimum delta to process (prevents jitter)
                                var smoothingFactor = 0.8;          // Smoothing for very small movements

                                var smoothScrolls = new Map(); // Track ongoing smooth scrolls per element
                                var momentum = new Map();      // Track momentum per element

                                function findScrollable(el) {
                                    while (el && el !== document.body && el !== document.documentElement) {
                                        var style = getComputedStyle(el);
                                        var canScrollY = (style.overflowY === 'auto' || style.overflowY === 'scroll') && el.scrollHeight > el.clientHeight;
                                        var canScrollX = (style.overflowX === 'auto' || style.overflowX === 'scroll') && el.scrollWidth > el.clientWidth;
                                        if (canScrollY || canScrollX) return el;
                                        el = el.parentElement;
                                    }
                                    return document.scrollingElement || document.documentElement || document.body;
                                }

                                function smoothScroll(element, targetX, targetY, duration) {
                                    duration = duration || animationDuration;
                                    var startX = element.scrollLeft;
                                    var startY = element.scrollTop;
                                    var deltaX = targetX - startX;
                                    var deltaY = targetY - startY;
                                    var startTime = performance.now();

                                    // Cancel any existing smooth scroll for this element
                                    var existing = smoothScrolls.get(element);
                                    if (existing) {
                                        cancelAnimationFrame(existing);
                                    }

                                    function animate(currentTime) {
                                        var elapsed = currentTime - startTime;
                                        var progress = Math.min(elapsed / duration, 1);

                                        // Ease out cubic for smooth deceleration
                                        var eased = 1 - Math.pow(1 - progress, 3);

                                        element.scrollLeft = startX + deltaX * eased;
                                        element.scrollTop = startY + deltaY * eased;

                                        if (progress < 1) {
                                            var animId = requestAnimationFrame(animate);
                                            smoothScrolls.set(element, animId);
                                        } else {
                                            smoothScrolls.delete(element);
                                        }
                                    }

                                    var animId = requestAnimationFrame(animate);
                                    smoothScrolls.set(element, animId);
                                }

                                window.addEventListener('wheel', function(ev) {
                                    if (ev.ctrlKey || ev.metaKey) { return; } // let zoom gestures pass
                                    var target = findScrollable(ev.target);
                                    if (!target) return;

                                    ev.preventDefault();

                                    var dx = ev.deltaX * scrollSpeedFactor;
                                    var dy = ev.deltaY * scrollSpeedFactor;

                                    // Filter out very small deltas to prevent jitter
                                    if (Math.abs(dx) < minScrollThreshold) dx = 0;
                                    if (Math.abs(dy) < minScrollThreshold) dy = 0;

                                    // Apply scroll immediately with rounding to prevent sub-pixel issues
                                    if (dx) {
                                        var newScrollLeft = target.scrollLeft + Math.round(dx);
                                        var maxScrollLeft = target.scrollWidth - target.clientWidth;
                                        target.scrollLeft = Math.max(0, Math.min(newScrollLeft, maxScrollLeft));
                                    }
                                    if (dy) {
                                        var newScrollTop = target.scrollTop + Math.round(dy);
                                        var maxScrollTop = target.scrollHeight - target.clientHeight;
                                        target.scrollTop = Math.max(0, Math.min(newScrollTop, maxScrollTop));
                                    }
                                }, { passive: false, capture: true });
                            } catch (e) {
                                if (window.javaBridge) window.javaBridge.jsLog('ERROR', 'wheel override failed: ' + e);
                            }
                        })();
                        """,
                            getPlatformScrollSpeedFactor());
                    view.getEngine().executeScript(wheelOverrideJs);
                    // Now that the page is loaded, flush any buffered commands
                    flushBufferedCommands();
                    // Show the panel only after the page is fully loaded
                    // SwingUtilities.invokeLater(() -> requireNonNull(fxPanel).setVisible(true));
                } else if (newState == javafx.concurrent.Worker.State.FAILED) {
                    logger.error("WebView Page Load Failed");
                    // Show the panel even on failure to display any error content
                    // SwingUtilities.invokeLater(() -> requireNonNull(fxPanel).setVisible(true));
                }
            });

            var resourceUrl = getClass().getResource("/mop-web/index.html");
            if (resourceUrl == null) {
                view.getEngine()
                        .loadContent(
                                "<html><body><h1>Error: mop-web/index.html not found</h1></body></html>", "text/html");
            } else {
                int port = ClasspathHttpServer.ensureStarted();
                var url = "http://127.0.0.1:" + port + "/index.html";
                logger.info("Loading WebView content from embedded server: {}", url);
                view.getEngine().load(url);
            }
            // Initial theme — queue until bridge ready
            boolean isDevMode = Boolean.parseBoolean(System.getProperty("brokk.devmode", "false"));
<<<<<<< HEAD
            setInitialTheme(darkTheme, isDevMode);

=======
            setInitialTheme(darkTheme, isDevMode, codeBlockWrap);
>>>>>>> 4fcafe07
            SwingUtilities.invokeLater(() -> requireNonNull(fxPanel).setVisible(true));
        });
    }

    public void append(
            String text, boolean isNewMessage, ChatMessageType msgType, boolean streaming, boolean reasoning) {
        sendOrQueue(
                new HostCommand.Append(text, isNewMessage, msgType, streaming, reasoning),
                bridge -> bridge.append(text, isNewMessage, msgType, streaming, reasoning));
    }

    /**
     * Initial theme setup used while the WebView is still boot-strapping. The command is queued until the JS bridge
     * reports it is ready.
     */
    public void setInitialTheme(boolean isDark, boolean isDevMode, boolean wrapMode) {
        darkTheme = isDark;
<<<<<<< HEAD
        double zoom = MainProject.getMopZoom();
        sendOrQueue(
                new HostCommand.SetTheme(isDark, isDevMode, zoom), bridge -> bridge.setTheme(isDark, isDevMode, zoom));
=======
        codeBlockWrap = wrapMode;
        sendOrQueue(
                new HostCommand.SetTheme(isDark, isDevMode, wrapMode),
                bridge -> bridge.setTheme(isDark, isDevMode, wrapMode));
>>>>>>> 4fcafe07
        applyTheme(Theme.create(isDark));
    }

    /**
     * Runtime theme switch triggered from the settings panel. Executes immediately if the bridge exists; otherwise the
     * command is queued so that the frontend is updated once the bridge appears.
     */
    public void setRuntimeTheme(boolean isDark, boolean isDevMode, boolean wrapMode) {
        darkTheme = isDark;
<<<<<<< HEAD
        double zoom = MainProject.getMopZoom();
        var bridge = bridgeRef.get();
        if (bridge != null) {
            bridge.setTheme(isDark, isDevMode, zoom);
        } else {
            pendingCommands.add(new HostCommand.SetTheme(isDark, isDevMode, zoom));
=======
        codeBlockWrap = wrapMode;
        var bridge = bridgeRef.get();
        if (bridge != null) {
            bridge.setTheme(isDark, isDevMode, wrapMode);
        } else {
            pendingCommands.add(new HostCommand.SetTheme(isDark, isDevMode, wrapMode));
>>>>>>> 4fcafe07
        }
        applyTheme(Theme.create(isDark));
    }

    private void applyTheme(Theme theme) {
        // Update Swing component on EDT
        if (fxPanel != null) {
            SwingUtilities.invokeLater(() -> requireNonNull(fxPanel).setBackground(theme.awtBg()));
        }
        // Update JavaFX components on JavaFX thread
        var webView = webViewRef.get();
        if (webView != null) {
            Platform.runLater(() -> {
                // Update scene fill
                var scene = webView.getScene();
                if (scene != null) {
                    scene.setFill(theme.fxBg());
                }
                // Update UA stylesheet with custom property for chat background
                String css =
                        """
                    :root {
                        --chat-background: %s;
                    }
                    html, body {
                        background-color: var(--chat-background) !important;
                    }
                    """
                                .formatted(theme.cssColor());
                String encodedCss = java.net.URLEncoder.encode(css, java.nio.charset.StandardCharsets.UTF_8)
                        .replace("+", "%20");
                String dataCssUrl = "data:text/css," + encodedCss + "#t=" + System.currentTimeMillis();
                webView.getEngine().setUserStyleSheetLocation(dataCssUrl);
            });
        }
    }

    public void clear() {
        sendOrQueue(new HostCommand.Clear(), MOPBridge::clear);
    }

    public void historyReset() {
        sendOrQueue(new HostCommand.HistoryReset(), MOPBridge::sendHistoryReset);
    }

    public void historyTask(TaskEntry entry) {
        sendOrQueue(new HostCommand.HistoryTask(entry), bridge -> bridge.sendHistoryTask(entry));
    }

    public void showSpinner(String message) {
        sendOrQueue(new HostCommand.ShowSpinner(message), bridge -> bridge.showSpinner(message));
    }

    public void hideSpinner() {
        sendOrQueue(new HostCommand.HideSpinner(), bridge -> bridge.hideSpinner());
    }

    public void addSearchStateListener(Consumer<MOPBridge.SearchState> l) {
        searchListeners.add(l);
        var bridge = bridgeRef.get();
        if (bridge != null) {
            bridge.addSearchStateListener(l);
        }
    }

    public void removeSearchStateListener(Consumer<MOPBridge.SearchState> l) {
        searchListeners.remove(l);
        var bridge = bridgeRef.get();
        if (bridge != null) {
            bridge.removeSearchStateListener(l);
        }
    }

    public void setSearch(String query, boolean caseSensitive) {
        var bridge = bridgeRef.get();
        if (bridge == null) {
            logger.debug("setSearch ignored; bridge not ready");
            return;
        }
        bridge.setSearch(query, caseSensitive);
    }

    public void clearSearch() {
        var bridge = bridgeRef.get();
        if (bridge == null) {
            logger.debug("clearSearch ignored; bridge not ready");
            return;
        }
        bridge.clearSearch();
    }

    public void nextMatch() {
        var bridge = bridgeRef.get();
        if (bridge == null) {
            logger.debug("nextMatch ignored; bridge not ready");
            return;
        }
        bridge.nextMatch();
    }

    public void prevMatch() {
        var bridge = bridgeRef.get();
        if (bridge == null) {
            logger.debug("prevMatch ignored; bridge not ready");
            return;
        }
        bridge.prevMatch();
    }

    public void scrollToCurrent() {
        var bridge = bridgeRef.get();
        if (bridge == null) {
            logger.debug("scrollToCurrent ignored; bridge not ready");
            return;
        }
        bridge.scrollToCurrent();
    }

    public void zoomIn() {
        var bridge = bridgeRef.get();
        if (bridge == null) {
            logger.debug("zoomIn ignored; bridge not ready");
            return;
        }
        bridge.zoomIn();
    }

    public void zoomOut() {
        var bridge = bridgeRef.get();
        if (bridge == null) {
            logger.debug("zoomOut ignored; bridge not ready");
            return;
        }
        bridge.zoomOut();
    }

    public void resetZoom() {
        var bridge = bridgeRef.get();
        if (bridge == null) {
            logger.debug("resetZoom ignored; bridge not ready");
            return;
        }
        bridge.resetZoom();
    }

    public void setZoom(double zoom) {
        sendOrQueue(new HostCommand.SetZoom(zoom), bridge -> bridge.setZoom(zoom));
    }

    public void onAnalyzerReadyResponse(String contextId) {
        var bridge = bridgeRef.get();
        if (bridge == null) {
            logger.debug("onAnalyzerReady ignored; bridge not ready for context: {}", contextId);
            return;
        }
        bridge.onAnalyzerReadyResponse(contextId);
    }

    public String getContextCacheId() {
        var bridge = bridgeRef.get();
        if (bridge == null) {
            logger.debug("getContextCacheId ignored; bridge not ready");
            return "no-bridge";
        }
        return bridge.getContextCacheId();
    }

    private void sendOrQueue(HostCommand command, java.util.function.Consumer<MOPBridge> action) {
        var bridge = bridgeRef.get();

        // Only SetTheme commands need to wait for bridge ready; other commands can execute once bridge exists
        boolean needsBridgeReady = command instanceof HostCommand.SetTheme;
        boolean canExecute = bridge != null && (!needsBridgeReady || bridgeInitialized);

        if (!canExecute) {
            pendingCommands.add(command);
            logger.debug("Buffered command, waiting for bridge ready: {}", command);
        } else {
            action.accept(bridge);
        }
    }

    public CompletableFuture<Void> flushAsync() {
        var bridge = bridgeRef.get();
        if (bridge != null) {
            return bridge.flushAsync();
        }
        return CompletableFuture.completedFuture(null);
    }

    public CompletableFuture<String> getSelectedText() {
        var bridge = bridgeRef.get();
        if (bridge != null) {
            return bridge.getSelection();
        }
        return CompletableFuture.completedFuture("");
    }

    private void flushBufferedCommands() {
        if (!pendingCommands.isEmpty()) {
            var bridge = requireNonNull(bridgeRef.get());
            logger.info("Flushing {} buffered commands", pendingCommands.size());
            pendingCommands.forEach(command -> {
                switch (command) {
                    case HostCommand.Append a ->
                        bridge.append(a.text(), a.isNew(), a.msgType(), a.streaming(), a.reasoning());
<<<<<<< HEAD
                    case HostCommand.SetTheme t -> bridge.setTheme(t.isDark(), t.isDevMode(), t.zoom());
                    case HostCommand.SetZoom z -> bridge.setZoom(z.zoom());
=======
                    case HostCommand.SetTheme t -> bridge.setTheme(t.isDark(), t.isDevMode(), t.wrapMode());
>>>>>>> 4fcafe07
                    case HostCommand.ShowSpinner s -> bridge.showSpinner(s.message());
                    case HostCommand.HideSpinner ignored -> bridge.hideSpinner();
                    case HostCommand.Clear ignored -> bridge.clear();
                    case HostCommand.HistoryReset ignored -> bridge.sendHistoryReset();
                    case HostCommand.HistoryTask ht -> bridge.sendHistoryTask(ht.entry());
                }
            });
            pendingCommands.clear();
        }
    }

    public void onBridgeReady() {
        bridgeInitialized = true;
        bridgeReadyFuture.complete(null);
        flushBufferedCommands();
    }

    public void setContextManager(@Nullable ContextManager contextManager) {
        this.contextManager = contextManager;
        var bridge = bridgeRef.get();
        if (bridge != null) {
            bridge.setContextManager(contextManager);
        }
    }

    public void setSymbolRightClickHandler(@Nullable io.github.jbellis.brokk.gui.Chrome chrome) {
        this.chrome = chrome;
        var bridge = bridgeRef.get();
        if (bridge != null) {
            bridge.setChrome(chrome);
        }
    }

    public void setHostComponent(@Nullable java.awt.Component hostComponent) {
        var bridge = bridgeRef.get();
        if (bridge != null) {
            bridge.setHostComponent(hostComponent);
        }
    }

    public void dispose() {
        var bridge = bridgeRef.getAndSet(null);
        if (bridge != null) {
            bridge.shutdown();
        }
        webViewRef.set(null);
        Platform.runLater(() -> {
            if (fxPanel != null
                    && fxPanel.getScene() != null
                    && fxPanel.getScene().getRoot() instanceof WebView webView) {
                webView.getEngine().load(null); // release memory
            }
        });
        // Note: ClasspathHttpServer shutdown is handled at application level, not per WebView instance
    }
}<|MERGE_RESOLUTION|>--- conflicted
+++ resolved
@@ -4,11 +4,8 @@
 
 import dev.langchain4j.data.message.ChatMessageType;
 import io.github.jbellis.brokk.ContextManager;
-<<<<<<< HEAD
 import io.github.jbellis.brokk.MainProject;
-=======
 import io.github.jbellis.brokk.TaskEntry;
->>>>>>> 4fcafe07
 import io.github.jbellis.brokk.util.Environment;
 import java.awt.*;
 import java.util.List;
@@ -61,13 +58,9 @@
         record Append(String text, boolean isNew, ChatMessageType msgType, boolean streaming, boolean reasoning)
                 implements HostCommand {}
 
-<<<<<<< HEAD
-        record SetTheme(boolean isDark, boolean isDevMode, double zoom) implements HostCommand {}
+        record SetTheme(boolean isDark, boolean isDevMode, boolean wrapMode, double zoom) implements HostCommand {}
 
         record SetZoom(double zoom) implements HostCommand {}
-=======
-        record SetTheme(boolean isDark, boolean isDevMode, boolean wrapMode) implements HostCommand {}
->>>>>>> 4fcafe07
 
         record ShowSpinner(String message) implements HostCommand {}
 
@@ -297,12 +290,7 @@
             }
             // Initial theme — queue until bridge ready
             boolean isDevMode = Boolean.parseBoolean(System.getProperty("brokk.devmode", "false"));
-<<<<<<< HEAD
-            setInitialTheme(darkTheme, isDevMode);
-
-=======
             setInitialTheme(darkTheme, isDevMode, codeBlockWrap);
->>>>>>> 4fcafe07
             SwingUtilities.invokeLater(() -> requireNonNull(fxPanel).setVisible(true));
         });
     }
@@ -320,16 +308,9 @@
      */
     public void setInitialTheme(boolean isDark, boolean isDevMode, boolean wrapMode) {
         darkTheme = isDark;
-<<<<<<< HEAD
         double zoom = MainProject.getMopZoom();
         sendOrQueue(
-                new HostCommand.SetTheme(isDark, isDevMode, zoom), bridge -> bridge.setTheme(isDark, isDevMode, zoom));
-=======
-        codeBlockWrap = wrapMode;
-        sendOrQueue(
-                new HostCommand.SetTheme(isDark, isDevMode, wrapMode),
-                bridge -> bridge.setTheme(isDark, isDevMode, wrapMode));
->>>>>>> 4fcafe07
+                new HostCommand.SetTheme(isDark, isDevMode, wrapMode, zoom), bridge -> bridge.setTheme(isDark, isDevMode, wrapMode, zoom));
         applyTheme(Theme.create(isDark));
     }
 
@@ -339,21 +320,12 @@
      */
     public void setRuntimeTheme(boolean isDark, boolean isDevMode, boolean wrapMode) {
         darkTheme = isDark;
-<<<<<<< HEAD
         double zoom = MainProject.getMopZoom();
         var bridge = bridgeRef.get();
         if (bridge != null) {
-            bridge.setTheme(isDark, isDevMode, zoom);
+            bridge.setTheme(isDark, isDevMode, wrapMode, zoom);
         } else {
-            pendingCommands.add(new HostCommand.SetTheme(isDark, isDevMode, zoom));
-=======
-        codeBlockWrap = wrapMode;
-        var bridge = bridgeRef.get();
-        if (bridge != null) {
-            bridge.setTheme(isDark, isDevMode, wrapMode);
-        } else {
-            pendingCommands.add(new HostCommand.SetTheme(isDark, isDevMode, wrapMode));
->>>>>>> 4fcafe07
+            pendingCommands.add(new HostCommand.SetTheme(isDark, isDevMode, wrapMode, zoom));
         }
         applyTheme(Theme.create(isDark));
     }
@@ -560,12 +532,8 @@
                 switch (command) {
                     case HostCommand.Append a ->
                         bridge.append(a.text(), a.isNew(), a.msgType(), a.streaming(), a.reasoning());
-<<<<<<< HEAD
-                    case HostCommand.SetTheme t -> bridge.setTheme(t.isDark(), t.isDevMode(), t.zoom());
+                    case HostCommand.SetTheme t -> bridge.setTheme(t.isDark(), t.isDevMode(), t.wrapMode(), t.zoom());
                     case HostCommand.SetZoom z -> bridge.setZoom(z.zoom());
-=======
-                    case HostCommand.SetTheme t -> bridge.setTheme(t.isDark(), t.isDevMode(), t.wrapMode());
->>>>>>> 4fcafe07
                     case HostCommand.ShowSpinner s -> bridge.showSpinner(s.message());
                     case HostCommand.HideSpinner ignored -> bridge.hideSpinner();
                     case HostCommand.Clear ignored -> bridge.clear();
