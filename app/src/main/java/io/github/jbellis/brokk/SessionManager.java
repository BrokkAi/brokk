--- conflicted
+++ resolved
@@ -3,13 +3,10 @@
 import com.fasterxml.jackson.annotation.JsonIgnore;
 import com.fasterxml.jackson.annotation.JsonIgnoreProperties;
 import com.github.f4b6a3.uuid.UuidCreator;
-import io.github.jbellis.brokk.Service.RemoteSessionMeta;
 import io.github.jbellis.brokk.context.Context;
 import io.github.jbellis.brokk.context.ContextFragment;
 import io.github.jbellis.brokk.context.ContextHistory;
 import io.github.jbellis.brokk.git.GitRepo;
-import io.github.jbellis.brokk.gui.Chrome;
-import io.github.jbellis.brokk.gui.SwingUtil;
 import io.github.jbellis.brokk.util.HistoryIo;
 import io.github.jbellis.brokk.util.SerialByKeyExecutor;
 import java.io.IOException;
@@ -21,7 +18,6 @@
 import java.nio.file.StandardOpenOption;
 import java.util.ArrayList;
 import java.util.Comparator;
-import java.util.HashMap;
 import java.util.HashSet;
 import java.util.List;
 import java.util.Map;
@@ -34,8 +30,6 @@
 import java.util.concurrent.ExecutorService;
 import java.util.concurrent.Executors;
 import java.util.concurrent.TimeUnit;
-import java.util.stream.Collectors;
-import javax.swing.JOptionPane;
 import org.apache.logging.log4j.LogManager;
 import org.apache.logging.log4j.Logger;
 import org.jetbrains.annotations.Nullable;
@@ -57,10 +51,8 @@
     private final SerialByKeyExecutor sessionExecutorByKey;
     private final Path sessionsDir;
     private final Map<UUID, SessionInfo> sessionsCache;
-    private final IProject project;
-
-    public SessionManager(IProject project, Path sessionsDir) {
-        this.project = project;
+
+    public SessionManager(Path sessionsDir) {
         this.sessionsDir = sessionsDir;
         this.sessionExecutor = Executors.newFixedThreadPool(3, r -> {
             var t = Executors.defaultThreadFactory().newThread(r);
@@ -78,8 +70,9 @@
             Files.createDirectories(sessionsDir);
             try (var stream = Files.list(sessionsDir)) {
                 stream.filter(path -> path.toString().endsWith(".zip"))
-                        .forEach(zipPath -> readSessionInfoFromZip(zipPath)
-                                .ifPresent(sessionInfo -> sessions.put(sessionInfo.id(), sessionInfo)));
+                        .forEach(zipPath -> readSessionInfoFromZip(zipPath).ifPresent(sessionInfo -> {
+                            sessions.put(sessionInfo.id(), sessionInfo);
+                        }));
             }
         } catch (IOException e) {
             logger.error("Error listing session zip files in {}: {}", sessionsDir, e.getMessage());
@@ -146,26 +139,20 @@
         sessionsCache.remove(sessionId);
         var deleteFuture = sessionExecutorByKey.submit(sessionId.toString(), () -> {
             Path historyZipPath = getSessionHistoryPath(sessionId);
-            Path tombstonePath = getTombstonePath(sessionId);
-            try {
-                if (Files.exists(historyZipPath)) {
-                    Files.move(historyZipPath, tombstonePath, StandardCopyOption.REPLACE_EXISTING);
-                    logger.info("Marked session {} for deletion with tombstone.", sessionId);
+            try {
+                boolean deleted = Files.deleteIfExists(historyZipPath);
+                if (deleted) {
+                    logger.info("Deleted session zip: {}", historyZipPath.getFileName());
+                } else {
+                    logger.warn(
+                            "Session zip {} not found for deletion, or already deleted.", historyZipPath.getFileName());
                 }
             } catch (IOException e) {
-<<<<<<< HEAD
-                logger.error("Error creating tombstone for session {}: {}", sessionId, e.getMessage());
-=======
                 logger.error("Error deleting history zip for session {}: {}", sessionId, e.getMessage());
                 throw new RuntimeException("Failed to delete session " + sessionId, e);
->>>>>>> 62da4693
             }
         });
         deleteFuture.get(); // Wait for deletion to complete
-    }
-
-    private Path getTombstonePath(UUID sessionId) {
-        return sessionsDir.resolve(sessionId.toString() + ".tombstone");
     }
 
     /**
@@ -352,7 +339,6 @@
         }
     }
 
-    @Nullable
     private ContextHistory loadHistoryOrQuarantine(UUID sessionId, IContextManager contextManager) throws IOException {
         try {
             return loadHistoryInternal(sessionId, contextManager);
@@ -373,7 +359,8 @@
                 infoToSave = new SessionInfo(
                         currentInfo.id(), currentInfo.name(), currentInfo.created(), System.currentTimeMillis());
                 sessionsCache.put(sessionId, infoToSave); // Update cache before async task
-            }
+            } // else, session info is not modified, we are just adding an empty initial context (e.g. welcome message)
+            // to the session
         } else {
             logger.warn(
                     "Session ID {} not found in cache. History content will be saved, but manifest cannot be updated.",
@@ -468,7 +455,6 @@
         }
     }
 
-    @Nullable
     private ContextHistory loadHistoryInternal(UUID sessionId, IContextManager contextManager) throws IOException {
         var sessionHistoryPath = getSessionHistoryPath(sessionId);
         ContextHistory ch = HistoryIo.readZip(sessionHistoryPath, contextManager);
@@ -511,223 +497,6 @@
         return ch;
     }
 
-<<<<<<< HEAD
-    private static boolean promptCopySessionBeforeChanging(ContextManager cm, String title, String message) {
-        Integer choice = SwingUtil.runOnEdt(
-                () -> cm.getIo()
-                        .showConfirmDialog(message, title, JOptionPane.YES_NO_OPTION, JOptionPane.QUESTION_MESSAGE),
-                JOptionPane.NO_OPTION);
-        if (choice == null) {
-            logger.debug("Prompt for remote session decision failed; defaulting to 'Copy current'");
-            return true;
-        }
-        return choice == JOptionPane.YES_OPTION;
-    }
-
-    public void synchronizeRemoteSessions() {
-        try {
-            String key = MainProject.getBrokkKey();
-            if (key.isBlank()) {
-                return;
-            }
-
-            String remoteUrl = project.getRemoteProjectName();
-            List<RemoteSessionMeta> remoteMetas = Service.listRemoteSessions(remoteUrl);
-            Files.createDirectories(sessionsDir);
-
-            var remoteSessionsMap = remoteMetas.stream()
-                    .collect(Collectors.toMap(
-                            meta -> {
-                                try {
-                                    return UUID.fromString(meta.id());
-                                } catch (IllegalArgumentException e) {
-                                    return null;
-                                }
-                            },
-                            meta -> meta,
-                            (a, b) -> a))
-                    .entrySet()
-                    .stream()
-                    .filter(e -> e.getKey() != null)
-                    .collect(Collectors.toMap(Map.Entry::getKey, Map.Entry::getValue));
-
-            // Process tombstones (deletions)
-            try (var stream = Files.list(sessionsDir)) {
-                var tombstones = stream.filter(path -> path.toString().endsWith(".tombstone"))
-                        .toList();
-
-                for (Path tombstone : tombstones) {
-                    var fileName = tombstone.getFileName().toString();
-                    var idStr = fileName.substring(0, fileName.length() - ".tombstone".length());
-                    try {
-                        UUID id = UUID.fromString(idStr);
-                        var remoteMeta = remoteSessionsMap.get(id);
-                        if (remoteMeta != null && remoteMeta.deletedAt() == null) {
-                            sessionExecutorByKey
-                                    .submit(id.toString(), () -> {
-                                        try {
-                                            Service.deleteRemoteSession(id);
-                                            logger.debug("Deleted session {} from remote", id);
-                                        } catch (IOException e) {
-                                            logger.warn(
-                                                    "Failed to delete session {} from remote: {}", id, e.getMessage());
-                                        }
-                                    })
-                                    .join();
-                        }
-                        Files.delete(tombstone);
-                        logger.info("Deleted tombstone for session {}", id);
-                    } catch (IllegalArgumentException | IOException e) {
-                        logger.warn("Error processing tombstone {}: {}", tombstone, e.getMessage());
-                    }
-                }
-            }
-
-            // Bidirectional sync: compare mtime, bigger wins
-            var localSessions = new HashMap<>(sessionsCache);
-
-            for (var entry : remoteSessionsMap.entrySet()) {
-                UUID id = entry.getKey();
-                var remoteMeta = entry.getValue();
-                var localInfo = localSessions.get(id);
-
-                var cmOpt = Brokk.getOpenProjectWindows().values().stream()
-                        .map(Chrome::getContextManager)
-                        .filter(cm -> cm.getCurrentSessionId().equals(id))
-                        .findFirst();
-
-                if (remoteMeta.deletedAt() != null) {
-                    if (cmOpt.isPresent() && localInfo != null) {
-                        handleOpenSessionDeletion(cmOpt.get(), localInfo, id);
-                    } else {
-                        deleteLocalSessionAndWait(id);
-                    }
-                } else if (shouldDownloadRemoteSession(localInfo, remoteMeta)) {
-                    if (cmOpt.isPresent() && localInfo != null) {
-                        handleOpenSessionDownload(cmOpt.get(), localInfo, id);
-                    } else {
-                        downloadSessionAndWait(id);
-                    }
-                } else if (localInfo != null && localInfo.modified() > remoteMeta.modifiedAtMillis()) {
-                    sessionExecutorByKey
-                            .submit(id.toString(), () -> uploadSession(id, remoteUrl))
-                            .join();
-                }
-            }
-
-            // Upload local sessions that don't exist remotely
-            for (var localInfo : localSessions.values()) {
-                if (!remoteSessionsMap.containsKey(localInfo.id())) {
-                    sessionExecutorByKey
-                            .submit(localInfo.id().toString(), () -> uploadSession(localInfo.id(), remoteUrl))
-                            .join();
-                }
-            }
-
-        } catch (Exception e) {
-            logger.warn("synchronizeRemoteSessions failed.", e);
-        }
-    }
-
-    private void handleOpenSessionDownload(ContextManager cm, SessionInfo localInfo, UUID id) {
-        String sessionName = localInfo.name();
-        boolean accept = promptCopySessionBeforeChanging(
-                cm,
-                "Remote Session Updated",
-                "Session '" + sessionName + "' (" + id + ") was modified on the remote.\n"
-                        + "Copy the current session first before updating it?");
-        if (accept) {
-            cm.copySessionAsync(id, sessionName).join();
-        }
-        downloadSessionAndWait(id);
-        cm.reloadCurrentSessionAsync();
-    }
-
-    private void handleOpenSessionDeletion(ContextManager cm, SessionInfo localInfo, UUID id) {
-        String sessionName = localInfo.name();
-        boolean accept = promptCopySessionBeforeChanging(
-                cm,
-                "Remote Session Deleted",
-                "Session '" + sessionName + "' (" + id + ") was deleted on the remote.\n"
-                        + "Copy the current session first before deleting it?");
-        if (accept) {
-            cm.copySessionAsync(id, sessionName).join();
-            deleteLocalSessionAndWait(id);
-        } else {
-            deleteLocalSessionAndWait(id);
-            cm.createSessionAsync(ContextManager.DEFAULT_SESSION_NAME).join();
-        }
-        cm.reloadCurrentSessionAsync();
-    }
-
-    private void downloadSessionAndWait(UUID id) {
-        sessionExecutorByKey.submit(id.toString(), () -> downloadSession(id)).join();
-    }
-
-    private void deleteLocalSessionAndWait(UUID id) {
-        sessionExecutorByKey.submit(id.toString(), () -> deleteLocalSession(id)).join();
-    }
-
-    private void deleteLocalSession(UUID id) {
-        sessionsCache.remove(id);
-        Path historyZipPath = getSessionHistoryPath(id);
-        if (Files.exists(historyZipPath)) {
-            try {
-                Files.delete(historyZipPath);
-                logger.info("Deleted local session {} as it was deleted on remote", id);
-            } catch (IOException e) {
-                logger.error("Failed to delete local session {}: {}", id, e.getMessage());
-            }
-        }
-    }
-
-    private boolean shouldDownloadRemoteSession(@Nullable SessionInfo localInfo, RemoteSessionMeta meta) {
-        if (meta.deletedAt() != null) {
-            return false;
-        }
-        if (localInfo == null) {
-            return true;
-        }
-        return meta.modifiedAtMillis() > localInfo.modified();
-    }
-
-    private void downloadSession(UUID id) {
-        try {
-            byte[] content = Service.getRemoteSessionContent(id);
-            Path localPath = getSessionHistoryPath(id);
-            Files.createDirectories(localPath.getParent());
-            Files.write(localPath, content, StandardOpenOption.CREATE, StandardOpenOption.TRUNCATE_EXISTING);
-
-            readSessionInfoFromZip(localPath).ifPresent(si -> {
-                sessionsCache.put(si.id(), si);
-                logger.info("Downloaded session {} from remote", id);
-            });
-        } catch (IOException e) {
-            logger.warn("Failed to download session {}: {}", id, e.getMessage());
-        }
-    }
-
-    private void uploadSession(UUID id, String remoteUrl) {
-        Path zipPath = getSessionHistoryPath(id);
-        try {
-            if (!Files.exists(zipPath)) {
-                return;
-            }
-
-            SessionInfo info = readSessionInfoFromZip(zipPath).orElse(null);
-            if (info == null) {
-                return;
-            }
-
-            String name = info.name();
-            long modifiedAt = info.modified();
-            byte[] bytes = Files.readAllBytes(zipPath);
-            Service.writeRemoteSession(id, remoteUrl, name, modifiedAt, bytes);
-            logger.debug("Uploaded session {} to remote", id);
-        } catch (IOException e) {
-            logger.warn("Failed to upload session {}: {}", id, e.getMessage());
-        }
-=======
     // Internal helpers for synchronous tasklist read/write. These avoid re-entrancy issues when called
     // inside the per-session serialized executor and allow saveHistory to preserve exact JSON.
     private @Nullable String readTaskListJson(Path zipPath) throws IOException {
@@ -821,7 +590,6 @@
                 return new TaskListData(List.of());
             }
         });
->>>>>>> 62da4693
     }
 
     public static Optional<String> getActiveSessionTitle(Path worktreeRoot) {
@@ -882,15 +650,10 @@
 
     @Override
     public void close() {
-        try {
-            synchronizeRemoteSessions();
-        } catch (Exception e) {
-            logger.warn("Failed to synchronize sessions during close: {}", e.getMessage());
-        }
         sessionExecutor.shutdown();
         try {
-            if (!sessionExecutor.awaitTermination(5, TimeUnit.SECONDS)) {
-                logger.warn("Session IO tasks did not finish in 5 seconds, forcing shutdown.");
+            if (!sessionExecutor.awaitTermination(30, TimeUnit.SECONDS)) {
+                logger.warn("Session IO tasks did not finish in 30 seconds, forcing shutdown.");
                 sessionExecutor.shutdownNow();
             }
         } catch (InterruptedException e) {
