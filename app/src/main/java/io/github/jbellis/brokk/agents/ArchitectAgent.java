package io.github.jbellis.brokk.agents;

import static java.util.Objects.requireNonNull;
import static org.checkerframework.checker.nullness.util.NullnessUtil.castNonNull;

import dev.langchain4j.agent.tool.P;
import dev.langchain4j.agent.tool.Tool;
import dev.langchain4j.agent.tool.ToolContext;
import dev.langchain4j.agent.tool.ToolExecutionRequest;
import dev.langchain4j.agent.tool.ToolSpecification;
import dev.langchain4j.data.message.AiMessage;
import dev.langchain4j.data.message.ChatMessage;
import dev.langchain4j.data.message.ChatMessageType;
import dev.langchain4j.data.message.ToolExecutionResultMessage;
import dev.langchain4j.data.message.UserMessage;
import dev.langchain4j.model.chat.StreamingChatModel;
import dev.langchain4j.model.chat.request.ToolChoice;
import dev.langchain4j.model.output.TokenUsage;
import io.github.jbellis.brokk.ContextManager;
import io.github.jbellis.brokk.IConsoleIO;
import io.github.jbellis.brokk.Llm;
import io.github.jbellis.brokk.TaskResult;
import io.github.jbellis.brokk.TaskResult.StopDetails;
import io.github.jbellis.brokk.TaskResult.StopReason;
import io.github.jbellis.brokk.context.Context;
import io.github.jbellis.brokk.context.ContextFragment;
import io.github.jbellis.brokk.gui.Chrome;
import io.github.jbellis.brokk.metrics.SearchMetrics;
import io.github.jbellis.brokk.prompts.ArchitectPrompts;
import io.github.jbellis.brokk.prompts.CodePrompts;
import io.github.jbellis.brokk.tools.ToolExecutionResult;
import io.github.jbellis.brokk.tools.WorkspaceTools;
import io.github.jbellis.brokk.util.LogDescription;
import io.github.jbellis.brokk.util.Messages;
import java.util.ArrayList;
import java.util.Comparator;
import java.util.EnumSet;
import java.util.HashSet;
import java.util.LinkedHashSet;
import java.util.List;
import java.util.Objects;
import java.util.concurrent.Callable;
import java.util.concurrent.ExecutionException;
import java.util.concurrent.Future;
import java.util.stream.Collectors;
import org.apache.logging.log4j.LogManager;
import org.apache.logging.log4j.Logger;
import org.jetbrains.annotations.NotNull;

public class ArchitectAgent {
    private static final Logger logger = LogManager.getLogger(ArchitectAgent.class);

    private final IConsoleIO io;

    // Helper record to associate a SearchAgent task Future with its request and result
    private record SearchTask(ToolExecutionRequest request, Future<SearchTaskResult> future) {}

    // Result of executing a single search request: both the tool execution result and the updated context
    private record SearchTaskResult(ToolExecutionResult toolResult, Context context) {}

    private final ContextManager cm;
    private final StreamingChatModel planningModel;
    private final StreamingChatModel codeModel;
    private final String goal;
    // scope is explicit so we can use its changed-files-tracking feature w/ Code Agent's results
    private final ContextManager.TaskScope scope;
    // Local working context snapshot for this agent
    private Context context;
    // History of this agent's interactions
    private final List<ChatMessage> architectMessages = new ArrayList<>();

    private TokenUsage totalUsage = new TokenUsage(0, 0);
    private boolean offerUndoToolNext = false;

    // When CodeAgent succeeds, we immediately declare victory without another LLM round.
    private boolean codeAgentJustSucceeded = false;

    private static final ThreadLocal<TaskResult> LAST_SEARCH_RESULT = new ThreadLocal<>();

    /**
     * Constructs a BrokkAgent that can handle multi-step tasks and sub-tasks.
     *
     * @param codeModel
     * @param goal The initial user instruction or goal for the agent.
     */
    public ArchitectAgent(
            ContextManager contextManager,
            StreamingChatModel planningModel,
            StreamingChatModel codeModel,
            String goal,
            ContextManager.TaskScope scope) {
        this.cm = contextManager;
        this.planningModel = planningModel;
        this.codeModel = codeModel;
        this.goal = goal;
        this.io = contextManager.getIo();
        this.scope = scope;
        this.context = contextManager.liveContext();
    }

    /** A tool for finishing the plan with a final answer. Similar to 'answerSearch' in SearchAgent. */
    @Tool(
            "Provide a final answer to the multi-step project. Use this when you're done or have everything you need. Do not combine with other tools.")
    public String projectFinished(
            @P("A final explanation or summary addressing all tasks. Format it in Markdown if desired.")
                    String finalExplanation) {
        var msg = "# Architect complete\n\n%s".formatted(finalExplanation);
        logger.debug(msg);
        io.llmOutput(msg, ChatMessageType.AI, true, false);

        return finalExplanation;
    }

    /** A tool to abort the plan if you cannot proceed or if it is irrelevant. */
    @Tool(
            "Abort the entire project. Use this if the tasks are impossible or out of scope. Do not combine with other tools.")
    public String abortProject(@P("Explain why the project must be aborted.") String reason) {
        var msg = "# Architect aborted\n\n%s".formatted(reason);
        logger.debug(msg);
        io.llmOutput(msg, ChatMessageType.AI, true, false);

        return reason;
    }

    private static class FatalLlmException extends RuntimeException { // Made static
        public FatalLlmException(String message) {
            super(message);
        }
    }

    /**
     * A tool that invokes the CodeAgent to solve the current top task using the given instructions. The instructions
     * can incorporate the stack's current top task or anything else.
     */
    @Tool(
            "Invoke the Code Agent to solve or implement the current task. Provide complete instructions. Only the Workspace and your instructions are visible to the Code Agent, NOT the entire chat history; you must therefore provide appropriate context for your instructions. If you expect your changes to temporarily break the build and plan to fix them in later steps, set 'deferBuild' to true to defer build/verification.")
    public String callCodeAgent(
            @P(
                            "Detailed instructions for the CodeAgent referencing the current project. Code Agent can figure out how to change the code at the syntax level but needs clear instructions of what exactly you want changed")
                    String instructions,
            @P(
                            "Defer build/verification for this CodeAgent call. Set to true when your changes are an intermediate step that will temporarily break the build")
                    boolean deferBuild)
            throws FatalLlmException, InterruptedException {
        addPlanningToHistory();

        logger.debug("callCodeAgent invoked with instructions: {}, deferBuild={}", instructions, deferBuild);

        io.llmOutput("**Code Agent** engaged: " + instructions, ChatMessageType.AI, true, false);
        var agent = new CodeAgent(cm, codeModel);
        var opts = new HashSet<CodeAgent.Option>();
        if (deferBuild) {
            opts.add(CodeAgent.Option.DEFER_BUILD);
        }
        var result = agent.runTask(context, List.of(), instructions, opts);
        var stopDetails = result.stopDetails();
        var reason = stopDetails.reason();
        // Update local context with the CodeAgent's resulting context
        var initialContext = context;
        context = scope.append(result);

        if (result.stopDetails().reason() == TaskResult.StopReason.SUCCESS) {
            var resultString = "CodeAgent finished! Details are in the Workspace messages.";
            logger.debug("callCodeAgent finished");
            codeAgentJustSucceeded = !deferBuild
                    && !context.freeze().getDiff(initialContext.freeze()).isEmpty();
            return resultString;
        }

        // For non-SUCCESS outcomes:
        // throw errors that should halt the architect
        if (reason == TaskResult.StopReason.INTERRUPTED) {
            throw new InterruptedException();
        }
        if (reason == TaskResult.StopReason.LLM_ERROR) {
            logger.error("Fatal LLM error during CodeAgent execution: {}", stopDetails.explanation());
            throw new FatalLlmException(stopDetails.explanation());
        }

        // For other failures (PARSE_ERROR, APPLY_ERROR, BUILD_ERROR, etc.), explain how to recover
        this.offerUndoToolNext = true;
        var resultString =
                """
                        CodeAgent was not able to get to a clean build. Details are in the Workspace.
                        Changes were made but can be undone with 'undoLastChanges'
                        if CodeAgent made negative progress; you will have to determine this from the messages history and the
                        current Workspace contents.
                        """;
        logger.debug("failed callCodeAgent");
        return resultString;
    }

    private void addPlanningToHistory() {
        var messages = io.getLlmRawMessages();
        if (messages.isEmpty()) {
            return;
        }
        context = scope.append(resultWithMessages(StopReason.SUCCESS, "Architect planned for: " + goal));
    }

    @Tool(
            "Undo the changes made by the most recent CodeAgent call. This should only be used if Code Agent left the project farther from the goal than when it started.")
    public String undoLastChanges() {
        logger.debug("undoLastChanges invoked");
        io.showNotification(IConsoleIO.NotificationRole.INFO, "Undoing last CodeAgent changes...");
        if (cm.undoContext()) {
            var resultMsg = "Successfully reverted the last CodeAgent changes.";
            logger.debug(resultMsg);
            io.showNotification(IConsoleIO.NotificationRole.INFO, resultMsg);
            // Synchronize local context with latest global state after undo
            context = cm.topContext();
            return resultMsg;
        } else {
            var resultMsg = "Nothing to undo (concurrency bug?)";
            logger.debug(resultMsg);
            io.showNotification(IConsoleIO.NotificationRole.INFO, resultMsg);
            return resultMsg;
        }
    }

    /**
     * A tool that invokes the SearchAgent to perform searches and analysis based on a query. The SearchAgent will
     * decide which specific search/analysis tools to use (e.g., searchSymbols, getFileContents). The results are added
     * as a context fragment.
     */
    @Tool(
            "Invoke the Search Agent to find information relevant to the given query. The Workspace is visible to the Search Agent. Searching is much slower than adding content to the Workspace directly if you know what you are looking for, but the Agent can find things that you don't know the exact name of. ")
    public String callSearchAgent(
            @P("The search query or question for the SearchAgent. Query in English (not just keywords)") String query)
            throws FatalLlmException, InterruptedException {
        addPlanningToHistory();
        logger.debug("callSearchAgent invoked with query: {}", query);
        LAST_SEARCH_RESULT.remove();

        // Instantiate and run SearchAgent
<<<<<<< HEAD
        io.llmOutput("Search Agent engaged: " + query, ChatMessageType.CUSTOM);
        var searchAgent = new SearchAgent(
                query, cm, planningModel, EnumSet.of(SearchAgent.Terminal.WORKSPACE), SearchMetrics.noOp(), context);
        searchAgent.scanInitialContext();
=======
        io.llmOutput("**Search Agent** engaged: " + query, ChatMessageType.AI);
        var searchAgent = new SearchAgent(query, cm, planningModel, EnumSet.of(SearchAgent.Terminal.WORKSPACE));
>>>>>>> bf2a2c38
        var result = searchAgent.execute();
        // Update local context from SearchAgent result
        context = scope.append(result);
        LAST_SEARCH_RESULT.set(result);

        if (result.stopDetails().reason() == TaskResult.StopReason.LLM_ERROR) {
            throw new FatalLlmException(result.stopDetails().explanation());
        }

        if (result.stopDetails().reason() != TaskResult.StopReason.SUCCESS) {
            logger.debug("SearchAgent returned non-success for query {}: {}", query, result.stopDetails());
            return result.stopDetails().toString();
        }

        var stringResult = "Search complete";
        logger.debug(stringResult);
        return stringResult;
    }

    /**
     * Run the multi-step project until we either produce a final answer, abort, or run out of tasks. This uses an
     * iterative approach, letting the LLM decide which tool to call each time.
     */
    public TaskResult execute() {
        // First turn: try CodeAgent directly with the goal instructions
        if (context.isEmpty()) {
            throw new IllegalArgumentException(); // Architect should only be invoked by Task List harness
        }

        try {
            return executeInternal();
        } catch (InterruptedException e) {
            return resultWithMessages(StopReason.INTERRUPTED);
        }
    }

    /**
     * Execute Architect with a SearchAgent pass first.
     *
     * <p>ACHTUNG! Unlike bare execute(), executeWithSearch appends both results to the provided scope.
     *
     * <p>Returns the search result if it fails, otherwise returns the Architect result.
     */
<<<<<<< HEAD
    public TaskResult executeWithSearch(ContextManager.TaskScope scope) throws InterruptedException {
        // Run Search first using the scan model (fast, token-friendly)
        var scanModel = cm.getService().getScanModel();
        var searchAgent = new SearchAgent(
                goal,
                cm,
                scanModel,
                EnumSet.of(SearchAgent.Terminal.WORKSPACE),
                SearchMetrics.noOp(),
                cm.liveContext());
        io.llmOutput("Search Agent engaged: " + goal, ChatMessageType.CUSTOM);
        searchAgent.scanInitialContext();
=======
    public TaskResult executeWithSearch() {
        // Run Search first using the scan model (fast, token-friendly)
        var scanModel = cm.getService().getScanModel();
        var searchAgent =
                new SearchAgent(goal, cm, scanModel, EnumSet.of(SearchAgent.Terminal.WORKSPACE), context, scope);
        io.llmOutput("**Search Agent** engaged: " + goal, ChatMessageType.AI);
>>>>>>> bf2a2c38
        var searchResult = searchAgent.execute();
        // Synchronize local context with search results before continuing
        context = scope.append(searchResult);

        if (searchResult.stopDetails().reason() != TaskResult.StopReason.SUCCESS) {
            return searchResult;
        }

        // Run Architect proper and append its result to scope
        var archResult = this.execute();
        context = scope.append(archResult);
        return archResult;
    }

    private TaskResult executeInternal() throws InterruptedException {
        // run code agent first
        try {
            var initialSummary = callCodeAgent(goal, false);
            architectMessages.add(new AiMessage("Initial CodeAgent attempt:\n" + initialSummary));
        } catch (FatalLlmException e) {
            var errorMessage = "Fatal LLM error executing initial Code Agent: %s".formatted(e.getMessage());
            io.showNotification(IConsoleIO.NotificationRole.INFO, errorMessage);
            return resultWithMessages(StopReason.LLM_ERROR);
        }

        // If CodeAgent succeeded, immediately finish without entering planning loop
        if (codeAgentJustSucceeded) {
            return codeAgentSuccessResult();
        }

        var llm = cm.getLlm(new Llm.Options(planningModel, "Architect: " + goal).withEcho());
        var modelsService = cm.getService();

        while (true) {
            io.llmOutput("\n**Brokk Architect** is preparing the next actions…\n\n", ChatMessageType.AI, true, false);

            // Determine active models and their minimum input token limit
            var models = new ArrayList<StreamingChatModel>();
            models.add(this.planningModel);
            models.add(this.codeModel);
            int minInputTokenLimit = models.stream()
                    .mapToInt(modelsService::getMaxInputTokens)
                    .filter(limit -> limit > 0)
                    .min()
                    .orElse(64_000);

            if (minInputTokenLimit == 64_000) {
                logger.warn("Could not determine a valid minimum input token limit from active models {}", models);
            }

            // Calculate current workspace token size
            var workspaceContentMessages = new ArrayList<>(CodePrompts.instance.getWorkspaceContentsMessages(context));
            int workspaceTokenSize = Messages.getApproximateMessageTokens(workspaceContentMessages);

            // Build the prompt messages, including history and conditional warnings
            var messages = buildPrompt(workspaceTokenSize, minInputTokenLimit, workspaceContentMessages);

            // Create a local registry for this planning turn
            var wst = new WorkspaceTools(this.context);
            var tr = cm.getToolRegistry().builder().register(this).register(wst).build();

            // Figure out which tools are allowed in this step (hard-coded: Workspace, CodeAgent, Search (only with
            // Undo), Undo, Finish/Abort)
            var toolSpecs = new ArrayList<ToolSpecification>();
            var criticalWorkspaceSize = minInputTokenLimit < Integer.MAX_VALUE
                    && workspaceTokenSize > (ArchitectPrompts.WORKSPACE_CRITICAL_THRESHOLD * minInputTokenLimit);

            if (criticalWorkspaceSize) {
                io.showNotification(
                        IConsoleIO.NotificationRole.INFO,
                        String.format(
                                "Workspace size (%,d tokens) is %.0f%% of limit %,d. Tool usage restricted to workspace modification.",
                                workspaceTokenSize,
                                (double) workspaceTokenSize / minInputTokenLimit * 100,
                                minInputTokenLimit));

                var allowed = new ArrayList<String>();
                allowed.add("projectFinished");
                allowed.add("abortProject");
                allowed.add("dropWorkspaceFragments");
                allowed.add("addFileSummariesToWorkspace");
                allowed.add("appendNote");
                allowed.add("addFilesToWorkspace");
                if (io instanceof Chrome) {
                    allowed.add("askHuman");
                }

                toolSpecs.addAll(tr.getTools(allowed));
            } else {
                // Default tool population logic
                var allowed = new ArrayList<String>();
                allowed.add("addFilesToWorkspace");
                allowed.add("addFileSummariesToWorkspace");
                allowed.add("addUrlContentsToWorkspace");
                allowed.add("appendNote");
                allowed.add("dropWorkspaceFragments");
                allowed.add("explainCommit");

                if (io instanceof Chrome) {
                    allowed.add("askHuman");
                }

                // Agent tools
                allowed.add("callCodeAgent");

                if (this.offerUndoToolNext) {
                    allowed.add("undoLastChanges");
                    allowed.add("callSearchAgent");
                }

                // Terminals
                allowed.add("projectFinished");
                allowed.add("abortProject");

                toolSpecs.addAll(tr.getTools(allowed));
            }

            // Ask the LLM for the next step
            var result = llm.sendRequest(messages, new ToolContext(toolSpecs, ToolChoice.REQUIRED, tr));

            if (result.error() != null) {
                logger.debug(
                        "Error from LLM while deciding next action: {}",
                        result.error().getMessage());
                io.showNotification(
                        IConsoleIO.NotificationRole.INFO,
                        "Error from LLM while deciding next action (see debug log for details)");
                return resultWithMessages(StopReason.LLM_ERROR);
            }
            // show thinking
            if (!result.text().isBlank()) {
                io.llmOutput("\n" + result.text(), ChatMessageType.AI);
            }

            totalUsage = TokenUsage.sum(
                    totalUsage, castNonNull(result.originalResponse()).tokenUsage());
            // Add the request and response to message history
            var aiMessage = tr.removeDuplicateToolRequests(result.aiMessage());
            architectMessages.add(messages.getLast());
            architectMessages.add(aiMessage);

            var deduplicatedRequests = new LinkedHashSet<>(result.toolRequests());
            logger.debug("Unique tool requests are {}", deduplicatedRequests);
            io.llmOutput(
                    "\nTool call(s): %s"
                            .formatted(deduplicatedRequests.stream()
                                    .map(req -> "`" + req.name() + "`")
                                    .collect(Collectors.joining(", "))),
                    ChatMessageType.AI);

            // execute tool calls in the following order:
            // 1. projectFinished
            // 2. abortProject
            // 3. (workspace and other tools)
            // 4. searchAgent (background)
            // 5. codeAgent (serially)
            ToolExecutionRequest answerReq = null, abortReq = null;
            var searchAgentReqs = new ArrayList<ToolExecutionRequest>();
            var codeAgentReqs = new ArrayList<ToolExecutionRequest>();
            var otherReqs = new ArrayList<ToolExecutionRequest>();
            for (var req : deduplicatedRequests) {
                switch (req.name()) {
                    case "projectFinished" -> answerReq = req;
                    case "abortProject" -> abortReq = req;
                    case "callSearchAgent" -> searchAgentReqs.add(req);
                    case "callCodeAgent" -> codeAgentReqs.add(req);
                    default -> otherReqs.add(req);
                }
            }

            // If we see "projectFinished" or "abortProject", handle it and then exit.
            // If these final/abort calls are present together with other tool calls in the same LLM response,
            // do NOT execute them. Instead, create ToolExecutionResult entries indicating the call was ignored.
            boolean multipleRequests = deduplicatedRequests.size() > 1;

            if (answerReq != null) {
                if (multipleRequests) {
                    var ignoredMsg =
                            "Ignored 'projectFinished' because other tool calls were present in the same turn.";
                    var toolResult = ToolExecutionResult.failure(answerReq, ignoredMsg);
                    // Record the ignored result in the architect message history so planning history reflects this.
                    architectMessages.add(ToolExecutionResultMessage.from(answerReq, toolResult.resultText()));
                    logger.info("projectFinished ignored due to other tool calls present: {}", ignoredMsg);
                } else {
                    logger.debug("LLM decided to projectFinished. We'll finalize and stop");
                    var toolResult = tr.executeTool(answerReq);
                    io.llmOutput("Project final answer: " + toolResult.resultText(), ChatMessageType.AI);
                    return codeAgentSuccessResult();
                }
            }

            if (abortReq != null) {
                if (multipleRequests) {
                    var ignoredMsg = "Ignored 'abortProject' because other tool calls were present in the same turn.";
                    var toolResult = ToolExecutionResult.failure(abortReq, ignoredMsg);
                    architectMessages.add(ToolExecutionResultMessage.from(abortReq, toolResult.resultText()));
                    logger.info("abortProject ignored due to other tool calls present: {}", ignoredMsg);
                } else {
                    logger.debug("LLM decided to abortProject. We'll finalize and stop");
                    var toolResult = tr.executeTool(abortReq);
                    io.llmOutput("Project aborted: " + toolResult.resultText(), ChatMessageType.AI);
                    return resultWithMessages(StopReason.LLM_ABORTED);
                }
            }

            // Execute remaining tool calls in the desired order (all use the local registry)
            otherReqs.sort(Comparator.comparingInt(req -> getPriorityRank(req.name())));
            for (var req : otherReqs) {
                wst.setContext(context);
                ToolExecutionResult toolResult = tr.executeTool(req);
                context = wst.getContext();
                architectMessages.add(ToolExecutionResultMessage.from(req, toolResult.resultText()));
                logger.debug("Executed tool '{}' => result: {}", req.name(), toolResult.resultText());
            }

            // Submit search agent tasks to run in the background (offered only when Undo is offered)
            // Each task gets its own isolated WorkspaceTools and Context, all seeded from the same baseContext
            var searchAgentTasks = new ArrayList<SearchTask>();
            for (var req : searchAgentReqs) {
                Callable<SearchTaskResult> task = () -> {
                    // Ensure a clean slate for this thread before invoking the tool
                    LAST_SEARCH_RESULT.remove();
                    var toolResult = tr.executeTool(req);
                    var saResult = requireNonNull(LAST_SEARCH_RESULT.get());
                    logger.debug("Finished SearchAgent task for request: {}", req.name());
                    return new SearchTaskResult(toolResult, saResult.context());
                };
                var taskDescription = "SearchAgent: " + LogDescription.getShortDescription(req.arguments());
                var future = cm.submitBackgroundTask(taskDescription, task);
                searchAgentTasks.add(new SearchTask(req, future));
            }

            // Collect search results in request order and merge deterministically
            var interrupted = false;
            var n = searchAgentTasks.size();
            for (int i = 0; i < n; i++) {
                var searchTask = searchAgentTasks.get(i);
                var request = searchTask.request();
                var future = searchTask.future();
                try {
                    if (interrupted) {
                        future.cancel(true);
                        continue;
                    }
                    var outcome = future.get();
                    context = context.union(outcome.context());
                    architectMessages.add(ToolExecutionResultMessage.from(
                            request, outcome.toolResult().resultText()));
                    logger.debug(
                            "Collected result for tool '{}' => result: {}",
                            request.name(),
                            outcome.toolResult().resultText());
                } catch (InterruptedException e) {
                    logger.warn("SearchAgent task for request '{}' was interrupted", request.name());
                    interrupted = true;
                    // cancel remaining
                    for (int j = i; j < n; j++) {
                        searchAgentTasks.get(j).future().cancel(true);
                    }
                } catch (ExecutionException e) {
                    logger.warn("Error executing SearchAgent task '{}'", request.name(), e.getCause());
                    // Record failure for this request but continue processing others
                    var errorMessage = "Error executing Search Agent: %s"
                            .formatted(Objects.toString(
                                    e.getCause() != null ? e.getCause().getMessage() : "Unknown error",
                                    "Unknown execution error"));
                    var failure = ToolExecutionResult.failure(request, errorMessage);
                    architectMessages.add(ToolExecutionResultMessage.from(request, failure.resultText()));
                }
            }
            if (interrupted) {
                throw new InterruptedException();
            }

            // code agent calls are done serially
            for (var req : codeAgentReqs) {
                ToolExecutionResult toolResult;
                try {
                    toolResult = tr.executeTool(req);
                } catch (FatalLlmException e) {
                    return resultWithMessages(StopReason.LLM_ERROR);
                }

                architectMessages.add(ToolExecutionResultMessage.from(req, toolResult.resultText()));
                logger.debug("Executed tool '{}' => result: {}", req.name(), toolResult.resultText());
            }

            // If CodeAgent succeeded (after making edits), automatically declare victory and stop.
            if (codeAgentJustSucceeded) {
                return codeAgentSuccessResult();
            }
        }
    }

    private @NotNull TaskResult codeAgentSuccessResult() {
        // we've already added the code agent's result to history and we don't have anything extra to add to that here
        return new TaskResult(
                cm,
                "Architect finished work for: " + goal,
                io.getLlmRawMessages(),
                context,
                new StopDetails(StopReason.SUCCESS));
    }

    private TaskResult resultWithMessages(StopReason reason, String message) {
        // include the messages we exchanged with the LLM for any planning steps since we ran a sub-agent
        return new TaskResult(cm, message, io.getLlmRawMessages(), context, new StopDetails(reason));
    }

    private TaskResult resultWithMessages(StopReason reason) {
        // include the messages we exchanged with the LLM for any planning steps since we ran a sub-agent
        return resultWithMessages(reason, "Architect: " + goal);
    }

    /** Helper method to get priority rank for tool names. Lower number means higher priority. */
    private int getPriorityRank(String toolName) {
        return switch (toolName) {
            case "dropWorkspaceFragments" -> 1;
            case "appendNote", "askHuman" -> 2;
            case "addFilesToWorkspace" -> 3;
            case "addFileSummariesToWorkspace" -> 4;
            case "addUrlContentsToWorkspace" -> 5;
            default -> 7; // all other tools have lowest priority
        };
    }

    /**
     * Build the system/user messages for the LLM. This includes the standard system prompt, workspace contents,
     * history, agent's session messages, and the final user message with the goal and conditional workspace warnings.
     */
    private List<ChatMessage> buildPrompt(
            int workspaceTokenSize, int minInputTokenLimit, List<ChatMessage> precomputedWorkspaceMessages)
            throws InterruptedException {
        var messages = new ArrayList<ChatMessage>();
        // System message defines the agent's role and general instructions
        var reminder = CodePrompts.instance.architectReminder();
        messages.add(ArchitectPrompts.instance.systemMessage(cm, reminder));

        // Workspace contents are added directly
        messages.addAll(precomputedWorkspaceMessages);

        // Add auto-context as a separate message/ack pair
        var acList = context.buildAutoContext(10);
        var topClassesRaw = ContextFragment.SummaryFragment.combinedText(acList);
        if (!topClassesRaw.isBlank()) {
            var topClassesText =
                    """
                            <related_classes>
                            Here are some classes that may be related to what is in your Workspace. They are not yet part of the Workspace!
                            If relevant, you should explicitly add them with addClassSummariesToWorkspace or addClassesToWorkspace so they are
                            visible to Code Agent. If they are not relevant, just ignore them.

                            %s
                            </related_classes>
                            """
                            .formatted(topClassesRaw);
            messages.add(new UserMessage(topClassesText));
            messages.add(new AiMessage("Okay, I will consider these related classes."));
        }

        // History from previous tasks/sessions
        messages.addAll(cm.getHistoryMessages());
        // This agent's own conversational history for the current goal
        messages.addAll(architectMessages);
        // Final user message with the goal and specific instructions for this turn, including workspace warnings
        messages.add(new UserMessage(
                ArchitectPrompts.instance.getFinalInstructions(cm, goal, workspaceTokenSize, minInputTokenLimit)));
        return messages;
    }
}<|MERGE_RESOLUTION|>--- conflicted
+++ resolved
@@ -233,15 +233,10 @@
         LAST_SEARCH_RESULT.remove();
 
         // Instantiate and run SearchAgent
-<<<<<<< HEAD
-        io.llmOutput("Search Agent engaged: " + query, ChatMessageType.CUSTOM);
+        io.llmOutput("**Search Agent** engaged: " + query, ChatMessageType.AI);
         var searchAgent = new SearchAgent(
                 query, cm, planningModel, EnumSet.of(SearchAgent.Terminal.WORKSPACE), SearchMetrics.noOp(), context);
         searchAgent.scanInitialContext();
-=======
-        io.llmOutput("**Search Agent** engaged: " + query, ChatMessageType.AI);
-        var searchAgent = new SearchAgent(query, cm, planningModel, EnumSet.of(SearchAgent.Terminal.WORKSPACE));
->>>>>>> bf2a2c38
         var result = searchAgent.execute();
         // Update local context from SearchAgent result
         context = scope.append(result);
@@ -285,27 +280,13 @@
      *
      * <p>Returns the search result if it fails, otherwise returns the Architect result.
      */
-<<<<<<< HEAD
     public TaskResult executeWithSearch(ContextManager.TaskScope scope) throws InterruptedException {
         // Run Search first using the scan model (fast, token-friendly)
         var scanModel = cm.getService().getScanModel();
         var searchAgent = new SearchAgent(
-                goal,
-                cm,
-                scanModel,
-                EnumSet.of(SearchAgent.Terminal.WORKSPACE),
-                SearchMetrics.noOp(),
-                cm.liveContext());
-        io.llmOutput("Search Agent engaged: " + goal, ChatMessageType.CUSTOM);
+                goal, cm, scanModel, EnumSet.of(SearchAgent.Terminal.WORKSPACE), SearchMetrics.noOp(), context, scope);
         searchAgent.scanInitialContext();
-=======
-    public TaskResult executeWithSearch() {
-        // Run Search first using the scan model (fast, token-friendly)
-        var scanModel = cm.getService().getScanModel();
-        var searchAgent =
-                new SearchAgent(goal, cm, scanModel, EnumSet.of(SearchAgent.Terminal.WORKSPACE), context, scope);
         io.llmOutput("**Search Agent** engaged: " + goal, ChatMessageType.AI);
->>>>>>> bf2a2c38
         var searchResult = searchAgent.execute();
         // Synchronize local context with search results before continuing
         context = scope.append(searchResult);
