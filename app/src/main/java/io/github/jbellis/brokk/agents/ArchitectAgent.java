--- conflicted
+++ resolved
@@ -794,13 +794,6 @@
         }
     }
 
-<<<<<<< HEAD
-    private TaskResult llmErrorResult() {
-        return new TaskResult(
-                contextManager,
-                "Architect: " + goal,
-                List.of(),
-=======
     private TaskResult llmErrorResult(@Nullable String message) {
         if (message == null) {
             message = "LLM returned an error with no explanation";
@@ -809,7 +802,6 @@
                 contextManager,
                 "Architect: " + goal,
                 List.of(Messages.create(message, ChatMessageType.CUSTOM)),
->>>>>>> 2316c7d7
                 Set.of(),
                 new TaskResult.StopDetails(TaskResult.StopReason.LLM_ERROR));
     }
