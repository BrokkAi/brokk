--- conflicted
+++ resolved
@@ -211,118 +211,6 @@
         return summary;
     }
 
-<<<<<<< HEAD
-    @Tool("Create a local commit containing ALL current changes. "
-            + "If the message is empty, a message will be generated.")
-    public String commitChanges(
-            @Nullable @P("Commit message in imperative form (≤ 80 chars). " + "Leave blank to auto-generate.")
-                    String message) {
-        var cursor = messageCursor();
-        io.llmOutput("Git committing changes...\n", ChatMessageType.CUSTOM, true, false);
-        try {
-            // --- Guards ----------------------------------------------------------
-            var project = contextManager.getProject();
-            if (!project.hasGit()) {
-                throw new IllegalStateException("Project is not a Git repository.");
-            }
-
-            // --------------------------------------------------------------------
-            var gws = new GitWorkflow(contextManager);
-            var result = gws.commit(List.of(), message == null ? "" : message.trim());
-
-            var summary = "Committed %s - \"%s\"".formatted(result.commitId(), result.firstLine());
-            io.llmOutput(summary, ChatMessageType.CUSTOM);
-            logger.info(summary);
-
-            var newMessages = messagesSince(cursor);
-            var tr = new TaskResult(contextManager, "Git commit", newMessages, Set.of(), TaskResult.StopReason.SUCCESS);
-            contextManager.addToHistory(tr, false);
-
-            return summary;
-        } catch (Exception e) {
-            var errorMessage = "Commit failed: " + e.getMessage();
-            logger.error(errorMessage, e);
-            io.llmOutput("Commit failed. See the build log for details.", ChatMessageType.CUSTOM);
-            var newMessages = messagesSince(cursor);
-            var tr = new TaskResult(
-                    contextManager, "Git commit", newMessages, Set.of(), TaskResult.StopReason.TOOL_ERROR);
-            contextManager.addToHistory(tr, false);
-            return errorMessage;
-        }
-    }
-
-    @Tool("Create a GitHub pull-request for the current branch. "
-            + "This implicitly pushes the branch and sets upstream when needed.")
-    public String createPullRequest(@P("PR title.") String title, @P("PR description in Markdown.") String body) {
-        var cursor = messageCursor();
-        io.llmOutput("Creating pull request…\n", ChatMessageType.CUSTOM, true, false);
-
-        try {
-            var project = contextManager.getProject();
-            if (!project.hasGit()) {
-                throw new IllegalStateException("Not a Git repository.");
-            }
-
-            var repo = (GitRepo) project.getRepo();
-            var defaultBranch = repo.getDefaultBranch();
-            var currentBranch = repo.getCurrentBranch();
-            if (Objects.equals(currentBranch, defaultBranch)) {
-                throw new IllegalStateException("Refusing to open PR from default branch (" + defaultBranch + ")");
-            }
-
-            if (!repo.getModifiedFiles().isEmpty()) {
-                throw new IllegalStateException("Uncommitted changes present; commit first.");
-            }
-
-            if (!GitHubAuth.tokenPresent()) {
-                throw new IllegalStateException(
-                        "No GitHub credentials configured (e.g. GITHUB_TOKEN environment variable).");
-            }
-
-            if (repo.getRemoteUrl("origin") == null) {
-                throw new IllegalStateException("No 'origin' remote configured for this repository.");
-            }
-
-            var gws = new GitWorkflow(contextManager);
-
-            // Auto-generate title/body if blank
-            if (title.isBlank() || body.isBlank()) {
-                var suggestion = gws.suggestPullRequestDetails(currentBranch, defaultBranch);
-                if (title.isBlank()) {
-                    title = suggestion.title();
-                }
-                if (body.isBlank()) {
-                    body = suggestion.description();
-                }
-            }
-
-            var prUrl = gws.createPullRequest(currentBranch, defaultBranch, title.trim(), body.trim());
-            var msg = "Opened PR: \"%s\" \n[%s](%s)".formatted(title.trim(), prUrl, prUrl);
-            io.llmOutput(msg, ChatMessageType.CUSTOM);
-            logger.info(msg);
-
-            // Persist result to history
-            var newMessages = messagesSince(cursor);
-            var tr = new TaskResult(
-                    contextManager, "Git create PR", newMessages, Set.of(), TaskResult.StopReason.SUCCESS);
-            contextManager.addToHistory(tr, false);
-
-            return msg;
-        } catch (Exception e) {
-            var err = "Create PR failed: " + e.getMessage();
-            io.llmOutput(err, ChatMessageType.CUSTOM);
-            logger.error(err, e);
-
-            var newMessages = messagesSince(cursor);
-            var tr = new TaskResult(
-                    contextManager, "Git create PR", newMessages, Set.of(), TaskResult.StopReason.TOOL_ERROR);
-            contextManager.addToHistory(tr, false);
-            return err;
-        }
-    }
-
-=======
->>>>>>> eb659365
     @Tool(
             "Undo the changes made by the most recent CodeAgent call. This should only be used if Code Agent left the project farther from the goal than when it started.")
     public String undoLastChanges() {
