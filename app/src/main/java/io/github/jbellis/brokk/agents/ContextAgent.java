--- conflicted
+++ resolved
@@ -212,15 +212,9 @@
         }
 
         // Candidates are most-relevant files to the Workspace, or entire Project if Workspace is empty
-<<<<<<< HEAD
-        var existingFiles = cm.liveContext()
+        var existingFiles = context.liveContext()
                 .allFragments()
                 .filter(ContextAgent::isWorkspaceFileFragment)
-=======
-        var existingFiles = context.allFragments()
-                .filter(f -> f.getType() == ContextFragment.FragmentType.PROJECT_PATH
-                        || f.getType() == ContextFragment.FragmentType.SKELETON)
->>>>>>> d1f8ba58
                 .flatMap(f -> f.files().stream())
                 .collect(Collectors.toSet());
         List<ProjectFile> candidates;
