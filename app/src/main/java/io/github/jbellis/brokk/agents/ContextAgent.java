package io.github.jbellis.brokk.agents;

import static java.lang.Math.min;
import static java.util.Objects.requireNonNull;

import dev.langchain4j.agent.tool.P;
import dev.langchain4j.agent.tool.Tool;
import dev.langchain4j.agent.tool.ToolSpecifications;
import dev.langchain4j.data.message.ChatMessage;
import dev.langchain4j.data.message.SystemMessage;
import dev.langchain4j.data.message.UserMessage;
import dev.langchain4j.model.chat.StreamingChatModel;
import dev.langchain4j.model.chat.request.ToolChoice;
import io.github.jbellis.brokk.AnalyzerUtil;
import io.github.jbellis.brokk.ContextManager;
import io.github.jbellis.brokk.IContextManager;
import io.github.jbellis.brokk.Llm;
import io.github.jbellis.brokk.analyzer.CodeUnit;
import io.github.jbellis.brokk.analyzer.IAnalyzer;
import io.github.jbellis.brokk.analyzer.ProjectFile;
import io.github.jbellis.brokk.context.Context;
import io.github.jbellis.brokk.context.ContextFragment;
import io.github.jbellis.brokk.prompts.CodePrompts;
import io.github.jbellis.brokk.util.AdaptiveExecutor;
import io.github.jbellis.brokk.util.Messages;
import java.io.IOException;
import java.io.UncheckedIOException;
import java.util.ArrayList;
import java.util.Collection;
import java.util.HashMap;
import java.util.List;
import java.util.Map;
import java.util.Objects;
import java.util.Optional;
import java.util.Set;
import java.util.concurrent.Callable;
import java.util.concurrent.Future;
import java.util.stream.Collectors;
import java.util.stream.Stream;
import org.apache.logging.log4j.LogManager;
import org.apache.logging.log4j.Logger;
import org.jetbrains.annotations.Nullable;

/**
 * Agent responsible for populating the initial workspace context for the ArchitectAgent. It uses different strategies
 * based on project size, available analysis data, and token limits.
 */
public class ContextAgent {
    private static final Logger logger = LogManager.getLogger(ContextAgent.class);

    private final ContextManager cm;
    private final Llm llm;
    private final String goal;
    private final IAnalyzer analyzer;
    private final boolean deepScan;
    private final StreamingChatModel model;

    // if the entire project fits in the Skip Pruning budget, just include it all and call it good
    private final int skipPruningBudget;
    // if our to-prune context is larger than the Pruning budget then we give up
    private int budgetPruning;

    // Rule 1: Use all available summaries if they fit the smallest budget and meet the limit (if not deepScan)
    private final int QUICK_TOPK = 10;

    public ContextAgent(ContextManager contextManager, StreamingChatModel model, String goal, boolean deepScan)
            throws InterruptedException {
        this.cm = contextManager;
        this.llm = contextManager.getLlm(model, "ContextAgent: " + goal); // Coder for LLM interactions
        this.goal = goal;
        this.analyzer = contextManager.getAnalyzer();
        this.deepScan = deepScan;
        this.model = model;

        int maxInputTokens = contextManager.getService().getMaxInputTokens(model);
        this.skipPruningBudget = min(32_000, maxInputTokens / 4);

        // non-openai models often use more tokens than our estimation so cap this conservatively
        int outputTokens = model.defaultRequestParameters().maxCompletionTokens(); // TODO override this when we can
        int actualInputTokens = contextManager.getService().getMaxInputTokens(model) - outputTokens;
        // god, our estimation is so bad (yes we do observe the ratio being this far off)
        this.budgetPruning = (int) (actualInputTokens * 0.65);

        debug("ContextAgent initialized. Budgets: SkipPruning={}, Pruning={}", skipPruningBudget, budgetPruning);
    }

    private void debug(String format, Object... args) {
        String prefix = deepScan ? "[Deep] " : "[Quick] ";
        logger.debug(prefix + format, args);
    }

    /** Result record for context recommendation attempts, including token usage of the LLM call (nullable). */
    public record RecommendationResult(
            boolean success,
            List<ContextFragment> fragments,
            String reasoning,
            @Nullable Llm.RichTokenUsage tokenUsage) {
        static final RecommendationResult FAILED_SINGLE_PASS = new RecommendationResult(
                false, List.of(), "Project too large to quickly determine context; try Deep Scan", null);

        public RecommendationResult(boolean success, List<ContextFragment> fragments, String reasoning) {
            this(success, fragments, reasoning, null);
        }
    }

    /** Result record for the LLM tool call, holding recommended files, class names, and the LLM's reasoning. */
    private record LlmRecommendation(
            List<ProjectFile> recommendedFiles,
            List<CodeUnit> recommendedClasses,
            String reasoning,
            @Nullable Llm.RichTokenUsage tokenUsage) {
        static final LlmRecommendation EMPTY = new LlmRecommendation(List.of(), List.of(), "", null);

        public LlmRecommendation(List<ProjectFile> files, List<CodeUnit> classes, String reasoning) {
            this(files, classes, reasoning, null);
        }
    }

    /** Inner class representing the tool that the LLM can call to recommend context. */
    public static class ContextRecommendationTool {
        private final List<String> recommendedFiles = new ArrayList<>();
        private final List<String> recommendedClasses = new ArrayList<>();

        @Tool("Recommend relevant files and classes needed to achieve the user's goal.")
        public void recommendContext(
                @P("List of full paths of files to edit or whose full text is necessary.") List<String> filesToAdd,
                @P(
                                "List of fully-qualified class names for classes whose APIs are relevant to the goal but which do not need to be edited.")
                        List<String> classesToSummarize) {
            this.recommendedFiles.addAll(filesToAdd);
            this.recommendedClasses.addAll(classesToSummarize);
            // Note: This debug call is inside a static inner class, so it cannot use the instance `debug` method.
            // It will remain a direct logger call.
            logger.debug("ContextTool called recommendContext: files={}, classes={}", filesToAdd, classesToSummarize);
        }

        public List<String> getRecommendedFiles() {
            return recommendedFiles;
        }

        public List<String> getRecommendedClasses() {
            return recommendedClasses;
        }
    }

    /** Calculates the approximate token count for a list of ContextFragments. */
    public int calculateFragmentTokens(List<ContextFragment> fragments) {
        int totalTokens = 0;

        for (var fragment : fragments) {
            if (fragment.getType() == ContextFragment.FragmentType.PROJECT_PATH) {
                Optional<ProjectFile> fileOpt = fragment.files().stream().findFirst();

                if (fileOpt.isPresent()) {
                    var file = fileOpt.get();
                    String content;
                    try {
                        content = file.read();
                    } catch (IOException e) {
                        debug("IOException reading file for token calculation: {}", file, e);
                        content = ""; // Ensure content is not null for token calculation
                    }
                    totalTokens += Messages.getApproximateTokens(content);
                } else {
                    debug(
                            "PROJECT_PATH fragment {} did not yield a ProjectFile for token calculation.",
                            fragment.description());
                }
            } else if (fragment.getType() == ContextFragment.FragmentType.SKELETON) {
                var skeletonFragment = (ContextFragment.SkeletonFragment) fragment;
                // SkeletonFragment.text() computes the combined skeletons.
                // This might re-fetch if called multiple times, but for token calculation it's acceptable once.
                // ContextFragment.SkeletonFragment.text() does not throw IOException or InterruptedException
                // as per its current implementation (it catches InterruptedException internally from getAnalyzer).
                totalTokens += Messages.getApproximateTokens(skeletonFragment.text());
            } else {
                logger.warn("Unhandled ContextFragment type for token calculation: {}", fragment.getClass());
            }
        }
        return totalTokens;
    }

    /**
     * Determines the best initial context based on project size and token budgets, potentially using LLM inference, and
     * returns recommended context fragments.
     *
     * <p>potentially using LLM inference, and returns recommended context fragments.
     *
     * @param allowSkipPruning If true, allows the agent to skip LLM-based pruning if the initial context fits
     *     `skipPruningBudget`.
     * @return A RecommendationResult containing success status, fragments, and reasoning.
     */
    public RecommendationResult getRecommendations(boolean allowSkipPruning) throws InterruptedException {
        Collection<ChatMessage> workspaceRepresentation;
        workspaceRepresentation = deepScan
                ? CodePrompts.instance.getWorkspaceContentsMessages(cm.liveContext())
                : CodePrompts.instance.getWorkspaceSummaryMessages(cm.liveContext());
        budgetPruning -= Messages.getApproximateTokens(workspaceRepresentation);
        if (budgetPruning < 1000) {
            // can't do anything useful here
            debug("budget for pruning is too low ({}); giving up", budgetPruning);
            return new RecommendationResult(false, List.of(), "Workspace is too large", null);
        }
        var existingFiles = cm.liveContext().allFragments()
                .filter(f -> f.getType() == ContextFragment.FragmentType.PROJECT_PATH || f.getType() == ContextFragment.FragmentType.SKELETON)
                .flatMap(f -> f.files().stream())
                .collect(Collectors.toSet());
        var allFiles = cm.getProject().getAllFiles().stream()
                .filter(f -> !existingFiles.contains(f))
                .sorted().toList();
        debug("Filtered out {} existing files from a total of {}. Considering {} files for context recommendation.",
              existingFiles.size(), cm.getProject().getAllFiles().size(), allFiles.size());

        // Attempt single-pass mode first
        RecommendationResult firstPassResult = RecommendationResult.FAILED_SINGLE_PASS;
        try {
            if (analyzer.isEmpty()) {
                firstPassResult = executeWithFileContents(allFiles, workspaceRepresentation, allowSkipPruning);
            } else {
                firstPassResult = executeWithSummaries(allFiles, existingFiles, workspaceRepresentation, allowSkipPruning);
            }
            if (firstPassResult.success) {
                return firstPassResult;
            }
        } catch (ContextTooLargeException e) {
            // fall back to pruning by filenames first
        }

        // At this point, we have too much content to do a single pass using full contents or summaries.
        // In Quick mode, that means we recommend based on filenames. For Deep Scan we will prune by
        // filename, and then go back to full contents or summaries of those.
        if (!deepScan) {
            var recs = askLlmQuickRecommendContext(
                    allFiles.stream().map(ProjectFile::toString).toList(), Map.of(), Map.of(), workspaceRepresentation);
            return createResult(recs);
        }

        // Initialize cumulative usage with any tokens spent on the failed first pass.
        @Nullable var cumulativeUsage = firstPassResult.tokenUsage();

        // Fallback 1: Prune based on filenames only
        debug("Falling back to filename-based pruning.");
        var filenameResult = createResult(askLlmDeepPruneFilenames(
                allFiles.stream().map(ProjectFile::toString).toList(), workspaceRepresentation));
        cumulativeUsage = addTokenUsage(cumulativeUsage, filenameResult.tokenUsage());

        if (!filenameResult.success) {
            logGiveUp("filename list (too large for LLM pruning)");
            return new RecommendationResult(false, List.of(), filenameResult.reasoning(), cumulativeUsage);
        }

        var prunedFiles = filenameResult.fragments.stream()
                .flatMap(f -> f.files().stream())
                .toList();
        if (prunedFiles.isEmpty()) {
            debug("Filename pruning resulted in an empty list. No context found.");
            return new RecommendationResult(true, List.of(), filenameResult.reasoning(), cumulativeUsage);
        }
        debug("LLM pruned to {} files based on names. Reasoning: {}", prunedFiles.size(), filenameResult.reasoning());

        // Fallback 2: After pruning filenames, try again with summaries or contents using the pruned list
        RecommendationResult finalResult;
        try {
            if (analyzer.isEmpty()) {
                finalResult = executeWithFileContents(prunedFiles, workspaceRepresentation, false);
            } else {
                finalResult = executeWithSummaries(prunedFiles, existingFiles, workspaceRepresentation, false);
            }
        } catch (ContextTooLargeException e) {
            // The set is still too large; prune once more on filenames only
            debug("Second pass still too large; performing a second filename-based prune.");
            var secondFilenameResult = createResult(askLlmDeepPruneFilenames(
                    prunedFiles.stream().map(ProjectFile::toString).toList(), workspaceRepresentation));
            cumulativeUsage = addTokenUsage(cumulativeUsage, secondFilenameResult.tokenUsage());

            if (!secondFilenameResult.success) {
                // Even pruning on filenames failed
                return new RecommendationResult(false, List.of(), secondFilenameResult.reasoning(), cumulativeUsage);
            }
            if (secondFilenameResult.fragments.isEmpty()) {
                // Nothing left after the second prune
                return new RecommendationResult(true, List.of(), secondFilenameResult.reasoning(), cumulativeUsage);
            }

            var prunedFiles2 = secondFilenameResult.fragments().stream()
                    .flatMap(f -> f.files().stream())
                    .toList();
            try {
                if (analyzer.isEmpty()) {
                    finalResult = executeWithFileContents(prunedFiles2, workspaceRepresentation, false);
                } else {
                    finalResult = executeWithSummaries(prunedFiles2, existingFiles, workspaceRepresentation, false);
                }
                cumulativeUsage = addTokenUsage(cumulativeUsage, filenameResult.tokenUsage());
            } catch (ContextTooLargeException fatal) {
                // Third failure is fatal
                logGiveUp("second pruning pass");
                return new RecommendationResult(
                        false, List.of(), "Context still too large after second pruning pass", cumulativeUsage);
            }
        }

        // return the final result
        return new RecommendationResult(
                finalResult.success(), finalResult.fragments(), finalResult.reasoning(), cumulativeUsage);
    }

    // --- Logic branch for using class summaries ---

<<<<<<< HEAD
    private RecommendationResult executeWithSummaries(List<ProjectFile> filesToConsider,
                                                      Set<ProjectFile> existingFiles,
                                                      Collection<ChatMessage> workspaceRepresentation,
                                                      boolean allowSkipPruning)
            throws InterruptedException, ContextTooLargeException
    {
=======
    private RecommendationResult executeWithSummaries(
            List<ProjectFile> filesToConsider,
            Collection<ChatMessage> workspaceRepresentation,
            boolean allowSkipPruning)
            throws InterruptedException, ContextTooLargeException {
>>>>>>> 1f8a062f
        Map<CodeUnit, String> rawSummaries;
        var ctx = cm.liveContext();

        if (isCodeInWorkspace(ctx)
                && !deepScan
                && cm.getAnalyzerWrapper().isCpg()
                && cm.getAnalyzerWrapper().isReady()) {
            // If the workspace isn't empty, use pagerank candidates for Quick context
            var ac = cm.liveContext().buildAutoContext(50);
            // fetchSkeletons() is private in SkeletonFragment. We need to use its sources() or text().
            // For now, let's get the target FQNs and then fetch summaries for them.
            List<String> targetFqns = ac.getTargetIdentifiers();
            debug("Non-empty workspace; using pagerank candidates (target FQNs: {})", String.join(",", targetFqns));

            // Create a temporary map for rawSummaries from these targetFqns
            Map<CodeUnit, String> tempSummaries = new HashMap<>();
            for (String fqn : targetFqns) {
                analyzer.getDefinition(fqn).ifPresent(cu -> {
                    boolean inWorkspace = analyzer.getFileFor(cu.fqName()).map(existingFiles::contains).orElse(false);
                    if (cu.isClass() && !inWorkspace) {
                        analyzer.getSkeleton(fqn).ifPresent(skel -> tempSummaries.put(cu, skel));
                    }
                });
            }
            rawSummaries = tempSummaries;
        } else {
            // Scan all the files
            requireNonNull(analyzer);
            rawSummaries = filesToConsider.stream()
                    .parallel()
                    .flatMap(f -> analyzer.getSkeletons(f).entrySet().stream())
                    .collect(Collectors.toMap(Map.Entry::getKey, Map.Entry::getValue, (v1, v2) -> v1));
        }

        int summaryTokens = Messages.getApproximateTokens(String.join("\n", rawSummaries.values()));
        debug(
                "Total tokens for {} summaries (from {} files): {}",
                rawSummaries.size(),
                filesToConsider.size(),
                summaryTokens);

        boolean withinLimit = deepScan || rawSummaries.size() <= QUICK_TOPK;
        if (allowSkipPruning && summaryTokens <= skipPruningBudget && withinLimit) {
            var codeUnits = rawSummaries.keySet().stream().toList();
            return createResult(new LlmRecommendation(List.of(), codeUnits, "All summaries are under budget"));
        }

        if (summaryTokens > budgetPruning) {
            throw new ContextTooLargeException();
        }

        // Ask LLM to pick relevant summaries/files if all summaries fit the Pruning budget
        var llmRecommendation = askLlmToRecommendContext(List.of(), rawSummaries, Map.of(), workspaceRepresentation);
        return createResult(llmRecommendation);
    }

    private static boolean isCodeInWorkspace(Context ctx) {
        return ctx.allFragments().flatMap(f -> f.sources().stream()).findAny().isPresent();
    }

    private RecommendationResult createResult(LlmRecommendation llmRecommendation) {
        var recommendedFiles = llmRecommendation.recommendedFiles();
        // LLM might recommend both a file and a summary of a class in that file. r/m any such redundant classes
        var recommendedClasses = llmRecommendation.recommendedClasses().stream()
                .filter(cu -> !llmRecommendation.recommendedFiles.contains(cu.source()))
                .toList();

        var reasoning = llmRecommendation.reasoning();

        // Get summaries for recommended classes
        var recommendedSummaries = getSummaries(recommendedClasses, false);

        // Calculate combined token size
        int recommendedSummaryTokens = Messages.getApproximateTokens(String.join("\n", recommendedSummaries.values()));
        var recommendedContentsMap = readFileContents(recommendedFiles);
        int recommendedContentTokens =
                Messages.getApproximateTokens(String.join("\n", recommendedContentsMap.values()));
        int totalRecommendedTokens = recommendedSummaryTokens + recommendedContentTokens;

        debug(
                "LLM recommended {} classes ({} tokens) and {} files ({} tokens). Total: {} tokens",
                recommendedSummaries.size(),
                recommendedSummaryTokens,
                recommendedFiles.size(),
                recommendedContentTokens,
                totalRecommendedTokens);

        // Create fragments
        var skeletonFragments = skeletonPerSummary(cm, recommendedSummaries);
        var pathFragments = recommendedFiles.stream()
                .map(f -> (ContextFragment) new ContextFragment.ProjectPathFragment(f, cm))
                .toList();
<<<<<<< HEAD
        var combinedFragments = Stream.concat(skeletonFragments.stream(), pathFragments.stream()).toList();
=======
        // Remove fragments that correspond to in-Workspace context
        var existingFiles =
                cm.liveContext().allFragments().flatMap(f -> f.files().stream()).collect(Collectors.toSet());
        var combinedFragments = Stream.concat(skeletonFragments.stream(), pathFragments.stream())
                .filter(f -> {
                    Set<ProjectFile> fragmentFiles = f.files();
                    return fragmentFiles.stream().noneMatch(existingFiles::contains);
                })
                .toList();
        if (combinedFragments.size() < skeletonFragments.size() + pathFragments.size()) {
            logger.debug(
                    "After removing fragments already in Workspace {}, remaining are {}",
                    ContextFragment.getSummary(cm.topContext().allFragments()),
                    combinedFragments);
        }
>>>>>>> 1f8a062f

        return new RecommendationResult(true, combinedFragments, reasoning, llmRecommendation.tokenUsage());
    }

    /** one SkeletonFragment per summary so ArchitectAgent can easily ask user which ones to include */
    private static List<ContextFragment> skeletonPerSummary(
            IContextManager contextManager, Map<CodeUnit, String> relevantSummaries) {
        return relevantSummaries.keySet().stream()
<<<<<<< HEAD
                .map(s -> (ContextFragment) new ContextFragment.SkeletonFragment(contextManager, List.of(s.fqName()), ContextFragment.SummaryType.CODEUNIT_SKELETON))
=======
                .map(s -> (ContextFragment) new ContextFragment.SkeletonFragment(
                        contextManager, List.of(s.fqName()), ContextFragment.SummaryType.CLASS_SKELETON))
>>>>>>> 1f8a062f
                .toList();
    }

    private Map<CodeUnit, String> getSummaries(Collection<CodeUnit> classes, boolean parallel) {
        var coalescedClasses = AnalyzerUtil.coalesceInnerClasses(Set.copyOf(classes));
        debug("Found {} classes", coalescedClasses.size());

        var stream = coalescedClasses.stream();
        if (parallel) {
            stream = stream.parallel();
        }
        return stream.map(cu -> {
                    var skeletonOpt = analyzer.getSkeleton(cu.fqName());
                    String skeleton = skeletonOpt.orElse("");
                    return Map.entry(cu, skeleton);
                })
                .filter(entry -> !entry.getValue().isEmpty())
                .collect(Collectors.toMap(Map.Entry::getKey, Map.Entry::getValue));
    }

    /** Exactly one of {filenames, summaries, contentsMap} must be non-empty. */
    private LlmRecommendation askLlmToRecommendContext(
            List<String> filenames,
            Map<CodeUnit, String> summaries,
            Map<ProjectFile, String> contentsMap,
            Collection<ChatMessage> workspaceRepresentation)
            throws InterruptedException, ContextTooLargeException {
        boolean hasFilenames = !filenames.isEmpty();
        boolean hasSummaries = !summaries.isEmpty();
        boolean hasContents = !contentsMap.isEmpty();
        assert (hasFilenames ? 1 : 0) + (hasSummaries ? 1 : 0) + (hasContents ? 1 : 0) == 1
                : "Exactly one of filenames, summaries, or contentsMap must be non-empty";

        if (deepScan) {
            return askLlmDeepRecommendContext(summaries, contentsMap, workspaceRepresentation);
        } else {
            return askLlmQuickRecommendContext(filenames, summaries, contentsMap, workspaceRepresentation);
        }
    }

    // --- Deep Scan Recommendation ---

    private LlmRecommendation askLlmDeepPruneFilenames(
            List<String> filenames, Collection<ChatMessage> workspaceRepresentation) throws InterruptedException {
        // If the filename list is too large for one request, process it in parallel chunks
        var filenameString = String.join("\n", filenames);
        int filenameTokens = Messages.getApproximateTokens(filenameString);
        if (filenameTokens > budgetPruning) {
            return deepPruneFilenamesInChunks(filenames, workspaceRepresentation);
        }

        var systemPrompt =
                """
                You are an assistant that performs a first pass of identifying relevant files based on a goal and the existing Workspace contents.
                A second pass will be made using your recommended files, so the top priority is to make sure you
                identify ALL potentially relevant files without leaving any out, even at the cost of some false positives.
                """;
        var filenamePrompt =
                """
                Given the above goal and Workspace contents (if any), evaluate this list of filenames
                while thinking carefully about how they may be relevant to the goal.

                Reason step-by-step:
                 - Identify all files corresponding to class names explicitly mentioned in the <goal>.
                 - Identify all files corresponding to class types used in the <workspace> code.
                 - Think about how you would solve the <goal>, and identify additional files potentially relevant to your plan.
                   For example, if the plan involves instantiating class Foo, or calling a method of class Bar,
                   then Foo.java and Bar.java are relevant files.
                 - Compare this combined list against the filenames available.

                Then, list the full path of each relevant filename, one per line.

                Here are the filenames to evaluate:
                ```
                %s
                ```
                """
                        .formatted(String.join("\n", filenames));
        var finalSystemMessage = new SystemMessage(systemPrompt);
        var userPrompt =
                """
                <goal>
                %s
                </goal>

                %s
                """
                        .formatted(goal, filenamePrompt)
                        .stripIndent();
        List<ChatMessage> messages = Stream.concat(
                        Stream.of(finalSystemMessage),
                        Stream.concat(workspaceRepresentation.stream(), Stream.of(new UserMessage(userPrompt))))
                .toList();
        int promptTokens = Messages.getApproximateTokens(messages);
        debug("Invoking LLM to prune filenames (prompt size ~{} tokens)", promptTokens);
        var result = llm.sendRequest(messages);
        if (result.error() != null || result.isEmpty()) {
            var error = result.error();
            // litellm does an inconsistent job translating into ContextWindowExceededError.
            // https://github.com/BrokkAi/brokk/issues/540
            boolean contextError = error != null
                    && error.getMessage() != null
                    && error.getMessage().contains("context");
            if (contextError && filenames.size() > 1) {
                // Estimation was off; split the request and retry recursively
                debug("LLM context-window error with {} filenames; splitting and retrying", filenames.size());
                int mid = filenames.size() / 2;
                var left = filenames.subList(0, mid);
                var right = filenames.subList(mid, filenames.size());

                var rec1 = askLlmDeepPruneFilenames(left, workspaceRepresentation);
                var rec2 = askLlmDeepPruneFilenames(right, workspaceRepresentation);

                // Merge the two halves
                var mergedFiles = new ArrayList<ProjectFile>();
                mergedFiles.addAll(rec1.recommendedFiles());
                rec2.recommendedFiles().stream()
                        .filter(pf -> !mergedFiles.contains(pf))
                        .forEach(mergedFiles::add);

                var mergedReasoning = (rec1.reasoning() + "\n" + rec2.reasoning()).strip();
                var mergedUsage = addTokenUsage(rec1.tokenUsage(), rec2.tokenUsage());

                return new LlmRecommendation(mergedFiles, List.of(), mergedReasoning, mergedUsage);
            }

            logger.warn(
                    "Error ({}) from LLM during filename pruning: {}. Returning empty",
                    error != null ? error.getMessage() : "empty response",
                    error);
            return LlmRecommendation.EMPTY;
        }
        var tokenUsage = result.tokenUsage();
        var selected = filenames.stream()
                .parallel()
                .filter(f -> result.text().contains(f))
                .toList();
        return new LlmRecommendation(toProjectFiles(selected), List.of(), result.text(), tokenUsage);
    }

    /** Execute filename pruning in parallel when the input exceeds the per-request limit. */
    private LlmRecommendation deepPruneFilenamesInChunks(
            List<String> filenames, Collection<ChatMessage> workspaceRepresentation) throws InterruptedException {
        debug("Chunking {} filenames for parallel pruning", filenames.size());

        // Build chunks that fit within the remaining per-request budget
        List<List<String>> chunks = new ArrayList<>();
        List<String> current = new ArrayList<>();
        int currentTokens = 0;

        for (var fn : filenames) {
            int t = Messages.getApproximateTokens(fn);
            if (!current.isEmpty() && currentTokens + t > budgetPruning) {
                chunks.add(current);
                current = new ArrayList<>();
                currentTokens = 0;
            }
            current.add(fn);
            currentTokens += t;
        }
        if (!current.isEmpty()) {
            chunks.add(current);
        }

        debug("Created {} chunks for pruning", chunks.size());
        if (chunks.size() == 1) {
            // something went wrong, we have a single huge filename? this risks recursing infinitely
            debug("Single filename chunk!?" + chunks.getFirst());
            return new LlmRecommendation(List.of(), List.of(), "Unable to prune filenames");
        }
        if (chunks.size() > 100) {
            debug("Too many chunks: " + chunks.size());
            return new LlmRecommendation(List.of(), List.of(), "Unable to prune filenames");
        }

        List<Future<LlmRecommendation>> futures;
        try (var executor = AdaptiveExecutor.create(cm.getService(), model, chunks.size())) {
            List<Callable<LlmRecommendation>> tasks = new ArrayList<>(chunks.size());
            for (var chunk : chunks) {
                tasks.add(() -> {
                    try {
                        return askLlmDeepPruneFilenames(chunk, workspaceRepresentation);
                    } catch (InterruptedException ie) {
                        Thread.currentThread().interrupt();
                        throw new RuntimeException(ie);
                    }
                });
            }

            futures = executor.invokeAll(tasks);
        }

        var combinedFiles = new ArrayList<ProjectFile>();
        var combinedReasoning = new StringBuilder();
        @Nullable Llm.RichTokenUsage combinedUsage = null;

        for (var f : futures) {
            try {
                var rec = f.get();
                rec.recommendedFiles().stream()
                        .filter(pf -> !combinedFiles.contains(pf))
                        .forEach(combinedFiles::add);
                if (!rec.reasoning().isBlank())
                    combinedReasoning.append(rec.reasoning()).append('\n');
                combinedUsage = addTokenUsage(combinedUsage, rec.tokenUsage());
            } catch (Exception e) {
                logger.warn("Failed to retrieve chunk result", e);
            }
        }
        return new LlmRecommendation(
                combinedFiles, List.of(), combinedReasoning.toString().strip(), combinedUsage);
    }

    private LlmRecommendation askLlmDeepRecommendContext(
            Map<CodeUnit, String> summaries,
            Map<ProjectFile, String> contentsMap,
            Collection<ChatMessage> workspaceRepresentation)
            throws InterruptedException, ContextTooLargeException {
        assert !summaries.isEmpty() ^ !contentsMap.isEmpty();

        // Determine the type of context being provided
        String contextTypeElement;
        String contextTypeDescription;
        if (!summaries.isEmpty()) {
            contextTypeElement = "available_summaries";
            contextTypeDescription = "a list of class summaries";
        } else {
            contextTypeElement = "available_files_content";
            contextTypeDescription = "a list of file paths and their contents";
        }

        // exactly one of filesToConsider, summaries, and contentsMap should be non-empty, depending on whether
        // we're recommending based on filenames, summaries, or full file contents, respectively
        var contextTool = new ContextRecommendationTool();
        // Generate specifications from the annotated tool instance
        var toolSpecs = ToolSpecifications.toolSpecificationsFrom(contextTool);
        assert toolSpecs.size() == 1 : "Expected exactly one tool specification from ContextRecommendationTool";

        var deepPromptTemplate =
                """
                You are an assistant that identifies relevant code context based on a goal and the existing relevant information.
                You are given a goal, the current workspace contents (if any), and %s (within <%s> tags).
                Analyze the provided information and determine which items are most relevant to achieving the goal.
                """
                        .formatted(contextTypeDescription, contextTypeElement)
                        .stripIndent();

        var finalSystemMessage = new SystemMessage(deepPromptTemplate);
        var userMessageText = new StringBuilder();

        // Add context data based on type (Deep Scan version)
        if (!summaries.isEmpty()) {
            var summariesText = summaries.entrySet().stream()
                    .map(entry -> {
                        var cn = entry.getKey();
                        var body = entry.getValue();
                        // Map Optional<ProjectFile> to String filename, defaulting if not present
                        var filename = analyzer.getFileFor(cn.fqName())
                                .map(ProjectFile::toString)
                                .orElse("unknown");
                        // Always include filename for deep scan
                        return "<class fqcn='%s' file='%s'>\n%s\n</class>".formatted(cn.fqName(), filename, body);
                    })
                    .collect(Collectors.joining("\n\n"));
            userMessageText.append(
                    "<%s>\n%s\n</%s>\n\n".formatted(contextTypeElement, summariesText, contextTypeElement));
        } else if (!contentsMap.isEmpty()) {
            var filesText = contentsMap.entrySet().stream()
                    .map(entry -> "<file path='%s'>\n%s\n</file>"
                            .formatted(entry.getKey().toString(), entry.getValue()))
                    .collect(Collectors.joining("\n\n"));
            userMessageText.append("<%s>\n%s\n</%s>\n\n".formatted(contextTypeElement, filesText, contextTypeElement));
        }

        userMessageText.append("\n<goal>\n%s\n</goal>\n".formatted(goal));
        var userPrompt =
                """
                Identify code context relevant to the goal by calling `recommendContext`.

                Before calling `recommendContext`, reason step-by-step:
                - Identify all class names explicitly mentioned in the <goal>.
                - Identify all class types used in the <workspace> code.
                - Think about how you would solve the <goal>, and identify additional classes relevant to your plan.
                  For example, if the plan involves instantiating class Foo, or calling a method of class Bar,
                  then Foo and Bar are relevant classes.
                - Compare this combined list against the classes in <%s>.

                Then call the `recommendContext` tool with the appropriate entries:

                Populate the `filesToAdd` argument with the full (relative) paths of files that will need to be edited as part of the goal,
                or whose implementation details are necessary. Put these files in `filesToAdd` (even if you are only shown a summary).

                Populate the `classesToSummarize` argument with the fully-qualified names of classes whose APIs will be used.

                Either or both of `filesToAdd` and `classesToSummarize` may be empty.
                """
                        .formatted(contextTypeElement);
        userMessageText.append(userPrompt);

        // Construct final message list including workspace representation
        List<ChatMessage> messages = Stream.concat(
                        Stream.of(finalSystemMessage),
                        Stream.concat(
                                workspaceRepresentation.stream(),
                                Stream.of(new UserMessage(userMessageText.toString()))))
                .toList();

        int promptTokens = Messages.getApproximateTokens(messages);
        debug("Invoking LLM to recommend context via tool call (prompt size ~{} tokens)", promptTokens);

        // *** Execute LLM call with required tool ***
        var result = llm.sendRequest(messages, toolSpecs, ToolChoice.REQUIRED, false);
        var tokenUsage = result.tokenUsage();
        if (result.error() != null || result.isEmpty()) {
            var error = result.error();

            // litellm does an inconsistent job translating into ContextWindowExceededError.
            // https://github.com/BrokkAi/brokk/issues/540
            if (error != null
                    && error.getMessage() != null
                    && error.getMessage().contains("context")) {
                throw new ContextTooLargeException();
            }

            // not a context problem
            logger.warn(
                    "Error or empty response from LLM during context recommendation: {}. Returning empty",
                    error != null ? error.getMessage() : "Empty response");
            return LlmRecommendation.EMPTY;
        }
        var toolRequests = result.toolRequests();
        debug("LLM ToolRequests: {}", toolRequests);
        // only one call is necessary but handle LLM making multiple calls
        for (var request : toolRequests) {
            cm.getToolRegistry().executeTool(contextTool, request);
        }

        // turn Strings into ProjectFile and CodeUnit objects
        var projectFiles = toProjectFiles(contextTool.getRecommendedFiles());
        var projectClasses = contextTool.getRecommendedClasses().stream()
                // Use getDefinition to get the CodeUnit directly, which handles file lookup
                .map(analyzer::getDefinition)
                .flatMap(Optional::stream) // Convert java.util.Optional to Stream
                .filter(CodeUnit::isClass) // Ensure it's actually a class
                .toList();

        debug(
                "Tool recommended files: {}",
                projectFiles.stream().map(ProjectFile::getFileName).collect(Collectors.joining(", ")));
        debug(
                "Tool recommended classes: {}",
                projectClasses.stream().map(CodeUnit::identifier).collect(Collectors.joining(", ")));
        return new LlmRecommendation(projectFiles, projectClasses, result.text(), tokenUsage);
    }

    private List<ProjectFile> toProjectFiles(List<String> filenames) {
        return filenames.stream()
                .map(fname -> {
                    try {
                        return cm.toFile(fname);
                    } catch (IllegalArgumentException e) {
                        // absolute or malformed path
                        return null;
                    }
                })
                .filter(Objects::nonNull)
                .filter(ProjectFile::exists)
                .toList();
    }

    private static class ContextTooLargeException extends Exception {}

    // --- Quick Scan (Simple Prompt) Recommendation ---

    /** Enum to define the type of context input being provided to the simple LLM prompt. */
    private enum ContextInputType {
        SUMMARIES("available_summaries", "code summaries", "classes", "fully qualified names"),
        FILES_CONTENT("available_files_content", "files with their content", "files", "full paths"),
        FILE_PATHS("available_file_paths", "file paths", "files", "full paths");

        final String xmlTag;
        final String description; // e.g., "code summaries"
        final String itemTypePlural; // e.g., "classes" or "files"
        final String identifierDescription; // e.g., "fully qualified names" or "full paths"

        ContextInputType(String xmlTag, String description, String itemTypePlural, String identifierDescription) {
            this.xmlTag = xmlTag;
            this.description = description;
            this.itemTypePlural = itemTypePlural;
            this.identifierDescription = identifierDescription;
        }
    }

    private LlmRecommendation askLlmQuickRecommendContext(
            List<String> filenames,
            Map<CodeUnit, String> summaries,
            Map<ProjectFile, String> contentsMap,
            Collection<ChatMessage> workspaceRepresentation)
            throws InterruptedException {
        String reasoning = "LLM recommended via simple prompt.";
        List<ProjectFile> recommendedFiles = List.of();
        List<CodeUnit> recommendedClasses = List.of();
        List<String> responseLines;

        if (!summaries.isEmpty()) {
            var summariesText = summaries.entrySet().stream()
                    .map(entry -> "<class fqcn='%s'>\n%s\n</class>"
                            .formatted(entry.getKey().fqName(), entry.getValue()))
                    .collect(Collectors.joining("\n\n"));
            responseLines = simpleRecommendItems(
                    ContextInputType.SUMMARIES, summariesText, QUICK_TOPK, workspaceRepresentation);

            // Find original CodeUnit objects matching the response lines
            recommendedClasses = summaries.keySet().stream()
                    .filter(cu -> responseLines.contains(cu.fqName()))
                    .toList();
            debug("LLM simple suggested {} relevant classes", recommendedClasses.size());

            // Apply topK limit *after* matching
            if (recommendedClasses.size() > QUICK_TOPK) {
                recommendedClasses = recommendedClasses.subList(0, QUICK_TOPK);
            }
        } else if (!contentsMap.isEmpty()) {
            var filesText = contentsMap.entrySet().stream()
                    .map(entry -> "<file path='%s'>\n%s\n</file>"
                            .formatted(entry.getKey().toString(), entry.getValue()))
                    .collect(Collectors.joining("\n\n"));
            responseLines = simpleRecommendItems(
                    ContextInputType.FILES_CONTENT, filesText, QUICK_TOPK, workspaceRepresentation);

            // Find original ProjectFile objects matching the response lines
            recommendedFiles = contentsMap.keySet().stream()
                    .filter(pf -> responseLines.contains(pf.toString()))
                    .toList();
            debug("LLM simple suggested {} relevant files", recommendedFiles.size());

            // Apply topK limit *after* matching
            if (recommendedFiles.size() > QUICK_TOPK) {
                recommendedFiles = recommendedFiles.subList(0, QUICK_TOPK);
            }
        } else { // Filenames only
            var filenameString = String.join("\n", filenames);
            responseLines = simpleRecommendItems(
                    ContextInputType.FILE_PATHS, filenameString, null, workspaceRepresentation); // No topK for pruning

            // Convert response strings back to ProjectFile objects
<<<<<<< HEAD
            recommendedFiles = toProjectFiles(responseLines);
=======
            var allFilesMap =
                    cm.getProject().getAllFiles().stream().collect(Collectors.toMap(ProjectFile::toString, pf -> pf));
            recommendedFiles = responseLines.stream()
                    .map(allFilesMap::get)
                    .filter(Objects::nonNull)
                    .toList();
>>>>>>> 1f8a062f
            debug("LLM simple suggested {} relevant files after pruning", recommendedFiles.size());
        }

        debug(
                "Quick scan recommended files: {}",
                recommendedFiles.stream().map(ProjectFile::toString).collect(Collectors.joining(", ")));
        debug(
                "Quick scan recommended classes: {}",
                recommendedClasses.stream().map(CodeUnit::identifier).collect(Collectors.joining(", ")));
        return new LlmRecommendation(recommendedFiles, recommendedClasses, reasoning);
    }

    /**
     * Generic method to ask the LLM (Quick mode) to select relevant items (classes or files) based on input data.
     *
     * @param inputType The type of input being provided (summaries, file contents, or file paths).
     * @param inputBlob A string containing the formatted input data (e.g., XML-like structure of summaries or file
     *     contents).
     * @param topK Optional limit on the number of items to return.
     * @param workspaceRepresentation Messages representing the current workspace state.
     * @return A list of strings representing the identifiers (FQNs or paths) recommended by the LLM.
     */
    private List<String> simpleRecommendItems(
            ContextInputType inputType,
            String inputBlob,
            @Nullable Integer topK,
            Collection<ChatMessage> workspaceRepresentation)
            throws InterruptedException {
        var systemMessage = new StringBuilder(
                """
                                              You are an assistant that identifies relevant %s based on a goal.
                                              Given a list of %s and a goal, identify which %s are most relevant to achieving the goal.
                                              Output *only* the %s of the relevant %s, one per line, ordered from most to least relevant.
                                              Do not include any other text, explanations, or formatting.
                                              """
                        .formatted(
                                inputType.itemTypePlural,
                                inputType.description,
                                inputType.itemTypePlural,
                                inputType.identifierDescription,
                                inputType.itemTypePlural)
                        .stripIndent());

        if (topK != null) {
            systemMessage.append(
                    "\nLimit your response to the top %d most relevant %s.".formatted(topK, inputType.itemTypePlural));
        }

        var finalSystemMessage = new SystemMessage(systemMessage.toString());
        var userPrompt =
                """
                         <goal>
                         %s
                         </goal>

                         <%s>
                         %s
                         </%s>

                         Which of these %s are most relevant to the goal? Take into consideration what is already in the workspace (provided as prior messages), and list their %s, one per line.
                         """
                        .formatted(
                                goal,
                                inputType.xmlTag,
                                inputBlob,
                                inputType.xmlTag,
                                inputType.itemTypePlural,
                                inputType.identifierDescription)
                        .stripIndent();

        List<ChatMessage> messages = Stream.concat(
                        Stream.of(finalSystemMessage),
                        Stream.concat(workspaceRepresentation.stream(), Stream.of(new UserMessage(userPrompt))))
                .toList();
        int promptTokens = Messages.getApproximateTokens(messages);
        debug(
                "Invoking LLM (Quick) to select relevant {} (prompt size ~{} tokens)",
                inputType.itemTypePlural,
                promptTokens);
        var result = llm.sendRequest(messages); // No tools

        if (result.error() != null || result.isEmpty()) {
            logger.warn(
                    "Error ({}) from LLM during quick %s selection: {}. Returning empty",
                    result.error() != null ? result.error().getMessage() : "empty response", inputType.itemTypePlural);
            return List.of();
        }

        var responseLines = result.text()
                .lines()
                .map(String::strip)
                .filter(s -> !s.isEmpty())
                .toList();
        debug("LLM simple response lines ({}): {}", inputType.itemTypePlural, responseLines);
        return responseLines;
    }

    // --- Logic branch for using full file contents (when analyzer is not available or summaries failed) ---

    private RecommendationResult executeWithFileContents(
            List<ProjectFile> filesToConsider,
            Collection<ChatMessage> workspaceRepresentation,
            boolean allowSkipPruning)
            throws InterruptedException, ContextTooLargeException {
        // If the workspace isn't empty and we have no analyzer, don't suggest adding whole files.
        if (analyzer.isEmpty() && !cm.getEditableFiles().isEmpty()) {
            debug("Non-empty context and no analyzer present, skipping file content suggestions");
            return new RecommendationResult(
                    true, List.of(), "Skipping file content suggestions for non-empty context without analyzer.");
        }

        var contentsMap = readFileContents(filesToConsider);
        int contentTokens = Messages.getApproximateTokens(String.join("\n", contentsMap.values()));
        debug("Total tokens for {} files' content: {}", contentsMap.size(), contentTokens);

        // Rule 1: Use all available files if content fits the smallest budget and meet the limit (if not deepScan)
        boolean withinLimit = deepScan || filesToConsider.size() <= QUICK_TOPK; // Use QUICK_TOPK here
        if (allowSkipPruning && contentTokens <= skipPruningBudget && withinLimit) {
            return createResult(
                    new LlmRecommendation(filesToConsider, List.of(), "All file contents are within token budget"));
        }

        if (contentTokens > budgetPruning) {
            throw new ContextTooLargeException();
        }

        // Rule 2: Ask LLM to pick relevant files if all content fits the Pruning budget
        LlmRecommendation llmRecommendation =
                askLlmToRecommendContext(List.of(), Map.of(), contentsMap, workspaceRepresentation);
        return createResult(llmRecommendation);
    }

    private Map<ProjectFile, String> readFileContents(Collection<ProjectFile> files) {
        return files.stream()
                .parallel()
                .map(file -> {
                    try {
                        return Map.entry(file, file.read());
                    } catch (IOException e) {
                        logger.warn("Could not read content of file: {}. Skipping.", file, e);
                        return Map.entry(file, ""); // Return empty string on error
                    } catch (UncheckedIOException e) {
                        logger.warn("Could not read content of file (Unchecked): {}. Skipping.", file, e);
                        return Map.entry(file, "");
                    }
                })
                .filter(entry -> !entry.getValue().isEmpty()) // Filter out files that couldn't be read
                .collect(Collectors.toMap(Map.Entry::getKey, Map.Entry::getValue));
    }

    // --- Helper methods ---

    private void logGiveUp(String itemDescription) {
        debug("Budget exceeded even for {}. Giving up on automatic context population.", itemDescription);
    }

    /**
     * Combines two Llm.RichTokenUsage instances by summing their respective token counts. Handles null inputs by
     * returning the non-null one, or null if both are null.
     */
    private static @Nullable Llm.RichTokenUsage addTokenUsage(
            @Nullable Llm.RichTokenUsage a, @Nullable Llm.RichTokenUsage b) {
        if (a == null) return b;
        if (b == null) return a;
        return new Llm.RichTokenUsage(
                a.inputTokens() + b.inputTokens(),
                a.cachedInputTokens() + b.cachedInputTokens(),
                a.thinkingTokens() + b.thinkingTokens(),
                a.outputTokens() + b.outputTokens());
    }
}<|MERGE_RESOLUTION|>--- conflicted
+++ resolved
@@ -201,15 +201,21 @@
             debug("budget for pruning is too low ({}); giving up", budgetPruning);
             return new RecommendationResult(false, List.of(), "Workspace is too large", null);
         }
-        var existingFiles = cm.liveContext().allFragments()
-                .filter(f -> f.getType() == ContextFragment.FragmentType.PROJECT_PATH || f.getType() == ContextFragment.FragmentType.SKELETON)
+        var existingFiles = cm.liveContext()
+                .allFragments()
+                .filter(f -> f.getType() == ContextFragment.FragmentType.PROJECT_PATH
+                        || f.getType() == ContextFragment.FragmentType.SKELETON)
                 .flatMap(f -> f.files().stream())
                 .collect(Collectors.toSet());
         var allFiles = cm.getProject().getAllFiles().stream()
                 .filter(f -> !existingFiles.contains(f))
-                .sorted().toList();
-        debug("Filtered out {} existing files from a total of {}. Considering {} files for context recommendation.",
-              existingFiles.size(), cm.getProject().getAllFiles().size(), allFiles.size());
+                .sorted()
+                .toList();
+        debug(
+                "Filtered out {} existing files from a total of {}. Considering {} files for context recommendation.",
+                existingFiles.size(),
+                cm.getProject().getAllFiles().size(),
+                allFiles.size());
 
         // Attempt single-pass mode first
         RecommendationResult firstPassResult = RecommendationResult.FAILED_SINGLE_PASS;
@@ -217,7 +223,8 @@
             if (analyzer.isEmpty()) {
                 firstPassResult = executeWithFileContents(allFiles, workspaceRepresentation, allowSkipPruning);
             } else {
-                firstPassResult = executeWithSummaries(allFiles, existingFiles, workspaceRepresentation, allowSkipPruning);
+                firstPassResult =
+                        executeWithSummaries(allFiles, existingFiles, workspaceRepresentation, allowSkipPruning);
             }
             if (firstPassResult.success) {
                 return firstPassResult;
@@ -307,20 +314,12 @@
 
     // --- Logic branch for using class summaries ---
 
-<<<<<<< HEAD
-    private RecommendationResult executeWithSummaries(List<ProjectFile> filesToConsider,
-                                                      Set<ProjectFile> existingFiles,
-                                                      Collection<ChatMessage> workspaceRepresentation,
-                                                      boolean allowSkipPruning)
-            throws InterruptedException, ContextTooLargeException
-    {
-=======
     private RecommendationResult executeWithSummaries(
             List<ProjectFile> filesToConsider,
+            Set<ProjectFile> existingFiles,
             Collection<ChatMessage> workspaceRepresentation,
             boolean allowSkipPruning)
             throws InterruptedException, ContextTooLargeException {
->>>>>>> 1f8a062f
         Map<CodeUnit, String> rawSummaries;
         var ctx = cm.liveContext();
 
@@ -339,7 +338,9 @@
             Map<CodeUnit, String> tempSummaries = new HashMap<>();
             for (String fqn : targetFqns) {
                 analyzer.getDefinition(fqn).ifPresent(cu -> {
-                    boolean inWorkspace = analyzer.getFileFor(cu.fqName()).map(existingFiles::contains).orElse(false);
+                    boolean inWorkspace = analyzer.getFileFor(cu.fqName())
+                            .map(existingFiles::contains)
+                            .orElse(false);
                     if (cu.isClass() && !inWorkspace) {
                         analyzer.getSkeleton(fqn).ifPresent(skel -> tempSummaries.put(cu, skel));
                     }
@@ -413,25 +414,8 @@
         var pathFragments = recommendedFiles.stream()
                 .map(f -> (ContextFragment) new ContextFragment.ProjectPathFragment(f, cm))
                 .toList();
-<<<<<<< HEAD
-        var combinedFragments = Stream.concat(skeletonFragments.stream(), pathFragments.stream()).toList();
-=======
-        // Remove fragments that correspond to in-Workspace context
-        var existingFiles =
-                cm.liveContext().allFragments().flatMap(f -> f.files().stream()).collect(Collectors.toSet());
         var combinedFragments = Stream.concat(skeletonFragments.stream(), pathFragments.stream())
-                .filter(f -> {
-                    Set<ProjectFile> fragmentFiles = f.files();
-                    return fragmentFiles.stream().noneMatch(existingFiles::contains);
-                })
-                .toList();
-        if (combinedFragments.size() < skeletonFragments.size() + pathFragments.size()) {
-            logger.debug(
-                    "After removing fragments already in Workspace {}, remaining are {}",
-                    ContextFragment.getSummary(cm.topContext().allFragments()),
-                    combinedFragments);
-        }
->>>>>>> 1f8a062f
+                .toList();
 
         return new RecommendationResult(true, combinedFragments, reasoning, llmRecommendation.tokenUsage());
     }
@@ -440,12 +424,8 @@
     private static List<ContextFragment> skeletonPerSummary(
             IContextManager contextManager, Map<CodeUnit, String> relevantSummaries) {
         return relevantSummaries.keySet().stream()
-<<<<<<< HEAD
-                .map(s -> (ContextFragment) new ContextFragment.SkeletonFragment(contextManager, List.of(s.fqName()), ContextFragment.SummaryType.CODEUNIT_SKELETON))
-=======
                 .map(s -> (ContextFragment) new ContextFragment.SkeletonFragment(
-                        contextManager, List.of(s.fqName()), ContextFragment.SummaryType.CLASS_SKELETON))
->>>>>>> 1f8a062f
+                        contextManager, List.of(s.fqName()), ContextFragment.SummaryType.CODEUNIT_SKELETON))
                 .toList();
     }
 
@@ -892,16 +872,7 @@
                     ContextInputType.FILE_PATHS, filenameString, null, workspaceRepresentation); // No topK for pruning
 
             // Convert response strings back to ProjectFile objects
-<<<<<<< HEAD
             recommendedFiles = toProjectFiles(responseLines);
-=======
-            var allFilesMap =
-                    cm.getProject().getAllFiles().stream().collect(Collectors.toMap(ProjectFile::toString, pf -> pf));
-            recommendedFiles = responseLines.stream()
-                    .map(allFilesMap::get)
-                    .filter(Objects::nonNull)
-                    .toList();
->>>>>>> 1f8a062f
             debug("LLM simple suggested {} relevant files after pruning", recommendedFiles.size());
         }
 
