package io.github.jbellis.brokk.gui;

import static org.checkerframework.checker.nullness.util.NullnessUtil.castNonNull;

import com.google.common.base.Splitter;
import io.github.jbellis.brokk.Completions;
import io.github.jbellis.brokk.IProject;
import io.github.jbellis.brokk.analyzer.BrokkFile;
import io.github.jbellis.brokk.analyzer.ExternalFile;
import io.github.jbellis.brokk.analyzer.ProjectFile;
import java.awt.*;
import java.awt.event.InputEvent;
import java.awt.event.KeyEvent;
import java.awt.event.MouseAdapter;
import java.awt.event.MouseEvent;
import java.io.File;
import java.nio.file.Files;
import java.nio.file.Path;
import java.util.*;
import java.util.List;
import java.util.concurrent.ExecutionException;
import java.util.concurrent.Future;
import java.util.function.Consumer;
import java.util.function.Predicate;
import javax.swing.*;
import javax.swing.text.JTextComponent;
import javax.swing.tree.DefaultMutableTreeNode;
import javax.swing.tree.TreePath;
import org.apache.logging.log4j.LogManager;
import org.apache.logging.log4j.Logger;
import org.fife.ui.autocomplete.AutoCompletion;
import org.fife.ui.autocomplete.Completion;
import org.fife.ui.autocomplete.DefaultCompletionProvider;
import org.fife.ui.autocomplete.ShorthandCompletion;
import org.jetbrains.annotations.Nullable;

public class FileSelectionPanel extends JPanel {
    private static final Logger logger = LogManager.getLogger(FileSelectionPanel.class);

    public record Config(
            IProject project,
            boolean allowExternalFiles,
            Predicate<File> fileFilter,
            Future<List<Path>> autocompleteCandidates,
            boolean multiSelect,
            Consumer<BrokkFile> onSingleFileConfirmed,
            boolean includeProjectFilesInAutocomplete,
            String customHintText) {}

    private final Config config;
    private final IProject project;
    private final Path rootPath;
    private final FileSelectionTree tree;
    private final JTextComponent fileInputComponent; // JTextField or JTextArea

    public FileSelectionPanel(Config config) {
        super(new BorderLayout(8, 8));
        this.config = config;
        this.project = config.project();
        this.rootPath = this.project.getRoot();

        setBorder(BorderFactory.createEmptyBorder(4, 4, 4, 4));

        // 1. File Input Component (always JTextField)
        fileInputComponent = new JTextField(30);

        // 2. AutoCompletion
        // The provider needs access to project, allowExternalFiles, and autocompleteCandidates from config
        var provider = new FilePanelCompletionProvider(
                this.project,
                config.autocompleteCandidates(),
                config.allowExternalFiles(),
                config.multiSelect(),
                config.includeProjectFilesInAutocomplete());
        var autoCompletion = new AutoCompletion(provider);
        autoCompletion.setAutoActivationEnabled(false);
        autoCompletion.setTriggerKey(KeyStroke.getKeyStroke(KeyEvent.VK_SPACE, InputEvent.CTRL_DOWN_MASK));
        autoCompletion.install(fileInputComponent);
        AutoCompleteUtil.bindCtrlEnter(
                autoCompletion, fileInputComponent); // Ctrl+Enter on input might imply confirmation

        // 3. FileTree
        tree = new FileSelectionTree(this.project, config.allowExternalFiles(), config.fileFilter());

        // Layout: Input at North, Tree at Center
        JPanel inputPanel = new JPanel(new BorderLayout());
        inputPanel.setBorder(BorderFactory.createEmptyBorder(0, 0, 4, 0)); // Space below input
        inputPanel.add(fileInputComponent, BorderLayout.CENTER);

        // Hints below input
        JPanel labelsPanel = new JPanel();
        labelsPanel.setLayout(new BoxLayout(labelsPanel, BoxLayout.PAGE_AXIS));

        if (!config.customHintText().isBlank()) {
            for (String line : Splitter.on('\n').splitToList(config.customHintText())) {
                labelsPanel.add(new JLabel(line));
            }
        }

        if (config.multiSelect() && config.includeProjectFilesInAutocomplete()) {
            labelsPanel.add(new JLabel("*/? to glob (project files only); ** to glob recursively"));
        }

        if (labelsPanel.getComponentCount() > 0) {
            labelsPanel.setBorder(BorderFactory.createEmptyBorder(2, 0, 0, 0)); // Small top padding
            inputPanel.add(labelsPanel, BorderLayout.SOUTH);
        }
        add(inputPanel, BorderLayout.NORTH);

        JScrollPane treeScrollPane = new JScrollPane(tree);
        treeScrollPane.setPreferredSize(new Dimension(450, 150)); // Default size, can be overridden
        add(treeScrollPane, BorderLayout.CENTER);

        setupListeners();
    }

    private void setupListeners() {
        // Tree selection listener
        tree.addTreeSelectionListener(e -> {
            // Only proceed if the current AWT event represents a user action
            var awtEvent = EventQueue.getCurrentEvent();
            if (!(awtEvent instanceof MouseEvent) && !(awtEvent instanceof KeyEvent)) {
                return; // skip program-generated initial selection or other non-user-driven events
            }

            TreePath currentPath = e.getPath(); // Use currentPath to avoid clash with java.nio.file.Path
            if (currentPath != null && currentPath.getLastPathComponent() instanceof DefaultMutableTreeNode node) {
                Object userObject = node.getUserObject();
                if (userObject instanceof FileSelectionTree.FileTreeNode fileNodeUserObj) {
                    File file = fileNodeUserObj.getFile();
                    // A node in the tree is "selectable" if it passes the fileFilter.
                    // This allows selecting directories if the filter accepts them, even if they aren't leaves.
                    if (config.fileFilter().test(file)) {
                        updateFileInputFromTreeSelection(node, currentPath);
                    }
                } else if (!config.allowExternalFiles() && node.isLeaf() && userObject instanceof String) {
                    // This handles selection of leaf nodes in a project-files-only tree (not FileTreeNodes)
                    // Such a tree is built if allowExternalFiles is false.
                    // ImportDependencyDialog sets allowExternalFiles=true, so this branch is not typically hit for it.
                    updateFileInputFromTreeSelection(node, currentPath);
                }
            }
        });

        // Tree double-click listener
        tree.addMouseListener(new MouseAdapter() {
            @Override
            public void mouseClicked(MouseEvent e) {
                if (e.getClickCount() == 2) {
                    TreePath path = tree.getPathForLocation(e.getX(), e.getY());
                    if (path != null) {
                        DefaultMutableTreeNode node = (DefaultMutableTreeNode) path.getLastPathComponent();
                        if (node.isLeaf()) {
                            tree.setSelectionPath(path); // Visually select
                            updateFileInputFromTreeSelection(node, path); // Update input field
                            if (!config.multiSelect()) {
                                List<BrokkFile> resolved = resolveAndGetSelectedFiles();
                                if (!resolved.isEmpty()) {
                                    config.onSingleFileConfirmed().accept(resolved.getFirst());
                                }
                            }
                        } else { // Double-clicked a directory
                            if (tree.isExpanded(path)) {
                                tree.collapsePath(path);
                            } else {
                                tree.expandPath(path);
                            }
                        }
                    }
                }
            }
        });

        // Optional: Listener for Enter key in fileInputComponent if not handled by Ctrl+Enter binding from
        // AutoCompleteUtil
        // This depends on how dialogs want to use the panel. Usually, an OK button handles confirmation.
    }

    private void updateFileInputFromTreeSelection(DefaultMutableTreeNode node, TreePath treePath) {
        String filePathString = getPathStringFromNode(node, treePath);
        if (filePathString == null) return;

        if (config.multiSelect()) {
            appendToFileInput(filePathString);
        } else {
            fileInputComponent.setText(filePathString);
            fileInputComponent.setCaretPosition(fileInputComponent.getDocument().getLength());
        }
        fileInputComponent.requestFocusInWindow();
    }

    private @Nullable String getPathStringFromNode(DefaultMutableTreeNode node, TreePath path) {
        if (node.getUserObject() instanceof FileSelectionTree.FileTreeNode fileNode) {
            return fileNode.getFile().getAbsolutePath();
        } else if (!config.allowExternalFiles() && node.getUserObject() instanceof String) {
            // Repo file in repo-only mode - reconstruct relative path
            StringBuilder rel = new StringBuilder();
            for (int i = 1; i < path.getPathCount(); i++) { // Skip root
                if (i > 1) rel.append(File.separator);
                rel.append(path.getPathComponent(i).toString());
            }
            return rel.toString();
        }
        return null;
    }

    private void appendToFileInput(String filename) {
        String currentText = fileInputComponent.getText();
        String formattedFilename = quotePathIfNecessary(filename);
        String textToAppend = formattedFilename + " "; // Always add trailing space

        // Smart append: if current text ends with space, or current text is empty, just append.
        if (currentText.endsWith(" ") || currentText.isEmpty()) {
            fileInputComponent.setText(currentText + textToAppend);
        } else {
            // Insert with a leading space if needed
            fileInputComponent.setText(currentText + " " + textToAppend);
        }
        fileInputComponent.setCaretPosition(fileInputComponent.getDocument().getLength()); // Move caret to end
    }

    /**
     * Parses the current text in the input component, resolves paths and globs, and returns a list of unique BrokkFile
     * objects. This is the primary method to get the resolved selection from the panel.
     */
    public List<BrokkFile> resolveAndGetSelectedFiles() {
        String inputText = fileInputComponent.getText().trim();
        if (inputText.isEmpty()) {
            return List.of();
        }

        List<String> tokens = config.multiSelect() ? splitQuotedString(inputText) : List.of(inputText);
        logger.debug("Input strings to resolve: {}", tokens);

        // De-dup while preserving order
        Set<BrokkFile> uniques = new LinkedHashSet<>();

        for (String token : tokens) {
            if (token.isBlank()) continue;

<<<<<<< HEAD
            if (potentialPath.isAbsolute()) {
                if (Files.isRegularFile(potentialPath)) { // Must be an actual file for external
                    if (potentialPath.startsWith(rootPath)) {
                        Path relPath = rootPath.relativize(potentialPath);
                        uniqueFiles.put(potentialPath, new ProjectFile(rootPath, relPath));
                    } else if (config.allowExternalFiles()) {
                        uniqueFiles.put(potentialPath, new ExternalFile(potentialPath));
                    } else {
                        logger.warn(
                                "Absolute path provided is outside the project and external files are not allowed: {}",
                                filenameToken);
                    }
                } else if (config.allowExternalFiles() && Files.exists(potentialPath)) {
                    logger.warn("Absolute path provided is not a regular file (e.g. a directory): {}", filenameToken);
=======
            // Robust, platform-safe expansion for both absolute/relative and glob/exact
            List<Path> expanded = Completions.expandPatternToPaths(project, token);

            for (Path p : expanded) {
                var abs = p.toAbsolutePath().normalize();
                if (abs.startsWith(rootPath)) {
                    uniques.add(new ProjectFile(rootPath, rootPath.relativize(abs)));
                } else if (config.allowExternalFiles()) {
                    uniques.add(new ExternalFile(abs));
>>>>>>> 2316c7d7
                } else {
                    logger.warn("External file outside project and not allowed: {}", abs);
                }
            }
        }

<<<<<<< HEAD
        List<BrokkFile> result = new ArrayList<>(uniqueFiles.values());

        // If external files are not allowed, keep only git-tracked project files.
        if (!config.allowExternalFiles()) {
            assert true : "project should not be null when external files are disallowed";
            var tracked = project.getAllFiles();
            //noinspection SuspiciousMethodCalls
            result = result.stream().filter(tracked::contains).toList();
        }
=======
        List<BrokkFile> result = new ArrayList<>(uniques);
>>>>>>> 2316c7d7

        logger.debug("Resolved unique files: {}", result);
        return result;
    }

    public void setInputText(String text) {
        fileInputComponent.setText(text);
        fileInputComponent.setCaretPosition(text.length());
    }

    public String getInputText() {
        return fileInputComponent.getText();
    }

    public JTextComponent getFileInputComponent() {
        return fileInputComponent;
    }

    // Helper: Quotes a path string if it contains spaces.
    private static String quotePathIfNecessary(String path) {
        return path.contains(" ") ? "\"" + path + "\"" : path;
    }

    // Helper: Splits a string by whitespace, respecting double quotes.
    private static List<String> splitQuotedString(String input) {
        List<String> tokens = new ArrayList<>();
        if (input.isBlank()) return tokens;

        StringBuilder currentToken = new StringBuilder();
        boolean inQuotes = false;
        for (int i = 0; i < input.length(); i++) {
            char c = input.charAt(i);
            if (c == '"') {
                inQuotes = !inQuotes;
                // Optional: decide if quotes themselves should be part of the token or stripped.
                // Current logic keeps them if they are not delimiters.
                // For file paths, quotes are usually for delimiting, not part of the name.
                // But if they are part of the token, expandPath and Path.of should handle it.
                // Let's assume for now that quotePathIfNecessary adds them, so they should be part of the token here
                // or stripped if expandPath doesn't expect them.
                // The original splitQuotedString didn't add quotes to tokens. Let's stick to that.
            } else if (Character.isWhitespace(c) && !inQuotes) {
                if (!currentToken.isEmpty()) {
                    tokens.add(currentToken.toString());
                    currentToken.setLength(0); // Reset
                }
            } else {
                currentToken.append(c);
            }
        }
        if (!currentToken.isEmpty()) {
            tokens.add(currentToken.toString());
        }
        return tokens;
    }

    /**
     * Custom CompletionProvider for files in FileSelectionPanel. Handles project files, external paths, and different
     * input component types.
     */
    private static class FilePanelCompletionProvider extends DefaultCompletionProvider {
        private final IProject project;
        private final Future<List<Path>> autocompleteCandidatesFuture;
        private final boolean allowExternalFiles;
        private final boolean multiSelectMode; // To determine how to get_already_entered_text
        private final boolean includeProjectFilesInAutocomplete;

        public FilePanelCompletionProvider(
                IProject project,
                Future<List<Path>> autocompleteCandidatesFuture,
                boolean allowExternalFiles,
                boolean multiSelectMode,
                boolean includeProjectFilesInAutocomplete) {
            super();
            this.project = project;
            this.autocompleteCandidatesFuture = autocompleteCandidatesFuture;
            this.allowExternalFiles = allowExternalFiles;
            this.multiSelectMode = multiSelectMode;
            this.includeProjectFilesInAutocomplete = includeProjectFilesInAutocomplete;
        }

        @Override
        public String getAlreadyEnteredText(JTextComponent comp) {
            if (multiSelectMode) {
                // Use token extraction logic for JTextArea (multi-select)
                return getCurrentTokenTextForCompletion(comp);
            } else {
                // use the entire text
                return comp.getText();
            }
        }

        @Override
        public List<Completion> getCompletions(JTextComponent tc) {
            String pattern = getAlreadyEnteredText(tc); // This will be either full line or current token
            if (pattern.isEmpty() && !multiSelectMode) return List.of(); // For single, empty pattern = no completions
            if (pattern.trim().isEmpty() && multiSelectMode)
                return List.of(); // For multi, empty token = no completions

            Path potentialPath = null;
            boolean isAbsolutePattern = false;
            if (!pattern.trim().isEmpty()) { // Only try to parse if pattern is not just whitespace
                try {
                    potentialPath = Path.of(pattern); // Can throw InvalidPathException
                    isAbsolutePattern = potentialPath.isAbsolute();
                } catch (java.nio.file.InvalidPathException e) {
                    // Invalid syntax, treat as non-absolute. potentialPath remains null.
                    isAbsolutePattern = false;
                }
            }

            // 1. External file completions if pattern is absolute and external files allowed
            if (allowExternalFiles && isAbsolutePattern) { // check potentialPath not null
                return getAbsolutePathCompletions(castNonNull(potentialPath), pattern);
            }

            // 2. Project file and pre-defined candidate completions
            // (also fallback for non-absolute patterns or if external not allowed)
            List<Path> candidates;
            try {
                candidates = autocompleteCandidatesFuture.get(); // These are pre-vetted paths
            } catch (InterruptedException | ExecutionException e) {
                logger.error("Error getting autocomplete candidates", e);
                candidates = List.of(); // Or throw, but better to degrade gracefully
            }

            // If project exists, add its files to the candidates for completion
            // The original MultiFSD used a Future<Set<ProjectFile>>. Here we have Future<List<Path>> from config.
            // If project files need to be dynamically added, the `autocompleteCandidatesFuture` should provide them.
            // For simplicity, we assume `autocompleteCandidatesFuture` contains all relevant paths (project +
            // external).
            // Or, we can merge if project exists:
            Set<Path> allCandidatePaths = new java.util.HashSet<>(candidates);
            if (this.includeProjectFilesInAutocomplete) {
                project.getRepo().getTrackedFiles().stream()
                        .map(ProjectFile::absPath)
                        .forEach(allCandidatePaths::add);
            }

            if (pattern.trim().isEmpty()) return List.of(); // Avoid processing empty patterns after merging

            // Score based on filename and full path.
            // Tie-breaking: project files (if identifiable) could be prioritized.
            // The original FSD/MFSD had specific logic for this.
            // Here, we simplify: if a path is within project root, it's a "project file" for scoring.
            var comps = Completions.scoreShortAndLong(
                    pattern.trim(), // Trim pattern for matching
                    allCandidatePaths,
                    p -> p.getFileName().toString(),
                    Path::toString,
                    p -> p.startsWith(project.getRoot()) ? 0 : 1, // Simple tie-breaker
                    this::createPathCompletion);

            // Sizing popup - needs AutoCompletion instance. This is tricky if provider is static.
            // This suggests AutoCompleteUtil.sizePopupWindows should be called outside, or AC passed in.
            // For now, let's assume the caller of provider might do this, or we omit it here.
            // If `autoCompletion` field is accessible (e.g., provider is inner class of panel), then it can be used.
            // This is not a static class, so it can access outer class members if needed.
            // The autoCompletion instance that this provider is registered with is what matters.

            return comps.stream().map(c -> (Completion) c).toList();
        }

        private ShorthandCompletion createPathCompletion(Path path) {
            Path absolutePath = path.toAbsolutePath().normalize();

            String pathForReplacement;
            if (absolutePath.startsWith(this.project.getRoot())) {
                pathForReplacement =
                        this.project.getRoot().relativize(absolutePath).toString();
            } else {
                pathForReplacement = absolutePath.toString();
            }

            String summaryPathString = pathForReplacement; // same as replacement target
            String displayFileName =
                    Objects.requireNonNull(absolutePath.getFileName()).toString();

            String replacementText =
                    multiSelectMode ? quotePathIfNecessary(pathForReplacement) + " " : pathForReplacement;

            return new ShorthandCompletion(this, displayFileName, replacementText, summaryPathString);
        }

        private List<Completion> getAbsolutePathCompletions(Path inputPath, String pattern) {
            List<Completion> pathCompletions = new ArrayList<>();
            try {
                Path parentDir;
                String filePrefix;
                boolean endsWithSeparator =
                        pattern.endsWith(inputPath.getFileSystem().getSeparator());

                if (endsWithSeparator) {
                    parentDir = inputPath;
                    filePrefix = "";
                } else {
                    parentDir = inputPath.getParent();
                    if (parentDir == null && inputPath.getRoot() != null && inputPath.getNameCount() == 0) {
                        parentDir = inputPath.getRoot();
                        filePrefix = "";
                    } else if (parentDir != null) {
                        filePrefix = inputPath.getFileName() != null
                                ? inputPath.getFileName().toString()
                                : "";
                    } else {
                        parentDir = inputPath.getRoot(); // Fallback for e.g. "C:"
                        if (parentDir == null) return List.of();
                        filePrefix = "";
                    }
                }

                if (!Files.isDirectory(parentDir)) {
                    return List.of();
                }

                final String effectiveFilePrefix = filePrefix.toLowerCase(Locale.ROOT);
                try (var stream = Files.newDirectoryStream(
                        parentDir,
                        p -> p.getFileName().toString().toLowerCase(Locale.ROOT).startsWith(effectiveFilePrefix))) {
                    for (Path p : stream) {
                        String absolutePath = p.toAbsolutePath().toString();
                        String replacement = multiSelectMode ? quotePathIfNecessary(absolutePath) + " " : absolutePath;
                        String display = p.getFileName().toString();
                        if (Files.isDirectory(p)) {
                            display += p.getFileSystem().getSeparator(); // Indicate directory
                            replacement = multiSelectMode
                                    ? quotePathIfNecessary(absolutePath
                                                    + p.getFileSystem().getSeparator()) + " "
                                    : absolutePath + p.getFileSystem().getSeparator();
                        }
                        pathCompletions.add(
                                new org.fife.ui.autocomplete.BasicCompletion(this, replacement, display, absolutePath));
                    }
                } catch (java.io.IOException e) {
                    logger.debug("IOException listing directory for completion: {}", parentDir, e);
                }
            } catch (java.nio.file.InvalidPathException e) {
                logger.debug("Invalid path for completion: {}", pattern, e);
            }
            pathCompletions.sort(Comparator.comparing(Completion::getSummary)); // Sort by full path
            return pathCompletions;
        }

        /**
         * Extracts the current token for completion in a JTextComponent, respecting quotes. Used for multi-select mode
         * with JTextArea.
         */
        private String getCurrentTokenTextForCompletion(JTextComponent comp) {
            String text = comp.getText();
            int caretPos = comp.getCaretPosition();
            if (caretPos == 0) return "";

            int tokenStart = caretPos - 1;
            boolean inQuotes;

            // Look backwards from caret to find start of token
            // A token is delimited by whitespace, unless it's quoted.
            char[] chars = text.toCharArray();
            int quoteCountBeforeCaret = 0;
            for (int i = 0; i < caretPos; i++) {
                if (chars[i] == '"') quoteCountBeforeCaret++;
            }
            inQuotes = (quoteCountBeforeCaret % 2) != 0;

            while (tokenStart >= 0) {
                char c = chars[tokenStart];
                if (c == '"') {
                    // If we encounter a quote, the state of inQuotes flips for chars before it
                    inQuotes = !inQuotes;
                    if (!inQuotes) { // This quote closes a quoted segment scan backwards from here
                        // This logic is complex with quote handling inside tokens.
                        // A simpler rule: if current char is quote, break if it *starts* the token.
                        // Or, if it's whitespace AND we are not in quotes, it's a delimiter.
                    }
                } else if (Character.isWhitespace(c)) {
                    if (!inQuotes) { // Whitespace outside quotes delimits token
                        tokenStart++; // The token starts after this whitespace
                        break;
                    }
                }
                if (tokenStart == 0) break; // Reached beginning of text
                tokenStart--;
            }
            if (tokenStart < 0) tokenStart = 0; // Ensure not negative

            // If token starts with a quote, and caret is effectively inside, pattern is from after quote
            String currentToken = text.substring(tokenStart, caretPos);
            if (currentToken.startsWith("\"")
                    && !(text.substring(tokenStart, caretPos)
                                            .chars()
                                            .filter(ch -> ch == '"')
                                            .count()
                                    % 2
                            == 0)) {
                // if token starts with quote and we are "in" that quote block for completion
                return currentToken.substring(1);
            }

            return currentToken;
        }
    }
}<|MERGE_RESOLUTION|>--- conflicted
+++ resolved
@@ -238,22 +238,6 @@
         for (String token : tokens) {
             if (token.isBlank()) continue;
 
-<<<<<<< HEAD
-            if (potentialPath.isAbsolute()) {
-                if (Files.isRegularFile(potentialPath)) { // Must be an actual file for external
-                    if (potentialPath.startsWith(rootPath)) {
-                        Path relPath = rootPath.relativize(potentialPath);
-                        uniqueFiles.put(potentialPath, new ProjectFile(rootPath, relPath));
-                    } else if (config.allowExternalFiles()) {
-                        uniqueFiles.put(potentialPath, new ExternalFile(potentialPath));
-                    } else {
-                        logger.warn(
-                                "Absolute path provided is outside the project and external files are not allowed: {}",
-                                filenameToken);
-                    }
-                } else if (config.allowExternalFiles() && Files.exists(potentialPath)) {
-                    logger.warn("Absolute path provided is not a regular file (e.g. a directory): {}", filenameToken);
-=======
             // Robust, platform-safe expansion for both absolute/relative and glob/exact
             List<Path> expanded = Completions.expandPatternToPaths(project, token);
 
@@ -263,26 +247,13 @@
                     uniques.add(new ProjectFile(rootPath, rootPath.relativize(abs)));
                 } else if (config.allowExternalFiles()) {
                     uniques.add(new ExternalFile(abs));
->>>>>>> 2316c7d7
                 } else {
                     logger.warn("External file outside project and not allowed: {}", abs);
                 }
             }
         }
 
-<<<<<<< HEAD
-        List<BrokkFile> result = new ArrayList<>(uniqueFiles.values());
-
-        // If external files are not allowed, keep only git-tracked project files.
-        if (!config.allowExternalFiles()) {
-            assert true : "project should not be null when external files are disallowed";
-            var tracked = project.getAllFiles();
-            //noinspection SuspiciousMethodCalls
-            result = result.stream().filter(tracked::contains).toList();
-        }
-=======
         List<BrokkFile> result = new ArrayList<>(uniques);
->>>>>>> 2316c7d7
 
         logger.debug("Resolved unique files: {}", result);
         return result;
