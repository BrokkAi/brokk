package io.github.jbellis.brokk.analyzer;

import com.google.common.base.Splitter;
import io.github.jbellis.brokk.IProject;
<<<<<<< HEAD
import io.github.jbellis.brokk.git.GitDistance;
import org.eclipse.jgit.api.errors.GitAPIException;
import org.jetbrains.annotations.Nullable;
import org.slf4j.Logger;
import org.slf4j.LoggerFactory;
import org.treesitter.*;

=======
>>>>>>> 2316c7d7
import java.io.IOException;
import java.io.InputStream;
import java.io.UncheckedIOException;
import java.nio.charset.StandardCharsets;
import java.nio.file.Files;
import java.nio.file.Path;
import java.util.ArrayDeque; // Added import
import java.util.ArrayList;
import java.util.Collection;
import java.util.Collections;
import java.util.Comparator;
import java.util.HashMap;
import java.util.HashSet;
import java.util.List;
import java.util.Locale;
import java.util.Map;
import java.util.Objects;
import java.util.Optional;
import java.util.Queue;
import java.util.Set;
import java.util.concurrent.ConcurrentHashMap;
import java.util.regex.Pattern;
import java.util.stream.Collectors;
import java.util.stream.Stream;
import org.jetbrains.annotations.Nullable;
import org.slf4j.Logger;
import org.slf4j.LoggerFactory;
import org.treesitter.*;

/**
 * Generic, language-agnostic skeleton extractor backed by Tree-sitter. Stores summarized skeletons for top-level
 * definitions only.
 *
 * <p>Subclasses provide the language–specific bits: which Tree-sitter grammar, which file extensions, which query, and
 * how to map a capture to a {@link CodeUnit}.
 */
public abstract class TreeSitterAnalyzer implements IAnalyzer {
    protected static final Logger log = LoggerFactory.getLogger(TreeSitterAnalyzer.class);
    // Native library loading is assumed automatic by the io.github.bonede.tree_sitter library.

    /* ---------- instance state ---------- */
    private final ThreadLocal<TSLanguage> threadLocalLanguage = ThreadLocal.withInitial(this::createTSLanguage);
    private final ThreadLocal<TSQuery> query;
    final Map<ProjectFile, List<CodeUnit>> topLevelDeclarations =
            new ConcurrentHashMap<>(); // package-private for testing
    final Map<CodeUnit, List<CodeUnit>> childrenByParent = new ConcurrentHashMap<>(); // package-private for testing
    final Map<CodeUnit, List<String>> signatures = new ConcurrentHashMap<>(); // package-private for testing
    private final Map<CodeUnit, List<Range>> sourceRanges = new ConcurrentHashMap<>();
    protected final Map<ProjectFile, TSTree> parsedTreeCache =
            new ConcurrentHashMap<>(); // Cache parsed trees to avoid redundant parsing
    private final IProject project;
    private final Language language;
    protected final Set<Path> normalizedExcludedPaths;

    /**
     * Stores information about a definition found by a query match, including associated modifier keywords and
     * decorators.
     */
    protected record DefinitionInfoRecord(
            String primaryCaptureName, String simpleName, List<String> modifierKeywords, List<TSNode> decoratorNodes) {}

    protected record LanguageSyntaxProfile(
            Set<String> classLikeNodeTypes,
            Set<String> functionLikeNodeTypes,
            Set<String> fieldLikeNodeTypes,
            Set<String> decoratorNodeTypes,
            String identifierFieldName,
            String bodyFieldName,
            String parametersFieldName,
            String returnTypeFieldName,
            String typeParametersFieldName, // For generics on type aliases, classes, functions etc.
            Map<String, SkeletonType> captureConfiguration,
            String asyncKeywordNodeType,
            Set<String> modifierNodeTypes) {
        public LanguageSyntaxProfile {
            Objects.requireNonNull(classLikeNodeTypes);
            Objects.requireNonNull(functionLikeNodeTypes);
            Objects.requireNonNull(fieldLikeNodeTypes);
            Objects.requireNonNull(decoratorNodeTypes);
            Objects.requireNonNull(identifierFieldName);
            Objects.requireNonNull(bodyFieldName);
            Objects.requireNonNull(parametersFieldName);
            Objects.requireNonNull(returnTypeFieldName); // Can be empty string if not applicable
            Objects.requireNonNull(typeParametersFieldName); // Can be empty string if not applicable
            Objects.requireNonNull(captureConfiguration);
            Objects.requireNonNull(asyncKeywordNodeType); // Can be empty string if not applicable
            Objects.requireNonNull(modifierNodeTypes);
        }
    }

    public record Range(int startByte, int endByte, int startLine, int endLine) {}

    private record FileAnalysisResult(
            List<CodeUnit> topLevelCUs,
            Map<CodeUnit, List<CodeUnit>> children,
            Map<CodeUnit, List<String>> signatures,
            Map<CodeUnit, List<Range>> sourceRanges,
            List<String> importStatements // Added for module-level imports
            ) {}

    /* ---------- constructor ---------- */
    protected TreeSitterAnalyzer(IProject project, Language language, Set<String> excludedFiles) {
        this.project = project;
        this.language = language;
        // tsLanguage field removed, getTSLanguage().get() will provide it via ThreadLocal

        this.normalizedExcludedPaths = excludedFiles.stream()
                .map(Path::of)
                .map(p -> p.isAbsolute()
                        ? p.normalize()
                        : project.getRoot().resolve(p).toAbsolutePath().normalize())
                .collect(Collectors.toUnmodifiableSet());
        if (!this.normalizedExcludedPaths.isEmpty()) {
            log.debug("Normalized excluded paths: {}", this.normalizedExcludedPaths);
        }

        // Initialize query using a ThreadLocal for thread safety
        // The supplier will use the appropriate getQueryResource() from the subclass
        // and getTSLanguage() for the current thread.
        this.query = ThreadLocal.withInitial(() -> {
            String rawQueryString = loadResource(getQueryResource());
            return new TSQuery(getTSLanguage(), rawQueryString);
        });

        // Debug log using SLF4J
        log.debug(
                "Initializing TreeSitterAnalyzer for language: {}, query resource: {}",
                this.language,
                getQueryResource());

        var validExtensions = this.language.getExtensions();
        log.trace("Filtering project files for extensions: {}", validExtensions);

        project.getAllFiles().stream()
                .filter(pf -> {
                    // Normalize the file path once
                    var filePath = pf.absPath().toAbsolutePath().normalize();

                    // Check if file is under any excluded path
                    var excludedBy = normalizedExcludedPaths.stream()
                            .filter(filePath::startsWith)
                            .findFirst();

                    if (excludedBy.isPresent()) {
                        log.trace("Skipping excluded file due to rule {}: {}", excludedBy.get(), pf);
                        return false;
                    }

                    // Check extension
                    var pathStr = filePath.toString();
                    return validExtensions.stream().anyMatch(pathStr::endsWith);
                })
                .parallel()
                .forEach(pf -> {
                    log.trace("Processing file: {}", pf);
                    // TSParser is not threadsafe, so we create a parser per thread
                    var localParser = new TSParser();
                    try {
                        if (!localParser.setLanguage(getTSLanguage())) {
                            log.error(
                                    "Failed to set language on thread-local TSParser for language {} in file {}",
                                    getTSLanguage().getClass().getSimpleName(),
                                    pf);
                            return; // Skip this file if parser setup fails
                        }
                        var analysisResult = analyzeFileDeclarations(pf, localParser);
                        if (!analysisResult.topLevelCUs().isEmpty()
                                || !analysisResult.signatures().isEmpty()
                                || !analysisResult.sourceRanges().isEmpty()) {
                            topLevelDeclarations.put(
                                    pf, analysisResult.topLevelCUs()); // Already unmodifiable from result

                            analysisResult
                                    .children()
                                    .forEach((parentCU, newChildCUs) -> childrenByParent.compute(
                                            parentCU, (CodeUnit p, @Nullable List<CodeUnit> existingChildCUs) -> {
                                                if (existingChildCUs == null) {
                                                    return newChildCUs; // Already unmodifiable
                                                }
                                                List<CodeUnit> combined = new ArrayList<>(existingChildCUs);
                                                for (CodeUnit newKid : newChildCUs) {
                                                    if (!combined.contains(newKid)) {
                                                        combined.add(newKid);
                                                    }
                                                }
                                                if (combined.size() == existingChildCUs.size()) {
                                                    boolean changed = false;
                                                    for (int i = 0; i < combined.size(); ++i) {
                                                        if (!combined.get(i).equals(existingChildCUs.get(i))) {
                                                            changed = true;
                                                            break;
                                                        }
                                                    }
                                                    if (!changed) return existingChildCUs;
                                                }
                                                return Collections.unmodifiableList(combined);
                                            }));

                            analysisResult
                                    .signatures()
                                    .forEach((cu, newSignaturesList) -> signatures.compute(
                                            cu, (CodeUnit key, @Nullable List<String> existingSignaturesList) -> {
                                                if (existingSignaturesList == null) {
                                                    return newSignaturesList; // Already unmodifiable from result
                                                }
                                                List<String> combined = new ArrayList<>(existingSignaturesList);
                                                // Deduplicate signatures to avoid duplicates from multiple analysis
                                                // runs
                                                for (String newSignature : newSignaturesList) {
                                                    if (!combined.contains(newSignature)) {
                                                        combined.add(newSignature);
                                                    }
                                                }
                                                return Collections.unmodifiableList(combined);
                                            }));

                            analysisResult
                                    .sourceRanges()
                                    .forEach((cu, newRangesList) -> sourceRanges.compute(
                                            cu, (CodeUnit key, @Nullable List<Range> existingRangesList) -> {
                                                if (existingRangesList == null) {
                                                    return newRangesList; // Already unmodifiable
                                                }
                                                List<Range> combined = new ArrayList<>(existingRangesList);
                                                combined.addAll(newRangesList);
                                                return Collections.unmodifiableList(combined);
                                            }));

                            log.trace(
                                    "Processed file {}: {} top-level CUs, {} signatures, {} parent-child relationships, {} source range entries.",
                                    pf,
                                    analysisResult.topLevelCUs().size(),
                                    analysisResult.signatures().size(),
                                    analysisResult.children().size(),
                                    analysisResult.sourceRanges().size());
                        } else {
                            log.trace("analyzeFileDeclarations returned empty result for file: {}", pf);
                        }
                    } catch (IOException e) { // Catch specific IOExceptions from file operations
                        log.warn("IO error analyzing {}: {}", pf, e.getMessage());
                    } catch (RuntimeException e) { // Catch other runtime exceptions to log context and rethrow
                        log.error("Unexpected runtime error analyzing {}: {}", pf, e.getMessage(), e);
                        throw e; // Rethrow to make critical errors visible
                    } catch (Exception e) { // Catch all other exceptions (less likely)
                        log.warn("Generic error analyzing {}: {}", pf, e.getMessage(), e);
                    }
                });

        log.debug(
                "TreeSitter analysis complete - topLevelDeclarations: {}, childrenByParent: {}, signatures: {}",
                topLevelDeclarations.size(),
                childrenByParent.size(),
                signatures.size());
    }

    protected TreeSitterAnalyzer(IProject project, Language language) {
        this(project, language, Collections.emptySet());
    }

    /* ---------- Helper methods for accessing CodeUnits ---------- */

    /** All CodeUnits we know about (top-level + children). */
    private Stream<CodeUnit> allCodeUnits() {
        // Stream top-level declarations
        Stream<CodeUnit> topLevelStream = topLevelDeclarations.values().stream().flatMap(Collection::stream);

        // Stream parents from childrenByParent (they might not be in topLevelDeclarations if they are nested)
        Stream<CodeUnit> parentStream = childrenByParent.keySet().stream();

        // Stream children from childrenByParent
        Stream<CodeUnit> childrenStream = childrenByParent.values().stream().flatMap(Collection::stream);

        return Stream.of(topLevelStream, parentStream, childrenStream).flatMap(s -> s);
    }

    /** De-duplicate and materialise into a List once. */
    private List<CodeUnit> uniqueCodeUnitList() {
        return allCodeUnits().distinct().toList();
    }

    /* ---------- IAnalyzer ---------- */
    @Override
    public boolean isEmpty() {
        return topLevelDeclarations.isEmpty()
                && signatures.isEmpty()
                && childrenByParent.isEmpty()
                && sourceRanges.isEmpty();
    }

    @Override
    public boolean isCpg() {
        return false;
    }

    @Override
    public Optional<String> getSkeletonHeader(String fqName) {
        return getSkeletonImpl(fqName, true);
    }

    @Override
    public List<CodeUnit> getMembersInClass(String fqClass) {
        Optional<CodeUnit> parent = uniqueCodeUnitList().stream()
                .filter(cu -> cu.fqName().equals(fqClass) && cu.isClass())
                .findFirst();
        return parent.map(p -> List.copyOf(childrenByParent.getOrDefault(p, List.of())))
                .orElse(List.of());
    }

    @Override
    public Optional<ProjectFile> getFileFor(String fqName) {
        return uniqueCodeUnitList().stream()
                .filter(cu -> cu.fqName().equals(fqName))
                .map(CodeUnit::source)
                .findFirst();
    }

    @Override
    public Optional<CodeUnit> getDefinition(String fqName) {
        return uniqueCodeUnitList().stream()
                .filter(cu -> cu.fqName().equals(fqName))
                .findFirst();
    }

    @Override
    public List<CodeUnit> getAllDeclarations() {
        Set<CodeUnit> allClasses = new HashSet<>();
        topLevelDeclarations.values().forEach(allClasses::addAll);
        childrenByParent.values().forEach(allClasses::addAll); // Children lists
        allClasses.addAll(childrenByParent.keySet()); // Parent CUs themselves
        return allClasses.stream().filter(CodeUnit::isClass).distinct().toList();
    }

    @Override
    public List<CodeUnit> searchDefinitionsImpl(
            String originalPattern, @Nullable String fallbackPattern, Pattern compiledPattern) {
        if (fallbackPattern != null) {
            // Fallback to simple case-insensitive substring matching
            return uniqueCodeUnitList().stream()
                    .filter(cu -> cu.fqName().toLowerCase(Locale.ROOT).contains(fallbackPattern))
                    .toList();
        } else {
            // Primary search using compiled regex pattern
            return uniqueCodeUnitList().stream()
                    .filter(cu -> compiledPattern.matcher(cu.fqName()).find())
                    .toList();
        }
    }

    /**
     * Returns the top-level declarations organized by file. This method is primarily for testing to examine the raw
     * declarations before they are filtered by getAllDeclarations().
     *
     * @return Map from ProjectFile to List of CodeUnits declared at the top level in that file
     */
    public Map<ProjectFile, List<CodeUnit>> getTopLevelDeclarations() {
        return Map.copyOf(topLevelDeclarations);
    }

    @Override
    public Map<CodeUnit, String> getSkeletons(ProjectFile file) {
        List<CodeUnit> topCUs = topLevelDeclarations.getOrDefault(file, List.of());
        if (topCUs.isEmpty()) return Map.of();

        Map<CodeUnit, String> resultSkeletons = new HashMap<>();
        List<CodeUnit> sortedTopCUs = new ArrayList<>(topCUs);
        // Sort CUs: MODULE CUs (for imports) should ideally come first.
        // This simple sort puts them first if their fqName sorts before others.
        // A more explicit sort could check cu.isModule().
        Collections.sort(sortedTopCUs);

        for (CodeUnit cu : sortedTopCUs) {
            resultSkeletons.put(cu, reconstructFullSkeleton(cu, false));
        }
        log.trace("getSkeletons: file={}, count={}", file, resultSkeletons.size());
        return Collections.unmodifiableMap(resultSkeletons);
    }

    @Override
    public Set<CodeUnit> getDeclarationsInFile(ProjectFile file) {
        List<CodeUnit> topCUs = topLevelDeclarations.getOrDefault(file, List.of());
        if (topCUs.isEmpty()) return Set.of();

        Set<CodeUnit> allDeclarationsInFile = new HashSet<>();
        Queue<CodeUnit> toProcess = new ArrayDeque<>(topCUs); // Changed to ArrayDeque
        Set<CodeUnit> visited = new HashSet<>(topCUs); // Track visited to avoid cycles and redundant processing

        while (!toProcess.isEmpty()) {
            CodeUnit current = toProcess.poll();
            allDeclarationsInFile.add(current); // Add all encountered CodeUnits

            childrenByParent.getOrDefault(current, List.of()).forEach(child -> {
                if (visited.add(child)) { // Add to queue only if not visited
                    toProcess.add(child);
                }
            });
        }
        log.trace("getDeclarationsInFile: file={}, count={}", file, allDeclarationsInFile.size());
        return Collections.unmodifiableSet(allDeclarationsInFile);
    }

    private String reconstructFullSkeleton(CodeUnit cu, boolean headerOnly) {
        StringBuilder sb = new StringBuilder();
        reconstructSkeletonRecursive(cu, "", headerOnly, sb);
        return sb.toString().stripTrailing();
    }

    private void reconstructSkeletonRecursive(CodeUnit cu, String indent, boolean headerOnly, StringBuilder sb) {
        List<String> sigList = signatures.get(cu);
        if (sigList == null || sigList.isEmpty()) {
            // It's possible for some CUs (e.g., a namespace CU acting only as a parent) to not have direct textual
            // signatures.
            // This can be legitimate if they are primarily structural and their children form the content.
            log.trace(
                    "No direct signatures found for CU: {}. It might be a structural-only CU. Skipping direct rendering in skeleton reconstruction.",
                    cu);
            return;
        }

        for (String individualFullSignature : sigList) {
            if (individualFullSignature.isBlank()) {
                log.warn("Encountered null or blank signature in list for CU: {}. Skipping this signature.", cu);
                continue;
            }
            // Apply indent to each line of the current signature
            String[] signatureLines = individualFullSignature.split("\n", -1); // Use -1 limit
            for (String line : signatureLines) {
                sb.append(indent).append(line).append('\n');
            }
        }

        final List<CodeUnit> kids = childrenByParent.getOrDefault(cu, List.of()).stream()
                .filter(child -> !headerOnly || child.isField())
                .toList();
        // Only add children and closer if the CU can have them (e.g. class, or function that can nest)
        // For simplicity now, always check for children. Specific languages might refine this.
        if (!kids.isEmpty()
                || (cu.isClass() && !getLanguageSpecificCloser(cu).isEmpty())) { // also add closer for empty classes
            String childIndent = indent + getLanguageSpecificIndent();
            for (CodeUnit kid : kids) {
                reconstructSkeletonRecursive(kid, childIndent, headerOnly, sb);
            }
            if (headerOnly && cu.isClass()) {
                final var nonFieldKidsSize =
                        childrenByParent.getOrDefault(cu, List.of()).size() - kids.size();
                if (nonFieldKidsSize > 0) {
                    sb.append(childIndent).append("[...]").append("\n");
                }
            }
            String closer = getLanguageSpecificCloser(cu);
            if (!closer.isEmpty()) {
                sb.append(indent).append(closer).append('\n');
            }
        }
    }

    @Override
    public Optional<String> getSkeleton(String fqName) {
        return getSkeletonImpl(fqName, false);
    }

    public Optional<String> getSkeletonImpl(String fqName, Boolean headerOnly) {
        Optional<CodeUnit> cuOpt = signatures.keySet().stream()
                .filter(c -> c.fqName().equals(fqName))
                .findFirst();
        if (cuOpt.isPresent()) {
            String skeleton = reconstructFullSkeleton(cuOpt.get(), headerOnly);
            log.trace("getSkeleton: fqName='{}', found=true", fqName);
            return Optional.of(skeleton);
        }
        log.trace("getSkeleton: fqName='{}', found=false", fqName);
        return Optional.empty();
    }

    @Override
    public String getClassSource(String fqName) {
        var cu = getDefinition(fqName)
                .filter(CodeUnit::isClass)
                .orElseThrow(() -> new SymbolNotFoundException("Class not found: " + fqName));

        var ranges = sourceRanges.get(cu);
        if (ranges == null || ranges.isEmpty()) {
            throw new SymbolNotFoundException("Source range not found for class: " + fqName);
        }

        // For classes, expect one primary definition range.
        var range = ranges.getFirst();
        String src;
        try {
            src = cu.source().read();
        } catch (IOException e) {
            return "";
        }
        return ASTTraversalUtils.safeSubstringFromByteOffsets(src, range.startByte(), range.endByte());
    }

    @Override
    public Optional<String> getMethodSource(String fqName) {
        return getDefinition(fqName) // Finds the single CodeUnit representing this FQN (due to CodeUnit equality for
                // overloads)
                .filter(CodeUnit::isFunction)
                .flatMap(cu -> {
                    List<Range> rangesForOverloads = sourceRanges.get(cu);
                    if (rangesForOverloads == null || rangesForOverloads.isEmpty()) {
                        log.warn(
                                "No source ranges found for CU {} (fqName {}) although definition was found.",
                                cu,
                                fqName);
                        return Optional.empty();
                    }

                    String fileContent;
                    try {
                        fileContent = cu.source().read();
                    } catch (IOException e) {
                        log.warn("Could not read source for CU {} (fqName {}): {}", cu, fqName, e.getMessage());
                        return Optional.empty();
                    }

                    List<String> individualMethodSources = new ArrayList<>();
                    for (Range range : rangesForOverloads) {
                        String methodSource = ASTTraversalUtils.safeSubstringFromByteOffsets(
                                fileContent, range.startByte(), range.endByte());
                        if (!methodSource.isEmpty()) {
                            individualMethodSources.add(methodSource);
                        } else {
                            log.warn(
                                    "Could not extract valid method source for range [{}, {}] for CU {} (fqName {}). Skipping this range.",
                                    range.startByte(),
                                    range.endByte(),
                                    cu,
                                    fqName);
                        }
                    }

                    if (individualMethodSources.isEmpty()) {
                        log.warn(
                                "After processing ranges, no valid method sources found for CU {} (fqName {}).",
                                cu,
                                fqName);
                        return Optional.empty();
                    }
                    return Optional.of(String.join("\n\n", individualMethodSources));
                });
    }

<<<<<<< HEAD
    @Override
    public List<CodeUnitRelevance> getPagerank(Map<String, Double> seedClassWeights, int k, boolean reversed) {
        try {
            return GitDistance.getPagerank(this, project.getRoot(), seedClassWeights, k, reversed);
        } catch (GitAPIException e) {
            log.error("Git-related exception raised while computing page rank, returning empty result.", e);
            return Collections.emptyList();
        }
    }

=======
>>>>>>> 2316c7d7
    /* ---------- abstract hooks ---------- */

    /** Creates a new TSLanguage instance for the specific language. Called by ThreadLocal initializer. */
    protected abstract TSLanguage createTSLanguage();

    /**
     * Provides a thread-safe TSLanguage instance.
     *
     * @return A TSLanguage instance for the current thread.
     */
    protected TSLanguage getTSLanguage() {
        return threadLocalLanguage.get();
    }

    /**
     * Returns the cached parsed tree for the given file if available, or null if not cached. This method allows
     * subclasses to reuse already-parsed trees instead of re-parsing files.
     *
     * @param file The project file to get the cached tree for
     * @return The cached TSTree, or null if not available
     */
    protected @Nullable TSTree getCachedTree(ProjectFile file) {
        return parsedTreeCache.get(file);
    }

    /** Provides the language-specific syntax profile. */
    protected abstract LanguageSyntaxProfile getLanguageSyntaxProfile();

    /** Class-path resource for the query (e.g. {@code "treesitter/python.scm"}). */
    protected abstract String getQueryResource();

    /** Defines the general type of skeleton that should be built for a given capture. */
    public enum SkeletonType {
        CLASS_LIKE,
        FUNCTION_LIKE,
        FIELD_LIKE,
        ALIAS_LIKE,
        DECORATOR,
        MODULE_STATEMENT, // For individual import/directive lines if treated as CUs
        UNSUPPORTED
    }

    /**
     * Determines the {@link SkeletonType} for a given capture name. This allows subclasses to map their specific query
     * capture names (e.g., "class.definition", "method.declaration") to a general category for skeleton building.
     *
     * @param captureName The name of the capture from the Tree-sitter query.
     * @return The {@link SkeletonType} indicating how to process this capture for skeleton generation.
     */
    protected SkeletonType getSkeletonTypeForCapture(String captureName) {
        var profile = getLanguageSyntaxProfile();
        return profile.captureConfiguration().getOrDefault(captureName, SkeletonType.UNSUPPORTED);
    }

    /**
     * Translate a capture produced by the query into a {@link CodeUnit}. Return {@code null} to ignore this capture.
     */
    @Nullable
    protected abstract CodeUnit createCodeUnit(
            ProjectFile file, String captureName, String simpleName, String packageName, String classChain);

    /**
     * Determines the package or namespace name for a given definition.
     *
     * @param file The project file being analyzed.
     * @param definitionNode The TSNode representing the definition (e.g., class, function).
     * @param rootNode The root TSNode of the file's syntax tree.
     * @param src The source code of the file.
     * @return The package or namespace name, or an empty string if not applicable.
     */
    protected abstract String determinePackageName(
            ProjectFile file, TSNode definitionNode, TSNode rootNode, String src);

    /**
     * Checks if the given AST node represents a class-like declaration (e.g., class, interface, struct) in the specific
     * language. Subclasses must implement this to guide class chain extraction.
     *
     * @param node The TSNode to check.
     * @return true if the node is a class-like declaration, false otherwise.
     */
    protected boolean isClassLike(TSNode node) {
        if (node.isNull()) {
            return false;
        }
        return getLanguageSyntaxProfile().classLikeNodeTypes().contains(node.getType());
    }

    /**
     * Builds the parent FQName from package name and class chain for parent-child relationship lookup. Override this
     * method to apply language-specific FQName correction logic.
     */
    protected String buildParentFqName(String packageName, String classChain) {
        return packageName.isEmpty() ? classChain : packageName + "." + classChain;
    }

    /** Captures that should be ignored entirely. */
    protected Set<String> getIgnoredCaptures() {
        return Set.of();
    }

    /** Language-specific indentation string, e.g., " " or " ". */
    protected String getLanguageSpecificIndent() {
        return "  ";
    } // Default

    /** Language-specific closing token for a class or namespace (e.g., "}"). Empty if none. */
    protected abstract String getLanguageSpecificCloser(CodeUnit cu);

    /** Get the project this analyzer is associated with. */
    protected IProject getProject() {
        return project;
    }

    /* ---------- core parsing ---------- */

    /** Analyzes a single file and extracts declaration information. */
    private FileAnalysisResult analyzeFileDeclarations(ProjectFile file, TSParser localParser) throws IOException {
        log.trace("analyzeFileDeclarations: Parsing file: {}", file);
        byte[] fileBytes = Files.readAllBytes(file.absPath());
        // Strip UTF-8 BOM if present (EF BB BF)
        if (fileBytes.length >= 3
                && (fileBytes[0] & 0xFF) == 0xEF
                && (fileBytes[1] & 0xFF) == 0xBB
                && (fileBytes[2] & 0xFF) == 0xBF) {
            byte[] bytesWithoutBom = new byte[fileBytes.length - 3];
            System.arraycopy(fileBytes, 3, bytesWithoutBom, 0, fileBytes.length - 3);
            fileBytes = bytesWithoutBom;
            log.trace("Stripped UTF-8 BOM from file: {}", file);
        }

        String src = new String(fileBytes, StandardCharsets.UTF_8);

        List<CodeUnit> localTopLevelCUs = new ArrayList<>();
        Map<CodeUnit, List<CodeUnit>> localChildren = new HashMap<>();
        Map<CodeUnit, List<String>> localSignatures = new HashMap<>();
        Map<CodeUnit, List<Range>> localSourceRanges = new HashMap<>();
        Map<String, CodeUnit> localCuByFqName = new HashMap<>(); // For parent lookup within the file
        List<String> localImportStatements = new ArrayList<>(); // For collecting import lines

        TSTree tree = localParser.parseString(null, src);
        // Cache the parsed tree for later use to avoid redundant parsing
        parsedTreeCache.put(file, tree);
        TSNode rootNode = tree.getRootNode();
        if (rootNode.isNull()) {
            log.warn("Parsing failed or produced null root node for {}", file);
            return new FileAnalysisResult(List.of(), Map.of(), Map.of(), Map.of(), List.of());
        }
        // Log root node type
        String rootNodeType = rootNode.getType();
        log.trace("Root node type for {}: {}", file, rootNodeType);

        // Map to store potential top-level declaration nodes found during the query.
        // Value stores primary capture name, simple name, and sorted modifier keywords.
        Map<TSNode, DefinitionInfoRecord> declarationNodes = new HashMap<>();

        TSQueryCursor cursor = new TSQueryCursor();
        TSQuery currentThreadQuery = this.query.get(); // Get thread-specific query instance
        cursor.exec(currentThreadQuery, rootNode);

        TSQueryMatch match = new TSQueryMatch(); // Reusable match object
        while (cursor.nextMatch(match)) {
            log.trace("Match ID: {}", match.getId());
            Map<String, TSNode> capturedNodesForMatch = new HashMap<>();
            List<TSNode> modifierNodesForMatch = new ArrayList<>();
            List<TSNode> decoratorNodesForMatch = new ArrayList<>();

            for (TSQueryCapture capture : match.getCaptures()) {
                String captureName = currentThreadQuery.getCaptureNameForId(capture.getIndex());
                if (getIgnoredCaptures().contains(captureName)) continue;

                TSNode node = capture.getNode();
                if (node != null && !node.isNull()) {
                    if ("keyword.modifier".equals(captureName)) {
                        modifierNodesForMatch.add(node);
                    } else if ("decorator.definition".equals(captureName)) {
                        decoratorNodesForMatch.add(node);
                        log.trace(
                                "  Decorator: '{}', Node: {} '{}'",
                                captureName,
                                node.getType(),
                                textSlice(node, src)
                                        .lines()
                                        .findFirst()
                                        .orElse("")
                                        .trim());
                    } else {
                        // Store the first non-null node found for other capture names in this match
                        capturedNodesForMatch.putIfAbsent(captureName, node);
                        log.trace(
                                "  Capture: '{}', Node: {} '{}'",
                                captureName,
                                node.getType(),
                                textSlice(node, src)
                                        .lines()
                                        .findFirst()
                                        .orElse("")
                                        .trim());
                    }
                }
            }

            modifierNodesForMatch.sort(Comparator.comparingInt(TSNode::getStartByte));
            List<String> sortedModifierStrings = modifierNodesForMatch.stream()
                    .map(modNode -> textSlice(modNode, src).strip())
                    .toList();
            if (!sortedModifierStrings.isEmpty()) {
                log.trace("  Modifiers for this match: {}", sortedModifierStrings);
            }

            decoratorNodesForMatch.sort(Comparator.comparingInt(TSNode::getStartByte));
            // Handle module-level import statements first if present in this match
            TSNode importNode = capturedNodesForMatch.get("module.import_statement");
            if (importNode != null && !importNode.isNull()) {
                String importText = textSlice(importNode, src).strip();
                if (!importText.isEmpty()) {
                    localImportStatements.add(importText);
                }
                // Continue to next match if this was primarily an import, or process other captures in same match
                // For now, assume an import statement match won't also be a primary .definition capture.
                // If it can, then this 'if' should not 'continue' but allow further processing.
            }

            // Process each potential definition found in the match
            for (var captureEntry : capturedNodesForMatch.entrySet()) {
                String captureName = captureEntry.getKey();
                TSNode definitionNode = captureEntry.getValue();

                if (captureName.endsWith(".definition")) { // Ensure we only process definition captures here
                    String simpleName;
                    String expectedNameCapture = captureName.replace(".definition", ".name");
                    TSNode nameNode = capturedNodesForMatch.get(expectedNameCapture);

                    if (nameNode != null && !nameNode.isNull()) {
                        simpleName = textSlice(nameNode, src);
                        if (simpleName.isBlank()) {
                            log.warn(
                                    "Name capture '{}' for definition '{}' in file {} resulted in a BLANK string. NameNode text: [{}], type: [{}]. Will attempt fallback.",
                                    expectedNameCapture,
                                    captureName,
                                    file,
                                    textSlice(nameNode, src),
                                    nameNode.getType());
                            simpleName = extractSimpleName(definitionNode, src).orElse(null);
                        }
                    } else {
                        log.warn(
                                "Expected name capture '{}' not found for definition '{}' in match for file {}. Current captures in this match: {}. Falling back to extractSimpleName on definition node.",
                                expectedNameCapture,
                                captureName,
                                file,
                                capturedNodesForMatch.keySet());
                        simpleName = extractSimpleName(definitionNode, src).orElse(null);
                    }

                    if (simpleName != null && !simpleName.isBlank()) {
                        declarationNodes.putIfAbsent(
                                definitionNode,
                                new DefinitionInfoRecord(
                                        captureName, simpleName, sortedModifierStrings, decoratorNodesForMatch));
                    } else {
                        if (simpleName == null) {
                            log.warn(
                                    "Could not determine simple name (NULL) for definition capture {} (Node Type [{}], Line {}) in file {}.",
                                    captureName,
                                    definitionNode.getType(),
                                    definitionNode.getStartPoint().getRow() + 1,
                                    file);
                        } else {
                            log.warn(
                                    "Determined simple name for definition capture {} (Node Type [{}], Line {}) in file {} is BLANK. Definition will be skipped.",
                                    captureName,
                                    definitionNode.getType(),
                                    definitionNode.getStartPoint().getRow() + 1,
                                    file);
                        }
                    }
                }
            }
        } // End main query loop

        // Sort declaration nodes by their start byte to process outer definitions before inner ones.
        List<Map.Entry<TSNode, DefinitionInfoRecord>> sortedDeclarationEntries = declarationNodes.entrySet().stream()
                .sorted(Comparator.comparingInt(entry -> entry.getKey().getStartByte()))
                .toList();

        TSNode currentRootNode = tree.getRootNode(); // Used for namespace and class chain extraction

        for (var entry : sortedDeclarationEntries) {
            TSNode node = entry.getKey(); // This is the definitionNode for this entry
            DefinitionInfoRecord defInfo = entry.getValue();
            String primaryCaptureName = defInfo.primaryCaptureName();
            String simpleName = defInfo.simpleName();
            List<String> modifierKeywords = defInfo.modifierKeywords();

            if (simpleName.isBlank()) {
                log.warn(
                        "Simple name was null/blank for node type {} (capture: {}) in file {}. Skipping.",
                        node.getType(),
                        primaryCaptureName,
                        file);
                continue;
            }

            log.trace(
                    "Processing definition: Name='{}', Capture='{}', Node Type='{}'",
                    simpleName,
                    primaryCaptureName,
                    node.getType());

            String packageName = determinePackageName(file, node, currentRootNode, src);
            List<String> enclosingClassNames = new ArrayList<>();
            TSNode tempParent = node.getParent();
            while (tempParent != null && !tempParent.isNull() && !tempParent.equals(currentRootNode)) {
                if (isClassLike(tempParent)) {
                    extractSimpleName(tempParent, src)
                            .ifPresent(
                                    parentName -> { // extractSimpleName is now non-static
                                        if (!parentName.isBlank()) enclosingClassNames.addFirst(parentName);
                                    });
                }
                tempParent = tempParent.getParent();
            }
            String classChain = String.join("$", enclosingClassNames);
            log.trace("Computed classChain for simpleName='{}': '{}'", simpleName, classChain);

            // Adjust simpleName and classChain for Go methods to correctly include the receiver type
            if (language == Language.GO && "method.definition".equals(primaryCaptureName)) {
                // The SCM query for Go methods captures `@method.receiver.type` and `@method.identifier`
                // `simpleName` at this point is from `@method.identifier` (e.g., "MyMethod")
                // We need to find the receiver type from the original captures for this match
                // The `capturedNodes` map (re-populated per match earlier in the loop) is not directly available here.
                // We need to re-access the specific captures for the current `match` associated with `node`.
                // This requires finding the original TSQueryMatch or passing its relevant parts.
                // For now, let's assume `node` is the `method_declaration` node, and we can query its children.
                // A more robust way would be to pass `capturedNodes` from the outer loop or re-query for this specific
                // `node`.

                TSNode receiverNode;
                // TSNode methodIdentifierNode = null; // This would be `node.getChildByFieldName("name")` for
                // method_declaration
                // or more reliably, the node associated with captureName.replace(".definition", ".name")
                // simpleName is already derived from method.identifier.

                // Re-evaluate captures specific to this `node` (method_definition)
                // This is a simplified re-querying logic. A more efficient approach might involve
                // passing the full `capturedNodes` map associated with the `match` that led to this `node`.
                TSQueryCursor an_cursor = new TSQueryCursor();
                TSQuery currentThreadQueryForNode = this.query.get(); // Get thread-specific query for this operation
                an_cursor.exec(currentThreadQueryForNode, node); // Execute query only on the current definition node
                TSQueryMatch an_match = new TSQueryMatch();
                Map<String, TSNode> localCaptures = new HashMap<>();
                if (an_cursor.nextMatch(an_match)) { // Should find one match for the definition node itself
                    for (TSQueryCapture capture : an_match.getCaptures()) {
                        String capName = currentThreadQueryForNode.getCaptureNameForId(capture.getIndex());
                        localCaptures.put(capName, capture.getNode());
                    }
                }

                receiverNode = localCaptures.get("method.receiver.type");

                if (receiverNode != null && !receiverNode.isNull()) {
                    String receiverTypeText = textSlice(receiverNode, src).trim();
                    if (receiverTypeText.startsWith("*")) {
                        receiverTypeText = receiverTypeText.substring(1).trim();
                    }
                    if (!receiverTypeText.isEmpty()) {
                        simpleName = receiverTypeText + "." + simpleName;
                        classChain = receiverTypeText; // For Go methods, classChain is the receiver type
                        log.trace("Adjusted Go method: simpleName='{}', classChain='{}'", simpleName, classChain);
                    } else {
                        log.warn(
                                "Go method: Receiver type text was empty for node {}. FQN might be incorrect.",
                                textSlice(receiverNode, src));
                    }
                } else {
                    log.warn(
                            "Go method: Could not find capture for @method.receiver.type for method '{}'. FQN might be incorrect.",
                            simpleName);
                }
            }

            CodeUnit cu = createCodeUnit(file, primaryCaptureName, simpleName, packageName, classChain);
            log.trace("createCodeUnit returned: {}", cu);

            if (cu == null) {
                log.warn("createCodeUnit returned null for node {} ({})", simpleName, primaryCaptureName);
                continue;
            }

            String signature = buildSignatureString(node, simpleName, src, primaryCaptureName, modifierKeywords, file);
            log.trace(
                    "Built signature for '{}': [{}]",
                    simpleName,
                    signature.isBlank()
                            ? "BLANK"
                            : signature.lines().findFirst().orElse("EMPTY"));

            if (file.getFileName().equals("vars.py") && primaryCaptureName.equals("field.definition")) {
                log.trace(
                        "[vars.py DEBUG] Processing entry for vars.py field: Node Type='{}', SimpleName='{}', CaptureName='{}', PackageName='{}', ClassChain='{}'",
                        node.getType(),
                        simpleName,
                        primaryCaptureName,
                        packageName,
                        classChain);
                log.trace(
                        "[vars.py DEBUG] CU created: {}, Signature: [{}]",
                        cu,
                        signature.isBlank()
                                ? "BLANK_SIG"
                                : signature.lines().findFirst().orElse("EMPTY_SIG"));
            }

            if (signature.isBlank()) {
                // buildSignatureString might legitimately return blank for some nodes that don't form part of a textual
                // skeleton but create a CU.
                // However, if it's blank, it shouldn't be added to signatures map.
                log.trace(
                        "buildSignatureString returned empty/null for node {} ({}), simpleName {}. This CU might not have a direct textual signature.",
                        node.getType(),
                        primaryCaptureName,
                        simpleName);
                continue;
            }

            // Handle potential duplicates (e.g. JS export and direct lexical declaration).
            // If `cu` is `equals()` to `existingCUforKeyLookup` (e.g., overloads), signatures are accumulated.
            // If they are not `equals()` but have same FQName, this logic might replace based on export preference.
            // can arise from both an exported and non-exported declaration, and we are now
            // collecting multiple signatures. For now, we assume `computeIfAbsent` for signatures handles accumulation,
            // and this "export" preference applies if different `CodeUnit` instances (which are not `equals()`)
            // somehow map to the same `fqName` in `localCuByFqName` before `cu` itself is unified.
            // If overloads result in CodeUnits that are `equals()`, this block is less relevant for them.
            CodeUnit existingCUforKeyLookup = localCuByFqName.get(cu.fqName());
            if (existingCUforKeyLookup != null && !existingCUforKeyLookup.equals(cu)) {
                // This case implies two distinct CodeUnit objects map to the same FQName.
                // The export preference logic might apply here.
                // However, if `cu` is for an overload of `existingCUforKeyLookup` and they are `equals()`,
                // then this block should ideally not be the primary path for handling overload signatures.
                // The current approach of `localSignatures.computeIfAbsent` will handle accumulation for equal CUs.
                // This existing block seems more for replacing a less specific CU with a more specific one (e.g.
                // exported).
                // For now, let's assume this logic remains for such non-overload "duplicate FQName" cases.
                // If it causes issues with overloads, it needs refinement.
                List<String> existingSignatures =
                        localSignatures.get(existingCUforKeyLookup); // Existing signatures for the *other* CU instance
                boolean newIsExported = signature.trim().startsWith("export");
                boolean oldIsExported = (existingSignatures != null && !existingSignatures.isEmpty())
                        && existingSignatures.getFirst().trim().startsWith("export"); // Check first existing

                if (newIsExported && !oldIsExported) {
                    log.warn(
                            "Replacing non-exported CU/signature list for {} with new EXPORTED signature.",
                            cu.fqName());
                    localSignatures.remove(existingCUforKeyLookup); // Remove old CU's signatures
                    // The new signature for `cu` will be added below.
                } else if (!newIsExported && oldIsExported) {
                    log.trace(
                            "Keeping existing EXPORTED CU/signature list for {}. Discarding new non-exported signature for current CU.",
                            cu.fqName());
                    continue; // Skip adding this new signature if an exported one exists for a CU with the same FQName
                } else {
                    log.warn(
                            "Duplicate CU FQName {} (distinct instances). New signature will be added. Review if this is expected.",
                            cu.fqName());
                }
            }

            if (!signature.isBlank()) { // Only add non-blank signatures
                List<String> sigsForCu = localSignatures.computeIfAbsent(cu, k -> new ArrayList<>());
                if (!sigsForCu.contains(signature)) { // Avoid duplicate signature strings for the same CU
                    sigsForCu.add(signature);
                }
            }
            var currentRange = new Range(
                    node.getStartByte(),
                    node.getEndByte(),
                    node.getStartPoint().getRow(),
                    node.getEndPoint().getRow());
            localSourceRanges.computeIfAbsent(cu, k -> new ArrayList<>()).add(currentRange);
            localCuByFqName.put(cu.fqName(), cu); // Add/overwrite current CU by its FQ name
            localChildren.putIfAbsent(cu, new ArrayList<>()); // Ensure every CU can be a parent

            if (classChain.isEmpty()) {
                localTopLevelCUs.add(cu);
            } else {
                // Parent's shortName is the classChain string itself.
                String parentFqName = buildParentFqName(cu.packageName(), classChain);
                CodeUnit parentCu = localCuByFqName.get(parentFqName);
                if (parentCu != null) {
                    List<CodeUnit> kids = localChildren.computeIfAbsent(parentCu, k -> new ArrayList<>());
                    if (!kids.contains(cu)) { // Prevent adding duplicate children
                        kids.add(cu);
                    }
                } else {
                    log.trace(
                            "Could not resolve parent CU for {} using parent FQ name candidate '{}' (derived from classChain '{}'). Treating as top-level for this file.",
                            cu,
                            parentFqName,
                            classChain);
                    localTopLevelCUs.add(cu); // Fallback
                }
            }
            log.trace("Stored/Updated info for CU: {}", cu);
        }

        // After processing all captures, if there were import statements, create a MODULE CodeUnit
        if (!localImportStatements.isEmpty()) {
            String modulePackageName =
                    determinePackageName(file, rootNode, rootNode, src); // Use rootNode for general package name
            // Use a consistent, unique short name for the module CU, based on filename.
            // This ensures module CUs from different files have distinct fqNames.
            String moduleShortName = file.getFileName();
            CodeUnit moduleCU = CodeUnit.module(file, modulePackageName, moduleShortName);

            // Check if a module CU with this FQ name already exists
            // or if this logic somehow runs twice for the same file.
            if (!localCuByFqName.containsKey(moduleCU.fqName())) {
                localTopLevelCUs.addFirst(moduleCU); // Add to the beginning for preferred order
                localCuByFqName.put(moduleCU.fqName(), moduleCU);
                // Join imports into a single multi-line signature string for the module CU
                String importBlockSignature = String.join("\n", localImportStatements);
                localSignatures
                        .computeIfAbsent(moduleCU, k -> new ArrayList<>())
                        .add(importBlockSignature);
                // Add a general range for the module CU (e.g. entire file or first import to last)
                // For simplicity, can use the range of the root node or skip detailed range for module CU.
                // Here, we'll use the root node's range as a placeholder.
                localSourceRanges
                        .computeIfAbsent(moduleCU, k -> new ArrayList<>())
                        .add(new Range(
                                rootNode.getStartByte(),
                                rootNode.getEndByte(),
                                rootNode.getStartPoint().getRow(),
                                rootNode.getEndPoint().getRow()));
                log.trace("Created MODULE CU for {} with {} import statements.", file, localImportStatements.size());
            } else {
                log.warn(
                        "Module CU for {} with fqName {} already exists. Skipping duplicate module CU creation.",
                        file,
                        moduleCU.fqName());
            }
        }

        log.trace(
                "Finished analyzing {}: found {} top-level CUs (includes {} imports), {} total signatures, {} parent entries, {} source range entries.",
                file,
                localTopLevelCUs.size(),
                localImportStatements.size(),
                localSignatures.size(),
                localChildren.size(),
                localSourceRanges.size());

        // Make internal lists unmodifiable before returning in FileAnalysisResult
        Map<CodeUnit, List<CodeUnit>> finalLocalChildren = new HashMap<>();
        localChildren.forEach((p, kids) -> finalLocalChildren.put(p, Collections.unmodifiableList(kids)));

        Map<CodeUnit, List<Range>> finalLocalSourceRanges = new HashMap<>();
        localSourceRanges.forEach((c, ranges) -> finalLocalSourceRanges.put(c, Collections.unmodifiableList(ranges)));

        return new FileAnalysisResult(
                Collections.unmodifiableList(localTopLevelCUs),
                finalLocalChildren,
                localSignatures,
                finalLocalSourceRanges,
                Collections.unmodifiableList(localImportStatements));
    }

    /* ---------- Signature Building Logic ---------- */

    /**
     * Builds a signature string for a given definition node. This includes decorators and the main declaration line
     * (e.g., class header or function signature).
     *
     * @param simpleName The simple name of the definition, pre-determined by query captures.
     */
    private String buildSignatureString(
            TSNode definitionNode,
            String simpleName,
            String src,
            String primaryCaptureName,
            List<String> capturedModifierKeywords,
            ProjectFile file) {
        List<String> signatureLines = new ArrayList<>();
        var profile = getLanguageSyntaxProfile();
        SkeletonType skeletonType = getSkeletonTypeForCapture(primaryCaptureName); // Get skeletonType early

        TSNode nodeForContent = definitionNode;
        TSNode nodeForSignature = definitionNode; // Keep original for signature text slicing

        // 1. Handle language-specific structural unwrapping (e.g., export statements, Python's decorated_definition)
        // For JAVASCRIPT/TYPESCRIPT: unwrap for processing but keep original for signature
        if ((language == Language.TYPESCRIPT || language == Language.JAVASCRIPT)
                && "export_statement".equals(definitionNode.getType())) {
            TSNode declarationInExport = definitionNode.getChildByFieldName("declaration");
            if (declarationInExport != null && !declarationInExport.isNull()) {
                // Check if the inner declaration's type matches what's expected for the skeletonType
                boolean typeMatch = false;
                String innerType = declarationInExport.getType();
                switch (skeletonType) {
                    case CLASS_LIKE -> typeMatch = profile.classLikeNodeTypes().contains(innerType);
                    case FUNCTION_LIKE ->
                        typeMatch = profile.functionLikeNodeTypes().contains(innerType)
                                ||
                                // Special case for TypeScript/JavaScript arrow functions in lexical declarations
                                ((language == Language.TYPESCRIPT || language == Language.JAVASCRIPT)
                                        && ("lexical_declaration".equals(innerType)
                                                || "variable_declaration".equals(innerType)));
                    case FIELD_LIKE -> typeMatch = profile.fieldLikeNodeTypes().contains(innerType);
                    case ALIAS_LIKE ->
                        typeMatch = (project.getAnalyzerLanguages().contains(Language.TYPESCRIPT)
                                && "type_alias_declaration".equals(innerType));
                    default -> {}
                }
                if (typeMatch) {
                    nodeForContent = declarationInExport; // Unwrap for processing
                    // Keep nodeForSignature as the original export_statement for text slicing
                } else {
                    log.warn(
                            "Export statement in {} wraps an unexpected declaration type '{}' for skeletonType '{}'. Using export_statement as nodeForContent. DefinitionNode: {}, SimpleName: {}",
                            definitionNode.getStartPoint().getRow() + 1,
                            innerType,
                            skeletonType,
                            definitionNode.getType(),
                            simpleName);
                }
            }
        }

        // Check if we need to find specific variable_declarator (this should run after export unwrapping)
        if ((language == Language.TYPESCRIPT || language == Language.JAVASCRIPT)
                && ("lexical_declaration".equals(nodeForContent.getType())
                        || "variable_declaration".equals(nodeForContent.getType()))
                && (skeletonType == SkeletonType.FIELD_LIKE || skeletonType == SkeletonType.FUNCTION_LIKE)) {
            // For lexical_declaration (const/let) or variable_declaration (var), find the specific variable_declarator
            // by name
            log.trace(
                    "Entering variable_declarator lookup for '{}' in nodeForContent '{}'",
                    simpleName,
                    nodeForContent.getType());
            boolean found = false;
            for (int i = 0; i < nodeForContent.getNamedChildCount(); i++) {
                TSNode child = nodeForContent.getNamedChild(i);
                log.trace(
                        "  Child[{}]: type='{}', text='{}'",
                        i,
                        child.getType(),
                        textSlice(child, src).lines().findFirst().orElse("").trim());
                if ("variable_declarator".equals(child.getType())) {
                    TSNode nameNode = child.getChildByFieldName(profile.identifierFieldName());
                    if (nameNode != null
                            && !nameNode.isNull()
                            && simpleName.equals(textSlice(nameNode, src).strip())) {
                        nodeForContent = child; // Use the specific variable_declarator
                        found = true;
                        log.trace("Found specific variable_declarator for '{}' in lexical_declaration", simpleName);
                        break;
                    }
                }
            }
            if (!found) {
                log.warn("Could not find variable_declarator for '{}' in {}", simpleName, nodeForContent.getType());
            } else {
                // Check if this variable_declarator contains an arrow function
                TSNode valueNode = nodeForContent.getChildByFieldName("value");
                if (valueNode != null && !valueNode.isNull() && "arrow_function".equals(valueNode.getType())) {
                    log.trace("Found arrow function in variable_declarator for '{}'", simpleName);
                }
            }
        }

        if (language == Language.PYTHON && "decorated_definition".equals(definitionNode.getType())) {
            // Python's decorated_definition: decorators and actual def are children.
            // Process decorators directly here and identify the actual content node.
            for (int i = 0; i < definitionNode.getNamedChildCount(); i++) {
                TSNode child = definitionNode.getNamedChild(i);
                if (profile.decoratorNodeTypes().contains(child.getType())) {
                    signatureLines.add(textSlice(child, src).stripLeading());
                } else if (profile.functionLikeNodeTypes().contains(child.getType())
                        || profile.classLikeNodeTypes().contains(child.getType())) {
                    nodeForContent = child;
                }
            }
        }
        // 2. Handle decorators for languages where they precede the definition
        //    (Skip if Python already handled its specific decorator structure)
        if (!(language == Language.PYTHON && "decorated_definition".equals(definitionNode.getType()))) {
            List<TSNode> decorators =
                    getPrecedingDecorators(nodeForContent); // Decorators precede the actual content node
            for (TSNode decoratorNode : decorators) {
                signatureLines.add(textSlice(decoratorNode, src).stripLeading());
            }
        }

        // 3. Derive modifier keywords (export, static, async, etc.) using the pre-captured `capturedModifierKeywords`.
        //    These keywords are already sorted by start byte during `analyzeFileDeclarations`.
        String exportPrefix =
                capturedModifierKeywords.isEmpty() ? "" : String.join(" ", capturedModifierKeywords) + " ";

        // 4. Build main signature based on type, using nodeForContent and the derived exportPrefix.
        switch (skeletonType) {
            case CLASS_LIKE: {
                TSNode bodyNode = nodeForContent.getChildByFieldName(profile.bodyFieldName());
                String classSignatureText;
                if (bodyNode != null && !bodyNode.isNull()) {
                    // For export statements, use the original node to include the export keyword
                    if (nodeForSignature != nodeForContent) {
                        classSignatureText = textSlice(nodeForSignature.getStartByte(), bodyNode.getStartByte(), src)
                                .stripTrailing();
                    } else {
                        classSignatureText = textSlice(nodeForContent.getStartByte(), bodyNode.getStartByte(), src)
                                .stripTrailing();
                    }
                } else {
                    // For export statements, use the original node to include the export keyword
                    if (nodeForSignature != nodeForContent) {
                        classSignatureText = textSlice(
                                        nodeForSignature.getStartByte(), nodeForSignature.getEndByte(), src)
                                .stripTrailing();
                    } else {
                        classSignatureText = textSlice(nodeForContent.getStartByte(), nodeForContent.getEndByte(), src)
                                .stripTrailing();
                    }
                    // Attempt to remove trailing tokens like '{' or ';' if no body node found, to get a cleaner
                    // signature part
                    if (classSignatureText.endsWith("{"))
                        classSignatureText = classSignatureText
                                .substring(0, classSignatureText.length() - 1)
                                .stripTrailing();
                    else if (classSignatureText.endsWith(";"))
                        classSignatureText = classSignatureText
                                .substring(0, classSignatureText.length() - 1)
                                .stripTrailing();
                }

                // If exportPrefix is present and classSignatureText also starts with it,
                // remove it from classSignatureText to avoid duplication by renderClassHeader.
                if (!exportPrefix.isBlank() && classSignatureText.startsWith(exportPrefix.strip())) {
                    classSignatureText = classSignatureText
                            .substring(exportPrefix.strip().length())
                            .stripLeading();
                } else if (!exportPrefix.isBlank()
                        && classSignatureText.startsWith(exportPrefix)) { // Check with trailing space too
                    classSignatureText =
                            classSignatureText.substring(exportPrefix.length()).stripLeading();
                }

                String headerLine = assembleClassSignature(nodeForContent, src, exportPrefix, classSignatureText, "");
                if (!headerLine.isBlank()) signatureLines.add(headerLine);
                break;
            }
            case FUNCTION_LIKE: {
                log.trace(
                        "FUNCTION_LIKE: simpleName='{}', nodeForContent.type='{}', nodeForSignature.type='{}'",
                        simpleName,
                        nodeForContent.getType(),
                        nodeForSignature.getType());

                // Add extra comments determined from the function body
                TSNode bodyNodeForComments = nodeForContent.getChildByFieldName(profile.bodyFieldName());
                List<String> extraComments = getExtraFunctionComments(bodyNodeForComments, src, null);
                for (String comment : extraComments) {
                    if (!comment.isBlank()) {
                        signatureLines.add(
                                comment); // Comments are added without indent here; buildSkeletonRecursive adds indent.
                    }
                }
                // Pass determined exportPrefix to buildFunctionSkeleton
                // Always use nodeForContent for structural operations (finding body, etc.)
                // The export prefix is already included via the exportPrefix parameter
                buildFunctionSkeleton(nodeForContent, Optional.of(simpleName), src, "", signatureLines, exportPrefix);
                break;
            }
            case FIELD_LIKE: {
                // Always use nodeForContent which has been set to the specific variable_declarator
                log.trace(
                        "FIELD_LIKE: simpleName='{}', nodeForContent.type='{}', nodeForSignature.type='{}'",
                        simpleName,
                        nodeForContent.getType(),
                        nodeForSignature.getType());
                String fieldSignatureText = textSlice(nodeForContent, src).strip();

                // Strip export prefix if present to avoid duplication
                if (!exportPrefix.isEmpty() && !exportPrefix.isBlank()) {
                    String strippedExportPrefix = exportPrefix.strip();
                    log.trace(
                            "Checking for prefix duplication: exportPrefix='{}', fieldSignatureText='{}'",
                            strippedExportPrefix,
                            fieldSignatureText);

                    // Check for exact match first
                    if (fieldSignatureText.startsWith(strippedExportPrefix)) {
                        fieldSignatureText = fieldSignatureText
                                .substring(strippedExportPrefix.length())
                                .stripLeading();
                    } else {
                        // For TypeScript/JavaScript, check for partial duplicates like "export const" + "const ..."
                        List<String> exportTokens =
                                Splitter.on(Pattern.compile("\\s+")).splitToList(strippedExportPrefix);
                        List<String> fieldTokens =
                                Splitter.on(Pattern.compile("\\s+")).limit(2).splitToList(fieldSignatureText);

                        if (exportTokens.size() > 1 && !fieldTokens.isEmpty()) {
                            // Check if the last token of export prefix matches the first token of field signature
                            String lastExportToken = exportTokens.get(exportTokens.size() - 1);
                            String firstFieldToken = fieldTokens.get(0);

                            if (lastExportToken.equals(firstFieldToken)) {
                                // Remove the duplicate token from field signature
                                fieldSignatureText = fieldSignatureText
                                        .substring(firstFieldToken.length())
                                        .stripLeading();
                                log.trace("Removed duplicate token '{}' from field signature", firstFieldToken);
                            }
                        }
                    }
                }

                String fieldLine =
                        formatFieldSignature(nodeForContent, src, exportPrefix, fieldSignatureText, "", file);
                if (!fieldLine.isBlank()) signatureLines.add(fieldLine);
                break;
            }
            case ALIAS_LIKE: {
                // nodeForContent should be the type_alias_declaration node itself
                String typeParamsText = "";
                if (!profile.typeParametersFieldName().isEmpty()) {
                    TSNode typeParamsNode = nodeForContent.getChildByFieldName(profile.typeParametersFieldName());
                    if (typeParamsNode != null && !typeParamsNode.isNull()) {
                        typeParamsText = textSlice(typeParamsNode, src); // Raw text including < >
                    }
                }

                TSNode valueNode =
                        nodeForContent.getChildByFieldName("value"); // Standard field name for type alias value
                String valueText = "";
                if (valueNode != null && !valueNode.isNull()) {
                    valueText = textSlice(valueNode, src).strip();
                } else {
                    log.warn(
                            "Type alias '{}' (node type {}) in {} at line {} is missing its 'value' child. Resulting skeleton may be incomplete. Node text: {}",
                            simpleName,
                            nodeForContent.getType(),
                            project.getRoot().relativize(file.absPath()),
                            nodeForContent.getStartPoint().getRow() + 1,
                            textSlice(nodeForContent, src));
                    valueText = "any"; // Fallback or indicate error
                }

                String aliasSignature = (exportPrefix.stripTrailing() + " type " + simpleName + typeParamsText + " = "
                                + valueText)
                        .strip();
                if (!aliasSignature.endsWith(";")) {
                    aliasSignature += ";";
                }
                signatureLines.add(aliasSignature);
                break;
            }
            case MODULE_STATEMENT: {
                // For namespace declarations, extract just the namespace declaration line without the body
                String fullText = textSlice(definitionNode, src);
                List<String> lines = Splitter.on('\n').splitToList(fullText);
                String namespaceLine = lines.getFirst().strip(); // Get first line only

                // Remove trailing '{' if present to get clean namespace signature
                if (namespaceLine.endsWith("{")) {
                    namespaceLine = namespaceLine
                            .substring(0, namespaceLine.length() - 1)
                            .stripTrailing();
                }

                signatureLines.add(exportPrefix + namespaceLine);
                break;
            }
            case UNSUPPORTED:
            default:
                log.debug(
                        "Unsupported capture name '{}' for signature building (type {}). Using raw text slice (with prefix if any from modifiers): '{}'",
                        primaryCaptureName,
                        skeletonType,
                        exportPrefix + textSlice(definitionNode, src).stripLeading());
                signatureLines.add(exportPrefix + textSlice(definitionNode, src).stripLeading()); // Add prefix here too
                break;
        }

        String result = String.join("\n", signatureLines).stripTrailing();
        log.trace(
                "buildSignatureString: DefNode={}, SimpleName={}, Capture='{}', nodeForContent={}, Modifiers='{}', Signature (first line): '{}'",
                definitionNode.getType(),
                simpleName,
                primaryCaptureName,
                nodeForContent.getType(),
                exportPrefix,
                (result.isEmpty() ? "EMPTY" : result.lines().findFirst().orElse("EMPTY")));
        return result;
    }

    /** Renders the opening part of a class-like structure (e.g., "public class Foo {"). */
    protected abstract String renderClassHeader(
            TSNode classNode, String src, String exportPrefix, String signatureText, String baseIndent);
    // renderClassFooter is removed, replaced by getLanguageSpecificCloser
    // buildClassMemberSkeletons is removed from this direct path; children are handled by recursive reconstruction.

    /* ---------- Granular Signature Rendering Callbacks (Formatting) ---------- */

    /**
     * Formats the parameter list for a function. Subclasses may override to provide language-specific formatting using
     * the full AST subtree. The default implementation simply returns the raw text of {@code parametersNode}.
     *
     * @param parametersNode The TSNode representing the parameter list.
     * @param src The source code.
     * @return The formatted parameter list text.
     */
    protected String formatParameterList(TSNode parametersNode, String src) {
        return parametersNode.isNull() ? "" : textSlice(parametersNode, src);
    }

    // Removed deprecated formatParameterList(String)

    /**
     * Formats the return-type portion of a function signature. Subclasses may override to provide language-specific
     * formatting. The default implementation returns the raw text of {@code returnTypeNode} (or an empty string if the
     * node is null).
     *
     * @param returnTypeNode The TSNode representing the return type.
     * @param src The source code.
     * @return The formatted return type text.
     */
    protected String formatReturnType(@Nullable TSNode returnTypeNode, String src) {
        return returnTypeNode == null || returnTypeNode.isNull() ? "" : textSlice(returnTypeNode, src);
    }

    // Removed deprecated formatReturnType(String)

    protected String formatHeritage(String signatureText) {
        return signatureText;
    }

    /* ---------- Granular Signature Rendering Callbacks (Assembly) ---------- */
    protected String assembleFunctionSignature(
            TSNode funcNode,
            String src,
            String exportPrefix,
            String asyncPrefix,
            String functionName,
            String typeParamsText,
            String paramsText,
            String returnTypeText,
            String indent) {
        // Now directly use the AST-derived paramsText and returnTypeText
        return renderFunctionDeclaration(
                funcNode,
                src,
                exportPrefix,
                asyncPrefix,
                functionName,
                typeParamsText,
                paramsText,
                returnTypeText,
                indent);
    }

    protected String assembleClassSignature(
            TSNode classNode, String src, String exportPrefix, String classSignatureText, String baseIndent) {
        return renderClassHeader(classNode, src, exportPrefix, classSignatureText, baseIndent);
    }

    /**
     * Formats the complete signature for a field-like declaration. Subclasses must implement this to provide
     * language-specific formatting, including any necessary keywords, type annotations, and terminators (e.g.,
     * semicolon).
     *
     * @param fieldNode The TSNode representing the field declaration.
     * @param src The source code.
     * @param exportPrefix The pre-determined export/visibility prefix (e.g., "export const ").
     * @param signatureText The core text of the field signature (e.g., "fieldName: type = value").
     * @param baseIndent The indentation string for this line.
     * @return The fully formatted field signature line.
     */
    protected String formatFieldSignature(
            TSNode fieldNode,
            String src,
            String exportPrefix,
            String signatureText,
            String baseIndent,
            ProjectFile file) {
        var fullSignature = (exportPrefix.stripTrailing() + " " + signatureText.strip()).strip();
        if (requiresSemicolons() && !fullSignature.endsWith(";")) {
            fullSignature += ";";
        }
        return baseIndent + fullSignature;
    }

    /**
     * Whether this language requires semicolons after field declarations. Override in subclasses that don't use
     * semicolons (e.g., Python, Go).
     */
    protected boolean requiresSemicolons() {
        return true;
    }

    /**
     * Determines a visibility or export prefix (e.g., "export ", "public ") for a given node. Subclasses can override
     * this to provide language-specific logic. The default implementation returns an empty string.
     *
     * @param node The node to check for visibility/export modifiers.
     * @param src The source code.
     * @return The visibility or export prefix string.
     */
    protected String getVisibilityPrefix(TSNode node, String src) {
        return ""; // Default implementation returns an empty string
    }

    /**
     * Builds the function signature lines.
     *
     * @param funcNode The TSNode for the function definition.
     * @param providedNameOpt Optional pre-determined name (e.g. from a specific capture).
     * @param src Source code.
     * @param indent Indentation string.
     * @param lines List to add signature lines to.
     * @param exportPrefix Pre-determined export and modifier prefix (e.g., "export async").
     */
    protected void buildFunctionSkeleton(
            TSNode funcNode,
            Optional<String> providedNameOpt,
            String src,
            String indent,
            List<String> lines,
            String exportPrefix) {
        var profile = getLanguageSyntaxProfile();
        String functionName;
        TSNode nameNode = funcNode.getChildByFieldName(profile.identifierFieldName());

        if (nameNode != null && !nameNode.isNull()) {
            functionName = textSlice(nameNode, src);
        } else if (providedNameOpt.isPresent()) {
            functionName = providedNameOpt.get();
        } else {
            // Try to extract name using extractSimpleName as a last resort if the specific field isn't found/helpful
            // This could happen for anonymous functions or if identifierFieldName isn't 'name' and not directly on
            // funcNode.
            Optional<String> extractedNameOpt = extractSimpleName(funcNode, src);
            if (extractedNameOpt.isPresent()) {
                functionName = extractedNameOpt.get();
            } else {
                String funcNodeText = textSlice(funcNode, src);
                log.warn(
                        "Function node type {} has no name field '{}' and no name was provided or extracted. Raw text: {}",
                        funcNode.getType(),
                        profile.identifierFieldName(),
                        funcNodeText.lines().findFirst().orElse(""));
                lines.add(indent + funcNodeText);
                log.warn("-> Falling back to raw text slice for function skeleton due to missing name.");
                return;
            }
        }

        TSNode paramsNode = funcNode.getChildByFieldName(profile.parametersFieldName());
        TSNode returnTypeNode = null;
        if (!profile.returnTypeFieldName().isEmpty()) {
            returnTypeNode = funcNode.getChildByFieldName(profile.returnTypeFieldName());
        }
        TSNode bodyNode = funcNode.getChildByFieldName(profile.bodyFieldName());

        // Parameter node is usually essential for a valid function signature.
        if (paramsNode == null || paramsNode.isNull()) {
            // Allow functions without explicit parameter lists if the language syntax supports it (e.g. some JS/Go
            // forms)
            // but log it if it's unusual for the current node type based on typical expectations.
            // If paramsText ends up empty, renderFunctionDeclaration should handle it gracefully.
            log.trace(
                    "Parameters node (field '{}') not found for function node type '{}', name '{}'. Assuming empty parameter list.",
                    profile.parametersFieldName(),
                    funcNode.getType(),
                    functionName);
        }

        // Body node might be missing for abstract/interface methods.
        if (bodyNode == null || bodyNode.isNull()) {
            log.trace(
                    "Body node (field '{}') not found for function node type '{}', name '{}'. Renderer or placeholder logic must handle this.",
                    profile.bodyFieldName(),
                    funcNode.getType(),
                    functionName);
        }

        // exportPrefix already contains all modifiers including 'async' if present.
        // The asyncPrefix logic is removed as it's now part of the unified exportPrefix.
        String paramsText = formatParameterList(paramsNode, src);
        String returnTypeText = formatReturnType(returnTypeNode, src);

        // Extract type parameters if available
        String typeParamsText = "";
        if (!profile.typeParametersFieldName().isEmpty()) {
            TSNode typeParamsNode = funcNode.getChildByFieldName(profile.typeParametersFieldName());
            if (typeParamsNode != null && !typeParamsNode.isNull()) {
                typeParamsText = textSlice(typeParamsNode, src); // Raw text including < >
            }
        }

        // The asyncPrefix parameter is removed from assembleFunctionSignature
        String functionLine = assembleFunctionSignature(
                funcNode, src, exportPrefix, "", functionName, typeParamsText, paramsText, returnTypeText, indent);
        if (!functionLine.isBlank()) {
            lines.add(functionLine);
        }
    }

    /**
     * Retrieves extra comment lines to be added to a function's skeleton, typically before the body. Example: mutation
     * tracking comments.
     *
     * @param bodyNode The TSNode representing the function's body. Can be null.
     * @param src The source code.
     * @param functionCu The CodeUnit for the function. Can be null if not available.
     * @return A list of comment strings, or an empty list if none.
     */
    protected List<String> getExtraFunctionComments(TSNode bodyNode, String src, @Nullable CodeUnit functionCu) {
        return List.of(); // Default: no extra comments
    }

    protected abstract String bodyPlaceholder();

    /**
     * Renders the complete declaration line for a function, including any prefixes, name, parameters, return type, and
     * language-specific syntax like "def" or "function" keywords, colons, or braces. Implementations are responsible
     * for constructing the entire line, including indentation and any language-specific body placeholder if the
     * function body is not empty or trivial.
     *
     * @param funcNode The Tree-sitter node representing the function.
     * @param src The source code of the file.
     * @param exportAndModifierPrefix The combined export and modifier prefix (e.g., "export async ", "public static ").
     * @param asyncPrefix This parameter is deprecated and no longer used; async is part of exportAndModifierPrefix.
     *     Pass empty string.
     * @param functionName The name of the function.
     * @param paramsText The text content of the function's parameters.
     * @param returnTypeText The text content of the function's return type, or empty if none.
     * @param indent The base indentation string for this line.
     * @return The fully rendered function declaration line, or null/blank if it should not be added.
     */
    protected abstract String renderFunctionDeclaration(
            TSNode funcNode,
            String src,
            String exportAndModifierPrefix,
            String asyncPrefix, // Kept for signature compatibility, but ignored
            String functionName,
            String typeParamsText,
            String paramsText,
            String returnTypeText,
            String indent);

    /** Finds decorator nodes immediately preceding a given node. */
    private List<TSNode> getPrecedingDecorators(TSNode decoratedNode) {
        List<TSNode> decorators = new ArrayList<>();
        var decoratorNodeTypes = getLanguageSyntaxProfile().decoratorNodeTypes();
        if (decoratorNodeTypes.isEmpty()) {
            return decorators;
        }
        TSNode current = decoratedNode.getPrevSibling();
        while (current != null && !current.isNull() && decoratorNodeTypes.contains(current.getType())) {
            decorators.add(current);
            current = current.getPrevSibling();
        }
        Collections.reverse(decorators); // Decorators should be in source order
        return decorators;
    }

    /** Extracts a substring from the source code based on node boundaries. */
    protected String textSlice(TSNode node, String src) {
        if (node.isNull()) return "";
        // Get the byte array representation of the source
        // This may be cached for better performance in a real implementation
        byte[] bytes;
        try {
            bytes = src.getBytes(StandardCharsets.UTF_8);
        } catch (Exception e) {
            // Fallback in case of encoding error - use safe conversion method
            log.warn("Error getting bytes from source: {}. Falling back to safe substring conversion", e.getMessage());
            return ASTTraversalUtils.safeSubstringFromByteOffsets(src, node.getStartByte(), node.getEndByte());
        }

        // Extract using correct byte indexing
        return textSliceFromBytes(node.getStartByte(), node.getEndByte(), bytes);
    }

    /** Extracts a substring from the source code based on byte offsets. */
    protected String textSlice(int startByte, int endByte, String src) {
        // Get the byte array representation of the source
        byte[] bytes;
        try {
            bytes = src.getBytes(StandardCharsets.UTF_8);
        } catch (Exception e) {
            // Fallback in case of encoding error - use safe conversion method
            log.warn("Error getting bytes from source: {}. Falling back to safe substring conversion", e.getMessage());
            return ASTTraversalUtils.safeSubstringFromByteOffsets(src, startByte, endByte);
        }

        return textSliceFromBytes(startByte, endByte, bytes);
    }

    /** Helper method that correctly extracts UTF-8 byte slice into a String */
    private String textSliceFromBytes(int startByte, int endByte, byte[] bytes) {
        if (startByte < 0 || endByte > bytes.length || startByte >= endByte) {
            log.warn("Invalid byte range [{}, {}] for byte array of length {}", startByte, endByte, bytes.length);
            return "";
        }

        int len = endByte - startByte;
        return new String(bytes, startByte, len, StandardCharsets.UTF_8);
    }

    /* ---------- helpers ---------- */

    /**
     * Fallback to extract a simple name from a declaration node when an explicit `.name` capture isn't found. Tries
     * finding a child node with field name specified in LanguageSyntaxProfile. Needs the source string `src` for
     * substring extraction.
     */
    protected Optional<String> extractSimpleName(TSNode decl, String src) {
        Optional<String> nameOpt = Optional.empty();
        String identifierFieldName = getLanguageSyntaxProfile().identifierFieldName();
        if (identifierFieldName.isEmpty()) {
            log.warn(
                    "Identifier field name is empty in LanguageSyntaxProfile for node type {} at line {}. Cannot extract simple name by field.",
                    decl.getType(),
                    decl.getStartPoint().getRow() + 1);
            return Optional.empty();
        }

        try {
            TSNode nameNode = decl.getChildByFieldName(identifierFieldName);
            if (nameNode != null && !nameNode.isNull()) {
                nameOpt = Optional.of(ASTTraversalUtils.safeSubstringFromByteOffsets(
                        src, nameNode.getStartByte(), nameNode.getEndByte()));
            } else {
                log.warn(
                        "getChildByFieldName('{}') returned null or isNull for node type {} at line {}",
                        identifierFieldName,
                        decl.getType(),
                        decl.getStartPoint().getRow() + 1);
            }
        } catch (Exception e) {
            final String snippet = ASTTraversalUtils.safeSubstringFromByteOffsets(
                    src, decl.getStartByte(), Math.min(decl.getEndByte(), decl.getStartByte() + 20));
            log.warn(
                    "Error extracting simple name using field '{}' from node type {} for node starting with '{}...': {}",
                    identifierFieldName,
                    decl.getType(),
                    snippet.isEmpty() ? "EMPTY" : snippet,
                    e.getMessage());
        }

        if (nameOpt.isEmpty()) {
            log.warn(
                    "extractSimpleName: Failed using getChildByFieldName('{}') for node type {} at line {}",
                    identifierFieldName,
                    decl.getType(),
                    decl.getStartPoint().getRow() + 1);
        }
        log.trace(
                "extractSimpleName: DeclNode={}, IdentifierField='{}', ExtractedName='{}'",
                decl.getType(),
                identifierFieldName,
                nameOpt.orElse("N/A"));
        return nameOpt;
    }

    private static String loadResource(String path) {
        try (InputStream in = TreeSitterAnalyzer.class.getClassLoader().getResourceAsStream(path)) {
            if (in == null) throw new IOException("Resource not found: " + path);
            return new String(in.readAllBytes(), StandardCharsets.UTF_8);
        } catch (IOException e) {
            throw new UncheckedIOException(e);
        }
    }

    /**
     * Returns the immediate children of the given CodeUnit based on TreeSitter parsing results.
     *
     * <p>This implementation uses the pre-built {@code childrenByParent} map that was populated during AST parsing. The
     * parent-child relationships are determined by the TreeSitter grammar and capture queries for the specific
     * language.
     */
    @Override
    public List<CodeUnit> directChildren(CodeUnit cu) {
        return childrenByParent.getOrDefault(cu, List.of());
    }
}<|MERGE_RESOLUTION|>--- conflicted
+++ resolved
@@ -2,16 +2,7 @@
 
 import com.google.common.base.Splitter;
 import io.github.jbellis.brokk.IProject;
-<<<<<<< HEAD
 import io.github.jbellis.brokk.git.GitDistance;
-import org.eclipse.jgit.api.errors.GitAPIException;
-import org.jetbrains.annotations.Nullable;
-import org.slf4j.Logger;
-import org.slf4j.LoggerFactory;
-import org.treesitter.*;
-
-=======
->>>>>>> 2316c7d7
 import java.io.IOException;
 import java.io.InputStream;
 import java.io.UncheckedIOException;
@@ -36,6 +27,7 @@
 import java.util.regex.Pattern;
 import java.util.stream.Collectors;
 import java.util.stream.Stream;
+import org.eclipse.jgit.api.errors.GitAPIException;
 import org.jetbrains.annotations.Nullable;
 import org.slf4j.Logger;
 import org.slf4j.LoggerFactory;
@@ -557,7 +549,6 @@
                 });
     }
 
-<<<<<<< HEAD
     @Override
     public List<CodeUnitRelevance> getPagerank(Map<String, Double> seedClassWeights, int k, boolean reversed) {
         try {
@@ -568,8 +559,6 @@
         }
     }
 
-=======
->>>>>>> 2316c7d7
     /* ---------- abstract hooks ---------- */
 
     /** Creates a new TSLanguage instance for the specific language. Called by ThreadLocal initializer. */
