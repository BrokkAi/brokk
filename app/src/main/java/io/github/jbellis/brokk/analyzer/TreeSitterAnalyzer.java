--- conflicted
+++ resolved
@@ -2,10 +2,7 @@
 
 import com.google.common.base.Splitter;
 import io.github.jbellis.brokk.IProject;
-<<<<<<< HEAD
 import io.github.jbellis.brokk.git.GitDistance;
-=======
->>>>>>> 2316c7d7
 import java.io.IOException;
 import java.io.InputStream;
 import java.io.UncheckedIOException;
@@ -30,10 +27,7 @@
 import java.util.regex.Pattern;
 import java.util.stream.Collectors;
 import java.util.stream.Stream;
-<<<<<<< HEAD
 import org.eclipse.jgit.api.errors.GitAPIException;
-=======
->>>>>>> 2316c7d7
 import org.jetbrains.annotations.Nullable;
 import org.slf4j.Logger;
 import org.slf4j.LoggerFactory;
@@ -536,20 +530,11 @@
                             individualMethodSources.add(methodSource);
                         } else {
                             log.warn(
-<<<<<<< HEAD
-                                    "Invalid range [{}, {}] for CU {} (fqName {}) in file of length {}. Skipping this range.",
-                                    range.startByte(),
-                                    range.endByte(),
-                                    cu,
-                                    fqName,
-                                    fileContent.length());
-=======
                                     "Could not extract valid method source for range [{}, {}] for CU {} (fqName {}). Skipping this range.",
                                     range.startByte(),
                                     range.endByte(),
                                     cu,
                                     fqName);
->>>>>>> 2316c7d7
                         }
                     }
 
@@ -564,7 +549,6 @@
                 });
     }
 
-<<<<<<< HEAD
     @Override
     public List<CodeUnitRelevance> getRelevantCodeUnits(Map<String, Double> seedClassWeights, int k, boolean reversed) {
         try {
@@ -575,8 +559,6 @@
         }
     }
 
-=======
->>>>>>> 2316c7d7
     /* ---------- abstract hooks ---------- */
 
     /** Creates a new TSLanguage instance for the specific language. Called by ThreadLocal initializer. */
@@ -1754,23 +1736,10 @@
         try {
             bytes = src.getBytes(StandardCharsets.UTF_8);
         } catch (Exception e) {
-<<<<<<< HEAD
-            // Fallback in case of encoding error
-            log.warn(
-                    "Error getting bytes from source: {}. Falling back to substring (may truncate UTF-8 content)",
-                    e.getMessage());
-            if (src.length() < node.getStartByte()) {
-                log.warn("textSlice: Source range larger than given source code's length");
-                return "";
-            } else {
-                return src.substring(
-                        Math.min(node.getStartByte(), src.length()), Math.min(node.getEndByte(), src.length()));
-            }
-=======
             // Fallback in case of encoding error - use safe conversion method
             log.warn("Error getting bytes from source: {}. Falling back to safe substring conversion", e.getMessage());
+
             return ASTTraversalUtils.safeSubstringFromByteOffsets(src, node.getStartByte(), node.getEndByte());
->>>>>>> 2316c7d7
         }
 
         // Extract using correct byte indexing
@@ -1784,22 +1753,10 @@
         try {
             bytes = src.getBytes(StandardCharsets.UTF_8);
         } catch (Exception e) {
-<<<<<<< HEAD
-            // Fallback in case of encoding error
-            log.warn(
-                    "Error getting bytes from source: {}. Falling back to substring (may truncate UTF-8 content)",
-                    e.getMessage());
-            if (src.length() < startByte) {
-                log.warn("textSlice: Source range larger than given source code's length");
-                return "";
-            } else {
-                return src.substring(Math.min(startByte, src.length()), Math.min(endByte, src.length()));
-            }
-=======
             // Fallback in case of encoding error - use safe conversion method
             log.warn("Error getting bytes from source: {}. Falling back to safe substring conversion", e.getMessage());
+
             return ASTTraversalUtils.safeSubstringFromByteOffsets(src, startByte, endByte);
->>>>>>> 2316c7d7
         }
 
         return textSliceFromBytes(startByte, endByte, bytes);
@@ -1847,26 +1804,14 @@
                         decl.getStartPoint().getRow() + 1);
             }
         } catch (Exception e) {
-<<<<<<< HEAD
-            final String snippet;
-            if (decl.getStartByte() > src.length()) {
-                snippet = src.substring(0, Math.min(20, src.length()));
-            } else {
-                snippet = src.substring(decl.getStartByte(), Math.min(decl.getEndByte(), decl.getStartByte() + 20));
-            }
-=======
             final String snippet = ASTTraversalUtils.safeSubstringFromByteOffsets(
                     src, decl.getStartByte(), Math.min(decl.getEndByte(), decl.getStartByte() + 20));
->>>>>>> 2316c7d7
+
             log.warn(
                     "Error extracting simple name using field '{}' from node type {} for node starting with '{}...': {}",
                     identifierFieldName,
                     decl.getType(),
-<<<<<<< HEAD
-                    snippet,
-=======
                     snippet.isEmpty() ? "EMPTY" : snippet,
->>>>>>> 2316c7d7
                     e.getMessage());
         }
 
