package io.github.jbellis.brokk.analyzer;

import com.google.common.base.Splitter;
import io.github.jbellis.brokk.IProject;
import java.io.IOException;
import java.io.InputStream;
import java.io.UncheckedIOException;
import java.nio.charset.StandardCharsets;
import java.nio.file.Files;
import java.nio.file.Path;
import java.util.ArrayDeque; // Added import
import java.util.ArrayList;
import java.util.Collection;
import java.util.Collections;
import java.util.Comparator;
import java.util.HashMap;
import java.util.HashSet;
import java.util.List;
import java.util.Locale;
import java.util.Map;
import java.util.Objects;
import java.util.Optional;
import java.util.Queue;
import java.util.Set;
import java.util.concurrent.ConcurrentHashMap;
import java.util.regex.Pattern;
import java.util.stream.Collectors;
import java.util.stream.Stream;
import org.jetbrains.annotations.Nullable;
import org.slf4j.Logger;
import org.slf4j.LoggerFactory;
import org.treesitter.*;

/**
 * Generic, language-agnostic skeleton extractor backed by Tree-sitter. Stores summarized skeletons
 * for top-level definitions only.
 *
 * <p>Subclasses provide the language–specific bits: which Tree-sitter grammar, which file
 * extensions, which query, and how to map a capture to a {@link CodeUnit}.
 */
public abstract class TreeSitterAnalyzer implements IAnalyzer {
  protected static final Logger log = LoggerFactory.getLogger(TreeSitterAnalyzer.class);
  // Native library loading is assumed automatic by the io.github.bonede.tree_sitter library.

  /* ---------- instance state ---------- */
  private final ThreadLocal<TSLanguage> threadLocalLanguage =
      ThreadLocal.withInitial(this::createTSLanguage);
  private final ThreadLocal<TSQuery> query;
  final Map<ProjectFile, List<CodeUnit>> topLevelDeclarations =
      new ConcurrentHashMap<>(); // package-private for testing
  final Map<CodeUnit, List<CodeUnit>> childrenByParent =
      new ConcurrentHashMap<>(); // package-private for testing
  final Map<CodeUnit, List<String>> signatures =
      new ConcurrentHashMap<>(); // package-private for testing
  private final Map<CodeUnit, List<Range>> sourceRanges = new ConcurrentHashMap<>();
  private final IProject project;
  private final Language language;
  protected final Set<Path> normalizedExcludedPaths;

  /**
   * Stores information about a definition found by a query match, including associated modifier
   * keywords and decorators.
   */
  protected record DefinitionInfoRecord(
      String primaryCaptureName,
      String simpleName,
      List<String> modifierKeywords,
      List<TSNode> decoratorNodes) {}

  protected record LanguageSyntaxProfile(
      Set<String> classLikeNodeTypes,
      Set<String> functionLikeNodeTypes,
      Set<String> fieldLikeNodeTypes,
      Set<String> decoratorNodeTypes,
      String identifierFieldName,
      String bodyFieldName,
      String parametersFieldName,
      String returnTypeFieldName,
      String typeParametersFieldName, // For generics on type aliases, classes, functions etc.
      Map<String, SkeletonType> captureConfiguration,
      String asyncKeywordNodeType,
      Set<String> modifierNodeTypes) {
    public LanguageSyntaxProfile {
      Objects.requireNonNull(classLikeNodeTypes);
      Objects.requireNonNull(functionLikeNodeTypes);
      Objects.requireNonNull(fieldLikeNodeTypes);
      Objects.requireNonNull(decoratorNodeTypes);
      Objects.requireNonNull(identifierFieldName);
      Objects.requireNonNull(bodyFieldName);
      Objects.requireNonNull(parametersFieldName);
      Objects.requireNonNull(returnTypeFieldName); // Can be empty string if not applicable
      Objects.requireNonNull(typeParametersFieldName); // Can be empty string if not applicable
      Objects.requireNonNull(captureConfiguration);
      Objects.requireNonNull(asyncKeywordNodeType); // Can be empty string if not applicable
      Objects.requireNonNull(modifierNodeTypes);
    }
  }

  public record Range(int startByte, int endByte, int startLine, int endLine) {}

  private record FileAnalysisResult(
      List<CodeUnit> topLevelCUs,
      Map<CodeUnit, List<CodeUnit>> children,
      Map<CodeUnit, List<String>> signatures,
      Map<CodeUnit, List<Range>> sourceRanges,
      List<String> importStatements // Added for module-level imports
      ) {}

  /* ---------- constructor ---------- */
  protected TreeSitterAnalyzer(IProject project, Language language, Set<String> excludedFiles) {
    this.project = project;
    this.language = language;
    // tsLanguage field removed, getTSLanguage().get() will provide it via ThreadLocal

    this.normalizedExcludedPaths =
        excludedFiles.stream()
            .map(Path::of)
            .map(
                p ->
                    p.isAbsolute()
                        ? p.normalize()
                        : project.getRoot().resolve(p).toAbsolutePath().normalize())
            .collect(Collectors.toUnmodifiableSet());
    if (!this.normalizedExcludedPaths.isEmpty()) {
      log.debug("Normalized excluded paths: {}", this.normalizedExcludedPaths);
    }

    // Initialize query using a ThreadLocal for thread safety
    // The supplier will use the appropriate getQueryResource() from the subclass
    // and getTSLanguage() for the current thread.
    this.query =
        ThreadLocal.withInitial(
            () -> {
              String rawQueryString = loadResource(getQueryResource());
              return new TSQuery(getTSLanguage(), rawQueryString);
            });

<<<<<<< HEAD
    // Debug log using SLF4J
    log.debug(
        "Initializing TreeSitterAnalyzer for language: {}, query resource: {}",
        this.language,
        getQueryResource());

    var validExtensions = this.language.getExtensions();
    log.trace("Filtering project files for extensions: {}", validExtensions);

    project.getAllFiles().stream()
        .filter(
            pf -> {
              // Normalize the file path once
              var filePath = pf.absPath().toAbsolutePath().normalize();

              // Check if file is under any excluded path
              var excludedBy =
                  normalizedExcludedPaths.stream().filter(filePath::startsWith).findFirst();

              if (excludedBy.isPresent()) {
                log.trace("Skipping excluded file due to rule {}: {}", excludedBy.get(), pf);
                return false;
              }

              // Check extension
              var pathStr = filePath.toString();
              return validExtensions.stream().anyMatch(pathStr::endsWith);
            })
        .parallel()
        .forEach(
            pf -> {
              log.trace("Processing file: {}", pf);
              // TSParser is not threadsafe, so we create a parser per thread
              var localParser = new TSParser();
              try {
                if (!localParser.setLanguage(getTSLanguage())) {
                  log.error(
                      "Failed to set language on thread-local TSParser for language {} in file {}",
                      getTSLanguage().getClass().getSimpleName(),
                      pf);
                  return; // Skip this file if parser setup fails
                }
                var analysisResult = analyzeFileDeclarations(pf, localParser);
                if (!analysisResult.topLevelCUs().isEmpty()
                    || !analysisResult.signatures().isEmpty()
                    || !analysisResult.sourceRanges().isEmpty()) {
                  topLevelDeclarations.put(
                      pf, analysisResult.topLevelCUs()); // Already unmodifiable from result

                  analysisResult
                      .children()
                      .forEach(
                          (parentCU, newChildCUs) ->
                              childrenByParent.compute(
                                  parentCU,
                                  (CodeUnit p, @Nullable List<CodeUnit> existingChildCUs) -> {
                                    if (existingChildCUs == null) {
                                      return newChildCUs; // Already unmodifiable
                                    }
                                    List<CodeUnit> combined = new ArrayList<>(existingChildCUs);
                                    for (CodeUnit newKid : newChildCUs) {
                                      if (!combined.contains(newKid)) {
=======
        // Initialize query using a ThreadLocal for thread safety
        // The supplier will use the appropriate getQueryResource() from the subclass
        // and getTSLanguage() for the current thread.
        this.query = ThreadLocal.withInitial(() -> {
            String rawQueryString = loadResource(getQueryResource());
            return new TSQuery(getTSLanguage(), rawQueryString);
        });

        // Debug log using SLF4J
        log.debug("Initializing TreeSitterAnalyzer for language: {}, query resource: {}",
                this.language, getQueryResource());


        var validExtensions = this.language.getExtensions();
        log.trace("Filtering project files for extensions: {}", validExtensions);

        project.getAllFiles().stream()
                .filter(pf -> {
                    // Normalize the file path once
                    var filePath = pf.absPath().toAbsolutePath().normalize();

                    // Check if file is under any excluded path
                    var excludedBy = normalizedExcludedPaths.stream()
                            .filter(filePath::startsWith)
                            .findFirst();

                    if (excludedBy.isPresent()) {
                        log.trace("Skipping excluded file due to rule {}: {}", excludedBy.get(), pf);
                        return false;
                    }

                    // Check extension
                    var pathStr = filePath.toString();
                    return validExtensions.stream().anyMatch(pathStr::endsWith);
                })
                .parallel()
                .forEach(pf -> {
                    log.trace("Processing file: {}", pf);
                    // TSParser is not threadsafe, so we create a parser per thread
                    var localParser = new TSParser();
                    try {
                        if (!localParser.setLanguage(getTSLanguage())) {
                            log.error("Failed to set language on thread-local TSParser for language {} in file {}", getTSLanguage().getClass().getSimpleName(), pf);
                            return; // Skip this file if parser setup fails
                        }
                        var analysisResult = analyzeFileDeclarations(pf, localParser);
                        if (!analysisResult.topLevelCUs().isEmpty() || !analysisResult.signatures().isEmpty() || !analysisResult.sourceRanges().isEmpty()) {
                            topLevelDeclarations.put(pf, analysisResult.topLevelCUs()); // Already unmodifiable from result

                            analysisResult.children().forEach((parentCU, newChildCUs) -> childrenByParent.compute(parentCU, (CodeUnit p, @Nullable List<CodeUnit> existingChildCUs) -> {
                                if (existingChildCUs == null) {
                                    return newChildCUs; // Already unmodifiable
                                }
                                List<CodeUnit> combined = new ArrayList<>(existingChildCUs);
                                for (CodeUnit newKid : newChildCUs) {
                                    if (!combined.contains(newKid)) {
>>>>>>> d8f97006
                                        combined.add(newKid);
                                      }
                                    }
                                    if (combined.size() == existingChildCUs.size()) {
                                      boolean changed = false;
                                      for (int i = 0; i < combined.size(); ++i) {
                                        if (!combined.get(i).equals(existingChildCUs.get(i))) {
                                          changed = true;
                                          break;
                                        }
                                      }
                                      if (!changed) return existingChildCUs;
                                    }
                                    return Collections.unmodifiableList(combined);
                                  }));

                  analysisResult
                      .signatures()
                      .forEach(
                          (cu, newSignaturesList) ->
                              signatures.compute(
                                  cu,
                                  (CodeUnit key, @Nullable List<String> existingSignaturesList) -> {
                                    if (existingSignaturesList == null) {
                                      return newSignaturesList; // Already unmodifiable from result
                                    }
                                    List<String> combined = new ArrayList<>(existingSignaturesList);
                                    // Deduplicate signatures to avoid duplicates from multiple
                                    // analysis runs
                                    for (String newSignature : newSignaturesList) {
                                      if (!combined.contains(newSignature)) {
                                        combined.add(newSignature);
                                      }
                                    }
                                    return Collections.unmodifiableList(combined);
                                  }));

                  analysisResult
                      .sourceRanges()
                      .forEach(
                          (cu, newRangesList) ->
                              sourceRanges.compute(
                                  cu,
                                  (CodeUnit key, @Nullable List<Range> existingRangesList) -> {
                                    if (existingRangesList == null) {
                                      return newRangesList; // Already unmodifiable
                                    }
                                    List<Range> combined = new ArrayList<>(existingRangesList);
                                    combined.addAll(newRangesList);
                                    return Collections.unmodifiableList(combined);
                                  }));

                  log.trace(
                      "Processed file {}: {} top-level CUs, {} signatures, {} parent-child relationships, {} source range entries.",
                      pf,
                      analysisResult.topLevelCUs().size(),
                      analysisResult.signatures().size(),
                      analysisResult.children().size(),
                      analysisResult.sourceRanges().size());
                } else {
                  log.trace("analyzeFileDeclarations returned empty result for file: {}", pf);
                }
              } catch (IOException e) { // Catch specific IOExceptions from file operations
                log.warn("IO error analyzing {}: {}", pf, e.getMessage());
              } catch (
                  RuntimeException e) { // Catch other runtime exceptions to log context and rethrow
                log.error("Unexpected runtime error analyzing {}: {}", pf, e.getMessage(), e);
                throw e; // Rethrow to make critical errors visible
              } catch (Exception e) { // Catch all other exceptions (less likely)
                log.warn("Generic error analyzing {}: {}", pf, e.getMessage(), e);
              }
            });

    log.debug(
        "TreeSitter analysis complete - topLevelDeclarations: {}, childrenByParent: {}, signatures: {}",
        topLevelDeclarations.size(),
        childrenByParent.size(),
        signatures.size());
  }

  protected TreeSitterAnalyzer(IProject project, Language language) {
    this(project, language, Collections.emptySet());
  }

  /* ---------- Helper methods for accessing CodeUnits ---------- */

  /** All CodeUnits we know about (top-level + children). */
  private Stream<CodeUnit> allCodeUnits() {
    // Stream top-level declarations
    Stream<CodeUnit> topLevelStream =
        topLevelDeclarations.values().stream().flatMap(Collection::stream);

    // Stream parents from childrenByParent (they might not be in topLevelDeclarations if they are
    // nested)
    Stream<CodeUnit> parentStream = childrenByParent.keySet().stream();

    // Stream children from childrenByParent
    Stream<CodeUnit> childrenStream =
        childrenByParent.values().stream().flatMap(Collection::stream);

    return Stream.of(topLevelStream, parentStream, childrenStream).flatMap(s -> s);
  }

  /** De-duplicate and materialise into a List once. */
  private List<CodeUnit> uniqueCodeUnitList() {
    return allCodeUnits().distinct().toList();
  }

  /* ---------- IAnalyzer ---------- */
  @Override
  public boolean isEmpty() {
    return topLevelDeclarations.isEmpty()
        && signatures.isEmpty()
        && childrenByParent.isEmpty()
        && sourceRanges.isEmpty();
  }

  @Override
  public boolean isCpg() {
    return false;
  }

  @Override
  public Optional<String> getSkeletonHeader(String fqName) {
    return getSkeletonImpl(fqName, true);
  }

  @Override
  public List<CodeUnit> getMembersInClass(String fqClass) {
    Optional<CodeUnit> parent =
        uniqueCodeUnitList().stream()
            .filter(cu -> cu.fqName().equals(fqClass) && cu.isClass())
            .findFirst();
    return parent
        .map(p -> List.copyOf(childrenByParent.getOrDefault(p, List.of())))
        .orElse(List.of());
  }

  @Override
  public Optional<ProjectFile> getFileFor(String fqName) {
    return uniqueCodeUnitList().stream()
        .filter(cu -> cu.fqName().equals(fqName))
        .map(CodeUnit::source)
        .findFirst();
  }

  @Override
  public Optional<CodeUnit> getDefinition(String fqName) {
    return uniqueCodeUnitList().stream().filter(cu -> cu.fqName().equals(fqName)).findFirst();
  }

  @Override
  public List<CodeUnit> getAllDeclarations() {
    Set<CodeUnit> allClasses = new HashSet<>();
    topLevelDeclarations.values().forEach(allClasses::addAll);
    childrenByParent.values().forEach(allClasses::addAll); // Children lists
    allClasses.addAll(childrenByParent.keySet()); // Parent CUs themselves
    return allClasses.stream().filter(CodeUnit::isClass).distinct().toList();
  }

  @Override
  public List<CodeUnit> searchDefinitionsImpl(
      String originalPattern, @Nullable String fallbackPattern, Pattern compiledPattern) {
    if (fallbackPattern != null) {
      // Fallback to simple case-insensitive substring matching
      return uniqueCodeUnitList().stream()
          .filter(cu -> cu.fqName().toLowerCase(Locale.ROOT).contains(fallbackPattern))
          .toList();
    } else {
      // Primary search using compiled regex pattern
      return uniqueCodeUnitList().stream()
          .filter(cu -> compiledPattern.matcher(cu.fqName()).find())
          .toList();
    }
  }

  /**
   * Returns the top-level declarations organized by file. This method is primarily for testing to
   * examine the raw declarations before they are filtered by getAllDeclarations().
   *
   * @return Map from ProjectFile to List of CodeUnits declared at the top level in that file
   */
  public Map<ProjectFile, List<CodeUnit>> getTopLevelDeclarations() {
    return Map.copyOf(topLevelDeclarations);
  }

  @Override
  public Map<CodeUnit, String> getSkeletons(ProjectFile file) {
    List<CodeUnit> topCUs = topLevelDeclarations.getOrDefault(file, List.of());
    if (topCUs.isEmpty()) return Map.of();

    Map<CodeUnit, String> resultSkeletons = new HashMap<>();
    List<CodeUnit> sortedTopCUs = new ArrayList<>(topCUs);
    // Sort CUs: MODULE CUs (for imports) should ideally come first.
    // This simple sort puts them first if their fqName sorts before others.
    // A more explicit sort could check cu.isModule().
    Collections.sort(sortedTopCUs);

    for (CodeUnit cu : sortedTopCUs) {
      resultSkeletons.put(cu, reconstructFullSkeleton(cu, false));
    }
    log.trace("getSkeletons: file={}, count={}", file, resultSkeletons.size());
    return Collections.unmodifiableMap(resultSkeletons);
  }

  @Override
  public Set<CodeUnit> getDeclarationsInFile(ProjectFile file) {
    List<CodeUnit> topCUs = topLevelDeclarations.getOrDefault(file, List.of());
    if (topCUs.isEmpty()) return Set.of();

    Set<CodeUnit> allDeclarationsInFile = new HashSet<>();
    Queue<CodeUnit> toProcess = new ArrayDeque<>(topCUs); // Changed to ArrayDeque
    Set<CodeUnit> visited =
        new HashSet<>(topCUs); // Track visited to avoid cycles and redundant processing

    while (!toProcess.isEmpty()) {
      CodeUnit current = toProcess.poll();
      allDeclarationsInFile.add(current); // Add all encountered CodeUnits

      childrenByParent
          .getOrDefault(current, List.of())
          .forEach(
              child -> {
                if (visited.add(child)) { // Add to queue only if not visited
                  toProcess.add(child);
                }
              });
    }
    log.trace("getDeclarationsInFile: file={}, count={}", file, allDeclarationsInFile.size());
    return Collections.unmodifiableSet(allDeclarationsInFile);
  }

  private String reconstructFullSkeleton(CodeUnit cu, boolean headerOnly) {
    StringBuilder sb = new StringBuilder();
    reconstructSkeletonRecursive(cu, "", headerOnly, sb);
    return sb.toString().stripTrailing();
  }

  private void reconstructSkeletonRecursive(
      CodeUnit cu, String indent, boolean headerOnly, StringBuilder sb) {
    List<String> sigList = signatures.get(cu);
    if (sigList == null || sigList.isEmpty()) {
      // It's possible for some CUs (e.g., a namespace CU acting only as a parent) to not have
      // direct textual signatures.
      // This can be legitimate if they are primarily structural and their children form the
      // content.
      log.trace(
          "No direct signatures found for CU: {}. It might be a structural-only CU. Skipping direct rendering in skeleton reconstruction.",
          cu);
      return;
    }

    for (String individualFullSignature : sigList) {
      if (individualFullSignature.isBlank()) {
        log.warn(
            "Encountered null or blank signature in list for CU: {}. Skipping this signature.", cu);
        continue;
      }
      // Apply indent to each line of the current signature
      String[] signatureLines = individualFullSignature.split("\n", -1); // Use -1 limit
      for (String line : signatureLines) {
        sb.append(indent).append(line).append('\n');
      }
    }

    final List<CodeUnit> kids =
        childrenByParent.getOrDefault(cu, List.of()).stream()
            .filter(child -> !headerOnly || child.isField())
            .toList();
    // Only add children and closer if the CU can have them (e.g. class, or function that can nest)
    // For simplicity now, always check for children. Specific languages might refine this.
    if (!kids.isEmpty()
        || (cu.isClass()
            && !getLanguageSpecificCloser(cu).isEmpty())) { // also add closer for empty classes
      String childIndent = indent + getLanguageSpecificIndent();
      for (CodeUnit kid : kids) {
        reconstructSkeletonRecursive(kid, childIndent, headerOnly, sb);
      }
      if (headerOnly && cu.isClass()) {
        final var nonFieldKidsSize =
            childrenByParent.getOrDefault(cu, List.of()).size() - kids.size();
        if (nonFieldKidsSize > 0) {
          sb.append(childIndent).append("[...]").append("\n");
        }
      }
      String closer = getLanguageSpecificCloser(cu);
      if (!closer.isEmpty()) {
        sb.append(indent).append(closer).append('\n');
      }
    }
  }

  @Override
  public Optional<String> getSkeleton(String fqName) {
    return getSkeletonImpl(fqName, false);
  }

  public Optional<String> getSkeletonImpl(String fqName, Boolean headerOnly) {
    Optional<CodeUnit> cuOpt =
        signatures.keySet().stream().filter(c -> c.fqName().equals(fqName)).findFirst();
    if (cuOpt.isPresent()) {
      String skeleton = reconstructFullSkeleton(cuOpt.get(), headerOnly);
      log.trace("getSkeleton: fqName='{}', found=true", fqName);
      return Optional.of(skeleton);
    }
    log.trace("getSkeleton: fqName='{}', found=false", fqName);
    return Optional.empty();
  }

  @Override
  public String getClassSource(String fqName) {
    var cu =
        getDefinition(fqName)
            .filter(CodeUnit::isClass)
            .orElseThrow(() -> new SymbolNotFoundException("Class not found: " + fqName));

    var ranges = sourceRanges.get(cu);
    if (ranges == null || ranges.isEmpty()) {
      throw new SymbolNotFoundException("Source range not found for class: " + fqName);
    }

    // For classes, expect one primary definition range.
    var range = ranges.getFirst();
    String src;
    try {
      src = cu.source().read();
    } catch (IOException e) {
      return "";
    }
    return src.substring(range.startByte(), range.endByte());
  }

  @Override
  public Optional<String> getMethodSource(String fqName) {
    return getDefinition(
            fqName) // Finds the single CodeUnit representing this FQN (due to CodeUnit equality for
        // overloads)
        .filter(CodeUnit::isFunction)
        .flatMap(
            cu -> {
              List<Range> rangesForOverloads = sourceRanges.get(cu);
              if (rangesForOverloads == null || rangesForOverloads.isEmpty()) {
                log.warn(
                    "No source ranges found for CU {} (fqName {}) although definition was found.",
                    cu,
                    fqName);
                return Optional.empty();
              }

              String fileContent;
              try {
                fileContent = cu.source().read();
              } catch (IOException e) {
                log.warn(
                    "Could not read source for CU {} (fqName {}): {}", cu, fqName, e.getMessage());
                return Optional.empty();
              }

              List<String> individualMethodSources = new ArrayList<>();
              for (Range range : rangesForOverloads) {
                // Ensure range is within fileContent bounds, though it should be by construction.
                int startByte = Math.max(0, range.startByte());
                int endByte = Math.min(fileContent.length(), range.endByte());
                if (startByte < endByte) {
                  individualMethodSources.add(fileContent.substring(startByte, endByte));
                } else {
                  log.warn(
                      "Invalid range [{}, {}] for CU {} (fqName {}) in file of length {}. Skipping this range.",
                      range.startByte(),
                      range.endByte(),
                      cu,
                      fqName,
                      fileContent.length());
                }
              }

              if (individualMethodSources.isEmpty()) {
                log.warn(
                    "After processing ranges, no valid method sources found for CU {} (fqName {}).",
                    cu,
                    fqName);
                return Optional.empty();
              }
              return Optional.of(String.join("\n\n", individualMethodSources));
            });
  }

  /* ---------- abstract hooks ---------- */

  /**
   * Creates a new TSLanguage instance for the specific language. Called by ThreadLocal initializer.
   */
  protected abstract TSLanguage createTSLanguage();

  /**
   * Provides a thread-safe TSLanguage instance.
   *
   * @return A TSLanguage instance for the current thread.
   */
  protected TSLanguage getTSLanguage() {
    return threadLocalLanguage.get();
  }

  /** Provides the language-specific syntax profile. */
  protected abstract LanguageSyntaxProfile getLanguageSyntaxProfile();

  /** Class-path resource for the query (e.g. {@code "treesitter/python.scm"}). */
  protected abstract String getQueryResource();

  /** Defines the general type of skeleton that should be built for a given capture. */
  public enum SkeletonType {
    CLASS_LIKE,
    FUNCTION_LIKE,
    FIELD_LIKE,
    ALIAS_LIKE,
    DECORATOR,
    MODULE_STATEMENT, // For individual import/directive lines if treated as CUs
    UNSUPPORTED
  }

  /**
   * Determines the {@link SkeletonType} for a given capture name. This allows subclasses to map
   * their specific query capture names (e.g., "class.definition", "method.declaration") to a
   * general category for skeleton building.
   *
   * @param captureName The name of the capture from the Tree-sitter query.
   * @return The {@link SkeletonType} indicating how to process this capture for skeleton
   *     generation.
   */
  protected SkeletonType getSkeletonTypeForCapture(String captureName) {
    var profile = getLanguageSyntaxProfile();
    return profile.captureConfiguration().getOrDefault(captureName, SkeletonType.UNSUPPORTED);
  }

  /**
   * Translate a capture produced by the query into a {@link CodeUnit}. Return {@code null} to
   * ignore this capture.
   */
  @Nullable
  protected abstract CodeUnit createCodeUnit(
      ProjectFile file,
      String captureName,
      String simpleName,
      String packageName,
      String classChain);

  /**
   * Determines the package or namespace name for a given definition.
   *
   * @param file The project file being analyzed.
   * @param definitionNode The TSNode representing the definition (e.g., class, function).
   * @param rootNode The root TSNode of the file's syntax tree.
   * @param src The source code of the file.
   * @return The package or namespace name, or an empty string if not applicable.
   */
  protected abstract String determinePackageName(
      ProjectFile file, TSNode definitionNode, TSNode rootNode, String src);

  /**
   * Checks if the given AST node represents a class-like declaration (e.g., class, interface,
   * struct) in the specific language. Subclasses must implement this to guide class chain
   * extraction.
   *
   * @param node The TSNode to check.
   * @return true if the node is a class-like declaration, false otherwise.
   */
  protected boolean isClassLike(TSNode node) {
    if (node.isNull()) {
      return false;
    }
    return getLanguageSyntaxProfile().classLikeNodeTypes().contains(node.getType());
  }

  /** Captures that should be ignored entirely. */
  protected Set<String> getIgnoredCaptures() {
    return Set.of();
  }

  /** Language-specific indentation string, e.g., " " or " ". */
  protected String getLanguageSpecificIndent() {
    return "  ";
  } // Default

  /** Language-specific closing token for a class or namespace (e.g., "}"). Empty if none. */
  protected abstract String getLanguageSpecificCloser(CodeUnit cu);

  /** Get the project this analyzer is associated with. */
  protected IProject getProject() {
    return project;
  }

  /* ---------- core parsing ---------- */

  /** Analyzes a single file and extracts declaration information. */
  private FileAnalysisResult analyzeFileDeclarations(ProjectFile file, TSParser localParser)
      throws IOException {
    log.trace("analyzeFileDeclarations: Parsing file: {}", file);

    byte[] fileBytes = Files.readAllBytes(file.absPath());
    // Strip UTF-8 BOM if present (EF BB BF)
    if (fileBytes.length >= 3
        && (fileBytes[0] & 0xFF) == 0xEF
        && (fileBytes[1] & 0xFF) == 0xBB
        && (fileBytes[2] & 0xFF) == 0xBF) {
      byte[] bytesWithoutBom = new byte[fileBytes.length - 3];
      System.arraycopy(fileBytes, 3, bytesWithoutBom, 0, fileBytes.length - 3);
      fileBytes = bytesWithoutBom;
      log.trace("Stripped UTF-8 BOM from file: {}", file);
    }

    String src = new String(fileBytes, StandardCharsets.UTF_8);

    List<CodeUnit> localTopLevelCUs = new ArrayList<>();
    Map<CodeUnit, List<CodeUnit>> localChildren = new HashMap<>();
    Map<CodeUnit, List<String>> localSignatures = new HashMap<>();
    Map<CodeUnit, List<Range>> localSourceRanges = new HashMap<>();
    Map<String, CodeUnit> localCuByFqName = new HashMap<>(); // For parent lookup within the file
    List<String> localImportStatements = new ArrayList<>(); // For collecting import lines

    TSTree tree = localParser.parseString(null, src);
    TSNode rootNode = tree.getRootNode();
    if (rootNode.isNull()) {
      log.warn("Parsing failed or produced null root node for {}", file);
      return new FileAnalysisResult(List.of(), Map.of(), Map.of(), Map.of(), List.of());
    }
    // Log root node type
    String rootNodeType = rootNode.getType();
    log.trace("Root node type for {}: {}", file, rootNodeType);

    // Map to store potential top-level declaration nodes found during the query.
    // Value stores primary capture name, simple name, and sorted modifier keywords.
    Map<TSNode, DefinitionInfoRecord> declarationNodes = new HashMap<>();

    TSQueryCursor cursor = new TSQueryCursor();
    TSQuery currentThreadQuery = this.query.get(); // Get thread-specific query instance
    cursor.exec(currentThreadQuery, rootNode);

    TSQueryMatch match = new TSQueryMatch(); // Reusable match object
    while (cursor.nextMatch(match)) {
      log.trace("Match ID: {}", match.getId());
      Map<String, TSNode> capturedNodesForMatch = new HashMap<>();
      List<TSNode> modifierNodesForMatch = new ArrayList<>();
      List<TSNode> decoratorNodesForMatch = new ArrayList<>();

      for (TSQueryCapture capture : match.getCaptures()) {
        String captureName = currentThreadQuery.getCaptureNameForId(capture.getIndex());
        if (getIgnoredCaptures().contains(captureName)) continue;

        TSNode node = capture.getNode();
        if (node != null && !node.isNull()) {
          if ("keyword.modifier".equals(captureName)) {
            modifierNodesForMatch.add(node);
          } else if ("decorator.definition".equals(captureName)) {
            decoratorNodesForMatch.add(node);
            log.trace(
                "  Decorator: '{}', Node: {} '{}'",
                captureName,
                node.getType(),
                textSlice(node, src).lines().findFirst().orElse("").trim());
          } else {
            // Store the first non-null node found for other capture names in this match
            capturedNodesForMatch.putIfAbsent(captureName, node);
            log.trace(
                "  Capture: '{}', Node: {} '{}'",
                captureName,
                node.getType(),
                textSlice(node, src).lines().findFirst().orElse("").trim());
          }
        }
      }

      modifierNodesForMatch.sort(Comparator.comparingInt(TSNode::getStartByte));
      List<String> sortedModifierStrings =
          modifierNodesForMatch.stream().map(modNode -> textSlice(modNode, src).strip()).toList();
      if (!sortedModifierStrings.isEmpty()) {
        log.trace("  Modifiers for this match: {}", sortedModifierStrings);
      }

      decoratorNodesForMatch.sort(Comparator.comparingInt(TSNode::getStartByte));
      // Handle module-level import statements first if present in this match
      TSNode importNode = capturedNodesForMatch.get("module.import_statement");
      if (importNode != null && !importNode.isNull()) {
        String importText = textSlice(importNode, src).strip();
        if (!importText.isEmpty()) {
          localImportStatements.add(importText);
        }
        // Continue to next match if this was primarily an import, or process other captures in same
        // match
        // For now, assume an import statement match won't also be a primary .definition capture.
        // If it can, then this 'if' should not 'continue' but allow further processing.
      }

      // Process each potential definition found in the match
      for (var captureEntry : capturedNodesForMatch.entrySet()) {
        String captureName = captureEntry.getKey();
        TSNode definitionNode = captureEntry.getValue();

        if (captureName.endsWith(
            ".definition")) { // Ensure we only process definition captures here
          String simpleName;
          String expectedNameCapture = captureName.replace(".definition", ".name");
          TSNode nameNode = capturedNodesForMatch.get(expectedNameCapture);

          if (nameNode != null && !nameNode.isNull()) {
            simpleName = textSlice(nameNode, src);
            if (simpleName.isBlank()) {
              log.warn(
                  "Name capture '{}' for definition '{}' in file {} resulted in a BLANK string. NameNode text: [{}], type: [{}]. Will attempt fallback.",
                  expectedNameCapture,
                  captureName,
                  file,
                  textSlice(nameNode, src),
                  nameNode.getType());
              simpleName = extractSimpleName(definitionNode, src).orElse(null);
            }
          } else {
            log.warn(
                "Expected name capture '{}' not found for definition '{}' in match for file {}. Current captures in this match: {}. Falling back to extractSimpleName on definition node.",
                expectedNameCapture,
                captureName,
                file,
                capturedNodesForMatch.keySet());
            simpleName = extractSimpleName(definitionNode, src).orElse(null);
          }

          if (simpleName != null && !simpleName.isBlank()) {
            declarationNodes.putIfAbsent(
                definitionNode,
                new DefinitionInfoRecord(
                    captureName, simpleName, sortedModifierStrings, decoratorNodesForMatch));
          } else {
            if (simpleName == null) {
              log.warn(
                  "Could not determine simple name (NULL) for definition capture {} (Node Type [{}], Line {}) in file {}.",
                  captureName,
                  definitionNode.getType(),
                  definitionNode.getStartPoint().getRow() + 1,
                  file);
            } else {
              log.warn(
                  "Determined simple name for definition capture {} (Node Type [{}], Line {}) in file {} is BLANK. Definition will be skipped.",
                  captureName,
                  definitionNode.getType(),
                  definitionNode.getStartPoint().getRow() + 1,
                  file);
            }
          }
        }
<<<<<<< HEAD
      }
    } // End main query loop

    // Sort declaration nodes by their start byte to process outer definitions before inner ones.
    List<Map.Entry<TSNode, DefinitionInfoRecord>> sortedDeclarationEntries =
        declarationNodes.entrySet().stream()
            .sorted(Comparator.comparingInt(entry -> entry.getKey().getStartByte()))
            .toList();

    TSNode currentRootNode = tree.getRootNode(); // Used for namespace and class chain extraction

    for (var entry : sortedDeclarationEntries) {
      TSNode node = entry.getKey(); // This is the definitionNode for this entry
      DefinitionInfoRecord defInfo = entry.getValue();
      String primaryCaptureName = defInfo.primaryCaptureName();
      String simpleName = defInfo.simpleName();
      List<String> modifierKeywords = defInfo.modifierKeywords();

      if (simpleName.isBlank()) {
        log.warn(
            "Simple name was null/blank for node type {} (capture: {}) in file {}. Skipping.",
            node.getType(),
            primaryCaptureName,
            file);
        continue;
      }

      log.trace(
          "Processing definition: Name='{}', Capture='{}', Node Type='{}'",
          simpleName,
          primaryCaptureName,
          node.getType());

      String packageName = determinePackageName(file, node, currentRootNode, src);
      List<String> enclosingClassNames = new ArrayList<>();
      TSNode tempParent = node.getParent();
      while (tempParent != null && !tempParent.isNull() && !tempParent.equals(currentRootNode)) {
        if (isClassLike(tempParent)) {
          extractSimpleName(tempParent, src)
              .ifPresent(
                  parentName -> { // extractSimpleName is now non-static
                    if (!parentName.isBlank()) enclosingClassNames.addFirst(parentName);
                  });
=======

        final List<CodeUnit> kids = childrenByParent
                .getOrDefault(cu, List.of())
                .stream()
                .filter(child -> !headerOnly || child.isField())
                .toList();
        // Only add children and closer if the CU can have them (e.g. class, or function that can nest)
        // For simplicity now, always check for children. Specific languages might refine this.
        if (!kids.isEmpty() || (cu.isClass() && !getLanguageSpecificCloser(cu).isEmpty())) { // also add closer for empty classes
            String childIndent = indent + getLanguageSpecificIndent();
            for (CodeUnit kid : kids) {
                reconstructSkeletonRecursive(kid, childIndent, headerOnly, sb);
            }
            if (headerOnly && cu.isClass()) {
                final var nonFieldKidsSize = childrenByParent.getOrDefault(cu, List.of()).size() - kids.size();
                if (nonFieldKidsSize > 0) {
                    sb.append(childIndent)
                            .append("[...]")
                            .append("\n");
                }
            }
            String closer = getLanguageSpecificCloser(cu);
            if (!closer.isEmpty()) {
                sb.append(indent).append(closer).append('\n');
            }
>>>>>>> d8f97006
        }
        tempParent = tempParent.getParent();
      }
      String classChain = String.join("$", enclosingClassNames);
      log.trace("Computed classChain for simpleName='{}': '{}'", simpleName, classChain);

      // Adjust simpleName and classChain for Go methods to correctly include the receiver type
      if (language == Language.GO && "method.definition".equals(primaryCaptureName)) {
        // The SCM query for Go methods captures `@method.receiver.type` and `@method.identifier`
        // `simpleName` at this point is from `@method.identifier` (e.g., "MyMethod")
        // We need to find the receiver type from the original captures for this match
        // The `capturedNodes` map (re-populated per match earlier in the loop) is not directly
        // available here.
        // We need to re-access the specific captures for the current `match` associated with
        // `node`.
        // This requires finding the original TSQueryMatch or passing its relevant parts.
        // For now, let's assume `node` is the `method_declaration` node, and we can query its
        // children.
        // A more robust way would be to pass `capturedNodes` from the outer loop or re-query for
        // this specific `node`.

        TSNode receiverNode;
        // TSNode methodIdentifierNode = null; // This would be `node.getChildByFieldName("name")`
        // for method_declaration
        // or more reliably, the node associated with captureName.replace(".definition", ".name")
        // simpleName is already derived from method.identifier.

        // Re-evaluate captures specific to this `node` (method_definition)
        // This is a simplified re-querying logic. A more efficient approach might involve
        // passing the full `capturedNodes` map associated with the `match` that led to this `node`.
        TSQueryCursor an_cursor = new TSQueryCursor();
        TSQuery currentThreadQueryForNode =
            this.query.get(); // Get thread-specific query for this operation
        an_cursor.exec(
            currentThreadQueryForNode, node); // Execute query only on the current definition node
        TSQueryMatch an_match = new TSQueryMatch();
        Map<String, TSNode> localCaptures = new HashMap<>();
        if (an_cursor.nextMatch(an_match)) { // Should find one match for the definition node itself
          for (TSQueryCapture capture : an_match.getCaptures()) {
            String capName = currentThreadQueryForNode.getCaptureNameForId(capture.getIndex());
            localCaptures.put(capName, capture.getNode());
          }
        }

        receiverNode = localCaptures.get("method.receiver.type");

        if (receiverNode != null && !receiverNode.isNull()) {
          String receiverTypeText = textSlice(receiverNode, src).trim();
          if (receiverTypeText.startsWith("*")) {
            receiverTypeText = receiverTypeText.substring(1).trim();
          }
          if (!receiverTypeText.isEmpty()) {
            simpleName = receiverTypeText + "." + simpleName;
            classChain = receiverTypeText; // For Go methods, classChain is the receiver type
            log.trace(
                "Adjusted Go method: simpleName='{}', classChain='{}'", simpleName, classChain);
          } else {
            log.warn(
                "Go method: Receiver type text was empty for node {}. FQN might be incorrect.",
                textSlice(receiverNode, src));
          }
        } else {
          log.warn(
              "Go method: Could not find capture for @method.receiver.type for method '{}'. FQN might be incorrect.",
              simpleName);
        }
      }

      CodeUnit cu = createCodeUnit(file, primaryCaptureName, simpleName, packageName, classChain);
      log.trace("createCodeUnit returned: {}", cu);

      if (cu == null) {
        log.warn("createCodeUnit returned null for node {} ({})", simpleName, primaryCaptureName);
        continue;
      }

      String signature =
          buildSignatureString(node, simpleName, src, primaryCaptureName, modifierKeywords, file);
      log.trace(
          "Built signature for '{}': [{}]",
          simpleName,
          signature.isBlank() ? "BLANK" : signature.lines().findFirst().orElse("EMPTY"));

      if (file.getFileName().equals("vars.py") && primaryCaptureName.equals("field.definition")) {
        log.trace(
            "[vars.py DEBUG] Processing entry for vars.py field: Node Type='{}', SimpleName='{}', CaptureName='{}', PackageName='{}', ClassChain='{}'",
            node.getType(),
            simpleName,
            primaryCaptureName,
            packageName,
            classChain);
        log.trace(
            "[vars.py DEBUG] CU created: {}, Signature: [{}]",
            cu,
            signature.isBlank() ? "BLANK_SIG" : signature.lines().findFirst().orElse("EMPTY_SIG"));
      }

      if (signature.isBlank()) {
        // buildSignatureString might legitimately return blank for some nodes that don't form part
        // of a textual skeleton but create a CU.
        // However, if it's blank, it shouldn't be added to signatures map.
        log.trace(
            "buildSignatureString returned empty/null for node {} ({}), simpleName {}. This CU might not have a direct textual signature.",
            node.getType(),
            primaryCaptureName,
            simpleName);
        continue;
      }

      // Handle potential duplicates (e.g. JS export and direct lexical declaration).
      // If `cu` is `equals()` to `existingCUforKeyLookup` (e.g., overloads), signatures are
      // accumulated.
      // If they are not `equals()` but have same FQName, this logic might replace based on export
      // preference.
      // can arise from both an exported and non-exported declaration, and we are now
      // collecting multiple signatures. For now, we assume `computeIfAbsent` for signatures handles
      // accumulation,
      // and this "export" preference applies if different `CodeUnit` instances (which are not
      // `equals()`)
      // somehow map to the same `fqName` in `localCuByFqName` before `cu` itself is unified.
      // If overloads result in CodeUnits that are `equals()`, this block is less relevant for them.
      CodeUnit existingCUforKeyLookup = localCuByFqName.get(cu.fqName());
      if (existingCUforKeyLookup != null && !existingCUforKeyLookup.equals(cu)) {
        // This case implies two distinct CodeUnit objects map to the same FQName.
        // The export preference logic might apply here.
        // However, if `cu` is for an overload of `existingCUforKeyLookup` and they are `equals()`,
        // then this block should ideally not be the primary path for handling overload signatures.
        // The current approach of `localSignatures.computeIfAbsent` will handle accumulation for
        // equal CUs.
        // This existing block seems more for replacing a less specific CU with a more specific one
        // (e.g. exported).
        // For now, let's assume this logic remains for such non-overload "duplicate FQName" cases.
        // If it causes issues with overloads, it needs refinement.
        List<String> existingSignatures =
            localSignatures.get(
                existingCUforKeyLookup); // Existing signatures for the *other* CU instance
        boolean newIsExported = signature.trim().startsWith("export");
        boolean oldIsExported =
            (existingSignatures != null && !existingSignatures.isEmpty())
                && existingSignatures
                    .getFirst()
                    .trim()
                    .startsWith("export"); // Check first existing

        if (newIsExported && !oldIsExported) {
          log.warn(
              "Replacing non-exported CU/signature list for {} with new EXPORTED signature.",
              cu.fqName());
          localSignatures.remove(existingCUforKeyLookup); // Remove old CU's signatures
          // The new signature for `cu` will be added below.
        } else if (!newIsExported && oldIsExported) {
          log.trace(
              "Keeping existing EXPORTED CU/signature list for {}. Discarding new non-exported signature for current CU.",
              cu.fqName());
          continue; // Skip adding this new signature if an exported one exists for a CU with the
          // same FQName
        } else {
          log.warn(
              "Duplicate CU FQName {} (distinct instances). New signature will be added. Review if this is expected.",
              cu.fqName());
        }
<<<<<<< HEAD
      }
=======
        if (src.length() < range.startByte) {
            log.warn("getClassSource: Source range larger than given source code's length");
            return "";
        } else {
            return src.substring(range.startByte(), range.endByte());
        }
    }

    @Override
    public Optional<String> getMethodSource(String fqName) {
        return getDefinition(fqName) // Finds the single CodeUnit representing this FQN (due to CodeUnit equality for overloads)
                .filter(CodeUnit::isFunction)
                .flatMap(cu -> {
                    List<Range> rangesForOverloads = sourceRanges.get(cu);
                    if (rangesForOverloads == null || rangesForOverloads.isEmpty()) {
                        log.warn("No source ranges found for CU {} (fqName {}) although definition was found.", cu, fqName);
                        return Optional.empty();
                    }

                    String fileContent;
                    try {
                        fileContent = cu.source().read();
                    } catch (IOException e) {
                        log.warn("Could not read source for CU {} (fqName {}): {}", cu, fqName, e.getMessage());
                        return Optional.empty();
                    }

                    List<String> individualMethodSources = new ArrayList<>();
                    for (Range range : rangesForOverloads) {
                        // Ensure range is within fileContent bounds, though it should be by construction.
                        int startByte = Math.max(0, range.startByte());
                        int endByte = Math.min(fileContent.length(), range.endByte());
                        if (startByte < endByte) {
                            individualMethodSources.add(fileContent.substring(startByte, endByte));
                        } else {
                            log.warn("Invalid range [{}, {}] for CU {} (fqName {}) in file of length {}. Skipping this range.",
                                    range.startByte(), range.endByte(), cu, fqName, fileContent.length());
                        }
                    }

                    if (individualMethodSources.isEmpty()) {
                        log.warn("After processing ranges, no valid method sources found for CU {} (fqName {}).", cu, fqName);
                        return Optional.empty();
                    }
                    return Optional.of(String.join("\n\n", individualMethodSources));
                });
    }
>>>>>>> d8f97006

      if (!signature.isBlank()) { // Only add non-blank signatures
        List<String> sigsForCu = localSignatures.computeIfAbsent(cu, k -> new ArrayList<>());
        if (!sigsForCu.contains(signature)) { // Avoid duplicate signature strings for the same CU
          sigsForCu.add(signature);
        }
      }
      var currentRange =
          new Range(
              node.getStartByte(),
              node.getEndByte(),
              node.getStartPoint().getRow(),
              node.getEndPoint().getRow());
      localSourceRanges.computeIfAbsent(cu, k -> new ArrayList<>()).add(currentRange);
      localCuByFqName.put(cu.fqName(), cu); // Add/overwrite current CU by its FQ name
      localChildren.putIfAbsent(cu, new ArrayList<>()); // Ensure every CU can be a parent

      if (classChain.isEmpty()) {
        localTopLevelCUs.add(cu);
      } else {
        // Parent's shortName is the classChain string itself.
        String parentFqName =
            cu.packageName().isEmpty() ? classChain : cu.packageName() + "." + classChain;
        CodeUnit parentCu = localCuByFqName.get(parentFqName);
        if (parentCu != null) {
          List<CodeUnit> kids = localChildren.computeIfAbsent(parentCu, k -> new ArrayList<>());
          if (!kids.contains(cu)) { // Prevent adding duplicate children
            kids.add(cu);
          }
        } else {
          log.trace(
              "Could not resolve parent CU for {} using parent FQ name candidate '{}' (derived from classChain '{}'). Treating as top-level for this file.",
              cu,
              parentFqName,
              classChain);
          localTopLevelCUs.add(cu); // Fallback
        }
      }
      log.trace("Stored/Updated info for CU: {}", cu);
    }

    // After processing all captures, if there were import statements, create a MODULE CodeUnit
    if (!localImportStatements.isEmpty()) {
      String modulePackageName =
          determinePackageName(
              file, rootNode, rootNode, src); // Use rootNode for general package name
      // Use a consistent, unique short name for the module CU, based on filename.
      // This ensures module CUs from different files have distinct fqNames.
      String moduleShortName = file.getFileName();
      CodeUnit moduleCU = CodeUnit.module(file, modulePackageName, moduleShortName);

      // Check if a module CU with this FQ name already exists
      // or if this logic somehow runs twice for the same file.
      if (!localCuByFqName.containsKey(moduleCU.fqName())) {
        localTopLevelCUs.addFirst(moduleCU); // Add to the beginning for preferred order
        localCuByFqName.put(moduleCU.fqName(), moduleCU);
        // Join imports into a single multi-line signature string for the module CU
        String importBlockSignature = String.join("\n", localImportStatements);
        localSignatures.computeIfAbsent(moduleCU, k -> new ArrayList<>()).add(importBlockSignature);
        // Add a general range for the module CU (e.g. entire file or first import to last)
        // For simplicity, can use the range of the root node or skip detailed range for module CU.
        // Here, we'll use the root node's range as a placeholder.
        localSourceRanges
            .computeIfAbsent(moduleCU, k -> new ArrayList<>())
            .add(
                new Range(
                    rootNode.getStartByte(),
                    rootNode.getEndByte(),
                    rootNode.getStartPoint().getRow(),
                    rootNode.getEndPoint().getRow()));
        log.trace(
            "Created MODULE CU for {} with {} import statements.",
            file,
            localImportStatements.size());
      } else {
        log.warn(
            "Module CU for {} with fqName {} already exists. Skipping duplicate module CU creation.",
            file,
            moduleCU.fqName());
      }
    }

    log.trace(
        "Finished analyzing {}: found {} top-level CUs (includes {} imports), {} total signatures, {} parent entries, {} source range entries.",
        file,
        localTopLevelCUs.size(),
        localImportStatements.size(),
        localSignatures.size(),
        localChildren.size(),
        localSourceRanges.size());

    // Make internal lists unmodifiable before returning in FileAnalysisResult
    Map<CodeUnit, List<CodeUnit>> finalLocalChildren = new HashMap<>();
    localChildren.forEach(
        (p, kids) -> finalLocalChildren.put(p, Collections.unmodifiableList(kids)));

    Map<CodeUnit, List<Range>> finalLocalSourceRanges = new HashMap<>();
    localSourceRanges.forEach(
        (c, ranges) -> finalLocalSourceRanges.put(c, Collections.unmodifiableList(ranges)));

    return new FileAnalysisResult(
        Collections.unmodifiableList(localTopLevelCUs),
        finalLocalChildren,
        localSignatures,
        finalLocalSourceRanges,
        Collections.unmodifiableList(localImportStatements));
  }

  /* ---------- Signature Building Logic ---------- */

  /**
   * Builds a signature string for a given definition node. This includes decorators and the main
   * declaration line (e.g., class header or function signature).
   *
   * @param simpleName The simple name of the definition, pre-determined by query captures.
   */
  private String buildSignatureString(
      TSNode definitionNode,
      String simpleName,
      String src,
      String primaryCaptureName,
      List<String> capturedModifierKeywords,
      ProjectFile file) {
    List<String> signatureLines = new ArrayList<>();
    var profile = getLanguageSyntaxProfile();
    SkeletonType skeletonType =
        getSkeletonTypeForCapture(primaryCaptureName); // Get skeletonType early

    TSNode nodeForContent = definitionNode;
    TSNode nodeForSignature = definitionNode; // Keep original for signature text slicing

    // 1. Handle language-specific structural unwrapping (e.g., export statements, Python's
    // decorated_definition)
    // For JAVASCRIPT/TYPESCRIPT: unwrap for processing but keep original for signature
    if ((language == Language.TYPESCRIPT || language == Language.JAVASCRIPT)
        && "export_statement".equals(definitionNode.getType())) {
      TSNode declarationInExport = definitionNode.getChildByFieldName("declaration");
      if (declarationInExport != null && !declarationInExport.isNull()) {
        // Check if the inner declaration's type matches what's expected for the skeletonType
        boolean typeMatch = false;
        String innerType = declarationInExport.getType();
        switch (skeletonType) {
          case CLASS_LIKE -> typeMatch = profile.classLikeNodeTypes().contains(innerType);
          case FUNCTION_LIKE ->
              typeMatch =
                  profile.functionLikeNodeTypes().contains(innerType)
                      ||
                      // Special case for TypeScript/JavaScript arrow functions in lexical
                      // declarations
                      ((language == Language.TYPESCRIPT || language == Language.JAVASCRIPT)
                          && ("lexical_declaration".equals(innerType)
                              || "variable_declaration".equals(innerType)));
          case FIELD_LIKE -> typeMatch = profile.fieldLikeNodeTypes().contains(innerType);
          case ALIAS_LIKE ->
              typeMatch =
                  (project.getAnalyzerLanguages().contains(Language.TYPESCRIPT)
                      && "type_alias_declaration".equals(innerType));
          default -> {}
        }
        if (typeMatch) {
          nodeForContent = declarationInExport; // Unwrap for processing
          // Keep nodeForSignature as the original export_statement for text slicing
        } else {
          log.warn(
              "Export statement in {} wraps an unexpected declaration type '{}' for skeletonType '{}'. Using export_statement as nodeForContent. DefinitionNode: {}, SimpleName: {}",
              definitionNode.getStartPoint().getRow() + 1,
              innerType,
              skeletonType,
              definitionNode.getType(),
              simpleName);
        }
      }
    }

    // Check if we need to find specific variable_declarator (this should run after export
    // unwrapping)
    if ((language == Language.TYPESCRIPT || language == Language.JAVASCRIPT)
        && ("lexical_declaration".equals(nodeForContent.getType())
            || "variable_declaration".equals(nodeForContent.getType()))
        && (skeletonType == SkeletonType.FIELD_LIKE
            || skeletonType == SkeletonType.FUNCTION_LIKE)) {
      // For lexical_declaration (const/let) or variable_declaration (var), find the specific
      // variable_declarator by name
      log.trace(
          "Entering variable_declarator lookup for '{}' in nodeForContent '{}'",
          simpleName,
          nodeForContent.getType());
      boolean found = false;
      for (int i = 0; i < nodeForContent.getNamedChildCount(); i++) {
        TSNode child = nodeForContent.getNamedChild(i);
        log.trace(
            "  Child[{}]: type='{}', text='{}'",
            i,
            child.getType(),
            textSlice(child, src).lines().findFirst().orElse("").trim());
        if ("variable_declarator".equals(child.getType())) {
          TSNode nameNode = child.getChildByFieldName(profile.identifierFieldName());
          if (nameNode != null
              && !nameNode.isNull()
              && simpleName.equals(textSlice(nameNode, src).strip())) {
            nodeForContent = child; // Use the specific variable_declarator
            found = true;
            log.trace(
                "Found specific variable_declarator for '{}' in lexical_declaration", simpleName);
            break;
          }
        }
      }
      if (!found) {
        log.warn(
            "Could not find variable_declarator for '{}' in {}",
            simpleName,
            nodeForContent.getType());
      } else {
        // Check if this variable_declarator contains an arrow function
        TSNode valueNode = nodeForContent.getChildByFieldName("value");
        if (valueNode != null
            && !valueNode.isNull()
            && "arrow_function".equals(valueNode.getType())) {
          log.trace("Found arrow function in variable_declarator for '{}'", simpleName);
        }
      }
    }

    if (language == Language.PYTHON && "decorated_definition".equals(definitionNode.getType())) {
      // Python's decorated_definition: decorators and actual def are children.
      // Process decorators directly here and identify the actual content node.
      for (int i = 0; i < definitionNode.getNamedChildCount(); i++) {
        TSNode child = definitionNode.getNamedChild(i);
        if (profile.decoratorNodeTypes().contains(child.getType())) {
          signatureLines.add(textSlice(child, src).stripLeading());
        } else if (profile.functionLikeNodeTypes().contains(child.getType())
            || profile.classLikeNodeTypes().contains(child.getType())) {
          nodeForContent = child;
        }
      }
    }
    // 2. Handle decorators for languages where they precede the definition
    //    (Skip if Python already handled its specific decorator structure)
    if (!(language == Language.PYTHON && "decorated_definition".equals(definitionNode.getType()))) {
      List<TSNode> decorators =
          getPrecedingDecorators(nodeForContent); // Decorators precede the actual content node
      for (TSNode decoratorNode : decorators) {
        signatureLines.add(textSlice(decoratorNode, src).stripLeading());
      }
    }

    // 3. Derive modifier keywords (export, static, async, etc.) using the pre-captured
    // `capturedModifierKeywords`.
    //    These keywords are already sorted by start byte during `analyzeFileDeclarations`.
    String exportPrefix =
        capturedModifierKeywords.isEmpty() ? "" : String.join(" ", capturedModifierKeywords) + " ";

    // 4. Build main signature based on type, using nodeForContent and the derived exportPrefix.
    switch (skeletonType) {
      case CLASS_LIKE:
        {
          TSNode bodyNode = nodeForContent.getChildByFieldName(profile.bodyFieldName());
          String classSignatureText;
          if (bodyNode != null && !bodyNode.isNull()) {
            // For export statements, use the original node to include the export keyword
            if (nodeForSignature != nodeForContent) {
              classSignatureText =
                  textSlice(nodeForSignature.getStartByte(), bodyNode.getStartByte(), src)
                      .stripTrailing();
            } else {
              classSignatureText =
                  textSlice(nodeForContent.getStartByte(), bodyNode.getStartByte(), src)
                      .stripTrailing();
            }
          } else {
            // For export statements, use the original node to include the export keyword
            if (nodeForSignature != nodeForContent) {
              classSignatureText =
                  textSlice(nodeForSignature.getStartByte(), nodeForSignature.getEndByte(), src)
                      .stripTrailing();
            } else {
              classSignatureText =
                  textSlice(nodeForContent.getStartByte(), nodeForContent.getEndByte(), src)
                      .stripTrailing();
            }
            // Attempt to remove trailing tokens like '{' or ';' if no body node found, to get a
            // cleaner signature part
            if (classSignatureText.endsWith("{"))
              classSignatureText =
                  classSignatureText.substring(0, classSignatureText.length() - 1).stripTrailing();
            else if (classSignatureText.endsWith(";"))
              classSignatureText =
                  classSignatureText.substring(0, classSignatureText.length() - 1).stripTrailing();
          }

          // If exportPrefix is present and classSignatureText also starts with it,
          // remove it from classSignatureText to avoid duplication by renderClassHeader.
          if (!exportPrefix.isBlank() && classSignatureText.startsWith(exportPrefix.strip())) {
            classSignatureText =
                classSignatureText.substring(exportPrefix.strip().length()).stripLeading();
          } else if (!exportPrefix.isBlank()
              && classSignatureText.startsWith(exportPrefix)) { // Check with trailing space too
            classSignatureText = classSignatureText.substring(exportPrefix.length()).stripLeading();
          }

          String headerLine =
              assembleClassSignature(nodeForContent, src, exportPrefix, classSignatureText, "");
          if (!headerLine.isBlank()) signatureLines.add(headerLine);
          break;
        }
      case FUNCTION_LIKE:
        {
          log.trace(
              "FUNCTION_LIKE: simpleName='{}', nodeForContent.type='{}', nodeForSignature.type='{}'",
              simpleName,
              nodeForContent.getType(),
              nodeForSignature.getType());

          // Add extra comments determined from the function body
          TSNode bodyNodeForComments = nodeForContent.getChildByFieldName(profile.bodyFieldName());
          List<String> extraComments = getExtraFunctionComments(bodyNodeForComments, src, null);
          for (String comment : extraComments) {
            if (!comment.isBlank()) {
              signatureLines.add(
                  comment); // Comments are added without indent here; buildSkeletonRecursive adds
              // indent.
            }
          }
          // Pass determined exportPrefix to buildFunctionSkeleton
          // Always use nodeForContent for structural operations (finding body, etc.)
          // The export prefix is already included via the exportPrefix parameter
          buildFunctionSkeleton(
              nodeForContent, Optional.of(simpleName), src, "", signatureLines, exportPrefix);
          break;
        }
      case FIELD_LIKE:
        {
          // Always use nodeForContent which has been set to the specific variable_declarator
          log.trace(
              "FIELD_LIKE: simpleName='{}', nodeForContent.type='{}', nodeForSignature.type='{}'",
              simpleName,
              nodeForContent.getType(),
              nodeForSignature.getType());
          String fieldSignatureText = textSlice(nodeForContent, src).strip();

          // Strip export prefix if present to avoid duplication
          if (!exportPrefix.isEmpty() && !exportPrefix.isBlank()) {
            String strippedExportPrefix = exportPrefix.strip();
            log.trace(
                "Checking for prefix duplication: exportPrefix='{}', fieldSignatureText='{}'",
                strippedExportPrefix,
                fieldSignatureText);

            // Check for exact match first
            if (fieldSignatureText.startsWith(strippedExportPrefix)) {
              fieldSignatureText =
                  fieldSignatureText.substring(strippedExportPrefix.length()).stripLeading();
            } else {
              // For TypeScript/JavaScript, check for partial duplicates like "export const" +
              // "const ..."
              List<String> exportTokens =
                  Splitter.on(Pattern.compile("\\s+")).splitToList(strippedExportPrefix);
              List<String> fieldTokens =
                  Splitter.on(Pattern.compile("\\s+")).limit(2).splitToList(fieldSignatureText);

              if (exportTokens.size() > 1 && !fieldTokens.isEmpty()) {
                // Check if the last token of export prefix matches the first token of field
                // signature
                String lastExportToken = exportTokens.get(exportTokens.size() - 1);
                String firstFieldToken = fieldTokens.get(0);

                if (lastExportToken.equals(firstFieldToken)) {
                  // Remove the duplicate token from field signature
                  fieldSignatureText =
                      fieldSignatureText.substring(firstFieldToken.length()).stripLeading();
                  log.trace("Removed duplicate token '{}' from field signature", firstFieldToken);
                }
              }
            }
          }

          String fieldLine =
              formatFieldSignature(nodeForContent, src, exportPrefix, fieldSignatureText, "", file);
          if (!fieldLine.isBlank()) signatureLines.add(fieldLine);
          break;
        }
      case ALIAS_LIKE:
        {
          // nodeForContent should be the type_alias_declaration node itself
          String typeParamsText = "";
          if (!profile.typeParametersFieldName().isEmpty()) {
            TSNode typeParamsNode =
                nodeForContent.getChildByFieldName(profile.typeParametersFieldName());
            if (typeParamsNode != null && !typeParamsNode.isNull()) {
              typeParamsText = textSlice(typeParamsNode, src); // Raw text including < >
            }
          }

          TSNode valueNode =
              nodeForContent.getChildByFieldName(
                  "value"); // Standard field name for type alias value
          String valueText = "";
          if (valueNode != null && !valueNode.isNull()) {
            valueText = textSlice(valueNode, src).strip();
          } else {
            log.warn(
                "Type alias '{}' (node type {}) in {} at line {} is missing its 'value' child. Resulting skeleton may be incomplete. Node text: {}",
                simpleName,
                nodeForContent.getType(),
                project.getRoot().relativize(file.absPath()),
                nodeForContent.getStartPoint().getRow() + 1,
                textSlice(nodeForContent, src));
            valueText = "any"; // Fallback or indicate error
          }

          String aliasSignature =
              (exportPrefix.stripTrailing()
                      + " type "
                      + simpleName
                      + typeParamsText
                      + " = "
                      + valueText)
                  .strip();
          if (!aliasSignature.endsWith(";")) {
            aliasSignature += ";";
          }
          signatureLines.add(aliasSignature);
          break;
        }
      case UNSUPPORTED:
      default:
        log.debug(
            "Unsupported capture name '{}' for signature building (type {}). Using raw text slice (with prefix if any from modifiers): '{}'",
            primaryCaptureName,
            skeletonType,
            exportPrefix + textSlice(definitionNode, src).stripLeading());
        signatureLines.add(
            exportPrefix + textSlice(definitionNode, src).stripLeading()); // Add prefix here too
        break;
    }

    String result = String.join("\n", signatureLines).stripTrailing();
    log.trace(
        "buildSignatureString: DefNode={}, SimpleName={}, Capture='{}', nodeForContent={}, Modifiers='{}', Signature (first line): '{}'",
        definitionNode.getType(),
        simpleName,
        primaryCaptureName,
        nodeForContent.getType(),
        exportPrefix,
        (result.isEmpty() ? "EMPTY" : result.lines().findFirst().orElse("EMPTY")));
    return result;
  }

  /** Renders the opening part of a class-like structure (e.g., "public class Foo {"). */
  protected abstract String renderClassHeader(
      TSNode classNode, String src, String exportPrefix, String signatureText, String baseIndent);

  // renderClassFooter is removed, replaced by getLanguageSpecificCloser
  // buildClassMemberSkeletons is removed from this direct path; children are handled by recursive
  // reconstruction.

  /* ---------- Granular Signature Rendering Callbacks (Formatting) ---------- */

  /**
   * Formats the parameter list for a function. Subclasses may override to provide language-specific
   * formatting using the full AST subtree. The default implementation simply returns the raw text
   * of {@code parametersNode}.
   *
   * @param parametersNode The TSNode representing the parameter list.
   * @param src The source code.
   * @return The formatted parameter list text.
   */
  protected String formatParameterList(TSNode parametersNode, String src) {
    return parametersNode.isNull() ? "" : textSlice(parametersNode, src);
  }

  // Removed deprecated formatParameterList(String)

  /**
   * Formats the return-type portion of a function signature. Subclasses may override to provide
   * language-specific formatting. The default implementation returns the raw text of {@code
   * returnTypeNode} (or an empty string if the node is null).
   *
   * @param returnTypeNode The TSNode representing the return type.
   * @param src The source code.
   * @return The formatted return type text.
   */
  protected String formatReturnType(@Nullable TSNode returnTypeNode, String src) {
    return returnTypeNode == null || returnTypeNode.isNull() ? "" : textSlice(returnTypeNode, src);
  }

  // Removed deprecated formatReturnType(String)

  protected String formatHeritage(String signatureText) {
    return signatureText;
  }

  /* ---------- Granular Signature Rendering Callbacks (Assembly) ---------- */
  protected String assembleFunctionSignature(
      TSNode funcNode,
      String src,
      String exportPrefix,
      String asyncPrefix,
      String functionName,
      String typeParamsText,
      String paramsText,
      String returnTypeText,
      String indent) {
    // Now directly use the AST-derived paramsText and returnTypeText
    return renderFunctionDeclaration(
        funcNode,
        src,
        exportPrefix,
        asyncPrefix,
        functionName,
        typeParamsText,
        paramsText,
        returnTypeText,
        indent);
  }

  protected String assembleClassSignature(
      TSNode classNode,
      String src,
      String exportPrefix,
      String classSignatureText,
      String baseIndent) {
    return renderClassHeader(classNode, src, exportPrefix, classSignatureText, baseIndent);
  }

  /**
   * Formats the complete signature for a field-like declaration. Subclasses must implement this to
   * provide language-specific formatting, including any necessary keywords, type annotations, and
   * terminators (e.g., semicolon).
   *
   * @param fieldNode The TSNode representing the field declaration.
   * @param src The source code.
   * @param exportPrefix The pre-determined export/visibility prefix (e.g., "export const ").
   * @param signatureText The core text of the field signature (e.g., "fieldName: type = value").
   * @param baseIndent The indentation string for this line.
   * @return The fully formatted field signature line.
   */
  protected String formatFieldSignature(
      TSNode fieldNode,
      String src,
      String exportPrefix,
      String signatureText,
      String baseIndent,
      ProjectFile file) {
    var fullSignature = (exportPrefix.stripTrailing() + " " + signatureText.strip()).strip();
    if (requiresSemicolons() && !fullSignature.endsWith(";")) {
      fullSignature += ";";
    }
    return baseIndent + fullSignature;
  }

  /**
   * Whether this language requires semicolons after field declarations. Override in subclasses that
   * don't use semicolons (e.g., Python, Go).
   */
  protected boolean requiresSemicolons() {
    return true;
  }

  /**
   * Determines a visibility or export prefix (e.g., "export ", "public ") for a given node.
   * Subclasses can override this to provide language-specific logic. The default implementation
   * returns an empty string.
   *
   * @param node The node to check for visibility/export modifiers.
   * @param src The source code.
   * @return The visibility or export prefix string.
   */
  protected String getVisibilityPrefix(TSNode node, String src) {
    return ""; // Default implementation returns an empty string
  }

  /**
   * Builds the function signature lines.
   *
   * @param funcNode The TSNode for the function definition.
   * @param providedNameOpt Optional pre-determined name (e.g. from a specific capture).
   * @param src Source code.
   * @param indent Indentation string.
   * @param lines List to add signature lines to.
   * @param exportPrefix Pre-determined export and modifier prefix (e.g., "export async").
   */
  protected void buildFunctionSkeleton(
      TSNode funcNode,
      Optional<String> providedNameOpt,
      String src,
      String indent,
      List<String> lines,
      String exportPrefix) {
    var profile = getLanguageSyntaxProfile();
    String functionName;
    TSNode nameNode = funcNode.getChildByFieldName(profile.identifierFieldName());

    if (nameNode != null && !nameNode.isNull()) {
      functionName = textSlice(nameNode, src);
    } else if (providedNameOpt.isPresent()) {
      functionName = providedNameOpt.get();
    } else {
      // Try to extract name using extractSimpleName as a last resort if the specific field isn't
      // found/helpful
      // This could happen for anonymous functions or if identifierFieldName isn't 'name' and not
      // directly on funcNode.
      Optional<String> extractedNameOpt = extractSimpleName(funcNode, src);
      if (extractedNameOpt.isPresent()) {
        functionName = extractedNameOpt.get();
      } else {
        String funcNodeText = textSlice(funcNode, src);
        log.warn(
            "Function node type {} has no name field '{}' and no name was provided or extracted. Raw text: {}",
            funcNode.getType(),
            profile.identifierFieldName(),
            funcNodeText.lines().findFirst().orElse(""));
        lines.add(indent + funcNodeText);
        log.warn("-> Falling back to raw text slice for function skeleton due to missing name.");
        return;
      }
    }

    TSNode paramsNode = funcNode.getChildByFieldName(profile.parametersFieldName());
    TSNode returnTypeNode = null;
    if (!profile.returnTypeFieldName().isEmpty()) {
      returnTypeNode = funcNode.getChildByFieldName(profile.returnTypeFieldName());
    }
    TSNode bodyNode = funcNode.getChildByFieldName(profile.bodyFieldName());

    // Parameter node is usually essential for a valid function signature.
    if (paramsNode == null || paramsNode.isNull()) {
      // Allow functions without explicit parameter lists if the language syntax supports it (e.g.
      // some JS/Go forms)
      // but log it if it's unusual for the current node type based on typical expectations.
      // If paramsText ends up empty, renderFunctionDeclaration should handle it gracefully.
      log.trace(
          "Parameters node (field '{}') not found for function node type '{}', name '{}'. Assuming empty parameter list.",
          profile.parametersFieldName(),
          funcNode.getType(),
          functionName);
    }

    // Body node might be missing for abstract/interface methods.
    if (bodyNode == null || bodyNode.isNull()) {
      log.trace(
          "Body node (field '{}') not found for function node type '{}', name '{}'. Renderer or placeholder logic must handle this.",
          profile.bodyFieldName(),
          funcNode.getType(),
          functionName);
    }

    // exportPrefix already contains all modifiers including 'async' if present.
    // The asyncPrefix logic is removed as it's now part of the unified exportPrefix.
    String paramsText = formatParameterList(paramsNode, src);
    String returnTypeText = formatReturnType(returnTypeNode, src);

    // Extract type parameters if available
    String typeParamsText = "";
    if (!profile.typeParametersFieldName().isEmpty()) {
      TSNode typeParamsNode = funcNode.getChildByFieldName(profile.typeParametersFieldName());
      if (typeParamsNode != null && !typeParamsNode.isNull()) {
        typeParamsText = textSlice(typeParamsNode, src); // Raw text including < >
      }
    }

    // The asyncPrefix parameter is removed from assembleFunctionSignature
    String functionLine =
        assembleFunctionSignature(
            funcNode,
            src,
            exportPrefix,
            "",
            functionName,
            typeParamsText,
            paramsText,
            returnTypeText,
            indent);
    if (!functionLine.isBlank()) {
      lines.add(functionLine);
    }
  }

  /**
   * Retrieves extra comment lines to be added to a function's skeleton, typically before the body.
   * Example: mutation tracking comments.
   *
   * @param bodyNode The TSNode representing the function's body. Can be null.
   * @param src The source code.
   * @param functionCu The CodeUnit for the function. Can be null if not available.
   * @return A list of comment strings, or an empty list if none.
   */
  protected List<String> getExtraFunctionComments(
      TSNode bodyNode, String src, @Nullable CodeUnit functionCu) {
    return List.of(); // Default: no extra comments
  }

  protected abstract String bodyPlaceholder();

  /**
   * Renders the complete declaration line for a function, including any prefixes, name, parameters,
   * return type, and language-specific syntax like "def" or "function" keywords, colons, or braces.
   * Implementations are responsible for constructing the entire line, including indentation and any
   * language-specific body placeholder if the function body is not empty or trivial.
   *
   * @param funcNode The Tree-sitter node representing the function.
   * @param src The source code of the file.
   * @param exportAndModifierPrefix The combined export and modifier prefix (e.g., "export async ",
   *     "public static ").
   * @param asyncPrefix This parameter is deprecated and no longer used; async is part of
   *     exportAndModifierPrefix. Pass empty string.
   * @param functionName The name of the function.
   * @param paramsText The text content of the function's parameters.
   * @param returnTypeText The text content of the function's return type, or empty if none.
   * @param indent The base indentation string for this line.
   * @return The fully rendered function declaration line, or null/blank if it should not be added.
   */
  protected abstract String renderFunctionDeclaration(
      TSNode funcNode,
      String src,
      String exportAndModifierPrefix,
      String asyncPrefix, // Kept for signature compatibility, but ignored
      String functionName,
      String typeParamsText,
      String paramsText,
      String returnTypeText,
      String indent);

  /** Finds decorator nodes immediately preceding a given node. */
  private List<TSNode> getPrecedingDecorators(TSNode decoratedNode) {
    List<TSNode> decorators = new ArrayList<>();
    var decoratorNodeTypes = getLanguageSyntaxProfile().decoratorNodeTypes();
    if (decoratorNodeTypes.isEmpty()) {
      return decorators;
    }
    TSNode current = decoratedNode.getPrevSibling();
    while (current != null && !current.isNull() && decoratorNodeTypes.contains(current.getType())) {
      decorators.add(current);
      current = current.getPrevSibling();
    }
    Collections.reverse(decorators); // Decorators should be in source order
    return decorators;
  }

  /** Extracts a substring from the source code based on node boundaries. */
  protected String textSlice(TSNode node, String src) {
    if (node.isNull()) return "";
    // Get the byte array representation of the source
    // This may be cached for better performance in a real implementation
    byte[] bytes;
    try {
      bytes = src.getBytes(StandardCharsets.UTF_8);
    } catch (Exception e) {
      // Fallback in case of encoding error
      log.warn(
          "Error getting bytes from source: {}. Falling back to substring (may truncate UTF-8 content)",
          e.getMessage());
      return src.substring(
          Math.min(node.getStartByte(), src.length()), Math.min(node.getEndByte(), src.length()));
    }

    // Extract using correct byte indexing
    return textSliceFromBytes(node.getStartByte(), node.getEndByte(), bytes);
  }

  /** Extracts a substring from the source code based on byte offsets. */
  protected String textSlice(int startByte, int endByte, String src) {
    // Get the byte array representation of the source
    byte[] bytes;
    try {
      bytes = src.getBytes(StandardCharsets.UTF_8);
    } catch (Exception e) {
      // Fallback in case of encoding error
      log.warn(
          "Error getting bytes from source: {}. Falling back to substring (may truncate UTF-8 content)",
          e.getMessage());
      return src.substring(Math.min(startByte, src.length()), Math.min(endByte, src.length()));
    }

<<<<<<< HEAD
    return textSliceFromBytes(startByte, endByte, bytes);
  }

  /** Helper method that correctly extracts UTF-8 byte slice into a String */
  private String textSliceFromBytes(int startByte, int endByte, byte[] bytes) {
    if (startByte < 0 || endByte > bytes.length || startByte >= endByte) {
      log.warn(
          "Invalid byte range [{}, {}] for byte array of length {}",
          startByte,
          endByte,
          bytes.length);
      return "";
    }

    int len = endByte - startByte;
    return new String(bytes, startByte, len, StandardCharsets.UTF_8);
  }

  /* ---------- helpers ---------- */

  /**
   * Fallback to extract a simple name from a declaration node when an explicit `.name` capture
   * isn't found. Tries finding a child node with field name specified in LanguageSyntaxProfile.
   * Needs the source string `src` for substring extraction.
   */
  protected Optional<String> extractSimpleName(TSNode decl, String src) {
    Optional<String> nameOpt = Optional.empty();
    String identifierFieldName = getLanguageSyntaxProfile().identifierFieldName();
    if (identifierFieldName.isEmpty()) {
      log.warn(
          "Identifier field name is empty in LanguageSyntaxProfile for node type {} at line {}. Cannot extract simple name by field.",
          decl.getType(),
          decl.getStartPoint().getRow() + 1);
      return Optional.empty();
    }

    try {
      TSNode nameNode = decl.getChildByFieldName(identifierFieldName);
      if (nameNode != null && !nameNode.isNull()) {
        nameOpt = Optional.of(src.substring(nameNode.getStartByte(), nameNode.getEndByte()));
      } else {
        log.warn(
            "getChildByFieldName('{}') returned null or isNull for node type {} at line {}",
            identifierFieldName,
            decl.getType(),
            decl.getStartPoint().getRow() + 1);
      }
    } catch (Exception e) {
      log.warn(
          "Error extracting simple name using field '{}' from node type {} for node starting with '{}...': {}",
          identifierFieldName,
          decl.getType(),
          src.substring(decl.getStartByte(), Math.min(decl.getEndByte(), decl.getStartByte() + 20)),
          e.getMessage());
=======

    /**
     * Extracts a substring from the source code based on node boundaries.
     */
    protected String textSlice(TSNode node, String src) {
        if (node.isNull()) return "";
        // Get the byte array representation of the source
        // This may be cached for better performance in a real implementation
        byte[] bytes;
        try {
            bytes = src.getBytes(StandardCharsets.UTF_8);
        } catch (Exception e) {
            // Fallback in case of encoding error
            log.warn("Error getting bytes from source: {}. Falling back to substring (may truncate UTF-8 content)", e.getMessage());
            if (src.length() < node.getStartByte()) {
                log.warn("textSlice: Source range larger than given source code's length");
                return "";
            } else {
                return src.substring(Math.min(node.getStartByte(), src.length()),
                        Math.min(node.getEndByte(), src.length()));
            }
        }

        // Extract using correct byte indexing
        return textSliceFromBytes(node.getStartByte(), node.getEndByte(), bytes);
    }

    /**
     * Extracts a substring from the source code based on byte offsets.
     */
    protected String textSlice(int startByte, int endByte, String src) {
        // Get the byte array representation of the source
        byte[] bytes;
        try {
            bytes = src.getBytes(StandardCharsets.UTF_8);
        } catch (Exception e) {
            // Fallback in case of encoding error
            log.warn("Error getting bytes from source: {}. Falling back to substring (may truncate UTF-8 content)", e.getMessage());
            if (src.length() < startByte) {
                log.warn("textSlice: Source range larger than given source code's length");
                return "";
            } else {
                return src.substring(Math.min(startByte, src.length()),
                        Math.min(endByte, src.length()));
            }
        }

        return textSliceFromBytes(startByte, endByte, bytes);
    }

    /**
     * Helper method that correctly extracts UTF-8 byte slice into a String
     */
    private String textSliceFromBytes(int startByte, int endByte, byte[] bytes) {
        if (startByte < 0 || endByte > bytes.length || startByte >= endByte) {
            log.warn("Invalid byte range [{}, {}] for byte array of length {}",
                    startByte, endByte, bytes.length);
            return "";
        }

        int len = endByte - startByte;
        return new String(bytes, startByte, len, StandardCharsets.UTF_8);
    }


    /* ---------- helpers ---------- */

    /**
     * Fallback to extract a simple name from a declaration node when an explicit `.name` capture isn't found.
     * Tries finding a child node with field name specified in LanguageSyntaxProfile.
     * Needs the source string `src` for substring extraction.
     */
    protected Optional<String> extractSimpleName(TSNode decl, String src) {
        Optional<String> nameOpt = Optional.empty();
        String identifierFieldName = getLanguageSyntaxProfile().identifierFieldName();
        if (identifierFieldName.isEmpty()) {
            log.warn("Identifier field name is empty in LanguageSyntaxProfile for node type {} at line {}. Cannot extract simple name by field.",
                    decl.getType(), decl.getStartPoint().getRow() + 1);
            return Optional.empty();
        }

        try {
            TSNode nameNode = decl.getChildByFieldName(identifierFieldName);
            if (nameNode != null && !nameNode.isNull()) {
                nameOpt = Optional.of(src.substring(nameNode.getStartByte(), nameNode.getEndByte()));
            } else {
                log.warn("getChildByFieldName('{}') returned null or isNull for node type {} at line {}",
                        identifierFieldName, decl.getType(), decl.getStartPoint().getRow() + 1);
            }
        } catch (Exception e) {
            final String snippet;
            if (decl.getStartByte() > src.length()) {
                snippet = src.substring(0, Math.min(20, src.length()));
            } else {
                snippet = src.substring(decl.getStartByte(), Math.min(decl.getEndByte(), decl.getStartByte() + 20));
            }
            log.warn("Error extracting simple name using field '{}' from node type {} for node starting with '{}...': {}",
                    identifierFieldName, decl.getType(), snippet, e.getMessage());
        }

        if (nameOpt.isEmpty()) {
            log.warn("extractSimpleName: Failed using getChildByFieldName('{}') for node type {} at line {}",
                    identifierFieldName, decl.getType(), decl.getStartPoint().getRow() + 1);
        }
        log.trace("extractSimpleName: DeclNode={}, IdentifierField='{}', ExtractedName='{}'",
                decl.getType(), identifierFieldName, nameOpt.orElse("N/A"));
        return nameOpt;
>>>>>>> d8f97006
    }

    if (nameOpt.isEmpty()) {
      log.warn(
          "extractSimpleName: Failed using getChildByFieldName('{}') for node type {} at line {}",
          identifierFieldName,
          decl.getType(),
          decl.getStartPoint().getRow() + 1);
    }
    log.trace(
        "extractSimpleName: DeclNode={}, IdentifierField='{}', ExtractedName='{}'",
        decl.getType(),
        identifierFieldName,
        nameOpt.orElse("N/A"));
    return nameOpt;
  }

  private static String loadResource(String path) {
    try (InputStream in = TreeSitterAnalyzer.class.getClassLoader().getResourceAsStream(path)) {
      if (in == null) throw new IOException("Resource not found: " + path);
      return new String(in.readAllBytes(), StandardCharsets.UTF_8);
    } catch (IOException e) {
      throw new UncheckedIOException(e);
    }
  }

  /**
   * Returns the immediate children of the given CodeUnit based on TreeSitter parsing results.
   *
   * <p>This implementation uses the pre-built {@code childrenByParent} map that was populated
   * during AST parsing. The parent-child relationships are determined by the TreeSitter grammar and
   * capture queries for the specific language.
   */
  @Override
  public List<CodeUnit> directChildren(CodeUnit cu) {
    return childrenByParent.getOrDefault(cu, List.of());
  }
}<|MERGE_RESOLUTION|>--- conflicted
+++ resolved
@@ -135,7 +135,6 @@
               return new TSQuery(getTSLanguage(), rawQueryString);
             });
 
-<<<<<<< HEAD
     // Debug log using SLF4J
     log.debug(
         "Initializing TreeSitterAnalyzer for language: {}, query resource: {}",
@@ -198,64 +197,6 @@
                                     List<CodeUnit> combined = new ArrayList<>(existingChildCUs);
                                     for (CodeUnit newKid : newChildCUs) {
                                       if (!combined.contains(newKid)) {
-=======
-        // Initialize query using a ThreadLocal for thread safety
-        // The supplier will use the appropriate getQueryResource() from the subclass
-        // and getTSLanguage() for the current thread.
-        this.query = ThreadLocal.withInitial(() -> {
-            String rawQueryString = loadResource(getQueryResource());
-            return new TSQuery(getTSLanguage(), rawQueryString);
-        });
-
-        // Debug log using SLF4J
-        log.debug("Initializing TreeSitterAnalyzer for language: {}, query resource: {}",
-                this.language, getQueryResource());
-
-
-        var validExtensions = this.language.getExtensions();
-        log.trace("Filtering project files for extensions: {}", validExtensions);
-
-        project.getAllFiles().stream()
-                .filter(pf -> {
-                    // Normalize the file path once
-                    var filePath = pf.absPath().toAbsolutePath().normalize();
-
-                    // Check if file is under any excluded path
-                    var excludedBy = normalizedExcludedPaths.stream()
-                            .filter(filePath::startsWith)
-                            .findFirst();
-
-                    if (excludedBy.isPresent()) {
-                        log.trace("Skipping excluded file due to rule {}: {}", excludedBy.get(), pf);
-                        return false;
-                    }
-
-                    // Check extension
-                    var pathStr = filePath.toString();
-                    return validExtensions.stream().anyMatch(pathStr::endsWith);
-                })
-                .parallel()
-                .forEach(pf -> {
-                    log.trace("Processing file: {}", pf);
-                    // TSParser is not threadsafe, so we create a parser per thread
-                    var localParser = new TSParser();
-                    try {
-                        if (!localParser.setLanguage(getTSLanguage())) {
-                            log.error("Failed to set language on thread-local TSParser for language {} in file {}", getTSLanguage().getClass().getSimpleName(), pf);
-                            return; // Skip this file if parser setup fails
-                        }
-                        var analysisResult = analyzeFileDeclarations(pf, localParser);
-                        if (!analysisResult.topLevelCUs().isEmpty() || !analysisResult.signatures().isEmpty() || !analysisResult.sourceRanges().isEmpty()) {
-                            topLevelDeclarations.put(pf, analysisResult.topLevelCUs()); // Already unmodifiable from result
-
-                            analysisResult.children().forEach((parentCU, newChildCUs) -> childrenByParent.compute(parentCU, (CodeUnit p, @Nullable List<CodeUnit> existingChildCUs) -> {
-                                if (existingChildCUs == null) {
-                                    return newChildCUs; // Already unmodifiable
-                                }
-                                List<CodeUnit> combined = new ArrayList<>(existingChildCUs);
-                                for (CodeUnit newKid : newChildCUs) {
-                                    if (!combined.contains(newKid)) {
->>>>>>> d8f97006
                                         combined.add(newKid);
                                       }
                                     }
@@ -585,7 +526,12 @@
     } catch (IOException e) {
       return "";
     }
-    return src.substring(range.startByte(), range.endByte());
+    if (src.length() < range.startByte) {
+      log.warn("getClassSource: Source range larger than given source code's length");
+      return "";
+    } else {
+      return src.substring(range.startByte(), range.endByte());
+    }
   }
 
   @Override
@@ -904,7 +850,6 @@
             }
           }
         }
-<<<<<<< HEAD
       }
     } // End main query loop
 
@@ -948,33 +893,6 @@
                   parentName -> { // extractSimpleName is now non-static
                     if (!parentName.isBlank()) enclosingClassNames.addFirst(parentName);
                   });
-=======
-
-        final List<CodeUnit> kids = childrenByParent
-                .getOrDefault(cu, List.of())
-                .stream()
-                .filter(child -> !headerOnly || child.isField())
-                .toList();
-        // Only add children and closer if the CU can have them (e.g. class, or function that can nest)
-        // For simplicity now, always check for children. Specific languages might refine this.
-        if (!kids.isEmpty() || (cu.isClass() && !getLanguageSpecificCloser(cu).isEmpty())) { // also add closer for empty classes
-            String childIndent = indent + getLanguageSpecificIndent();
-            for (CodeUnit kid : kids) {
-                reconstructSkeletonRecursive(kid, childIndent, headerOnly, sb);
-            }
-            if (headerOnly && cu.isClass()) {
-                final var nonFieldKidsSize = childrenByParent.getOrDefault(cu, List.of()).size() - kids.size();
-                if (nonFieldKidsSize > 0) {
-                    sb.append(childIndent)
-                            .append("[...]")
-                            .append("\n");
-                }
-            }
-            String closer = getLanguageSpecificCloser(cu);
-            if (!closer.isEmpty()) {
-                sb.append(indent).append(closer).append('\n');
-            }
->>>>>>> d8f97006
         }
         tempParent = tempParent.getParent();
       }
@@ -1136,57 +1054,7 @@
               "Duplicate CU FQName {} (distinct instances). New signature will be added. Review if this is expected.",
               cu.fqName());
         }
-<<<<<<< HEAD
-      }
-=======
-        if (src.length() < range.startByte) {
-            log.warn("getClassSource: Source range larger than given source code's length");
-            return "";
-        } else {
-            return src.substring(range.startByte(), range.endByte());
-        }
-    }
-
-    @Override
-    public Optional<String> getMethodSource(String fqName) {
-        return getDefinition(fqName) // Finds the single CodeUnit representing this FQN (due to CodeUnit equality for overloads)
-                .filter(CodeUnit::isFunction)
-                .flatMap(cu -> {
-                    List<Range> rangesForOverloads = sourceRanges.get(cu);
-                    if (rangesForOverloads == null || rangesForOverloads.isEmpty()) {
-                        log.warn("No source ranges found for CU {} (fqName {}) although definition was found.", cu, fqName);
-                        return Optional.empty();
-                    }
-
-                    String fileContent;
-                    try {
-                        fileContent = cu.source().read();
-                    } catch (IOException e) {
-                        log.warn("Could not read source for CU {} (fqName {}): {}", cu, fqName, e.getMessage());
-                        return Optional.empty();
-                    }
-
-                    List<String> individualMethodSources = new ArrayList<>();
-                    for (Range range : rangesForOverloads) {
-                        // Ensure range is within fileContent bounds, though it should be by construction.
-                        int startByte = Math.max(0, range.startByte());
-                        int endByte = Math.min(fileContent.length(), range.endByte());
-                        if (startByte < endByte) {
-                            individualMethodSources.add(fileContent.substring(startByte, endByte));
-                        } else {
-                            log.warn("Invalid range [{}, {}] for CU {} (fqName {}) in file of length {}. Skipping this range.",
-                                    range.startByte(), range.endByte(), cu, fqName, fileContent.length());
-                        }
-                    }
-
-                    if (individualMethodSources.isEmpty()) {
-                        log.warn("After processing ranges, no valid method sources found for CU {} (fqName {}).", cu, fqName);
-                        return Optional.empty();
-                    }
-                    return Optional.of(String.join("\n\n", individualMethodSources));
-                });
-    }
->>>>>>> d8f97006
+      }
 
       if (!signature.isBlank()) { // Only add non-blank signatures
         List<String> sigsForCu = localSignatures.computeIfAbsent(cu, k -> new ArrayList<>());
@@ -1940,8 +1808,13 @@
       log.warn(
           "Error getting bytes from source: {}. Falling back to substring (may truncate UTF-8 content)",
           e.getMessage());
-      return src.substring(
-          Math.min(node.getStartByte(), src.length()), Math.min(node.getEndByte(), src.length()));
+      if (src.length() < node.getStartByte()) {
+        log.warn("textSlice: Source range larger than given source code's length");
+        return "";
+      } else {
+        return src.substring(
+            Math.min(node.getStartByte(), src.length()), Math.min(node.getEndByte(), src.length()));
+      }
     }
 
     // Extract using correct byte indexing
@@ -1959,10 +1832,14 @@
       log.warn(
           "Error getting bytes from source: {}. Falling back to substring (may truncate UTF-8 content)",
           e.getMessage());
-      return src.substring(Math.min(startByte, src.length()), Math.min(endByte, src.length()));
-    }
-
-<<<<<<< HEAD
+      if (src.length() < startByte) {
+        log.warn("textSlice: Source range larger than given source code's length");
+        return "";
+      } else {
+        return src.substring(Math.min(startByte, src.length()), Math.min(endByte, src.length()));
+      }
+    }
+
     return textSliceFromBytes(startByte, endByte, bytes);
   }
 
@@ -2011,121 +1888,20 @@
             decl.getStartPoint().getRow() + 1);
       }
     } catch (Exception e) {
+      final String snippet;
+      if (decl.getStartByte() > src.length()) {
+        snippet = src.substring(0, Math.min(20, src.length()));
+      } else {
+        snippet =
+            src.substring(
+                decl.getStartByte(), Math.min(decl.getEndByte(), decl.getStartByte() + 20));
+      }
       log.warn(
           "Error extracting simple name using field '{}' from node type {} for node starting with '{}...': {}",
           identifierFieldName,
           decl.getType(),
-          src.substring(decl.getStartByte(), Math.min(decl.getEndByte(), decl.getStartByte() + 20)),
+          snippet,
           e.getMessage());
-=======
-
-    /**
-     * Extracts a substring from the source code based on node boundaries.
-     */
-    protected String textSlice(TSNode node, String src) {
-        if (node.isNull()) return "";
-        // Get the byte array representation of the source
-        // This may be cached for better performance in a real implementation
-        byte[] bytes;
-        try {
-            bytes = src.getBytes(StandardCharsets.UTF_8);
-        } catch (Exception e) {
-            // Fallback in case of encoding error
-            log.warn("Error getting bytes from source: {}. Falling back to substring (may truncate UTF-8 content)", e.getMessage());
-            if (src.length() < node.getStartByte()) {
-                log.warn("textSlice: Source range larger than given source code's length");
-                return "";
-            } else {
-                return src.substring(Math.min(node.getStartByte(), src.length()),
-                        Math.min(node.getEndByte(), src.length()));
-            }
-        }
-
-        // Extract using correct byte indexing
-        return textSliceFromBytes(node.getStartByte(), node.getEndByte(), bytes);
-    }
-
-    /**
-     * Extracts a substring from the source code based on byte offsets.
-     */
-    protected String textSlice(int startByte, int endByte, String src) {
-        // Get the byte array representation of the source
-        byte[] bytes;
-        try {
-            bytes = src.getBytes(StandardCharsets.UTF_8);
-        } catch (Exception e) {
-            // Fallback in case of encoding error
-            log.warn("Error getting bytes from source: {}. Falling back to substring (may truncate UTF-8 content)", e.getMessage());
-            if (src.length() < startByte) {
-                log.warn("textSlice: Source range larger than given source code's length");
-                return "";
-            } else {
-                return src.substring(Math.min(startByte, src.length()),
-                        Math.min(endByte, src.length()));
-            }
-        }
-
-        return textSliceFromBytes(startByte, endByte, bytes);
-    }
-
-    /**
-     * Helper method that correctly extracts UTF-8 byte slice into a String
-     */
-    private String textSliceFromBytes(int startByte, int endByte, byte[] bytes) {
-        if (startByte < 0 || endByte > bytes.length || startByte >= endByte) {
-            log.warn("Invalid byte range [{}, {}] for byte array of length {}",
-                    startByte, endByte, bytes.length);
-            return "";
-        }
-
-        int len = endByte - startByte;
-        return new String(bytes, startByte, len, StandardCharsets.UTF_8);
-    }
-
-
-    /* ---------- helpers ---------- */
-
-    /**
-     * Fallback to extract a simple name from a declaration node when an explicit `.name` capture isn't found.
-     * Tries finding a child node with field name specified in LanguageSyntaxProfile.
-     * Needs the source string `src` for substring extraction.
-     */
-    protected Optional<String> extractSimpleName(TSNode decl, String src) {
-        Optional<String> nameOpt = Optional.empty();
-        String identifierFieldName = getLanguageSyntaxProfile().identifierFieldName();
-        if (identifierFieldName.isEmpty()) {
-            log.warn("Identifier field name is empty in LanguageSyntaxProfile for node type {} at line {}. Cannot extract simple name by field.",
-                    decl.getType(), decl.getStartPoint().getRow() + 1);
-            return Optional.empty();
-        }
-
-        try {
-            TSNode nameNode = decl.getChildByFieldName(identifierFieldName);
-            if (nameNode != null && !nameNode.isNull()) {
-                nameOpt = Optional.of(src.substring(nameNode.getStartByte(), nameNode.getEndByte()));
-            } else {
-                log.warn("getChildByFieldName('{}') returned null or isNull for node type {} at line {}",
-                        identifierFieldName, decl.getType(), decl.getStartPoint().getRow() + 1);
-            }
-        } catch (Exception e) {
-            final String snippet;
-            if (decl.getStartByte() > src.length()) {
-                snippet = src.substring(0, Math.min(20, src.length()));
-            } else {
-                snippet = src.substring(decl.getStartByte(), Math.min(decl.getEndByte(), decl.getStartByte() + 20));
-            }
-            log.warn("Error extracting simple name using field '{}' from node type {} for node starting with '{}...': {}",
-                    identifierFieldName, decl.getType(), snippet, e.getMessage());
-        }
-
-        if (nameOpt.isEmpty()) {
-            log.warn("extractSimpleName: Failed using getChildByFieldName('{}') for node type {} at line {}",
-                    identifierFieldName, decl.getType(), decl.getStartPoint().getRow() + 1);
-        }
-        log.trace("extractSimpleName: DeclNode={}, IdentifierField='{}', ExtractedName='{}'",
-                decl.getType(), identifierFieldName, nameOpt.orElse("N/A"));
-        return nameOpt;
->>>>>>> d8f97006
     }
 
     if (nameOpt.isEmpty()) {
