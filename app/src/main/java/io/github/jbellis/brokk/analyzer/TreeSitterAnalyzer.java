package io.github.jbellis.brokk.analyzer;

import com.google.common.base.Splitter;
import io.github.jbellis.brokk.IProject;
import java.io.IOException;
import java.io.InputStream;
import java.io.UncheckedIOException;
import java.nio.charset.StandardCharsets;
import java.nio.file.Files;
import java.nio.file.Path;
import java.util.ArrayDeque; // Added import
import java.util.ArrayList;
import java.util.Collection;
import java.util.Collections;
import java.util.Comparator;
import java.util.HashMap;
import java.util.HashSet;
import java.util.List;
import java.util.Locale;
import java.util.Map;
import java.util.Objects;
import java.util.Optional;
import java.util.Queue;
import java.util.Set;
import java.util.concurrent.ConcurrentHashMap;
import java.util.regex.Pattern;
import java.util.stream.Collectors;
import java.util.stream.Stream;
import org.jetbrains.annotations.Nullable;
import org.slf4j.Logger;
import org.slf4j.LoggerFactory;
import org.treesitter.*;

/**
 * Generic, language-agnostic skeleton extractor backed by Tree-sitter. Stores summarized skeletons for top-level
 * definitions only.
 *
 * <p>Subclasses provide the language–specific bits: which Tree-sitter grammar, which file extensions, which query, and
 * how to map a capture to a {@link CodeUnit}.
 */
public abstract class TreeSitterAnalyzer implements IAnalyzer {
    protected static final Logger log = LoggerFactory.getLogger(TreeSitterAnalyzer.class);
    // Native library loading is assumed automatic by the io.github.bonede.tree_sitter library.

    /* ---------- instance state ---------- */
    private final ThreadLocal<TSLanguage> threadLocalLanguage = ThreadLocal.withInitial(this::createTSLanguage);
    private final ThreadLocal<TSQuery> query;
    final Map<ProjectFile, List<CodeUnit>> topLevelDeclarations =
            new ConcurrentHashMap<>(); // package-private for testing
    final Map<CodeUnit, List<CodeUnit>> childrenByParent = new ConcurrentHashMap<>(); // package-private for testing
    final Map<CodeUnit, List<String>> signatures = new ConcurrentHashMap<>(); // package-private for testing
    private final Map<CodeUnit, List<Range>> sourceRanges = new ConcurrentHashMap<>();
    protected final Map<ProjectFile, TSTree> parsedTreeCache = new ConcurrentHashMap<>(); // Cache parsed trees to avoid redundant parsing
    private final IProject project;
    private final Language language;
    protected final Set<Path> normalizedExcludedPaths;

    /**
     * Stores information about a definition found by a query match, including associated modifier keywords and
     * decorators.
     */
<<<<<<< HEAD
    protected record DefinitionInfoRecord(
            String primaryCaptureName, String simpleName, List<String> modifierKeywords, List<TSNode> decoratorNodes) {}

=======
    protected record DefinitionInfoRecord(String primaryCaptureName, String simpleName, List<String> modifierKeywords,
                                          List<TSNode> decoratorNodes) {
    }
>>>>>>> 4dd4071f
    protected record LanguageSyntaxProfile(
            Set<String> classLikeNodeTypes,
            Set<String> functionLikeNodeTypes,
            Set<String> fieldLikeNodeTypes,
            Set<String> decoratorNodeTypes,
            String identifierFieldName,
            String bodyFieldName,
            String parametersFieldName,
            String returnTypeFieldName,
            String typeParametersFieldName, // For generics on type aliases, classes, functions etc.
            Map<String, SkeletonType> captureConfiguration,
            String asyncKeywordNodeType,
            Set<String> modifierNodeTypes) {
        public LanguageSyntaxProfile {
            Objects.requireNonNull(classLikeNodeTypes);
            Objects.requireNonNull(functionLikeNodeTypes);
            Objects.requireNonNull(fieldLikeNodeTypes);
            Objects.requireNonNull(decoratorNodeTypes);
            Objects.requireNonNull(identifierFieldName);
            Objects.requireNonNull(bodyFieldName);
            Objects.requireNonNull(parametersFieldName);
            Objects.requireNonNull(returnTypeFieldName); // Can be empty string if not applicable
            Objects.requireNonNull(typeParametersFieldName); // Can be empty string if not applicable
            Objects.requireNonNull(captureConfiguration);
            Objects.requireNonNull(asyncKeywordNodeType); // Can be empty string if not applicable
            Objects.requireNonNull(modifierNodeTypes);
        }
    }

    public record Range(int startByte, int endByte, int startLine, int endLine) {}

    private record FileAnalysisResult(
            List<CodeUnit> topLevelCUs,
            Map<CodeUnit, List<CodeUnit>> children,
            Map<CodeUnit, List<String>> signatures,
            Map<CodeUnit, List<Range>> sourceRanges,
            List<String> importStatements // Added for module-level imports
            ) {}

    /* ---------- constructor ---------- */
    protected TreeSitterAnalyzer(IProject project, Language language, Set<String> excludedFiles) {
        this.project = project;
        this.language = language;
        // tsLanguage field removed, getTSLanguage().get() will provide it via ThreadLocal

        this.normalizedExcludedPaths = excludedFiles.stream()
                .map(Path::of)
                .map(p -> p.isAbsolute()
                        ? p.normalize()
                        : project.getRoot().resolve(p).toAbsolutePath().normalize())
                .collect(Collectors.toUnmodifiableSet());
        if (!this.normalizedExcludedPaths.isEmpty()) {
            log.debug("Normalized excluded paths: {}", this.normalizedExcludedPaths);
        }

        // Initialize query using a ThreadLocal for thread safety
        // The supplier will use the appropriate getQueryResource() from the subclass
        // and getTSLanguage() for the current thread.
        this.query = ThreadLocal.withInitial(() -> {
            String rawQueryString = loadResource(getQueryResource());
            return new TSQuery(getTSLanguage(), rawQueryString);
        });

        // Debug log using SLF4J
        log.debug(
                "Initializing TreeSitterAnalyzer for language: {}, query resource: {}",
                this.language,
                getQueryResource());

        var validExtensions = this.language.getExtensions();
        log.trace("Filtering project files for extensions: {}", validExtensions);

        project.getAllFiles().stream()
                .filter(pf -> {
                    // Normalize the file path once
                    var filePath = pf.absPath().toAbsolutePath().normalize();

                    // Check if file is under any excluded path
                    var excludedBy = normalizedExcludedPaths.stream()
                            .filter(filePath::startsWith)
                            .findFirst();

                    if (excludedBy.isPresent()) {
                        log.trace("Skipping excluded file due to rule {}: {}", excludedBy.get(), pf);
                        return false;
                    }

                    // Check extension
                    var pathStr = filePath.toString();
                    return validExtensions.stream().anyMatch(pathStr::endsWith);
                })
                .parallel()
                .forEach(pf -> {
                    log.trace("Processing file: {}", pf);
                    // TSParser is not threadsafe, so we create a parser per thread
                    var localParser = new TSParser();
                    try {
                        if (!localParser.setLanguage(getTSLanguage())) {
                            log.error(
                                    "Failed to set language on thread-local TSParser for language {} in file {}",
                                    getTSLanguage().getClass().getSimpleName(),
                                    pf);
                            return; // Skip this file if parser setup fails
                        }
                        var analysisResult = analyzeFileDeclarations(pf, localParser);
                        if (!analysisResult.topLevelCUs().isEmpty()
                                || !analysisResult.signatures().isEmpty()
                                || !analysisResult.sourceRanges().isEmpty()) {
                            topLevelDeclarations.put(
                                    pf, analysisResult.topLevelCUs()); // Already unmodifiable from result

                            analysisResult
                                    .children()
                                    .forEach((parentCU, newChildCUs) -> childrenByParent.compute(
                                            parentCU, (CodeUnit p, @Nullable List<CodeUnit> existingChildCUs) -> {
                                                if (existingChildCUs == null) {
                                                    return newChildCUs; // Already unmodifiable
                                                }
                                                List<CodeUnit> combined = new ArrayList<>(existingChildCUs);
                                                for (CodeUnit newKid : newChildCUs) {
                                                    if (!combined.contains(newKid)) {
                                                        combined.add(newKid);
                                                    }
                                                }
                                                if (combined.size() == existingChildCUs.size()) {
                                                    boolean changed = false;
                                                    for (int i = 0; i < combined.size(); ++i) {
                                                        if (!combined.get(i).equals(existingChildCUs.get(i))) {
                                                            changed = true;
                                                            break;
                                                        }
                                                    }
                                                    if (!changed) return existingChildCUs;
                                                }
                                                return Collections.unmodifiableList(combined);
                                            }));

                            analysisResult
                                    .signatures()
                                    .forEach((cu, newSignaturesList) -> signatures.compute(
                                            cu, (CodeUnit key, @Nullable List<String> existingSignaturesList) -> {
                                                if (existingSignaturesList == null) {
                                                    return newSignaturesList; // Already unmodifiable from result
                                                }
                                                List<String> combined = new ArrayList<>(existingSignaturesList);
                                                // Deduplicate signatures to avoid duplicates from multiple
                                                // analysis runs
                                                for (String newSignature : newSignaturesList) {
                                                    if (!combined.contains(newSignature)) {
                                                        combined.add(newSignature);
                                                    }
                                                }
                                                return Collections.unmodifiableList(combined);
                                            }));

                            analysisResult
                                    .sourceRanges()
                                    .forEach((cu, newRangesList) -> sourceRanges.compute(
                                            cu, (CodeUnit key, @Nullable List<Range> existingRangesList) -> {
                                                if (existingRangesList == null) {
                                                    return newRangesList; // Already unmodifiable
                                                }
                                                List<Range> combined = new ArrayList<>(existingRangesList);
                                                combined.addAll(newRangesList);
                                                return Collections.unmodifiableList(combined);
                                            }));

                            log.trace(
                                    "Processed file {}: {} top-level CUs, {} signatures, {} parent-child relationships, {} source range entries.",
                                    pf,
                                    analysisResult.topLevelCUs().size(),
                                    analysisResult.signatures().size(),
                                    analysisResult.children().size(),
                                    analysisResult.sourceRanges().size());
                        } else {
                            log.trace("analyzeFileDeclarations returned empty result for file: {}", pf);
                        }
                    } catch (IOException e) { // Catch specific IOExceptions from file operations
                        log.warn("IO error analyzing {}: {}", pf, e.getMessage());
                    } catch (RuntimeException e) { // Catch other runtime exceptions to log context and rethrow
                        log.error("Unexpected runtime error analyzing {}: {}", pf, e.getMessage(), e);
                        throw e; // Rethrow to make critical errors visible
                    } catch (Exception e) { // Catch all other exceptions (less likely)
                        log.warn("Generic error analyzing {}: {}", pf, e.getMessage(), e);
                    }
                });

        log.debug(
                "TreeSitter analysis complete - topLevelDeclarations: {}, childrenByParent: {}, signatures: {}",
                topLevelDeclarations.size(),
                childrenByParent.size(),
                signatures.size());
    }

    protected TreeSitterAnalyzer(IProject project, Language language) {
        this(project, language, Collections.emptySet());
    }

    /* ---------- Helper methods for accessing CodeUnits ---------- */

    /** All CodeUnits we know about (top-level + children). */
    private Stream<CodeUnit> allCodeUnits() {
        // Stream top-level declarations
        Stream<CodeUnit> topLevelStream = topLevelDeclarations.values().stream().flatMap(Collection::stream);

        // Stream parents from childrenByParent (they might not be in topLevelDeclarations if they are
        // nested)
        Stream<CodeUnit> parentStream = childrenByParent.keySet().stream();

        // Stream children from childrenByParent
        Stream<CodeUnit> childrenStream = childrenByParent.values().stream().flatMap(Collection::stream);

        return Stream.of(topLevelStream, parentStream, childrenStream).flatMap(s -> s);
    }

    /** De-duplicate and materialise into a List once. */
    private List<CodeUnit> uniqueCodeUnitList() {
        return allCodeUnits().distinct().toList();
    }

    /* ---------- IAnalyzer ---------- */
    @Override
    public boolean isEmpty() {
        return topLevelDeclarations.isEmpty()
                && signatures.isEmpty()
                && childrenByParent.isEmpty()
                && sourceRanges.isEmpty();
    }

    @Override
    public boolean isCpg() {
        return false;
    }

    @Override
    public Optional<String> getSkeletonHeader(String fqName) {
        return getSkeletonImpl(fqName, true);
    }

    @Override
    public List<CodeUnit> getMembersInClass(String fqClass) {
        Optional<CodeUnit> parent = uniqueCodeUnitList().stream()
                .filter(cu -> cu.fqName().equals(fqClass) && cu.isClass())
                .findFirst();
        return parent.map(p -> List.copyOf(childrenByParent.getOrDefault(p, List.of())))
                .orElse(List.of());
    }

    @Override
    public Optional<ProjectFile> getFileFor(String fqName) {
        return uniqueCodeUnitList().stream()
                .filter(cu -> cu.fqName().equals(fqName))
                .map(CodeUnit::source)
                .findFirst();
    }

    @Override
    public Optional<CodeUnit> getDefinition(String fqName) {
        return uniqueCodeUnitList().stream()
                .filter(cu -> cu.fqName().equals(fqName))
                .findFirst();
    }

    @Override
    public List<CodeUnit> getAllDeclarations() {
        Set<CodeUnit> allClasses = new HashSet<>();
        topLevelDeclarations.values().forEach(allClasses::addAll);
        childrenByParent.values().forEach(allClasses::addAll); // Children lists
        allClasses.addAll(childrenByParent.keySet()); // Parent CUs themselves
        return allClasses.stream().filter(CodeUnit::isClass).distinct().toList();
    }

    @Override
    public List<CodeUnit> searchDefinitionsImpl(
            String originalPattern, @Nullable String fallbackPattern, Pattern compiledPattern) {
        if (fallbackPattern != null) {
            // Fallback to simple case-insensitive substring matching
            return uniqueCodeUnitList().stream()
                    .filter(cu -> cu.fqName().toLowerCase(Locale.ROOT).contains(fallbackPattern))
                    .toList();
        } else {
            // Primary search using compiled regex pattern
            return uniqueCodeUnitList().stream()
                    .filter(cu -> compiledPattern.matcher(cu.fqName()).find())
                    .toList();
        }
    }

    /**
     * Returns the top-level declarations organized by file. This method is primarily for testing to examine the raw
     * declarations before they are filtered by getAllDeclarations().
     *
     * @return Map from ProjectFile to List of CodeUnits declared at the top level in that file
     */
    public Map<ProjectFile, List<CodeUnit>> getTopLevelDeclarations() {
        return Map.copyOf(topLevelDeclarations);
    }

    @Override
    public Map<CodeUnit, String> getSkeletons(ProjectFile file) {
        List<CodeUnit> topCUs = topLevelDeclarations.getOrDefault(file, List.of());
        if (topCUs.isEmpty()) return Map.of();

        Map<CodeUnit, String> resultSkeletons = new HashMap<>();
        List<CodeUnit> sortedTopCUs = new ArrayList<>(topCUs);
        // Sort CUs: MODULE CUs (for imports) should ideally come first.
        // This simple sort puts them first if their fqName sorts before others.
        // A more explicit sort could check cu.isModule().
        Collections.sort(sortedTopCUs);

        for (CodeUnit cu : sortedTopCUs) {
            resultSkeletons.put(cu, reconstructFullSkeleton(cu, false));
        }
        log.trace("getSkeletons: file={}, count={}", file, resultSkeletons.size());
        return Collections.unmodifiableMap(resultSkeletons);
    }

    @Override
    public Set<CodeUnit> getDeclarationsInFile(ProjectFile file) {
        List<CodeUnit> topCUs = topLevelDeclarations.getOrDefault(file, List.of());
        if (topCUs.isEmpty()) return Set.of();

        Set<CodeUnit> allDeclarationsInFile = new HashSet<>();
        Queue<CodeUnit> toProcess = new ArrayDeque<>(topCUs); // Changed to ArrayDeque
        Set<CodeUnit> visited = new HashSet<>(topCUs); // Track visited to avoid cycles and redundant processing

        while (!toProcess.isEmpty()) {
            CodeUnit current = toProcess.poll();
            allDeclarationsInFile.add(current); // Add all encountered CodeUnits

            childrenByParent.getOrDefault(current, List.of()).forEach(child -> {
                if (visited.add(child)) { // Add to queue only if not visited
                    toProcess.add(child);
                }
            });
        }
        log.trace("getDeclarationsInFile: file={}, count={}", file, allDeclarationsInFile.size());
        return Collections.unmodifiableSet(allDeclarationsInFile);
    }

    private String reconstructFullSkeleton(CodeUnit cu, boolean headerOnly) {
        StringBuilder sb = new StringBuilder();
        reconstructSkeletonRecursive(cu, "", headerOnly, sb);
        return sb.toString().stripTrailing();
    }

    private void reconstructSkeletonRecursive(CodeUnit cu, String indent, boolean headerOnly, StringBuilder sb) {
        List<String> sigList = signatures.get(cu);
        if (sigList == null || sigList.isEmpty()) {
            // It's possible for some CUs (e.g., a namespace CU acting only as a parent) to not have
            // direct textual signatures.
            // This can be legitimate if they are primarily structural and their children form the
            // content.
            log.trace(
                    "No direct signatures found for CU: {}. It might be a structural-only CU. Skipping direct rendering in skeleton reconstruction.",
                    cu);
            return;
        }

        for (String individualFullSignature : sigList) {
            if (individualFullSignature.isBlank()) {
                log.warn("Encountered null or blank signature in list for CU: {}. Skipping this signature.", cu);
                continue;
            }
            // Apply indent to each line of the current signature
            String[] signatureLines = individualFullSignature.split("\n", -1); // Use -1 limit
            for (String line : signatureLines) {
                sb.append(indent).append(line).append('\n');
            }
        }

        final List<CodeUnit> kids = childrenByParent.getOrDefault(cu, List.of()).stream()
                .filter(child -> !headerOnly || child.isField())
                .toList();
        // Only add children and closer if the CU can have them (e.g. class, or function that can nest)
        // For simplicity now, always check for children. Specific languages might refine this.
        if (!kids.isEmpty()
                || (cu.isClass() && !getLanguageSpecificCloser(cu).isEmpty())) { // also add closer for empty classes
            String childIndent = indent + getLanguageSpecificIndent();
            for (CodeUnit kid : kids) {
                reconstructSkeletonRecursive(kid, childIndent, headerOnly, sb);
            }
            if (headerOnly && cu.isClass()) {
                final var nonFieldKidsSize =
                        childrenByParent.getOrDefault(cu, List.of()).size() - kids.size();
                if (nonFieldKidsSize > 0) {
                    sb.append(childIndent).append("[...]").append("\n");
                }
            }
            String closer = getLanguageSpecificCloser(cu);
            if (!closer.isEmpty()) {
                sb.append(indent).append(closer).append('\n');
            }
        }
    }

    @Override
    public Optional<String> getSkeleton(String fqName) {
        return getSkeletonImpl(fqName, false);
    }

    public Optional<String> getSkeletonImpl(String fqName, Boolean headerOnly) {
        Optional<CodeUnit> cuOpt = signatures.keySet().stream()
                .filter(c -> c.fqName().equals(fqName))
                .findFirst();
        if (cuOpt.isPresent()) {
            String skeleton = reconstructFullSkeleton(cuOpt.get(), headerOnly);
            log.trace("getSkeleton: fqName='{}', found=true", fqName);
            return Optional.of(skeleton);
        }
        log.trace("getSkeleton: fqName='{}', found=false", fqName);
        return Optional.empty();
    }

    @Override
    public String getClassSource(String fqName) {
        var cu = getDefinition(fqName)
                .filter(CodeUnit::isClass)
                .orElseThrow(() -> new SymbolNotFoundException("Class not found: " + fqName));

        var ranges = sourceRanges.get(cu);
        if (ranges == null || ranges.isEmpty()) {
            throw new SymbolNotFoundException("Source range not found for class: " + fqName);
        }

        // For classes, expect one primary definition range.
        var range = ranges.getFirst();
        String src;
        try {
            src = cu.source().read();
        } catch (IOException e) {
            return "";
        }
        if (src.length() < range.startByte) {
            log.warn("getClassSource: Source range larger than given source code's length");
            return "";
        } else {
            return src.substring(range.startByte(), range.endByte());
        }
    }

    @Override
    public Optional<String> getMethodSource(String fqName) {
        return getDefinition(fqName) // Finds the single CodeUnit representing this FQN (due to CodeUnit equality for
                // overloads)
                .filter(CodeUnit::isFunction)
                .flatMap(cu -> {
                    List<Range> rangesForOverloads = sourceRanges.get(cu);
                    if (rangesForOverloads == null || rangesForOverloads.isEmpty()) {
                        log.warn(
                                "No source ranges found for CU {} (fqName {}) although definition was found.",
                                cu,
                                fqName);
                        return Optional.empty();
                    }

                    String fileContent;
                    try {
                        fileContent = cu.source().read();
                    } catch (IOException e) {
                        log.warn("Could not read source for CU {} (fqName {}): {}", cu, fqName, e.getMessage());
                        return Optional.empty();
                    }

                    List<String> individualMethodSources = new ArrayList<>();
                    for (Range range : rangesForOverloads) {
                        // Ensure range is within fileContent bounds, though it should be by construction.
                        int startByte = Math.max(0, range.startByte());
                        int endByte = Math.min(fileContent.length(), range.endByte());
                        if (startByte < endByte) {
                            individualMethodSources.add(fileContent.substring(startByte, endByte));
                        } else {
                            log.warn(
                                    "Invalid range [{}, {}] for CU {} (fqName {}) in file of length {}. Skipping this range.",
                                    range.startByte(),
                                    range.endByte(),
                                    cu,
                                    fqName,
                                    fileContent.length());
                        }
                    }

                    if (individualMethodSources.isEmpty()) {
                        log.warn(
                                "After processing ranges, no valid method sources found for CU {} (fqName {}).",
                                cu,
                                fqName);
                        return Optional.empty();
                    }
                    return Optional.of(String.join("\n\n", individualMethodSources));
                });
    }

    /* ---------- abstract hooks ---------- */

    /** Creates a new TSLanguage instance for the specific language. Called by ThreadLocal initializer. */
    protected abstract TSLanguage createTSLanguage();

    /**
     * Provides a thread-safe TSLanguage instance.
     *
     * @return A TSLanguage instance for the current thread.
     */
    protected TSLanguage getTSLanguage() {
        return threadLocalLanguage.get();
    }

<<<<<<< HEAD
    /** Provides the language-specific syntax profile. */
=======
    /**
     * Returns the cached parsed tree for the given file if available, or null if not cached.
     * This method allows subclasses to reuse already-parsed trees instead of re-parsing files.
     *
     * @param file The project file to get the cached tree for
     * @return The cached TSTree, or null if not available
     */
    protected @Nullable TSTree getCachedTree(ProjectFile file) {
        return parsedTreeCache.get(file);
    }

    /**
     * Provides the language-specific syntax profile.
     */
>>>>>>> 4dd4071f
    protected abstract LanguageSyntaxProfile getLanguageSyntaxProfile();

    /** Class-path resource for the query (e.g. {@code "treesitter/python.scm"}). */
    protected abstract String getQueryResource();

    /** Defines the general type of skeleton that should be built for a given capture. */
    public enum SkeletonType {
        CLASS_LIKE,
        FUNCTION_LIKE,
        FIELD_LIKE,
        ALIAS_LIKE,
        DECORATOR,
        MODULE_STATEMENT, // For individual import/directive lines if treated as CUs
        UNSUPPORTED
    }

    /**
     * Determines the {@link SkeletonType} for a given capture name. This allows subclasses to map their specific query
     * capture names (e.g., "class.definition", "method.declaration") to a general category for skeleton building.
     *
     * @param captureName The name of the capture from the Tree-sitter query.
     * @return The {@link SkeletonType} indicating how to process this capture for skeleton generation.
     */
    protected SkeletonType getSkeletonTypeForCapture(String captureName) {
        var profile = getLanguageSyntaxProfile();
        return profile.captureConfiguration().getOrDefault(captureName, SkeletonType.UNSUPPORTED);
    }

    /**
     * Translate a capture produced by the query into a {@link CodeUnit}. Return {@code null} to ignore this capture.
     */
    @Nullable
    protected abstract CodeUnit createCodeUnit(
            ProjectFile file, String captureName, String simpleName, String packageName, String classChain);

    /**
     * Determines the package or namespace name for a given definition.
     *
     * @param file The project file being analyzed.
     * @param definitionNode The TSNode representing the definition (e.g., class, function).
     * @param rootNode The root TSNode of the file's syntax tree.
     * @param src The source code of the file.
     * @return The package or namespace name, or an empty string if not applicable.
     */
    protected abstract String determinePackageName(
            ProjectFile file, TSNode definitionNode, TSNode rootNode, String src);

    /**
     * Checks if the given AST node represents a class-like declaration (e.g., class, interface, struct) in the specific
     * language. Subclasses must implement this to guide class chain extraction.
     *
     * @param node The TSNode to check.
     * @return true if the node is a class-like declaration, false otherwise.
     */
    protected boolean isClassLike(TSNode node) {
        if (node.isNull()) {
            return false;
        }
        return getLanguageSyntaxProfile().classLikeNodeTypes().contains(node.getType());
    }

<<<<<<< HEAD
    /** Captures that should be ignored entirely. */
=======
    /**
     * Builds the parent FQName from package name and class chain for parent-child relationship lookup.
     * Override this method to apply language-specific FQName correction logic.
     */
    protected String buildParentFqName(String packageName, String classChain) {
        return packageName.isEmpty() ? classChain : packageName + "." + classChain;
    }

    /**
     * Captures that should be ignored entirely.
     */
>>>>>>> 4dd4071f
    protected Set<String> getIgnoredCaptures() {
        return Set.of();
    }

    /** Language-specific indentation string, e.g., " " or " ". */
    protected String getLanguageSpecificIndent() {
        return "  ";
    } // Default

    /** Language-specific closing token for a class or namespace (e.g., "}"). Empty if none. */
    protected abstract String getLanguageSpecificCloser(CodeUnit cu);

    /** Get the project this analyzer is associated with. */
    protected IProject getProject() {
        return project;
    }

    /* ---------- core parsing ---------- */

    /** Analyzes a single file and extracts declaration information. */
    private FileAnalysisResult analyzeFileDeclarations(ProjectFile file, TSParser localParser) throws IOException {
        log.trace("analyzeFileDeclarations: Parsing file: {}", file);
        byte[] fileBytes = Files.readAllBytes(file.absPath());
        // Strip UTF-8 BOM if present (EF BB BF)
        if (fileBytes.length >= 3
                && (fileBytes[0] & 0xFF) == 0xEF
                && (fileBytes[1] & 0xFF) == 0xBB
                && (fileBytes[2] & 0xFF) == 0xBF) {
            byte[] bytesWithoutBom = new byte[fileBytes.length - 3];
            System.arraycopy(fileBytes, 3, bytesWithoutBom, 0, fileBytes.length - 3);
            fileBytes = bytesWithoutBom;
            log.trace("Stripped UTF-8 BOM from file: {}", file);
        }

        String src = new String(fileBytes, StandardCharsets.UTF_8);

        List<CodeUnit> localTopLevelCUs = new ArrayList<>();
        Map<CodeUnit, List<CodeUnit>> localChildren = new HashMap<>();
        Map<CodeUnit, List<String>> localSignatures = new HashMap<>();
        Map<CodeUnit, List<Range>> localSourceRanges = new HashMap<>();
        Map<String, CodeUnit> localCuByFqName = new HashMap<>(); // For parent lookup within the file
        List<String> localImportStatements = new ArrayList<>(); // For collecting import lines

        TSTree tree = localParser.parseString(null, src);
        // Cache the parsed tree for later use to avoid redundant parsing
        parsedTreeCache.put(file, tree);
        TSNode rootNode = tree.getRootNode();
        if (rootNode.isNull()) {
            log.warn("Parsing failed or produced null root node for {}", file);
            return new FileAnalysisResult(List.of(), Map.of(), Map.of(), Map.of(), List.of());
        }
        // Log root node type
        String rootNodeType = rootNode.getType();
        log.trace("Root node type for {}: {}", file, rootNodeType);

        // Map to store potential top-level declaration nodes found during the query.
        // Value stores primary capture name, simple name, and sorted modifier keywords.
        Map<TSNode, DefinitionInfoRecord> declarationNodes = new HashMap<>();

        TSQueryCursor cursor = new TSQueryCursor();
        TSQuery currentThreadQuery = this.query.get(); // Get thread-specific query instance
        cursor.exec(currentThreadQuery, rootNode);

        TSQueryMatch match = new TSQueryMatch(); // Reusable match object
        while (cursor.nextMatch(match)) {
            log.trace("Match ID: {}", match.getId());
            Map<String, TSNode> capturedNodesForMatch = new HashMap<>();
            List<TSNode> modifierNodesForMatch = new ArrayList<>();
            List<TSNode> decoratorNodesForMatch = new ArrayList<>();

            for (TSQueryCapture capture : match.getCaptures()) {
                String captureName = currentThreadQuery.getCaptureNameForId(capture.getIndex());
                if (getIgnoredCaptures().contains(captureName)) continue;

                TSNode node = capture.getNode();
                if (node != null && !node.isNull()) {
                    if ("keyword.modifier".equals(captureName)) {
                        modifierNodesForMatch.add(node);
                    } else if ("decorator.definition".equals(captureName)) {
                        decoratorNodesForMatch.add(node);
                        log.trace(
                                "  Decorator: '{}', Node: {} '{}'",
                                captureName,
                                node.getType(),
                                textSlice(node, src)
                                        .lines()
                                        .findFirst()
                                        .orElse("")
                                        .trim());
                    } else {
                        // Store the first non-null node found for other capture names in this match
                        capturedNodesForMatch.putIfAbsent(captureName, node);
                        log.trace(
                                "  Capture: '{}', Node: {} '{}'",
                                captureName,
                                node.getType(),
                                textSlice(node, src)
                                        .lines()
                                        .findFirst()
                                        .orElse("")
                                        .trim());
                    }
                }
            }

            modifierNodesForMatch.sort(Comparator.comparingInt(TSNode::getStartByte));
            List<String> sortedModifierStrings = modifierNodesForMatch.stream()
                    .map(modNode -> textSlice(modNode, src).strip())
                    .toList();
            if (!sortedModifierStrings.isEmpty()) {
                log.trace("  Modifiers for this match: {}", sortedModifierStrings);
            }

            decoratorNodesForMatch.sort(Comparator.comparingInt(TSNode::getStartByte));
            // Handle module-level import statements first if present in this match
            TSNode importNode = capturedNodesForMatch.get("module.import_statement");
            if (importNode != null && !importNode.isNull()) {
                String importText = textSlice(importNode, src).strip();
                if (!importText.isEmpty()) {
                    localImportStatements.add(importText);
                }
                // Continue to next match if this was primarily an import, or process other captures in same
                // match
                // For now, assume an import statement match won't also be a primary .definition capture.
                // If it can, then this 'if' should not 'continue' but allow further processing.
            }

            // Process each potential definition found in the match
            for (var captureEntry : capturedNodesForMatch.entrySet()) {
                String captureName = captureEntry.getKey();
                TSNode definitionNode = captureEntry.getValue();

                if (captureName.endsWith(".definition")) { // Ensure we only process definition captures here
                    String simpleName;
                    String expectedNameCapture = captureName.replace(".definition", ".name");
                    TSNode nameNode = capturedNodesForMatch.get(expectedNameCapture);

                    if (nameNode != null && !nameNode.isNull()) {
                        simpleName = textSlice(nameNode, src);
                        if (simpleName.isBlank()) {
                            log.warn(
                                    "Name capture '{}' for definition '{}' in file {} resulted in a BLANK string. NameNode text: [{}], type: [{}]. Will attempt fallback.",
                                    expectedNameCapture,
                                    captureName,
                                    file,
                                    textSlice(nameNode, src),
                                    nameNode.getType());
                            simpleName = extractSimpleName(definitionNode, src).orElse(null);
                        }
                    } else {
                        log.warn(
                                "Expected name capture '{}' not found for definition '{}' in match for file {}. Current captures in this match: {}. Falling back to extractSimpleName on definition node.",
                                expectedNameCapture,
                                captureName,
                                file,
                                capturedNodesForMatch.keySet());
                        simpleName = extractSimpleName(definitionNode, src).orElse(null);
                    }

                    if (simpleName != null && !simpleName.isBlank()) {
                        declarationNodes.putIfAbsent(
                                definitionNode,
                                new DefinitionInfoRecord(
                                        captureName, simpleName, sortedModifierStrings, decoratorNodesForMatch));
                    } else {
                        if (simpleName == null) {
                            log.warn(
                                    "Could not determine simple name (NULL) for definition capture {} (Node Type [{}], Line {}) in file {}.",
                                    captureName,
                                    definitionNode.getType(),
                                    definitionNode.getStartPoint().getRow() + 1,
                                    file);
                        } else {
                            log.warn(
                                    "Determined simple name for definition capture {} (Node Type [{}], Line {}) in file {} is BLANK. Definition will be skipped.",
                                    captureName,
                                    definitionNode.getType(),
                                    definitionNode.getStartPoint().getRow() + 1,
                                    file);
                        }
                    }
                }
            }
        } // End main query loop

        // Sort declaration nodes by their start byte to process outer definitions before inner ones.
        List<Map.Entry<TSNode, DefinitionInfoRecord>> sortedDeclarationEntries = declarationNodes.entrySet().stream()
                .sorted(Comparator.comparingInt(entry -> entry.getKey().getStartByte()))
                .toList();

        TSNode currentRootNode = tree.getRootNode(); // Used for namespace and class chain extraction

        for (var entry : sortedDeclarationEntries) {
            TSNode node = entry.getKey(); // This is the definitionNode for this entry
            DefinitionInfoRecord defInfo = entry.getValue();
            String primaryCaptureName = defInfo.primaryCaptureName();
            String simpleName = defInfo.simpleName();
            List<String> modifierKeywords = defInfo.modifierKeywords();

            if (simpleName.isBlank()) {
                log.warn(
                        "Simple name was null/blank for node type {} (capture: {}) in file {}. Skipping.",
                        node.getType(),
                        primaryCaptureName,
                        file);
                continue;
            }

            log.trace(
                    "Processing definition: Name='{}', Capture='{}', Node Type='{}'",
                    simpleName,
                    primaryCaptureName,
                    node.getType());

            String packageName = determinePackageName(file, node, currentRootNode, src);
            List<String> enclosingClassNames = new ArrayList<>();
            TSNode tempParent = node.getParent();
            while (tempParent != null && !tempParent.isNull() && !tempParent.equals(currentRootNode)) {
                if (isClassLike(tempParent)) {
                    extractSimpleName(tempParent, src)
                            .ifPresent(
                                    parentName -> { // extractSimpleName is now non-static
                                        if (!parentName.isBlank()) enclosingClassNames.addFirst(parentName);
                                    });
                }
                tempParent = tempParent.getParent();
            }
            String classChain = String.join("$", enclosingClassNames);
            log.trace("Computed classChain for simpleName='{}': '{}'", simpleName, classChain);

            // Adjust simpleName and classChain for Go methods to correctly include the receiver type
            if (language == Language.GO && "method.definition".equals(primaryCaptureName)) {
                // The SCM query for Go methods captures `@method.receiver.type` and `@method.identifier`
                // `simpleName` at this point is from `@method.identifier` (e.g., "MyMethod")
                // We need to find the receiver type from the original captures for this match
                // The `capturedNodes` map (re-populated per match earlier in the loop) is not directly
                // available here.
                // We need to re-access the specific captures for the current `match` associated with
                // `node`.
                // This requires finding the original TSQueryMatch or passing its relevant parts.
                // For now, let's assume `node` is the `method_declaration` node, and we can query its
                // children.
                // A more robust way would be to pass `capturedNodes` from the outer loop or re-query for
                // this specific `node`.

                TSNode receiverNode;
                // TSNode methodIdentifierNode = null; // This would be `node.getChildByFieldName("name")`
                // for method_declaration
                // or more reliably, the node associated with captureName.replace(".definition", ".name")
                // simpleName is already derived from method.identifier.

                // Re-evaluate captures specific to this `node` (method_definition)
                // This is a simplified re-querying logic. A more efficient approach might involve
                // passing the full `capturedNodes` map associated with the `match` that led to this `node`.
                TSQueryCursor an_cursor = new TSQueryCursor();
                TSQuery currentThreadQueryForNode = this.query.get(); // Get thread-specific query for this operation
                an_cursor.exec(currentThreadQueryForNode, node); // Execute query only on the current definition node
                TSQueryMatch an_match = new TSQueryMatch();
                Map<String, TSNode> localCaptures = new HashMap<>();
                if (an_cursor.nextMatch(an_match)) { // Should find one match for the definition node itself
                    for (TSQueryCapture capture : an_match.getCaptures()) {
                        String capName = currentThreadQueryForNode.getCaptureNameForId(capture.getIndex());
                        localCaptures.put(capName, capture.getNode());
                    }
                }

                receiverNode = localCaptures.get("method.receiver.type");

                if (receiverNode != null && !receiverNode.isNull()) {
                    String receiverTypeText = textSlice(receiverNode, src).trim();
                    if (receiverTypeText.startsWith("*")) {
                        receiverTypeText = receiverTypeText.substring(1).trim();
                    }
                    if (!receiverTypeText.isEmpty()) {
                        simpleName = receiverTypeText + "." + simpleName;
                        classChain = receiverTypeText; // For Go methods, classChain is the receiver type
                        log.trace("Adjusted Go method: simpleName='{}', classChain='{}'", simpleName, classChain);
                    } else {
                        log.warn(
                                "Go method: Receiver type text was empty for node {}. FQN might be incorrect.",
                                textSlice(receiverNode, src));
                    }
                } else {
                    log.warn(
                            "Go method: Could not find capture for @method.receiver.type for method '{}'. FQN might be incorrect.",
                            simpleName);
                }
            }

            CodeUnit cu = createCodeUnit(file, primaryCaptureName, simpleName, packageName, classChain);
            log.trace("createCodeUnit returned: {}", cu);

            if (cu == null) {
                log.warn("createCodeUnit returned null for node {} ({})", simpleName, primaryCaptureName);
                continue;
            }

            String signature = buildSignatureString(node, simpleName, src, primaryCaptureName, modifierKeywords, file);
            log.trace(
                    "Built signature for '{}': [{}]",
                    simpleName,
                    signature.isBlank()
                            ? "BLANK"
                            : signature.lines().findFirst().orElse("EMPTY"));

            if (file.getFileName().equals("vars.py") && primaryCaptureName.equals("field.definition")) {
                log.trace(
                        "[vars.py DEBUG] Processing entry for vars.py field: Node Type='{}', SimpleName='{}', CaptureName='{}', PackageName='{}', ClassChain='{}'",
                        node.getType(),
                        simpleName,
                        primaryCaptureName,
                        packageName,
                        classChain);
                log.trace(
                        "[vars.py DEBUG] CU created: {}, Signature: [{}]",
                        cu,
                        signature.isBlank()
                                ? "BLANK_SIG"
                                : signature.lines().findFirst().orElse("EMPTY_SIG"));
            }

            if (signature.isBlank()) {
                // buildSignatureString might legitimately return blank for some nodes that don't form part
                // of a textual skeleton but create a CU.
                // However, if it's blank, it shouldn't be added to signatures map.
                log.trace(
                        "buildSignatureString returned empty/null for node {} ({}), simpleName {}. This CU might not have a direct textual signature.",
                        node.getType(),
                        primaryCaptureName,
                        simpleName);
                continue;
            }

            // Handle potential duplicates (e.g. JS export and direct lexical declaration).
            // If `cu` is `equals()` to `existingCUforKeyLookup` (e.g., overloads), signatures are
            // accumulated.
            // If they are not `equals()` but have same FQName, this logic might replace based on export
            // preference.
            // can arise from both an exported and non-exported declaration, and we are now
            // collecting multiple signatures. For now, we assume `computeIfAbsent` for signatures handles
            // accumulation,
            // and this "export" preference applies if different `CodeUnit` instances (which are not
            // `equals()`)
            // somehow map to the same `fqName` in `localCuByFqName` before `cu` itself is unified.
            // If overloads result in CodeUnits that are `equals()`, this block is less relevant for them.
            CodeUnit existingCUforKeyLookup = localCuByFqName.get(cu.fqName());
            if (existingCUforKeyLookup != null && !existingCUforKeyLookup.equals(cu)) {
                // This case implies two distinct CodeUnit objects map to the same FQName.
                // The export preference logic might apply here.
                // However, if `cu` is for an overload of `existingCUforKeyLookup` and they are `equals()`,
                // then this block should ideally not be the primary path for handling overload signatures.
                // The current approach of `localSignatures.computeIfAbsent` will handle accumulation for
                // equal CUs.
                // This existing block seems more for replacing a less specific CU with a more specific one
                // (e.g. exported).
                // For now, let's assume this logic remains for such non-overload "duplicate FQName" cases.
                // If it causes issues with overloads, it needs refinement.
                List<String> existingSignatures =
                        localSignatures.get(existingCUforKeyLookup); // Existing signatures for the *other* CU instance
                boolean newIsExported = signature.trim().startsWith("export");
                boolean oldIsExported = (existingSignatures != null && !existingSignatures.isEmpty())
                        && existingSignatures.getFirst().trim().startsWith("export"); // Check first existing

                if (newIsExported && !oldIsExported) {
                    log.warn(
                            "Replacing non-exported CU/signature list for {} with new EXPORTED signature.",
                            cu.fqName());
                    localSignatures.remove(existingCUforKeyLookup); // Remove old CU's signatures
                    // The new signature for `cu` will be added below.
                } else if (!newIsExported && oldIsExported) {
                    log.trace(
                            "Keeping existing EXPORTED CU/signature list for {}. Discarding new non-exported signature for current CU.",
                            cu.fqName());
                    continue; // Skip adding this new signature if an exported one exists for a CU with the
                    // same FQName
                } else {
                    log.warn(
                            "Duplicate CU FQName {} (distinct instances). New signature will be added. Review if this is expected.",
                            cu.fqName());
                }
            }

            if (!signature.isBlank()) { // Only add non-blank signatures
                List<String> sigsForCu = localSignatures.computeIfAbsent(cu, k -> new ArrayList<>());
                if (!sigsForCu.contains(signature)) { // Avoid duplicate signature strings for the same CU
                    sigsForCu.add(signature);
                }
            }
            var currentRange = new Range(
                    node.getStartByte(),
                    node.getEndByte(),
                    node.getStartPoint().getRow(),
                    node.getEndPoint().getRow());
            localSourceRanges.computeIfAbsent(cu, k -> new ArrayList<>()).add(currentRange);
            localCuByFqName.put(cu.fqName(), cu); // Add/overwrite current CU by its FQ name
            localChildren.putIfAbsent(cu, new ArrayList<>()); // Ensure every CU can be a parent

            if (classChain.isEmpty()) {
                localTopLevelCUs.add(cu);
            } else {
                // Parent's shortName is the classChain string itself.
<<<<<<< HEAD
                String parentFqName = cu.packageName().isEmpty() ? classChain : cu.packageName() + "." + classChain;
=======
                String parentFqName = buildParentFqName(cu.packageName(), classChain);
>>>>>>> 4dd4071f
                CodeUnit parentCu = localCuByFqName.get(parentFqName);
                if (parentCu != null) {
                    List<CodeUnit> kids = localChildren.computeIfAbsent(parentCu, k -> new ArrayList<>());
                    if (!kids.contains(cu)) { // Prevent adding duplicate children
                        kids.add(cu);
                    }
                } else {
                    log.trace(
                            "Could not resolve parent CU for {} using parent FQ name candidate '{}' (derived from classChain '{}'). Treating as top-level for this file.",
                            cu,
                            parentFqName,
                            classChain);
                    localTopLevelCUs.add(cu); // Fallback
                }
            }
            log.trace("Stored/Updated info for CU: {}", cu);
        }

        // After processing all captures, if there were import statements, create a MODULE CodeUnit
        if (!localImportStatements.isEmpty()) {
            String modulePackageName =
                    determinePackageName(file, rootNode, rootNode, src); // Use rootNode for general package name
            // Use a consistent, unique short name for the module CU, based on filename.
            // This ensures module CUs from different files have distinct fqNames.
            String moduleShortName = file.getFileName();
            CodeUnit moduleCU = CodeUnit.module(file, modulePackageName, moduleShortName);

            // Check if a module CU with this FQ name already exists
            // or if this logic somehow runs twice for the same file.
            if (!localCuByFqName.containsKey(moduleCU.fqName())) {
                localTopLevelCUs.addFirst(moduleCU); // Add to the beginning for preferred order
                localCuByFqName.put(moduleCU.fqName(), moduleCU);
                // Join imports into a single multi-line signature string for the module CU
                String importBlockSignature = String.join("\n", localImportStatements);
                localSignatures
                        .computeIfAbsent(moduleCU, k -> new ArrayList<>())
                        .add(importBlockSignature);
                // Add a general range for the module CU (e.g. entire file or first import to last)
                // For simplicity, can use the range of the root node or skip detailed range for module CU.
                // Here, we'll use the root node's range as a placeholder.
                localSourceRanges
                        .computeIfAbsent(moduleCU, k -> new ArrayList<>())
                        .add(new Range(
                                rootNode.getStartByte(),
                                rootNode.getEndByte(),
                                rootNode.getStartPoint().getRow(),
                                rootNode.getEndPoint().getRow()));
                log.trace("Created MODULE CU for {} with {} import statements.", file, localImportStatements.size());
            } else {
                log.warn(
                        "Module CU for {} with fqName {} already exists. Skipping duplicate module CU creation.",
                        file,
                        moduleCU.fqName());
            }
        }

        log.trace(
                "Finished analyzing {}: found {} top-level CUs (includes {} imports), {} total signatures, {} parent entries, {} source range entries.",
                file,
                localTopLevelCUs.size(),
                localImportStatements.size(),
                localSignatures.size(),
                localChildren.size(),
                localSourceRanges.size());

        // Make internal lists unmodifiable before returning in FileAnalysisResult
        Map<CodeUnit, List<CodeUnit>> finalLocalChildren = new HashMap<>();
        localChildren.forEach((p, kids) -> finalLocalChildren.put(p, Collections.unmodifiableList(kids)));

        Map<CodeUnit, List<Range>> finalLocalSourceRanges = new HashMap<>();
        localSourceRanges.forEach((c, ranges) -> finalLocalSourceRanges.put(c, Collections.unmodifiableList(ranges)));

        return new FileAnalysisResult(
                Collections.unmodifiableList(localTopLevelCUs),
                finalLocalChildren,
                localSignatures,
                finalLocalSourceRanges,
                Collections.unmodifiableList(localImportStatements));
    }

    /* ---------- Signature Building Logic ---------- */

    /**
     * Builds a signature string for a given definition node. This includes decorators and the main declaration line
     * (e.g., class header or function signature).
     *
     * @param simpleName The simple name of the definition, pre-determined by query captures.
     */
    private String buildSignatureString(
            TSNode definitionNode,
            String simpleName,
            String src,
            String primaryCaptureName,
            List<String> capturedModifierKeywords,
            ProjectFile file) {
        List<String> signatureLines = new ArrayList<>();
        var profile = getLanguageSyntaxProfile();
        SkeletonType skeletonType = getSkeletonTypeForCapture(primaryCaptureName); // Get skeletonType early

        TSNode nodeForContent = definitionNode;
        TSNode nodeForSignature = definitionNode; // Keep original for signature text slicing

        // 1. Handle language-specific structural unwrapping (e.g., export statements, Python's
        // decorated_definition)
        // For JAVASCRIPT/TYPESCRIPT: unwrap for processing but keep original for signature
        if ((language == Language.TYPESCRIPT || language == Language.JAVASCRIPT)
                && "export_statement".equals(definitionNode.getType())) {
            TSNode declarationInExport = definitionNode.getChildByFieldName("declaration");
            if (declarationInExport != null && !declarationInExport.isNull()) {
                // Check if the inner declaration's type matches what's expected for the skeletonType
                boolean typeMatch = false;
                String innerType = declarationInExport.getType();
                switch (skeletonType) {
                    case CLASS_LIKE -> typeMatch = profile.classLikeNodeTypes().contains(innerType);
                    case FUNCTION_LIKE ->
                        typeMatch = profile.functionLikeNodeTypes().contains(innerType)
                                ||
                                // Special case for TypeScript/JavaScript arrow functions in lexical
                                // declarations
                                ((language == Language.TYPESCRIPT || language == Language.JAVASCRIPT)
                                        && ("lexical_declaration".equals(innerType)
                                                || "variable_declaration".equals(innerType)));
                    case FIELD_LIKE -> typeMatch = profile.fieldLikeNodeTypes().contains(innerType);
                    case ALIAS_LIKE ->
                        typeMatch = (project.getAnalyzerLanguages().contains(Language.TYPESCRIPT)
                                && "type_alias_declaration".equals(innerType));
                    default -> {}
                }
                if (typeMatch) {
                    nodeForContent = declarationInExport; // Unwrap for processing
                    // Keep nodeForSignature as the original export_statement for text slicing
                } else {
                    log.warn(
                            "Export statement in {} wraps an unexpected declaration type '{}' for skeletonType '{}'. Using export_statement as nodeForContent. DefinitionNode: {}, SimpleName: {}",
                            definitionNode.getStartPoint().getRow() + 1,
                            innerType,
                            skeletonType,
                            definitionNode.getType(),
                            simpleName);
                }
            }
        }

        // Check if we need to find specific variable_declarator (this should run after export
        // unwrapping)
        if ((language == Language.TYPESCRIPT || language == Language.JAVASCRIPT)
                && ("lexical_declaration".equals(nodeForContent.getType())
                        || "variable_declaration".equals(nodeForContent.getType()))
                && (skeletonType == SkeletonType.FIELD_LIKE || skeletonType == SkeletonType.FUNCTION_LIKE)) {
            // For lexical_declaration (const/let) or variable_declaration (var), find the specific
            // variable_declarator by name
            log.trace(
                    "Entering variable_declarator lookup for '{}' in nodeForContent '{}'",
                    simpleName,
                    nodeForContent.getType());
            boolean found = false;
            for (int i = 0; i < nodeForContent.getNamedChildCount(); i++) {
                TSNode child = nodeForContent.getNamedChild(i);
                log.trace(
                        "  Child[{}]: type='{}', text='{}'",
                        i,
                        child.getType(),
                        textSlice(child, src).lines().findFirst().orElse("").trim());
                if ("variable_declarator".equals(child.getType())) {
                    TSNode nameNode = child.getChildByFieldName(profile.identifierFieldName());
                    if (nameNode != null
                            && !nameNode.isNull()
                            && simpleName.equals(textSlice(nameNode, src).strip())) {
                        nodeForContent = child; // Use the specific variable_declarator
                        found = true;
                        log.trace("Found specific variable_declarator for '{}' in lexical_declaration", simpleName);
                        break;
                    }
                }
            }
            if (!found) {
                log.warn("Could not find variable_declarator for '{}' in {}", simpleName, nodeForContent.getType());
            } else {
                // Check if this variable_declarator contains an arrow function
                TSNode valueNode = nodeForContent.getChildByFieldName("value");
                if (valueNode != null && !valueNode.isNull() && "arrow_function".equals(valueNode.getType())) {
                    log.trace("Found arrow function in variable_declarator for '{}'", simpleName);
                }
            }
        }

        if (language == Language.PYTHON && "decorated_definition".equals(definitionNode.getType())) {
            // Python's decorated_definition: decorators and actual def are children.
            // Process decorators directly here and identify the actual content node.
            for (int i = 0; i < definitionNode.getNamedChildCount(); i++) {
                TSNode child = definitionNode.getNamedChild(i);
                if (profile.decoratorNodeTypes().contains(child.getType())) {
                    signatureLines.add(textSlice(child, src).stripLeading());
                } else if (profile.functionLikeNodeTypes().contains(child.getType())
                        || profile.classLikeNodeTypes().contains(child.getType())) {
                    nodeForContent = child;
                }
            }
        }
        // 2. Handle decorators for languages where they precede the definition
        //    (Skip if Python already handled its specific decorator structure)
        if (!(language == Language.PYTHON && "decorated_definition".equals(definitionNode.getType()))) {
            List<TSNode> decorators =
                    getPrecedingDecorators(nodeForContent); // Decorators precede the actual content node
            for (TSNode decoratorNode : decorators) {
                signatureLines.add(textSlice(decoratorNode, src).stripLeading());
            }
        }

        // 3. Derive modifier keywords (export, static, async, etc.) using the pre-captured
        // `capturedModifierKeywords`.
        //    These keywords are already sorted by start byte during `analyzeFileDeclarations`.
        String exportPrefix =
                capturedModifierKeywords.isEmpty() ? "" : String.join(" ", capturedModifierKeywords) + " ";

        // 4. Build main signature based on type, using nodeForContent and the derived exportPrefix.
        switch (skeletonType) {
            case CLASS_LIKE: {
                TSNode bodyNode = nodeForContent.getChildByFieldName(profile.bodyFieldName());
                String classSignatureText;
                if (bodyNode != null && !bodyNode.isNull()) {
                    // For export statements, use the original node to include the export keyword
                    if (nodeForSignature != nodeForContent) {
                        classSignatureText = textSlice(nodeForSignature.getStartByte(), bodyNode.getStartByte(), src)
                                .stripTrailing();
                    } else {
                        classSignatureText = textSlice(nodeForContent.getStartByte(), bodyNode.getStartByte(), src)
                                .stripTrailing();
                    }
                } else {
                    // For export statements, use the original node to include the export keyword
                    if (nodeForSignature != nodeForContent) {
                        classSignatureText = textSlice(
                                        nodeForSignature.getStartByte(), nodeForSignature.getEndByte(), src)
                                .stripTrailing();
                    } else {
                        classSignatureText = textSlice(nodeForContent.getStartByte(), nodeForContent.getEndByte(), src)
                                .stripTrailing();
                    }
                    // Attempt to remove trailing tokens like '{' or ';' if no body node found, to get a
                    // cleaner signature part
                    if (classSignatureText.endsWith("{"))
                        classSignatureText = classSignatureText
                                .substring(0, classSignatureText.length() - 1)
                                .stripTrailing();
                    else if (classSignatureText.endsWith(";"))
                        classSignatureText = classSignatureText
                                .substring(0, classSignatureText.length() - 1)
                                .stripTrailing();
                }

                // If exportPrefix is present and classSignatureText also starts with it,
                // remove it from classSignatureText to avoid duplication by renderClassHeader.
                if (!exportPrefix.isBlank() && classSignatureText.startsWith(exportPrefix.strip())) {
                    classSignatureText = classSignatureText
                            .substring(exportPrefix.strip().length())
                            .stripLeading();
                } else if (!exportPrefix.isBlank()
                        && classSignatureText.startsWith(exportPrefix)) { // Check with trailing space too
                    classSignatureText =
                            classSignatureText.substring(exportPrefix.length()).stripLeading();
                }

                String headerLine = assembleClassSignature(nodeForContent, src, exportPrefix, classSignatureText, "");
                if (!headerLine.isBlank()) signatureLines.add(headerLine);
                break;
            }
            case FUNCTION_LIKE: {
                log.trace(
                        "FUNCTION_LIKE: simpleName='{}', nodeForContent.type='{}', nodeForSignature.type='{}'",
                        simpleName,
                        nodeForContent.getType(),
                        nodeForSignature.getType());

                // Add extra comments determined from the function body
                TSNode bodyNodeForComments = nodeForContent.getChildByFieldName(profile.bodyFieldName());
                List<String> extraComments = getExtraFunctionComments(bodyNodeForComments, src, null);
                for (String comment : extraComments) {
                    if (!comment.isBlank()) {
                        signatureLines.add(
                                comment); // Comments are added without indent here; buildSkeletonRecursive adds
                        // indent.
                    }
                }
                // Pass determined exportPrefix to buildFunctionSkeleton
                // Always use nodeForContent for structural operations (finding body, etc.)
                // The export prefix is already included via the exportPrefix parameter
                buildFunctionSkeleton(nodeForContent, Optional.of(simpleName), src, "", signatureLines, exportPrefix);
                break;
            }
            case FIELD_LIKE: {
                // Always use nodeForContent which has been set to the specific variable_declarator
                log.trace(
                        "FIELD_LIKE: simpleName='{}', nodeForContent.type='{}', nodeForSignature.type='{}'",
                        simpleName,
                        nodeForContent.getType(),
                        nodeForSignature.getType());
                String fieldSignatureText = textSlice(nodeForContent, src).strip();

                // Strip export prefix if present to avoid duplication
                if (!exportPrefix.isEmpty() && !exportPrefix.isBlank()) {
                    String strippedExportPrefix = exportPrefix.strip();
                    log.trace(
                            "Checking for prefix duplication: exportPrefix='{}', fieldSignatureText='{}'",
                            strippedExportPrefix,
                            fieldSignatureText);

                    // Check for exact match first
                    if (fieldSignatureText.startsWith(strippedExportPrefix)) {
                        fieldSignatureText = fieldSignatureText
                                .substring(strippedExportPrefix.length())
                                .stripLeading();
                    } else {
                        // For TypeScript/JavaScript, check for partial duplicates like "export const" +
                        // "const ..."
                        List<String> exportTokens =
                                Splitter.on(Pattern.compile("\\s+")).splitToList(strippedExportPrefix);
                        List<String> fieldTokens =
                                Splitter.on(Pattern.compile("\\s+")).limit(2).splitToList(fieldSignatureText);

                        if (exportTokens.size() > 1 && !fieldTokens.isEmpty()) {
                            // Check if the last token of export prefix matches the first token of field
                            // signature
                            String lastExportToken = exportTokens.get(exportTokens.size() - 1);
                            String firstFieldToken = fieldTokens.get(0);

                            if (lastExportToken.equals(firstFieldToken)) {
                                // Remove the duplicate token from field signature
                                fieldSignatureText = fieldSignatureText
                                        .substring(firstFieldToken.length())
                                        .stripLeading();
                                log.trace("Removed duplicate token '{}' from field signature", firstFieldToken);
                            }
                        }
                    }
                }

                String fieldLine =
                        formatFieldSignature(nodeForContent, src, exportPrefix, fieldSignatureText, "", file);
                if (!fieldLine.isBlank()) signatureLines.add(fieldLine);
                break;
            }
            case ALIAS_LIKE: {
                // nodeForContent should be the type_alias_declaration node itself
                String typeParamsText = "";
                if (!profile.typeParametersFieldName().isEmpty()) {
                    TSNode typeParamsNode = nodeForContent.getChildByFieldName(profile.typeParametersFieldName());
                    if (typeParamsNode != null && !typeParamsNode.isNull()) {
                        typeParamsText = textSlice(typeParamsNode, src); // Raw text including < >
                    }
                }

                TSNode valueNode =
                        nodeForContent.getChildByFieldName("value"); // Standard field name for type alias value
                String valueText = "";
                if (valueNode != null && !valueNode.isNull()) {
                    valueText = textSlice(valueNode, src).strip();
                } else {
                    log.warn(
                            "Type alias '{}' (node type {}) in {} at line {} is missing its 'value' child. Resulting skeleton may be incomplete. Node text: {}",
                            simpleName,
                            nodeForContent.getType(),
                            project.getRoot().relativize(file.absPath()),
                            nodeForContent.getStartPoint().getRow() + 1,
                            textSlice(nodeForContent, src));
                    valueText = "any"; // Fallback or indicate error
                }

                String aliasSignature = (exportPrefix.stripTrailing()
                                + " type "
                                + simpleName
                                + typeParamsText
                                + " = "
                                + valueText)
                        .strip();
                if (!aliasSignature.endsWith(";")) {
                    aliasSignature += ";";
                }
                signatureLines.add(aliasSignature);
                break;
            }
            case MODULE_STATEMENT: {
                // For namespace declarations, extract just the namespace declaration line without the body
                String fullText = textSlice(definitionNode, src);
                List<String> lines = Splitter.on('\n').splitToList(fullText);
                String namespaceLine = lines.getFirst().strip(); // Get first line only

                // Remove trailing '{' if present to get clean namespace signature
                if (namespaceLine.endsWith("{")) {
                    namespaceLine = namespaceLine.substring(0, namespaceLine.length() - 1).stripTrailing();
                }

                signatureLines.add(exportPrefix + namespaceLine);
                break;
            }
            case UNSUPPORTED:
            default:
                log.debug(
                        "Unsupported capture name '{}' for signature building (type {}). Using raw text slice (with prefix if any from modifiers): '{}'",
                        primaryCaptureName,
                        skeletonType,
                        exportPrefix + textSlice(definitionNode, src).stripLeading());
                signatureLines.add(exportPrefix + textSlice(definitionNode, src).stripLeading()); // Add prefix here too
                break;
        }

        String result = String.join("\n", signatureLines).stripTrailing();
        log.trace(
                "buildSignatureString: DefNode={}, SimpleName={}, Capture='{}', nodeForContent={}, Modifiers='{}', Signature (first line): '{}'",
                definitionNode.getType(),
                simpleName,
                primaryCaptureName,
                nodeForContent.getType(),
                exportPrefix,
                (result.isEmpty() ? "EMPTY" : result.lines().findFirst().orElse("EMPTY")));
        return result;
    }

    /** Renders the opening part of a class-like structure (e.g., "public class Foo {"). */
    protected abstract String renderClassHeader(
            TSNode classNode, String src, String exportPrefix, String signatureText, String baseIndent);

    // renderClassFooter is removed, replaced by getLanguageSpecificCloser
    // buildClassMemberSkeletons is removed from this direct path; children are handled by recursive
    // reconstruction.

    /* ---------- Granular Signature Rendering Callbacks (Formatting) ---------- */

    /**
     * Formats the parameter list for a function. Subclasses may override to provide language-specific formatting using
     * the full AST subtree. The default implementation simply returns the raw text of {@code parametersNode}.
     *
     * @param parametersNode The TSNode representing the parameter list.
     * @param src The source code.
     * @return The formatted parameter list text.
     */
    protected String formatParameterList(TSNode parametersNode, String src) {
        return parametersNode.isNull() ? "" : textSlice(parametersNode, src);
    }

    // Removed deprecated formatParameterList(String)

    /**
     * Formats the return-type portion of a function signature. Subclasses may override to provide language-specific
     * formatting. The default implementation returns the raw text of {@code returnTypeNode} (or an empty string if the
     * node is null).
     *
     * @param returnTypeNode The TSNode representing the return type.
     * @param src The source code.
     * @return The formatted return type text.
     */
    protected String formatReturnType(@Nullable TSNode returnTypeNode, String src) {
        return returnTypeNode == null || returnTypeNode.isNull() ? "" : textSlice(returnTypeNode, src);
    }

    // Removed deprecated formatReturnType(String)

    protected String formatHeritage(String signatureText) {
        return signatureText;
    }

    /* ---------- Granular Signature Rendering Callbacks (Assembly) ---------- */
    protected String assembleFunctionSignature(
            TSNode funcNode,
            String src,
            String exportPrefix,
            String asyncPrefix,
            String functionName,
            String typeParamsText,
            String paramsText,
            String returnTypeText,
            String indent) {
        // Now directly use the AST-derived paramsText and returnTypeText
        return renderFunctionDeclaration(
                funcNode,
                src,
                exportPrefix,
                asyncPrefix,
                functionName,
                typeParamsText,
                paramsText,
                returnTypeText,
                indent);
    }

    protected String assembleClassSignature(
            TSNode classNode, String src, String exportPrefix, String classSignatureText, String baseIndent) {
        return renderClassHeader(classNode, src, exportPrefix, classSignatureText, baseIndent);
    }

    /**
     * Formats the complete signature for a field-like declaration. Subclasses must implement this to provide
     * language-specific formatting, including any necessary keywords, type annotations, and terminators (e.g.,
     * semicolon).
     *
     * @param fieldNode The TSNode representing the field declaration.
     * @param src The source code.
     * @param exportPrefix The pre-determined export/visibility prefix (e.g., "export const ").
     * @param signatureText The core text of the field signature (e.g., "fieldName: type = value").
     * @param baseIndent The indentation string for this line.
     * @return The fully formatted field signature line.
     */
    protected String formatFieldSignature(
            TSNode fieldNode,
            String src,
            String exportPrefix,
            String signatureText,
            String baseIndent,
            ProjectFile file) {
        var fullSignature = (exportPrefix.stripTrailing() + " " + signatureText.strip()).strip();
        if (requiresSemicolons() && !fullSignature.endsWith(";")) {
            fullSignature += ";";
        }
        return baseIndent + fullSignature;
    }

    /**
     * Whether this language requires semicolons after field declarations. Override in subclasses that don't use
     * semicolons (e.g., Python, Go).
     */
    protected boolean requiresSemicolons() {
        return true;
    }

    /**
     * Determines a visibility or export prefix (e.g., "export ", "public ") for a given node. Subclasses can override
     * this to provide language-specific logic. The default implementation returns an empty string.
     *
     * @param node The node to check for visibility/export modifiers.
     * @param src The source code.
     * @return The visibility or export prefix string.
     */
    protected String getVisibilityPrefix(TSNode node, String src) {
        return ""; // Default implementation returns an empty string
    }

    /**
     * Builds the function signature lines.
     *
     * @param funcNode The TSNode for the function definition.
     * @param providedNameOpt Optional pre-determined name (e.g. from a specific capture).
     * @param src Source code.
     * @param indent Indentation string.
     * @param lines List to add signature lines to.
     * @param exportPrefix Pre-determined export and modifier prefix (e.g., "export async").
     */
    protected void buildFunctionSkeleton(
            TSNode funcNode,
            Optional<String> providedNameOpt,
            String src,
            String indent,
            List<String> lines,
            String exportPrefix) {
        var profile = getLanguageSyntaxProfile();
        String functionName;
        TSNode nameNode = funcNode.getChildByFieldName(profile.identifierFieldName());


        if (nameNode != null && !nameNode.isNull()) {
            functionName = textSlice(nameNode, src);
        } else if (providedNameOpt.isPresent()) {
            functionName = providedNameOpt.get();
        } else {
            // Try to extract name using extractSimpleName as a last resort if the specific field isn't
            // found/helpful
            // This could happen for anonymous functions or if identifierFieldName isn't 'name' and not
            // directly on funcNode.
            Optional<String> extractedNameOpt = extractSimpleName(funcNode, src);
            if (extractedNameOpt.isPresent()) {
                functionName = extractedNameOpt.get();
            } else {
                String funcNodeText = textSlice(funcNode, src);
                log.warn(
                        "Function node type {} has no name field '{}' and no name was provided or extracted. Raw text: {}",
                        funcNode.getType(),
                        profile.identifierFieldName(),
                        funcNodeText.lines().findFirst().orElse(""));
                lines.add(indent + funcNodeText);
                log.warn("-> Falling back to raw text slice for function skeleton due to missing name.");
                return;
            }
        }

        TSNode paramsNode = funcNode.getChildByFieldName(profile.parametersFieldName());
        TSNode returnTypeNode = null;
        if (!profile.returnTypeFieldName().isEmpty()) {
            returnTypeNode = funcNode.getChildByFieldName(profile.returnTypeFieldName());
        }
        TSNode bodyNode = funcNode.getChildByFieldName(profile.bodyFieldName());

        // Parameter node is usually essential for a valid function signature.
        if (paramsNode == null || paramsNode.isNull()) {
            // Allow functions without explicit parameter lists if the language syntax supports it (e.g.
            // some JS/Go forms)
            // but log it if it's unusual for the current node type based on typical expectations.
            // If paramsText ends up empty, renderFunctionDeclaration should handle it gracefully.
            log.trace(
                    "Parameters node (field '{}') not found for function node type '{}', name '{}'. Assuming empty parameter list.",
                    profile.parametersFieldName(),
                    funcNode.getType(),
                    functionName);
        }

        // Body node might be missing for abstract/interface methods.
        if (bodyNode == null || bodyNode.isNull()) {
            log.trace(
                    "Body node (field '{}') not found for function node type '{}', name '{}'. Renderer or placeholder logic must handle this.",
                    profile.bodyFieldName(),
                    funcNode.getType(),
                    functionName);
        }

        // exportPrefix already contains all modifiers including 'async' if present.
        // The asyncPrefix logic is removed as it's now part of the unified exportPrefix.
        String paramsText = formatParameterList(paramsNode, src);
        String returnTypeText = formatReturnType(returnTypeNode, src);

        // Extract type parameters if available
        String typeParamsText = "";
        if (!profile.typeParametersFieldName().isEmpty()) {
            TSNode typeParamsNode = funcNode.getChildByFieldName(profile.typeParametersFieldName());
            if (typeParamsNode != null && !typeParamsNode.isNull()) {
                typeParamsText = textSlice(typeParamsNode, src); // Raw text including < >
            }
        }

        // The asyncPrefix parameter is removed from assembleFunctionSignature
        String functionLine = assembleFunctionSignature(
                funcNode, src, exportPrefix, "", functionName, typeParamsText, paramsText, returnTypeText, indent);
        if (!functionLine.isBlank()) {
            lines.add(functionLine);
        }
    }

    /**
     * Retrieves extra comment lines to be added to a function's skeleton, typically before the body. Example: mutation
     * tracking comments.
     *
     * @param bodyNode The TSNode representing the function's body. Can be null.
     * @param src The source code.
     * @param functionCu The CodeUnit for the function. Can be null if not available.
     * @return A list of comment strings, or an empty list if none.
     */
    protected List<String> getExtraFunctionComments(TSNode bodyNode, String src, @Nullable CodeUnit functionCu) {
        return List.of(); // Default: no extra comments
    }

    protected abstract String bodyPlaceholder();

    /**
     * Renders the complete declaration line for a function, including any prefixes, name, parameters, return type, and
     * language-specific syntax like "def" or "function" keywords, colons, or braces. Implementations are responsible
     * for constructing the entire line, including indentation and any language-specific body placeholder if the
     * function body is not empty or trivial.
     *
     * @param funcNode The Tree-sitter node representing the function.
     * @param src The source code of the file.
     * @param exportAndModifierPrefix The combined export and modifier prefix (e.g., "export async ", "public static ").
     * @param asyncPrefix This parameter is deprecated and no longer used; async is part of exportAndModifierPrefix.
     *     Pass empty string.
     * @param functionName The name of the function.
     * @param paramsText The text content of the function's parameters.
     * @param returnTypeText The text content of the function's return type, or empty if none.
     * @param indent The base indentation string for this line.
     * @return The fully rendered function declaration line, or null/blank if it should not be added.
     */
    protected abstract String renderFunctionDeclaration(
            TSNode funcNode,
            String src,
            String exportAndModifierPrefix,
            String asyncPrefix, // Kept for signature compatibility, but ignored
            String functionName,
            String typeParamsText,
            String paramsText,
            String returnTypeText,
            String indent);

    /** Finds decorator nodes immediately preceding a given node. */
    private List<TSNode> getPrecedingDecorators(TSNode decoratedNode) {
        List<TSNode> decorators = new ArrayList<>();
        var decoratorNodeTypes = getLanguageSyntaxProfile().decoratorNodeTypes();
        if (decoratorNodeTypes.isEmpty()) {
            return decorators;
        }
        TSNode current = decoratedNode.getPrevSibling();
        while (current != null && !current.isNull() && decoratorNodeTypes.contains(current.getType())) {
            decorators.add(current);
            current = current.getPrevSibling();
        }
        Collections.reverse(decorators); // Decorators should be in source order
        return decorators;
    }

    /** Extracts a substring from the source code based on node boundaries. */
    protected String textSlice(TSNode node, String src) {
        if (node.isNull()) return "";
        // Get the byte array representation of the source
        // This may be cached for better performance in a real implementation
        byte[] bytes;
        try {
            bytes = src.getBytes(StandardCharsets.UTF_8);
        } catch (Exception e) {
            // Fallback in case of encoding error
            log.warn(
                    "Error getting bytes from source: {}. Falling back to substring (may truncate UTF-8 content)",
                    e.getMessage());
            if (src.length() < node.getStartByte()) {
                log.warn("textSlice: Source range larger than given source code's length");
                return "";
            } else {
                return src.substring(
                        Math.min(node.getStartByte(), src.length()), Math.min(node.getEndByte(), src.length()));
            }
        }

        // Extract using correct byte indexing
        return textSliceFromBytes(node.getStartByte(), node.getEndByte(), bytes);
    }

    /** Extracts a substring from the source code based on byte offsets. */
    protected String textSlice(int startByte, int endByte, String src) {
        // Get the byte array representation of the source
        byte[] bytes;
        try {
            bytes = src.getBytes(StandardCharsets.UTF_8);
        } catch (Exception e) {
            // Fallback in case of encoding error
            log.warn(
                    "Error getting bytes from source: {}. Falling back to substring (may truncate UTF-8 content)",
                    e.getMessage());
            if (src.length() < startByte) {
                log.warn("textSlice: Source range larger than given source code's length");
                return "";
            } else {
                return src.substring(Math.min(startByte, src.length()), Math.min(endByte, src.length()));
            }
        }

        return textSliceFromBytes(startByte, endByte, bytes);
    }

    /** Helper method that correctly extracts UTF-8 byte slice into a String */
    private String textSliceFromBytes(int startByte, int endByte, byte[] bytes) {
        if (startByte < 0 || endByte > bytes.length || startByte >= endByte) {
            log.warn("Invalid byte range [{}, {}] for byte array of length {}", startByte, endByte, bytes.length);
            return "";
        }

        int len = endByte - startByte;
        return new String(bytes, startByte, len, StandardCharsets.UTF_8);
    }

    /* ---------- helpers ---------- */

    /**
     * Fallback to extract a simple name from a declaration node when an explicit `.name` capture isn't found. Tries
     * finding a child node with field name specified in LanguageSyntaxProfile. Needs the source string `src` for
     * substring extraction.
     */
    protected Optional<String> extractSimpleName(TSNode decl, String src) {
        Optional<String> nameOpt = Optional.empty();
        String identifierFieldName = getLanguageSyntaxProfile().identifierFieldName();
        if (identifierFieldName.isEmpty()) {
            log.warn(
                    "Identifier field name is empty in LanguageSyntaxProfile for node type {} at line {}. Cannot extract simple name by field.",
                    decl.getType(),
                    decl.getStartPoint().getRow() + 1);
            return Optional.empty();
        }

        try {
            TSNode nameNode = decl.getChildByFieldName(identifierFieldName);
            if (nameNode != null && !nameNode.isNull()) {
                nameOpt = Optional.of(src.substring(nameNode.getStartByte(), nameNode.getEndByte()));
            } else {
                log.warn(
                        "getChildByFieldName('{}') returned null or isNull for node type {} at line {}",
                        identifierFieldName,
                        decl.getType(),
                        decl.getStartPoint().getRow() + 1);
            }
        } catch (Exception e) {
            final String snippet;
            if (decl.getStartByte() > src.length()) {
                snippet = src.substring(0, Math.min(20, src.length()));
            } else {
                snippet = src.substring(decl.getStartByte(), Math.min(decl.getEndByte(), decl.getStartByte() + 20));
            }
            log.warn(
                    "Error extracting simple name using field '{}' from node type {} for node starting with '{}...': {}",
                    identifierFieldName,
                    decl.getType(),
                    snippet,
                    e.getMessage());
        }

        if (nameOpt.isEmpty()) {
            log.warn(
                    "extractSimpleName: Failed using getChildByFieldName('{}') for node type {} at line {}",
                    identifierFieldName,
                    decl.getType(),
                    decl.getStartPoint().getRow() + 1);
        }
        log.trace(
                "extractSimpleName: DeclNode={}, IdentifierField='{}', ExtractedName='{}'",
                decl.getType(),
                identifierFieldName,
                nameOpt.orElse("N/A"));
        return nameOpt;
    }

    private static String loadResource(String path) {
        try (InputStream in = TreeSitterAnalyzer.class.getClassLoader().getResourceAsStream(path)) {
            if (in == null) throw new IOException("Resource not found: " + path);
            return new String(in.readAllBytes(), StandardCharsets.UTF_8);
        } catch (IOException e) {
            throw new UncheckedIOException(e);
        }
    }

    /**
     * Returns the immediate children of the given CodeUnit based on TreeSitter parsing results.
     *
     * <p>This implementation uses the pre-built {@code childrenByParent} map that was populated during AST parsing. The
     * parent-child relationships are determined by the TreeSitter grammar and capture queries for the specific
     * language.
     */
    @Override
    public List<CodeUnit> directChildren(CodeUnit cu) {
        return childrenByParent.getOrDefault(cu, List.of());
    }
}<|MERGE_RESOLUTION|>--- conflicted
+++ resolved
@@ -50,7 +50,8 @@
     final Map<CodeUnit, List<CodeUnit>> childrenByParent = new ConcurrentHashMap<>(); // package-private for testing
     final Map<CodeUnit, List<String>> signatures = new ConcurrentHashMap<>(); // package-private for testing
     private final Map<CodeUnit, List<Range>> sourceRanges = new ConcurrentHashMap<>();
-    protected final Map<ProjectFile, TSTree> parsedTreeCache = new ConcurrentHashMap<>(); // Cache parsed trees to avoid redundant parsing
+    protected final Map<ProjectFile, TSTree> parsedTreeCache =
+            new ConcurrentHashMap<>(); // Cache parsed trees to avoid redundant parsing
     private final IProject project;
     private final Language language;
     protected final Set<Path> normalizedExcludedPaths;
@@ -59,15 +60,9 @@
      * Stores information about a definition found by a query match, including associated modifier keywords and
      * decorators.
      */
-<<<<<<< HEAD
     protected record DefinitionInfoRecord(
             String primaryCaptureName, String simpleName, List<String> modifierKeywords, List<TSNode> decoratorNodes) {}
 
-=======
-    protected record DefinitionInfoRecord(String primaryCaptureName, String simpleName, List<String> modifierKeywords,
-                                          List<TSNode> decoratorNodes) {
-    }
->>>>>>> 4dd4071f
     protected record LanguageSyntaxProfile(
             Set<String> classLikeNodeTypes,
             Set<String> functionLikeNodeTypes,
@@ -213,8 +208,8 @@
                                                     return newSignaturesList; // Already unmodifiable from result
                                                 }
                                                 List<String> combined = new ArrayList<>(existingSignaturesList);
-                                                // Deduplicate signatures to avoid duplicates from multiple
-                                                // analysis runs
+                                                // Deduplicate signatures to avoid duplicates from multiple analysis
+                                                // runs
                                                 for (String newSignature : newSignaturesList) {
                                                     if (!combined.contains(newSignature)) {
                                                         combined.add(newSignature);
@@ -273,8 +268,7 @@
         // Stream top-level declarations
         Stream<CodeUnit> topLevelStream = topLevelDeclarations.values().stream().flatMap(Collection::stream);
 
-        // Stream parents from childrenByParent (they might not be in topLevelDeclarations if they are
-        // nested)
+        // Stream parents from childrenByParent (they might not be in topLevelDeclarations if they are nested)
         Stream<CodeUnit> parentStream = childrenByParent.keySet().stream();
 
         // Stream children from childrenByParent
@@ -417,10 +411,9 @@
     private void reconstructSkeletonRecursive(CodeUnit cu, String indent, boolean headerOnly, StringBuilder sb) {
         List<String> sigList = signatures.get(cu);
         if (sigList == null || sigList.isEmpty()) {
-            // It's possible for some CUs (e.g., a namespace CU acting only as a parent) to not have
-            // direct textual signatures.
-            // This can be legitimate if they are primarily structural and their children form the
-            // content.
+            // It's possible for some CUs (e.g., a namespace CU acting only as a parent) to not have direct textual
+            // signatures.
+            // This can be legitimate if they are primarily structural and their children form the content.
             log.trace(
                     "No direct signatures found for CU: {}. It might be a structural-only CU. Skipping direct rendering in skeleton reconstruction.",
                     cu);
@@ -575,12 +568,9 @@
         return threadLocalLanguage.get();
     }
 
-<<<<<<< HEAD
-    /** Provides the language-specific syntax profile. */
-=======
-    /**
-     * Returns the cached parsed tree for the given file if available, or null if not cached.
-     * This method allows subclasses to reuse already-parsed trees instead of re-parsing files.
+    /**
+     * Returns the cached parsed tree for the given file if available, or null if not cached. This method allows
+     * subclasses to reuse already-parsed trees instead of re-parsing files.
      *
      * @param file The project file to get the cached tree for
      * @return The cached TSTree, or null if not available
@@ -589,10 +579,7 @@
         return parsedTreeCache.get(file);
     }
 
-    /**
-     * Provides the language-specific syntax profile.
-     */
->>>>>>> 4dd4071f
+    /** Provides the language-specific syntax profile. */
     protected abstract LanguageSyntaxProfile getLanguageSyntaxProfile();
 
     /** Class-path resource for the query (e.g. {@code "treesitter/python.scm"}). */
@@ -654,21 +641,15 @@
         return getLanguageSyntaxProfile().classLikeNodeTypes().contains(node.getType());
     }
 
-<<<<<<< HEAD
-    /** Captures that should be ignored entirely. */
-=======
-    /**
-     * Builds the parent FQName from package name and class chain for parent-child relationship lookup.
-     * Override this method to apply language-specific FQName correction logic.
+    /**
+     * Builds the parent FQName from package name and class chain for parent-child relationship lookup. Override this
+     * method to apply language-specific FQName correction logic.
      */
     protected String buildParentFqName(String packageName, String classChain) {
         return packageName.isEmpty() ? classChain : packageName + "." + classChain;
     }
 
-    /**
-     * Captures that should be ignored entirely.
-     */
->>>>>>> 4dd4071f
+    /** Captures that should be ignored entirely. */
     protected Set<String> getIgnoredCaptures() {
         return Set.of();
     }
@@ -790,8 +771,7 @@
                 if (!importText.isEmpty()) {
                     localImportStatements.add(importText);
                 }
-                // Continue to next match if this was primarily an import, or process other captures in same
-                // match
+                // Continue to next match if this was primarily an import, or process other captures in same match
                 // For now, assume an import statement match won't also be a primary .definition capture.
                 // If it can, then this 'if' should not 'continue' but allow further processing.
             }
@@ -904,19 +884,16 @@
                 // The SCM query for Go methods captures `@method.receiver.type` and `@method.identifier`
                 // `simpleName` at this point is from `@method.identifier` (e.g., "MyMethod")
                 // We need to find the receiver type from the original captures for this match
-                // The `capturedNodes` map (re-populated per match earlier in the loop) is not directly
-                // available here.
-                // We need to re-access the specific captures for the current `match` associated with
+                // The `capturedNodes` map (re-populated per match earlier in the loop) is not directly available here.
+                // We need to re-access the specific captures for the current `match` associated with `node`.
+                // This requires finding the original TSQueryMatch or passing its relevant parts.
+                // For now, let's assume `node` is the `method_declaration` node, and we can query its children.
+                // A more robust way would be to pass `capturedNodes` from the outer loop or re-query for this specific
                 // `node`.
-                // This requires finding the original TSQueryMatch or passing its relevant parts.
-                // For now, let's assume `node` is the `method_declaration` node, and we can query its
-                // children.
-                // A more robust way would be to pass `capturedNodes` from the outer loop or re-query for
-                // this specific `node`.
 
                 TSNode receiverNode;
-                // TSNode methodIdentifierNode = null; // This would be `node.getChildByFieldName("name")`
-                // for method_declaration
+                // TSNode methodIdentifierNode = null; // This would be `node.getChildByFieldName("name")` for
+                // method_declaration
                 // or more reliably, the node associated with captureName.replace(".definition", ".name")
                 // simpleName is already derived from method.identifier.
 
@@ -991,8 +968,8 @@
             }
 
             if (signature.isBlank()) {
-                // buildSignatureString might legitimately return blank for some nodes that don't form part
-                // of a textual skeleton but create a CU.
+                // buildSignatureString might legitimately return blank for some nodes that don't form part of a textual
+                // skeleton but create a CU.
                 // However, if it's blank, it shouldn't be added to signatures map.
                 log.trace(
                         "buildSignatureString returned empty/null for node {} ({}), simpleName {}. This CU might not have a direct textual signature.",
@@ -1003,15 +980,11 @@
             }
 
             // Handle potential duplicates (e.g. JS export and direct lexical declaration).
-            // If `cu` is `equals()` to `existingCUforKeyLookup` (e.g., overloads), signatures are
-            // accumulated.
-            // If they are not `equals()` but have same FQName, this logic might replace based on export
-            // preference.
+            // If `cu` is `equals()` to `existingCUforKeyLookup` (e.g., overloads), signatures are accumulated.
+            // If they are not `equals()` but have same FQName, this logic might replace based on export preference.
             // can arise from both an exported and non-exported declaration, and we are now
-            // collecting multiple signatures. For now, we assume `computeIfAbsent` for signatures handles
-            // accumulation,
-            // and this "export" preference applies if different `CodeUnit` instances (which are not
-            // `equals()`)
+            // collecting multiple signatures. For now, we assume `computeIfAbsent` for signatures handles accumulation,
+            // and this "export" preference applies if different `CodeUnit` instances (which are not `equals()`)
             // somehow map to the same `fqName` in `localCuByFqName` before `cu` itself is unified.
             // If overloads result in CodeUnits that are `equals()`, this block is less relevant for them.
             CodeUnit existingCUforKeyLookup = localCuByFqName.get(cu.fqName());
@@ -1020,10 +993,9 @@
                 // The export preference logic might apply here.
                 // However, if `cu` is for an overload of `existingCUforKeyLookup` and they are `equals()`,
                 // then this block should ideally not be the primary path for handling overload signatures.
-                // The current approach of `localSignatures.computeIfAbsent` will handle accumulation for
-                // equal CUs.
-                // This existing block seems more for replacing a less specific CU with a more specific one
-                // (e.g. exported).
+                // The current approach of `localSignatures.computeIfAbsent` will handle accumulation for equal CUs.
+                // This existing block seems more for replacing a less specific CU with a more specific one (e.g.
+                // exported).
                 // For now, let's assume this logic remains for such non-overload "duplicate FQName" cases.
                 // If it causes issues with overloads, it needs refinement.
                 List<String> existingSignatures =
@@ -1042,8 +1014,7 @@
                     log.trace(
                             "Keeping existing EXPORTED CU/signature list for {}. Discarding new non-exported signature for current CU.",
                             cu.fqName());
-                    continue; // Skip adding this new signature if an exported one exists for a CU with the
-                    // same FQName
+                    continue; // Skip adding this new signature if an exported one exists for a CU with the same FQName
                 } else {
                     log.warn(
                             "Duplicate CU FQName {} (distinct instances). New signature will be added. Review if this is expected.",
@@ -1070,11 +1041,7 @@
                 localTopLevelCUs.add(cu);
             } else {
                 // Parent's shortName is the classChain string itself.
-<<<<<<< HEAD
-                String parentFqName = cu.packageName().isEmpty() ? classChain : cu.packageName() + "." + classChain;
-=======
                 String parentFqName = buildParentFqName(cu.packageName(), classChain);
->>>>>>> 4dd4071f
                 CodeUnit parentCu = localCuByFqName.get(parentFqName);
                 if (parentCu != null) {
                     List<CodeUnit> kids = localChildren.computeIfAbsent(parentCu, k -> new ArrayList<>());
@@ -1177,8 +1144,7 @@
         TSNode nodeForContent = definitionNode;
         TSNode nodeForSignature = definitionNode; // Keep original for signature text slicing
 
-        // 1. Handle language-specific structural unwrapping (e.g., export statements, Python's
-        // decorated_definition)
+        // 1. Handle language-specific structural unwrapping (e.g., export statements, Python's decorated_definition)
         // For JAVASCRIPT/TYPESCRIPT: unwrap for processing but keep original for signature
         if ((language == Language.TYPESCRIPT || language == Language.JAVASCRIPT)
                 && "export_statement".equals(definitionNode.getType())) {
@@ -1192,8 +1158,7 @@
                     case FUNCTION_LIKE ->
                         typeMatch = profile.functionLikeNodeTypes().contains(innerType)
                                 ||
-                                // Special case for TypeScript/JavaScript arrow functions in lexical
-                                // declarations
+                                // Special case for TypeScript/JavaScript arrow functions in lexical declarations
                                 ((language == Language.TYPESCRIPT || language == Language.JAVASCRIPT)
                                         && ("lexical_declaration".equals(innerType)
                                                 || "variable_declaration".equals(innerType)));
@@ -1218,14 +1183,13 @@
             }
         }
 
-        // Check if we need to find specific variable_declarator (this should run after export
-        // unwrapping)
+        // Check if we need to find specific variable_declarator (this should run after export unwrapping)
         if ((language == Language.TYPESCRIPT || language == Language.JAVASCRIPT)
                 && ("lexical_declaration".equals(nodeForContent.getType())
                         || "variable_declaration".equals(nodeForContent.getType()))
                 && (skeletonType == SkeletonType.FIELD_LIKE || skeletonType == SkeletonType.FUNCTION_LIKE)) {
-            // For lexical_declaration (const/let) or variable_declaration (var), find the specific
-            // variable_declarator by name
+            // For lexical_declaration (const/let) or variable_declaration (var), find the specific variable_declarator
+            // by name
             log.trace(
                     "Entering variable_declarator lookup for '{}' in nodeForContent '{}'",
                     simpleName,
@@ -1284,8 +1248,7 @@
             }
         }
 
-        // 3. Derive modifier keywords (export, static, async, etc.) using the pre-captured
-        // `capturedModifierKeywords`.
+        // 3. Derive modifier keywords (export, static, async, etc.) using the pre-captured `capturedModifierKeywords`.
         //    These keywords are already sorted by start byte during `analyzeFileDeclarations`.
         String exportPrefix =
                 capturedModifierKeywords.isEmpty() ? "" : String.join(" ", capturedModifierKeywords) + " ";
@@ -1314,8 +1277,8 @@
                         classSignatureText = textSlice(nodeForContent.getStartByte(), nodeForContent.getEndByte(), src)
                                 .stripTrailing();
                     }
-                    // Attempt to remove trailing tokens like '{' or ';' if no body node found, to get a
-                    // cleaner signature part
+                    // Attempt to remove trailing tokens like '{' or ';' if no body node found, to get a cleaner
+                    // signature part
                     if (classSignatureText.endsWith("{"))
                         classSignatureText = classSignatureText
                                 .substring(0, classSignatureText.length() - 1)
@@ -1355,8 +1318,7 @@
                 for (String comment : extraComments) {
                     if (!comment.isBlank()) {
                         signatureLines.add(
-                                comment); // Comments are added without indent here; buildSkeletonRecursive adds
-                        // indent.
+                                comment); // Comments are added without indent here; buildSkeletonRecursive adds indent.
                     }
                 }
                 // Pass determined exportPrefix to buildFunctionSkeleton
@@ -1388,16 +1350,14 @@
                                 .substring(strippedExportPrefix.length())
                                 .stripLeading();
                     } else {
-                        // For TypeScript/JavaScript, check for partial duplicates like "export const" +
-                        // "const ..."
+                        // For TypeScript/JavaScript, check for partial duplicates like "export const" + "const ..."
                         List<String> exportTokens =
                                 Splitter.on(Pattern.compile("\\s+")).splitToList(strippedExportPrefix);
                         List<String> fieldTokens =
                                 Splitter.on(Pattern.compile("\\s+")).limit(2).splitToList(fieldSignatureText);
 
                         if (exportTokens.size() > 1 && !fieldTokens.isEmpty()) {
-                            // Check if the last token of export prefix matches the first token of field
-                            // signature
+                            // Check if the last token of export prefix matches the first token of field signature
                             String lastExportToken = exportTokens.get(exportTokens.size() - 1);
                             String firstFieldToken = fieldTokens.get(0);
 
@@ -1443,11 +1403,7 @@
                     valueText = "any"; // Fallback or indicate error
                 }
 
-                String aliasSignature = (exportPrefix.stripTrailing()
-                                + " type "
-                                + simpleName
-                                + typeParamsText
-                                + " = "
+                String aliasSignature = (exportPrefix.stripTrailing() + " type " + simpleName + typeParamsText + " = "
                                 + valueText)
                         .strip();
                 if (!aliasSignature.endsWith(";")) {
@@ -1464,7 +1420,9 @@
 
                 // Remove trailing '{' if present to get clean namespace signature
                 if (namespaceLine.endsWith("{")) {
-                    namespaceLine = namespaceLine.substring(0, namespaceLine.length() - 1).stripTrailing();
+                    namespaceLine = namespaceLine
+                            .substring(0, namespaceLine.length() - 1)
+                            .stripTrailing();
                 }
 
                 signatureLines.add(exportPrefix + namespaceLine);
@@ -1496,10 +1454,8 @@
     /** Renders the opening part of a class-like structure (e.g., "public class Foo {"). */
     protected abstract String renderClassHeader(
             TSNode classNode, String src, String exportPrefix, String signatureText, String baseIndent);
-
     // renderClassFooter is removed, replaced by getLanguageSpecificCloser
-    // buildClassMemberSkeletons is removed from this direct path; children are handled by recursive
-    // reconstruction.
+    // buildClassMemberSkeletons is removed from this direct path; children are handled by recursive reconstruction.
 
     /* ---------- Granular Signature Rendering Callbacks (Formatting) ---------- */
 
@@ -1632,16 +1588,14 @@
         String functionName;
         TSNode nameNode = funcNode.getChildByFieldName(profile.identifierFieldName());
 
-
         if (nameNode != null && !nameNode.isNull()) {
             functionName = textSlice(nameNode, src);
         } else if (providedNameOpt.isPresent()) {
             functionName = providedNameOpt.get();
         } else {
-            // Try to extract name using extractSimpleName as a last resort if the specific field isn't
-            // found/helpful
-            // This could happen for anonymous functions or if identifierFieldName isn't 'name' and not
-            // directly on funcNode.
+            // Try to extract name using extractSimpleName as a last resort if the specific field isn't found/helpful
+            // This could happen for anonymous functions or if identifierFieldName isn't 'name' and not directly on
+            // funcNode.
             Optional<String> extractedNameOpt = extractSimpleName(funcNode, src);
             if (extractedNameOpt.isPresent()) {
                 functionName = extractedNameOpt.get();
@@ -1667,8 +1621,8 @@
 
         // Parameter node is usually essential for a valid function signature.
         if (paramsNode == null || paramsNode.isNull()) {
-            // Allow functions without explicit parameter lists if the language syntax supports it (e.g.
-            // some JS/Go forms)
+            // Allow functions without explicit parameter lists if the language syntax supports it (e.g. some JS/Go
+            // forms)
             // but log it if it's unusual for the current node type based on typical expectations.
             // If paramsText ends up empty, renderFunctionDeclaration should handle it gracefully.
             log.trace(
