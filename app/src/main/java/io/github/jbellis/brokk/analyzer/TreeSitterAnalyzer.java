package io.github.jbellis.brokk.analyzer;

import com.google.common.base.Splitter;
import io.github.jbellis.brokk.IProject;
import org.jetbrains.annotations.Nullable;
import org.slf4j.Logger;
import org.slf4j.LoggerFactory;
import org.treesitter.*;

import java.io.IOException;
import java.io.InputStream;
import java.io.UncheckedIOException;
import java.nio.charset.StandardCharsets;
import java.nio.file.Files;
import java.nio.file.Path;
import java.util.*;
import java.util.concurrent.ConcurrentHashMap;
import java.util.regex.Pattern;
import java.util.stream.Collectors;
import java.util.stream.Stream;

/**
 * Generic, language-agnostic skeleton extractor backed by Tree-sitter.
 * Stores summarized skeletons for top-level definitions only.
 * <p>
 * Subclasses provide the language–specific bits: which Tree-sitter grammar,
 * which file extensions, which query, and how to map a capture to a {@link CodeUnit}.
 */
public abstract class TreeSitterAnalyzer implements IAnalyzer {
    protected static final Logger log = LoggerFactory.getLogger(TreeSitterAnalyzer.class);
    // Native library loading is assumed automatic by the io.github.bonede.tree_sitter library.

    /* ---------- instance state ---------- */
    private final ThreadLocal<TSLanguage> threadLocalLanguage = ThreadLocal.withInitial(this::createTSLanguage);
    private final ThreadLocal<TSQuery> query;
    final Map<ProjectFile, List<CodeUnit>> topLevelDeclarations = new ConcurrentHashMap<>(); // package-private for testing
    final Map<CodeUnit, List<CodeUnit>> childrenByParent = new ConcurrentHashMap<>(); // package-private for testing
    final Map<CodeUnit, List<String>> signatures = new ConcurrentHashMap<>(); // package-private for testing
    private final Map<CodeUnit, List<Range>> sourceRanges = new ConcurrentHashMap<>();
    private final IProject project;
    private final Language language;
    protected final Set<String> normalizedExcludedFiles;

    /**
     * Stores information about a definition found by a query match, including associated modifier keywords and decorators.
     */
    protected record DefinitionInfoRecord(String primaryCaptureName, String simpleName, List<String> modifierKeywords,
                                          List<TSNode> decoratorNodes) {
    }


    protected record LanguageSyntaxProfile(
            Set<String> classLikeNodeTypes,
            Set<String> functionLikeNodeTypes,
            Set<String> fieldLikeNodeTypes,
            Set<String> decoratorNodeTypes,
            String identifierFieldName,
            String bodyFieldName,
            String parametersFieldName,
            String returnTypeFieldName,
            String typeParametersFieldName, // For generics on type aliases, classes, functions etc.
            Map<String, SkeletonType> captureConfiguration,
            String asyncKeywordNodeType,
            Set<String> modifierNodeTypes
    ) {
        public LanguageSyntaxProfile {
            Objects.requireNonNull(classLikeNodeTypes);
            Objects.requireNonNull(functionLikeNodeTypes);
            Objects.requireNonNull(fieldLikeNodeTypes);
            Objects.requireNonNull(decoratorNodeTypes);
            Objects.requireNonNull(identifierFieldName);
            Objects.requireNonNull(bodyFieldName);
            Objects.requireNonNull(parametersFieldName);
            Objects.requireNonNull(returnTypeFieldName);    // Can be empty string if not applicable
            Objects.requireNonNull(typeParametersFieldName); // Can be empty string if not applicable
            Objects.requireNonNull(captureConfiguration);
            Objects.requireNonNull(asyncKeywordNodeType); // Can be empty string if not applicable
            Objects.requireNonNull(modifierNodeTypes);
        }
    }

    public record Range(int startByte, int endByte, int startLine, int endLine) {
    }

    private record FileAnalysisResult(List<CodeUnit> topLevelCUs,
                                      Map<CodeUnit, List<CodeUnit>> children,
                                      Map<CodeUnit, List<String>> signatures,
                                      Map<CodeUnit, List<Range>> sourceRanges,
                                      List<String> importStatements // Added for module-level imports
    ) {
    }

    /* ---------- constructor ---------- */
    protected TreeSitterAnalyzer(IProject project, Language language, Set<String> excludedFiles) {
        this.project = project;
        this.language = language;
        // tsLanguage field removed, getTSLanguage().get() will provide it via ThreadLocal

        this.normalizedExcludedFiles = excludedFiles
                .stream()
                .map(p -> {
                    Path path = Path.of(p);
                    if (path.isAbsolute()) {
                        return path.normalize().toString();
                    } else {
                        return project.getRoot().resolve(p).toAbsolutePath().normalize().toString();
                    }
                })
                .collect(Collectors.toSet());
        if (!this.normalizedExcludedFiles.isEmpty()) {
            log.debug("Normalized excluded files: {}", this.normalizedExcludedFiles);
        }

        // Initialize query using a ThreadLocal for thread safety
        // The supplier will use the appropriate getQueryResource() from the subclass
        // and getTSLanguage() for the current thread.
        this.query = ThreadLocal.withInitial(() -> {
            String rawQueryString = loadResource(getQueryResource());
            return new TSQuery(getTSLanguage(), rawQueryString);
        });

        // Debug log using SLF4J
        log.debug("Initializing TreeSitterAnalyzer for language: {}, query resource: {}",
                this.language, getQueryResource());


        var validExtensions = this.language.getExtensions();
        log.trace("Filtering project files for extensions: {}", validExtensions);

        project.getAllFiles().stream()
                .filter(pf -> {
                    var pathStr = pf.absPath().toString();
                    if (this.normalizedExcludedFiles.contains(pathStr)) {
                        log.trace("Skipping excluded file: {}", pf);
                        return false;
                    }
                    return validExtensions.stream().anyMatch(pathStr::endsWith);
                })
                .parallel()
                .forEach(pf -> {
                    log.trace("Processing file: {}", pf);
                    // TSParser is not threadsafe, so we create a parser per thread
                    var localParser = new TSParser();
                    try {
                        if (!localParser.setLanguage(getTSLanguage())) {
                            log.error("Failed to set language on thread-local TSParser for language {} in file {}", getTSLanguage().getClass().getSimpleName(), pf);
                            return; // Skip this file if parser setup fails
                        }
                        var analysisResult = analyzeFileDeclarations(pf, localParser);
                        if (!analysisResult.topLevelCUs().isEmpty() || !analysisResult.signatures().isEmpty() || !analysisResult.sourceRanges().isEmpty()) {
                            topLevelDeclarations.put(pf, analysisResult.topLevelCUs()); // Already unmodifiable from result

                            analysisResult.children().forEach((parentCU, newChildCUs) -> childrenByParent.compute(parentCU, (CodeUnit p, @Nullable List<CodeUnit> existingChildCUs) -> {
                                if (existingChildCUs == null) {
                                    return newChildCUs; // Already unmodifiable
                                }
                                List<CodeUnit> combined = new ArrayList<>(existingChildCUs);
                                for (CodeUnit newKid : newChildCUs) {
                                    if (!combined.contains(newKid)) {
                                        combined.add(newKid);
                                    }
                                }
                                if (combined.size() == existingChildCUs.size()) {
                                    boolean changed = false;
                                    for (int i = 0; i < combined.size(); ++i) {
                                        if (!combined.get(i).equals(existingChildCUs.get(i))) {
                                            changed = true;
                                            break;
                                        }
                                    }
                                    if (!changed) return existingChildCUs;
                                }
                                return Collections.unmodifiableList(combined);
                            }));

                            analysisResult.signatures().forEach((cu, newSignaturesList) -> signatures.compute(cu, (CodeUnit key, @Nullable List<String> existingSignaturesList) -> {
                                if (existingSignaturesList == null) {
                                    return newSignaturesList; // Already unmodifiable from result
                                }
                                List<String> combined = new ArrayList<>(existingSignaturesList);
                                // Deduplicate signatures to avoid duplicates from multiple analysis runs
                                for (String newSignature : newSignaturesList) {
                                    if (!combined.contains(newSignature)) {
                                        combined.add(newSignature);
                                    }
                                }
                                return Collections.unmodifiableList(combined);
                            }));

                            analysisResult.sourceRanges().forEach((cu, newRangesList) -> sourceRanges.compute(cu, (CodeUnit key, @Nullable List<Range> existingRangesList) -> {
                                if (existingRangesList == null) {
                                    return newRangesList; // Already unmodifiable
                                }
                                List<Range> combined = new ArrayList<>(existingRangesList);
                                combined.addAll(newRangesList);
                                return Collections.unmodifiableList(combined);
                            }));

                            log.trace("Processed file {}: {} top-level CUs, {} signatures, {} parent-child relationships, {} source range entries.",
                                    pf, analysisResult.topLevelCUs().size(), analysisResult.signatures().size(), analysisResult.children().size(), analysisResult.sourceRanges().size());
                        } else {
                            log.trace("analyzeFileDeclarations returned empty result for file: {}", pf);
                        }
                    } catch (IOException e) { // Catch specific IOExceptions from file operations
                        log.warn("IO error analyzing {}: {}", pf, e.getMessage());
                    } catch (RuntimeException e) { // Catch other runtime exceptions to log context and rethrow
                        log.error("Unexpected runtime error analyzing {}: {}", pf, e.getMessage(), e);
                        throw e; // Rethrow to make critical errors visible
                    } catch (Exception e) { // Catch all other exceptions (less likely)
                        log.warn("Generic error analyzing {}: {}", pf, e.getMessage(), e);
                    }
                });

        log.debug("TreeSitter analysis complete - topLevelDeclarations: {}, childrenByParent: {}, signatures: {}",
                  topLevelDeclarations.size(), childrenByParent.size(), signatures.size());
    }

    protected TreeSitterAnalyzer(IProject project, Language language) {
        this(project, language, Collections.emptySet());
    }

    /* ---------- Helper methods for accessing CodeUnits ---------- */

    /**
     * All CodeUnits we know about (top-level + children).
     */
    private Stream<CodeUnit> allCodeUnits() {
        // Stream top-level declarations
        Stream<CodeUnit> topLevelStream = topLevelDeclarations.values().stream().flatMap(Collection::stream);

        // Stream parents from childrenByParent (they might not be in topLevelDeclarations if they are nested)
        Stream<CodeUnit> parentStream = childrenByParent.keySet().stream();

        // Stream children from childrenByParent
        Stream<CodeUnit> childrenStream = childrenByParent.values().stream().flatMap(Collection::stream);

        return Stream.of(topLevelStream, parentStream, childrenStream).flatMap(s -> s);
    }

    /**
     * De-duplicate and materialise into a List once.
     */
    private List<CodeUnit> uniqueCodeUnitList() {
        return allCodeUnits().distinct().toList();
    }

    /* ---------- IAnalyzer ---------- */
    @Override
    public boolean isEmpty() {
        return topLevelDeclarations.isEmpty() && signatures.isEmpty() && childrenByParent.isEmpty() && sourceRanges.isEmpty();
    }

    @Override
    public boolean isCpg() {
        return false;
    }

    @Override
    public Optional<String> getSkeletonHeader(String fqName) {
        return getSkeletonImpl(fqName, true);
    }

    @Override
    public List<CodeUnit> getMembersInClass(String fqClass) {
        Optional<CodeUnit> parent = uniqueCodeUnitList().stream()
                .filter(cu -> cu.fqName().equals(fqClass) && cu.isClass())
                .findFirst();
        return parent.map(p -> List.copyOf(childrenByParent.getOrDefault(p, List.of())))
                .orElse(List.of());
    }

    @Override
    public Optional<ProjectFile> getFileFor(String fqName) {
        return uniqueCodeUnitList().stream()
                .filter(cu -> cu.fqName().equals(fqName))
                .map(CodeUnit::source)
                .findFirst();
    }

    @Override
    public Optional<CodeUnit> getDefinition(String fqName) {
        return uniqueCodeUnitList().stream()
                .filter(cu -> cu.fqName().equals(fqName))
                .findFirst();
    }


    @Override
    public List<CodeUnit> getAllDeclarations() {
        Set<CodeUnit> allClasses = new HashSet<>();
        topLevelDeclarations.values().forEach(allClasses::addAll);
        childrenByParent.values().forEach(allClasses::addAll); // Children lists
        allClasses.addAll(childrenByParent.keySet());          // Parent CUs themselves
        return allClasses.stream().filter(CodeUnit::isClass).distinct().toList();
    }

    @Override
    public List<CodeUnit> searchDefinitionsImpl(String originalPattern, @Nullable String fallbackPattern, Pattern compiledPattern) {
        if (fallbackPattern != null) {
            // Fallback to simple case-insensitive substring matching
            return uniqueCodeUnitList().stream()
                    .filter(cu -> cu.fqName().toLowerCase(Locale.ROOT).contains(fallbackPattern))
                    .toList();
        } else {
            // Primary search using compiled regex pattern
            return uniqueCodeUnitList().stream()
                    .filter(cu -> compiledPattern.matcher(cu.fqName()).find())
                    .toList();
        }
    }

    /**
     * Returns the top-level declarations organized by file.
     * This method is primarily for testing to examine the raw declarations
     * before they are filtered by getAllDeclarations().
     *
     * @return Map from ProjectFile to List of CodeUnits declared at the top level in that file
     */
    public Map<ProjectFile, List<CodeUnit>> getTopLevelDeclarations() {
        return Map.copyOf(topLevelDeclarations);
    }

    @Override
    public Map<CodeUnit, String> getSkeletons(ProjectFile file) {
        List<CodeUnit> topCUs = topLevelDeclarations.getOrDefault(file, List.of());
        if (topCUs.isEmpty()) return Map.of();

        Map<CodeUnit, String> resultSkeletons = new HashMap<>();
        List<CodeUnit> sortedTopCUs = new ArrayList<>(topCUs);
        // Sort CUs: MODULE CUs (for imports) should ideally come first.
        // This simple sort puts them first if their fqName sorts before others.
        // A more explicit sort could check cu.isModule().
        Collections.sort(sortedTopCUs);


        for (CodeUnit cu : sortedTopCUs) {
            resultSkeletons.put(cu, reconstructFullSkeleton(cu, false));
        }
        log.trace("getSkeletons: file={}, count={}", file, resultSkeletons.size());
        return Collections.unmodifiableMap(resultSkeletons);
    }

    @Override
    public Set<CodeUnit> getDeclarationsInFile(ProjectFile file) {
        List<CodeUnit> topCUs = topLevelDeclarations.getOrDefault(file, List.of());
        if (topCUs.isEmpty()) return Set.of();

        Set<CodeUnit> allDeclarationsInFile = new HashSet<>();
        Queue<CodeUnit> toProcess = new ArrayDeque<>(topCUs); // Changed to ArrayDeque
        Set<CodeUnit> visited = new HashSet<>(topCUs); // Track visited to avoid cycles and redundant processing

        while (!toProcess.isEmpty()) {
            CodeUnit current = toProcess.poll();
            allDeclarationsInFile.add(current); // Add all encountered CodeUnits

            childrenByParent.getOrDefault(current, List.of()).forEach(child -> {
                if (visited.add(child)) { // Add to queue only if not visited
                    toProcess.add(child);
                }
            });
        }
        log.trace("getDeclarationsInFile: file={}, count={}", file, allDeclarationsInFile.size());
        return Collections.unmodifiableSet(allDeclarationsInFile);
    }

    private String reconstructFullSkeleton(CodeUnit cu, boolean headerOnly) {
        StringBuilder sb = new StringBuilder();
        reconstructSkeletonRecursive(cu, "", headerOnly, sb);
        return sb.toString().stripTrailing();
    }

    private void reconstructSkeletonRecursive(CodeUnit cu, String indent, boolean headerOnly, StringBuilder sb) {
        List<String> sigList = signatures.get(cu);
        if (sigList == null || sigList.isEmpty()) {
            // It's possible for some CUs (e.g., a namespace CU acting only as a parent) to not have direct textual signatures.
            // This can be legitimate if they are primarily structural and their children form the content.
            log.trace("No direct signatures found for CU: {}. It might be a structural-only CU. Skipping direct rendering in skeleton reconstruction.", cu);
            return;
        }

        for (String individualFullSignature : sigList) {
            if (individualFullSignature.isBlank()) {
                log.warn("Encountered null or blank signature in list for CU: {}. Skipping this signature.", cu);
                continue;
            }
            // Apply indent to each line of the current signature
            String[] signatureLines = individualFullSignature.split("\n", -1); // Use -1 limit
            for (String line : signatureLines) {
                sb.append(indent).append(line).append('\n');
            }
        }

        final List<CodeUnit> kids = childrenByParent
                .getOrDefault(cu, List.of())
                .stream()
                .filter(child -> !headerOnly || (!child.isFunction() && !child.isClass()))
                .toList();
        // Only add children and closer if the CU can have them (e.g. class, or function that can nest)
        // For simplicity now, always check for children. Specific languages might refine this.
        if (!kids.isEmpty() || (cu.isClass() && !getLanguageSpecificCloser(cu).isEmpty())) { // also add closer for empty classes
            String childIndent = indent + getLanguageSpecificIndent();
            for (CodeUnit kid : kids) {
                reconstructSkeletonRecursive(kid, childIndent, headerOnly, sb);
            }
            if (cu.isClass() && headerOnly) {
                sb.append(childIndent)
                        .append("[... methods not shown ...]")
                        .append("\n");
            }
            String closer = getLanguageSpecificCloser(cu);
            if (!closer.isEmpty()) {
                sb.append(indent).append(closer).append('\n');
            }
        }
    }


    @Override
    public Optional<String> getSkeleton(String fqName) {
        return getSkeletonImpl(fqName, false);
    }

    public Optional<String> getSkeletonImpl(String fqName, Boolean headerOnly) {
        Optional<CodeUnit> cuOpt = signatures.keySet().stream()
                .filter(c -> c.fqName().equals(fqName))
                .findFirst();
        if (cuOpt.isPresent()) {
            String skeleton = reconstructFullSkeleton(cuOpt.get(), headerOnly);
            log.trace("getSkeleton: fqName='{}', found=true", fqName);
            return Optional.of(skeleton);
        }
        log.trace("getSkeleton: fqName='{}', found=false", fqName);
        return Optional.empty();
    }

    @Override
    public String getClassSource(String fqName) {
        var cu = getDefinition(fqName)
                .filter(CodeUnit::isClass)
                .orElseThrow(() -> new SymbolNotFoundException("Class not found: " + fqName));

        var ranges = sourceRanges.get(cu);
        if (ranges == null || ranges.isEmpty()) {
            throw new SymbolNotFoundException("Source range not found for class: " + fqName);
        }

        // For classes, expect one primary definition range.
        var range = ranges.getFirst();
        String src;
        try {
            src = cu.source().read();
        } catch (IOException e) {
            return "";
        }
        return src.substring(range.startByte(), range.endByte());
    }

    @Override
    public Optional<String> getMethodSource(String fqName) {
        return getDefinition(fqName) // Finds the single CodeUnit representing this FQN (due to CodeUnit equality for overloads)
                .filter(CodeUnit::isFunction)
                .flatMap(cu -> {
                    List<Range> rangesForOverloads = sourceRanges.get(cu);
                    if (rangesForOverloads == null || rangesForOverloads.isEmpty()) {
                        log.warn("No source ranges found for CU {} (fqName {}) although definition was found.", cu, fqName);
                        return Optional.empty();
                    }

                    String fileContent;
                    try {
                        fileContent = cu.source().read();
                    } catch (IOException e) {
                        log.warn("Could not read source for CU {} (fqName {}): {}", cu, fqName, e.getMessage());
                        return Optional.empty();
                    }

                    List<String> individualMethodSources = new ArrayList<>();
                    for (Range range : rangesForOverloads) {
                        // Ensure range is within fileContent bounds, though it should be by construction.
                        int startByte = Math.max(0, range.startByte());
                        int endByte = Math.min(fileContent.length(), range.endByte());
                        if (startByte < endByte) {
                            individualMethodSources.add(fileContent.substring(startByte, endByte));
                        } else {
                            log.warn("Invalid range [{}, {}] for CU {} (fqName {}) in file of length {}. Skipping this range.",
                                    range.startByte(), range.endByte(), cu, fqName, fileContent.length());
                        }
                    }

                    if (individualMethodSources.isEmpty()) {
                        log.warn("After processing ranges, no valid method sources found for CU {} (fqName {}).", cu, fqName);
                        return Optional.empty();
                    }
                    return Optional.of(String.join("\n\n", individualMethodSources));
                });
    }


    /* ---------- abstract hooks ---------- */

    /**
     * Creates a new TSLanguage instance for the specific language. Called by ThreadLocal initializer.
     */
    protected abstract TSLanguage createTSLanguage();

    /**
     * Provides a thread-safe TSLanguage instance.
     *
     * @return A TSLanguage instance for the current thread.
     */
    protected TSLanguage getTSLanguage() {
        return threadLocalLanguage.get();
    }

    /**
     * Provides the language-specific syntax profile.
     */
    protected abstract LanguageSyntaxProfile getLanguageSyntaxProfile();

    /**
     * Class-path resource for the query (e.g. {@code "treesitter/python.scm"}).
     */
    protected abstract String getQueryResource();

    /**
     * Defines the general type of skeleton that should be built for a given capture.
     */
    public enum SkeletonType {
        CLASS_LIKE,
        FUNCTION_LIKE,
        FIELD_LIKE,
        ALIAS_LIKE,
        DECORATOR,
        MODULE_STATEMENT, // For individual import/directive lines if treated as CUs
        UNSUPPORTED
    }

    /**
     * Determines the {@link SkeletonType} for a given capture name.
     * This allows subclasses to map their specific query capture names (e.g., "class.definition", "method.declaration")
     * to a general category for skeleton building.
     *
     * @param captureName The name of the capture from the Tree-sitter query.
     * @return The {@link SkeletonType} indicating how to process this capture for skeleton generation.
     */
    protected SkeletonType getSkeletonTypeForCapture(String captureName) {
        var profile = getLanguageSyntaxProfile();
        return profile.captureConfiguration().getOrDefault(captureName, SkeletonType.UNSUPPORTED);
    }

    /**
     * Translate a capture produced by the query into a {@link CodeUnit}.
     * Return {@code null} to ignore this capture.
     */
    @Nullable
    protected abstract CodeUnit createCodeUnit(ProjectFile file,
                                               String captureName,
                                               String simpleName,
                                               String packageName,
                                               String classChain);

    /**
     * Determines the package or namespace name for a given definition.
     *
     * @param file           The project file being analyzed.
     * @param definitionNode The TSNode representing the definition (e.g., class, function).
     * @param rootNode       The root TSNode of the file's syntax tree.
     * @param src            The source code of the file.
     * @return The package or namespace name, or an empty string if not applicable.
     */
    protected abstract String determinePackageName(ProjectFile file, TSNode definitionNode, TSNode rootNode, String src);

    /**
     * Checks if the given AST node represents a class-like declaration
     * (e.g., class, interface, struct) in the specific language.
     * Subclasses must implement this to guide class chain extraction.
     *
     * @param node The TSNode to check.
     * @return true if the node is a class-like declaration, false otherwise.
     */
    protected boolean isClassLike(TSNode node) {
        if (node.isNull()) {
            return false;
        }
        return getLanguageSyntaxProfile().classLikeNodeTypes().contains(node.getType());
    }

    /**
     * Captures that should be ignored entirely.
     */
    protected Set<String> getIgnoredCaptures() {
        return Set.of();
    }

    /**
     * Language-specific indentation string, e.g., "  " or "    ".
     */
    protected String getLanguageSpecificIndent() {
        return "  ";
    } // Default

    /**
     * Language-specific closing token for a class or namespace (e.g., "}"). Empty if none.
     */
    protected abstract String getLanguageSpecificCloser(CodeUnit cu);


    /**
     * Get the project this analyzer is associated with.
     */
    protected IProject getProject() {
        return project;
    }

    /* ---------- core parsing ---------- */

    /**
     * Analyzes a single file and extracts declaration information.
     */
    private FileAnalysisResult analyzeFileDeclarations(ProjectFile file, TSParser localParser) throws IOException {
        log.trace("analyzeFileDeclarations: Parsing file: {}", file);

        byte[] fileBytes = Files.readAllBytes(file.absPath());
        // Strip UTF-8 BOM if present (EF BB BF)
        if (fileBytes.length >= 3 &&
                (fileBytes[0] & 0xFF) == 0xEF &&
                (fileBytes[1] & 0xFF) == 0xBB &&
                (fileBytes[2] & 0xFF) == 0xBF) {
            byte[] bytesWithoutBom = new byte[fileBytes.length - 3];
            System.arraycopy(fileBytes, 3, bytesWithoutBom, 0, fileBytes.length - 3);
            fileBytes = bytesWithoutBom;
            log.trace("Stripped UTF-8 BOM from file: {}", file);
        }

        String src = new String(fileBytes, StandardCharsets.UTF_8);

        List<CodeUnit> localTopLevelCUs = new ArrayList<>();
        Map<CodeUnit, List<CodeUnit>> localChildren = new HashMap<>();
        Map<CodeUnit, List<String>> localSignatures = new HashMap<>();
        Map<CodeUnit, List<Range>> localSourceRanges = new HashMap<>();
        Map<String, CodeUnit> localCuByFqName = new HashMap<>(); // For parent lookup within the file
        List<String> localImportStatements = new ArrayList<>(); // For collecting import lines

        TSTree tree = localParser.parseString(null, src);
        TSNode rootNode = tree.getRootNode();
        if (rootNode.isNull()) {
            log.warn("Parsing failed or produced null root node for {}", file);
            return new FileAnalysisResult(List.of(), Map.of(), Map.of(), Map.of(), List.of());
        }
        // Log root node type
        String rootNodeType = rootNode.getType();
        log.trace("Root node type for {}: {}", file, rootNodeType);

        // Map to store potential top-level declaration nodes found during the query.
        // Value stores primary capture name, simple name, and sorted modifier keywords.
        Map<TSNode, DefinitionInfoRecord> declarationNodes = new HashMap<>();

        TSQueryCursor cursor = new TSQueryCursor();
        TSQuery currentThreadQuery = this.query.get(); // Get thread-specific query instance
        cursor.exec(currentThreadQuery, rootNode);

        TSQueryMatch match = new TSQueryMatch(); // Reusable match object
        while (cursor.nextMatch(match)) {
            log.trace("Match ID: {}", match.getId());
            Map<String, TSNode> capturedNodesForMatch = new HashMap<>();
            List<TSNode> modifierNodesForMatch = new ArrayList<>();
            List<TSNode> decoratorNodesForMatch = new ArrayList<>();

            for (TSQueryCapture capture : match.getCaptures()) {
                String captureName = currentThreadQuery.getCaptureNameForId(capture.getIndex());
                if (getIgnoredCaptures().contains(captureName)) continue;

                TSNode node = capture.getNode();
                if (node != null && !node.isNull()) {
                    if ("keyword.modifier".equals(captureName)) {
                        modifierNodesForMatch.add(node);
                    } else if ("decorator.definition".equals(captureName)) {
                        decoratorNodesForMatch.add(node);
                        log.trace("  Decorator: '{}', Node: {} '{}'", captureName, node.getType(), textSlice(node, src).lines().findFirst().orElse("").trim());
                    } else {
                        // Store the first non-null node found for other capture names in this match
                        capturedNodesForMatch.putIfAbsent(captureName, node);
                        log.trace("  Capture: '{}', Node: {} '{}'", captureName, node.getType(), textSlice(node, src).lines().findFirst().orElse("").trim());
                    }
                }
            }

            modifierNodesForMatch.sort(Comparator.comparingInt(TSNode::getStartByte));
            List<String> sortedModifierStrings = modifierNodesForMatch.stream()
                    .map(modNode -> textSlice(modNode, src).strip())
                    .toList();
            if (!sortedModifierStrings.isEmpty()) {
                log.trace("  Modifiers for this match: {}", sortedModifierStrings);
            }

            decoratorNodesForMatch.sort(Comparator.comparingInt(TSNode::getStartByte));
            // Handle module-level import statements first if present in this match
            TSNode importNode = capturedNodesForMatch.get("module.import_statement");
            if (importNode != null && !importNode.isNull()) {
                String importText = textSlice(importNode, src).strip();
                if (!importText.isEmpty()) {
                    localImportStatements.add(importText);
                }
                // Continue to next match if this was primarily an import, or process other captures in same match
                // For now, assume an import statement match won't also be a primary .definition capture.
                // If it can, then this 'if' should not 'continue' but allow further processing.
            }

            // Process each potential definition found in the match
            for (var captureEntry : capturedNodesForMatch.entrySet()) {
                String captureName = captureEntry.getKey();
                TSNode definitionNode = captureEntry.getValue();

                if (captureName.endsWith(".definition")) { // Ensure we only process definition captures here
                    String simpleName;
                    String expectedNameCapture = captureName.replace(".definition", ".name");
                    TSNode nameNode = capturedNodesForMatch.get(expectedNameCapture);

                    if (nameNode != null && !nameNode.isNull()) {
                        simpleName = textSlice(nameNode, src);
                        if (simpleName.isBlank()) {
                            log.warn("Name capture '{}' for definition '{}' in file {} resulted in a BLANK string. NameNode text: [{}], type: [{}]. Will attempt fallback.",
                                    expectedNameCapture, captureName, file, textSlice(nameNode, src), nameNode.getType());
                            simpleName = extractSimpleName(definitionNode, src).orElse(null);
                        }
                    } else {
                        log.warn("Expected name capture '{}' not found for definition '{}' in match for file {}. Current captures in this match: {}. Falling back to extractSimpleName on definition node.",
                                expectedNameCapture, captureName, file, capturedNodesForMatch.keySet());
                        simpleName = extractSimpleName(definitionNode, src).orElse(null);
                    }

                    if (simpleName != null && !simpleName.isBlank()) {
                        declarationNodes.putIfAbsent(definitionNode, new DefinitionInfoRecord(captureName, simpleName, sortedModifierStrings, decoratorNodesForMatch));
                    } else {
                        if (simpleName == null) {
                            log.warn("Could not determine simple name (NULL) for definition capture {} (Node Type [{}], Line {}) in file {}.",
                                    captureName, definitionNode.getType(), definitionNode.getStartPoint().getRow() + 1, file);
                        } else {
                            log.warn("Determined simple name for definition capture {} (Node Type [{}], Line {}) in file {} is BLANK. Definition will be skipped.",
                                    captureName, definitionNode.getType(), definitionNode.getStartPoint().getRow() + 1, file);
                        }
                    }
                }
            }
        } // End main query loop

        // Sort declaration nodes by their start byte to process outer definitions before inner ones.
        List<Map.Entry<TSNode, DefinitionInfoRecord>> sortedDeclarationEntries =
                declarationNodes.entrySet().stream()
                        .sorted(Comparator.comparingInt(entry -> entry.getKey().getStartByte()))
                        .toList();

        TSNode currentRootNode = tree.getRootNode(); // Used for namespace and class chain extraction

        for (var entry : sortedDeclarationEntries) {
            TSNode node = entry.getKey(); // This is the definitionNode for this entry
            DefinitionInfoRecord defInfo = entry.getValue();
            String primaryCaptureName = defInfo.primaryCaptureName();
            String simpleName = defInfo.simpleName();
            List<String> modifierKeywords = defInfo.modifierKeywords();

            if (simpleName.isBlank()) {
                log.warn("Simple name was null/blank for node type {} (capture: {}) in file {}. Skipping.",
                        node.getType(), primaryCaptureName, file);
                continue;
            }

            log.trace("Processing definition: Name='{}', Capture='{}', Node Type='{}'",
                    simpleName, primaryCaptureName, node.getType());

            String packageName = determinePackageName(file, node, currentRootNode, src);
            List<String> enclosingClassNames = new ArrayList<>();
            TSNode tempParent = node.getParent();
            while (tempParent != null && !tempParent.isNull() && !tempParent.equals(currentRootNode)) {
                if (isClassLike(tempParent)) {
                    extractSimpleName(tempParent, src).ifPresent(parentName -> { // extractSimpleName is now non-static
                        if (!parentName.isBlank()) enclosingClassNames.addFirst(parentName);
                    });
                }
                tempParent = tempParent.getParent();
            }
            String classChain = String.join("$", enclosingClassNames);
            log.trace("Computed classChain for simpleName='{}': '{}'", simpleName, classChain);

            // Adjust simpleName and classChain for Go methods to correctly include the receiver type
            if (language == Language.GO && "method.definition".equals(primaryCaptureName)) {
                // The SCM query for Go methods captures `@method.receiver.type` and `@method.identifier`
                // `simpleName` at this point is from `@method.identifier` (e.g., "MyMethod")
                // We need to find the receiver type from the original captures for this match
                // The `capturedNodes` map (re-populated per match earlier in the loop) is not directly available here.
                // We need to re-access the specific captures for the current `match` associated with `node`.
                // This requires finding the original TSQueryMatch or passing its relevant parts.
                // For now, let's assume `node` is the `method_declaration` node, and we can query its children.
                // A more robust way would be to pass `capturedNodes` from the outer loop or re-query for this specific `node`.

                TSNode receiverNode;
                // TSNode methodIdentifierNode = null; // This would be `node.getChildByFieldName("name")` for method_declaration
                // or more reliably, the node associated with captureName.replace(".definition", ".name")
                // simpleName is already derived from method.identifier.

                // Re-evaluate captures specific to this `node` (method_definition)
                // This is a simplified re-querying logic. A more efficient approach might involve
                // passing the full `capturedNodes` map associated with the `match` that led to this `node`.
                TSQueryCursor an_cursor = new TSQueryCursor();
                TSQuery currentThreadQueryForNode = this.query.get(); // Get thread-specific query for this operation
                an_cursor.exec(currentThreadQueryForNode, node); // Execute query only on the current definition node
                TSQueryMatch an_match = new TSQueryMatch();
                Map<String, TSNode> localCaptures = new HashMap<>();
                if (an_cursor.nextMatch(an_match)) { // Should find one match for the definition node itself
                    for (TSQueryCapture capture : an_match.getCaptures()) {
                        String capName = currentThreadQueryForNode.getCaptureNameForId(capture.getIndex());
                        localCaptures.put(capName, capture.getNode());
                    }
                }

                receiverNode = localCaptures.get("method.receiver.type");

                if (receiverNode != null && !receiverNode.isNull()) {
                    String receiverTypeText = textSlice(receiverNode, src).trim();
                    if (receiverTypeText.startsWith("*")) {
                        receiverTypeText = receiverTypeText.substring(1).trim();
                    }
                    if (!receiverTypeText.isEmpty()) {
                        simpleName = receiverTypeText + "." + simpleName;
                        classChain = receiverTypeText; // For Go methods, classChain is the receiver type
                        log.trace("Adjusted Go method: simpleName='{}', classChain='{}'", simpleName, classChain);
                    } else {
                        log.warn("Go method: Receiver type text was empty for node {}. FQN might be incorrect.", textSlice(receiverNode, src));
                    }
                } else {
                    log.warn("Go method: Could not find capture for @method.receiver.type for method '{}'. FQN might be incorrect.", simpleName);
                }
            }

            CodeUnit cu = createCodeUnit(file, primaryCaptureName, simpleName, packageName, classChain);
            log.trace("createCodeUnit returned: {}", cu);

            if (cu == null) {
                log.warn("createCodeUnit returned null for node {} ({})", simpleName, primaryCaptureName);
                continue;
            }

            String signature = buildSignatureString(node, simpleName, src, primaryCaptureName, modifierKeywords, file);
            log.trace("Built signature for '{}': [{}]", simpleName, signature.isBlank() ? "BLANK" : signature.lines().findFirst().orElse("EMPTY"));

            if (file.getFileName().equals("vars.py") && primaryCaptureName.equals("field.definition")) {
                log.trace("[vars.py DEBUG] Processing entry for vars.py field: Node Type='{}', SimpleName='{}', CaptureName='{}', PackageName='{}', ClassChain='{}'",
                        node.getType(), simpleName, primaryCaptureName, packageName, classChain);
                log.trace("[vars.py DEBUG] CU created: {}, Signature: [{}]", cu, signature.isBlank() ? "BLANK_SIG" : signature.lines().findFirst().orElse("EMPTY_SIG"));
            }

            if (signature.isBlank()) {
                // buildSignatureString might legitimately return blank for some nodes that don't form part of a textual skeleton but create a CU.
                // However, if it's blank, it shouldn't be added to signatures map.
                log.trace("buildSignatureString returned empty/null for node {} ({}), simpleName {}. This CU might not have a direct textual signature.", node.getType(), primaryCaptureName, simpleName);
                continue;
            }

            // Handle potential duplicates (e.g. JS export and direct lexical declaration).
            // If `cu` is `equals()` to `existingCUforKeyLookup` (e.g., overloads), signatures are accumulated.
            // If they are not `equals()` but have same FQName, this logic might replace based on export preference.
            // can arise from both an exported and non-exported declaration, and we are now
            // collecting multiple signatures. For now, we assume `computeIfAbsent` for signatures handles accumulation,
            // and this "export" preference applies if different `CodeUnit` instances (which are not `equals()`)
            // somehow map to the same `fqName` in `localCuByFqName` before `cu` itself is unified.
            // If overloads result in CodeUnits that are `equals()`, this block is less relevant for them.
            CodeUnit existingCUforKeyLookup = localCuByFqName.get(cu.fqName());
            if (existingCUforKeyLookup != null && !existingCUforKeyLookup.equals(cu)) {
                // This case implies two distinct CodeUnit objects map to the same FQName.
                // The export preference logic might apply here.
                // However, if `cu` is for an overload of `existingCUforKeyLookup` and they are `equals()`,
                // then this block should ideally not be the primary path for handling overload signatures.
                // The current approach of `localSignatures.computeIfAbsent` will handle accumulation for equal CUs.
                // This existing block seems more for replacing a less specific CU with a more specific one (e.g. exported).
                // For now, let's assume this logic remains for such non-overload "duplicate FQName" cases.
                // If it causes issues with overloads, it needs refinement.
                List<String> existingSignatures = localSignatures.get(existingCUforKeyLookup); // Existing signatures for the *other* CU instance
                boolean newIsExported = signature.trim().startsWith("export");
                boolean oldIsExported = (existingSignatures != null && !existingSignatures.isEmpty()) && existingSignatures.getFirst().trim().startsWith("export"); // Check first existing

                if (newIsExported && !oldIsExported) {
                    log.warn("Replacing non-exported CU/signature list for {} with new EXPORTED signature.", cu.fqName());
                    localSignatures.remove(existingCUforKeyLookup); // Remove old CU's signatures
                    // The new signature for `cu` will be added below.
                } else if (!newIsExported && oldIsExported) {
                    log.trace("Keeping existing EXPORTED CU/signature list for {}. Discarding new non-exported signature for current CU.", cu.fqName());
                    continue; // Skip adding this new signature if an exported one exists for a CU with the same FQName
                } else {
                    log.warn("Duplicate CU FQName {} (distinct instances). New signature will be added. Review if this is expected.", cu.fqName());
                }
            }

            if (!signature.isBlank()) { // Only add non-blank signatures
                List<String> sigsForCu = localSignatures.computeIfAbsent(cu, k -> new ArrayList<>());
                if (!sigsForCu.contains(signature)) { // Avoid duplicate signature strings for the same CU
                    sigsForCu.add(signature);
                }
            }
            var currentRange = new Range(node.getStartByte(), node.getEndByte(),
                    node.getStartPoint().getRow(), node.getEndPoint().getRow());
            localSourceRanges.computeIfAbsent(cu, k -> new ArrayList<>()).add(currentRange);
            localCuByFqName.put(cu.fqName(), cu); // Add/overwrite current CU by its FQ name
            localChildren.putIfAbsent(cu, new ArrayList<>()); // Ensure every CU can be a parent

            if (classChain.isEmpty()) {
                localTopLevelCUs.add(cu);
            } else {
                // Parent's shortName is the classChain string itself.
                String parentFqName = cu.packageName().isEmpty() ? classChain
                        : cu.packageName() + "." + classChain;
                CodeUnit parentCu = localCuByFqName.get(parentFqName);
                if (parentCu != null) {
                    List<CodeUnit> kids = localChildren.computeIfAbsent(parentCu, k -> new ArrayList<>());
                    if (!kids.contains(cu)) { // Prevent adding duplicate children
                        kids.add(cu);
                    }
                } else {
                    log.trace("Could not resolve parent CU for {} using parent FQ name candidate '{}' (derived from classChain '{}'). Treating as top-level for this file.", cu, parentFqName, classChain);
                    localTopLevelCUs.add(cu); // Fallback
                }
            }
            log.trace("Stored/Updated info for CU: {}", cu);
        }

        // After processing all captures, if there were import statements, create a MODULE CodeUnit
        if (!localImportStatements.isEmpty()) {
            String modulePackageName = determinePackageName(file, rootNode, rootNode, src); // Use rootNode for general package name
            // Use a consistent, unique short name for the module CU, based on filename.
            // This ensures module CUs from different files have distinct fqNames.
            String moduleShortName = file.getFileName();
            CodeUnit moduleCU = CodeUnit.module(file, modulePackageName, moduleShortName);

            // Check if a module CU with this FQ name already exists
            // or if this logic somehow runs twice for the same file.
            if (!localCuByFqName.containsKey(moduleCU.fqName())) {
                localTopLevelCUs.addFirst(moduleCU); // Add to the beginning for preferred order
                localCuByFqName.put(moduleCU.fqName(), moduleCU);
                // Join imports into a single multi-line signature string for the module CU
                String importBlockSignature = String.join("\n", localImportStatements);
                localSignatures.computeIfAbsent(moduleCU, k -> new ArrayList<>()).add(importBlockSignature);
                // Add a general range for the module CU (e.g. entire file or first import to last)
                // For simplicity, can use the range of the root node or skip detailed range for module CU.
                // Here, we'll use the root node's range as a placeholder.
                localSourceRanges.computeIfAbsent(moduleCU, k -> new ArrayList<>())
                        .add(new Range(rootNode.getStartByte(), rootNode.getEndByte(),
                                rootNode.getStartPoint().getRow(), rootNode.getEndPoint().getRow()));
                log.trace("Created MODULE CU for {} with {} import statements.", file, localImportStatements.size());
            } else {
                log.warn("Module CU for {} with fqName {} already exists. Skipping duplicate module CU creation.", file, moduleCU.fqName());
            }
        }


        log.trace("Finished analyzing {}: found {} top-level CUs (includes {} imports), {} total signatures, {} parent entries, {} source range entries.",
                file, localTopLevelCUs.size(), localImportStatements.size(), localSignatures.size(), localChildren.size(), localSourceRanges.size());

        // Make internal lists unmodifiable before returning in FileAnalysisResult
        Map<CodeUnit, List<CodeUnit>> finalLocalChildren = new HashMap<>();
        localChildren.forEach((p, kids) -> finalLocalChildren.put(p, Collections.unmodifiableList(kids)));

        Map<CodeUnit, List<Range>> finalLocalSourceRanges = new HashMap<>();
        localSourceRanges.forEach((c, ranges) -> finalLocalSourceRanges.put(c, Collections.unmodifiableList(ranges)));

        return new FileAnalysisResult(Collections.unmodifiableList(localTopLevelCUs),
                finalLocalChildren,
                localSignatures,
                finalLocalSourceRanges,
                Collections.unmodifiableList(localImportStatements));
    }


    /* ---------- Signature Building Logic ---------- */

    /**
     * Builds a signature string for a given definition node.
     * This includes decorators and the main declaration line (e.g., class header or function signature).
     *
     * @param simpleName The simple name of the definition, pre-determined by query captures.
     */
    private String buildSignatureString(TSNode definitionNode, String simpleName, String src, String primaryCaptureName, List<String> capturedModifierKeywords, ProjectFile file) {
        List<String> signatureLines = new ArrayList<>();
        var profile = getLanguageSyntaxProfile();
        SkeletonType skeletonType = getSkeletonTypeForCapture(primaryCaptureName); // Get skeletonType early

        TSNode nodeForContent = definitionNode;
        TSNode nodeForSignature = definitionNode; // Keep original for signature text slicing

        // 1. Handle language-specific structural unwrapping (e.g., export statements, Python's decorated_definition)
        // For JAVASCRIPT/TYPESCRIPT: unwrap for processing but keep original for signature
        if ((language == Language.TYPESCRIPT || language == Language.JAVASCRIPT) && "export_statement".equals(definitionNode.getType())) {
            TSNode declarationInExport = definitionNode.getChildByFieldName("declaration");
            if (declarationInExport != null && !declarationInExport.isNull()) {
                // Check if the inner declaration's type matches what's expected for the skeletonType
                boolean typeMatch = false;
                String innerType = declarationInExport.getType();
                switch (skeletonType) {
                    case CLASS_LIKE -> typeMatch = profile.classLikeNodeTypes().contains(innerType);
                    case FUNCTION_LIKE -> typeMatch = profile.functionLikeNodeTypes().contains(innerType) ||
                            // Special case for TypeScript/JavaScript arrow functions in lexical declarations
                            ((language == Language.TYPESCRIPT || language == Language.JAVASCRIPT) &&
                                    ("lexical_declaration".equals(innerType) || "variable_declaration".equals(innerType)));
                    case FIELD_LIKE -> typeMatch = profile.fieldLikeNodeTypes().contains(innerType);
                    case ALIAS_LIKE ->
                            typeMatch = (project.getAnalyzerLanguages().contains(Language.TYPESCRIPT) && "type_alias_declaration".equals(innerType));
                    default -> {
                    }
                }
                if (typeMatch) {
                    nodeForContent = declarationInExport; // Unwrap for processing
                    // Keep nodeForSignature as the original export_statement for text slicing
                } else {
                    log.warn("Export statement in {} wraps an unexpected declaration type '{}' for skeletonType '{}'. Using export_statement as nodeForContent. DefinitionNode: {}, SimpleName: {}",
                            definitionNode.getStartPoint().getRow() + 1, innerType, skeletonType, definitionNode.getType(), simpleName);
                }
            }
        }

        // Check if we need to find specific variable_declarator (this should run after export unwrapping)
        if ((language == Language.TYPESCRIPT || language == Language.JAVASCRIPT) &&
                ("lexical_declaration".equals(nodeForContent.getType()) || "variable_declaration".equals(nodeForContent.getType())) &&
                (skeletonType == SkeletonType.FIELD_LIKE || skeletonType == SkeletonType.FUNCTION_LIKE)) {
            // For lexical_declaration (const/let) or variable_declaration (var), find the specific variable_declarator by name
<<<<<<< HEAD
            log.debug("Entering variable_declarator lookup for '{}' in nodeForContent '{}'",
                    simpleName, nodeForContent.getType());
            boolean found = false;
            for (int i = 0; i < nodeForContent.getNamedChildCount(); i++) {
                TSNode child = nodeForContent.getNamedChild(i);
                log.debug("  Child[{}]: type='{}', text='{}'", i, child.getType(),
                        textSlice(child, src).lines().findFirst().orElse("").trim());
=======
            log.trace("Entering variable_declarator lookup for '{}' in nodeForContent '{}'",
                     simpleName, nodeForContent.getType());
            boolean found = false;
            for (int i = 0; i < nodeForContent.getNamedChildCount(); i++) {
                TSNode child = nodeForContent.getNamedChild(i);
                log.trace("  Child[{}]: type='{}', text='{}'", i, child.getType(),
                         textSlice(child, src).lines().findFirst().orElse("").trim());
>>>>>>> 00e41ee0
                if ("variable_declarator".equals(child.getType())) {
                    TSNode nameNode = child.getChildByFieldName(profile.identifierFieldName());
                    if (nameNode != null && !nameNode.isNull() && simpleName.equals(textSlice(nameNode, src).strip())) {
                        nodeForContent = child; // Use the specific variable_declarator
                        found = true;
                        log.trace("Found specific variable_declarator for '{}' in lexical_declaration", simpleName);
                        break;
                    }
                }
            }
            if (!found) {
                log.warn("Could not find variable_declarator for '{}' in {}", simpleName, nodeForContent.getType());
            } else {
                // Check if this variable_declarator contains an arrow function
                TSNode valueNode = nodeForContent.getChildByFieldName("value");
                if (valueNode != null && !valueNode.isNull() && "arrow_function".equals(valueNode.getType())) {
                    log.trace("Found arrow function in variable_declarator for '{}'", simpleName);
                }
            }
        }

        if (language == Language.PYTHON && "decorated_definition".equals(definitionNode.getType())) {
            // Python's decorated_definition: decorators and actual def are children.
            // Process decorators directly here and identify the actual content node.
            for (int i = 0; i < definitionNode.getNamedChildCount(); i++) {
                TSNode child = definitionNode.getNamedChild(i);
                if (profile.decoratorNodeTypes().contains(child.getType())) {
                    signatureLines.add(textSlice(child, src).stripLeading());
                } else if (profile.functionLikeNodeTypes().contains(child.getType()) || profile.classLikeNodeTypes().contains(child.getType())) {
                    nodeForContent = child;
                }
            }
        }
        // 2. Handle decorators for languages where they precede the definition
        //    (Skip if Python already handled its specific decorator structure)
        if (!(language == Language.PYTHON && "decorated_definition".equals(definitionNode.getType()))) {
            List<TSNode> decorators = getPrecedingDecorators(nodeForContent); // Decorators precede the actual content node
            for (TSNode decoratorNode : decorators) {
                signatureLines.add(textSlice(decoratorNode, src).stripLeading());
            }
        }

        // 3. Derive modifier keywords (export, static, async, etc.) using the pre-captured `capturedModifierKeywords`.
        //    These keywords are already sorted by start byte during `analyzeFileDeclarations`.
        String exportPrefix = capturedModifierKeywords.isEmpty() ? "" : String.join(" ", capturedModifierKeywords) + " ";

        // 4. Build main signature based on type, using nodeForContent and the derived exportPrefix.
        switch (skeletonType) {
            case CLASS_LIKE: {
                TSNode bodyNode = nodeForContent.getChildByFieldName(profile.bodyFieldName());
                String classSignatureText;
                if (bodyNode != null && !bodyNode.isNull()) {
                    // For export statements, use the original node to include the export keyword
                    if (nodeForSignature != nodeForContent) {
                        classSignatureText = textSlice(nodeForSignature.getStartByte(), bodyNode.getStartByte(), src).stripTrailing();
                    } else {
                        classSignatureText = textSlice(nodeForContent.getStartByte(), bodyNode.getStartByte(), src).stripTrailing();
                    }
                } else {
                    // For export statements, use the original node to include the export keyword
                    if (nodeForSignature != nodeForContent) {
                        classSignatureText = textSlice(nodeForSignature.getStartByte(), nodeForSignature.getEndByte(), src).stripTrailing();
                    } else {
                        classSignatureText = textSlice(nodeForContent.getStartByte(), nodeForContent.getEndByte(), src).stripTrailing();
                    }
                    // Attempt to remove trailing tokens like '{' or ';' if no body node found, to get a cleaner signature part
                    if (classSignatureText.endsWith("{"))
                        classSignatureText = classSignatureText.substring(0, classSignatureText.length() - 1).stripTrailing();
                    else if (classSignatureText.endsWith(";"))
                        classSignatureText = classSignatureText.substring(0, classSignatureText.length() - 1).stripTrailing();
                }


                // If exportPrefix is present and classSignatureText also starts with it,
                // remove it from classSignatureText to avoid duplication by renderClassHeader.
                if (!exportPrefix.isBlank() && classSignatureText.startsWith(exportPrefix.strip())) {
                    classSignatureText = classSignatureText.substring(exportPrefix.strip().length()).stripLeading();
                } else if (!exportPrefix.isBlank() && classSignatureText.startsWith(exportPrefix)) { // Check with trailing space too
                    classSignatureText = classSignatureText.substring(exportPrefix.length()).stripLeading();
                }


                String headerLine = assembleClassSignature(nodeForContent, src, exportPrefix, classSignatureText, "");
                if (!headerLine.isBlank()) signatureLines.add(headerLine);
                break;
            }
            case FUNCTION_LIKE: {
<<<<<<< HEAD
                log.debug("FUNCTION_LIKE: simpleName='{}', nodeForContent.type='{}', nodeForSignature.type='{}'",
                        simpleName, nodeForContent.getType(), nodeForSignature.getType());
=======
                log.trace("FUNCTION_LIKE: simpleName='{}', nodeForContent.type='{}', nodeForSignature.type='{}'",
                         simpleName, nodeForContent.getType(), nodeForSignature.getType());
>>>>>>> 00e41ee0

                // Add extra comments determined from the function body
                TSNode bodyNodeForComments = nodeForContent.getChildByFieldName(profile.bodyFieldName());
                List<String> extraComments = getExtraFunctionComments(bodyNodeForComments, src, null);
                for (String comment : extraComments) {
                    if (!comment.isBlank()) {
                        signatureLines.add(comment); // Comments are added without indent here; buildSkeletonRecursive adds indent.
                    }
                }
                // Pass determined exportPrefix to buildFunctionSkeleton
                // Always use nodeForContent for structural operations (finding body, etc.)
                // The export prefix is already included via the exportPrefix parameter
                buildFunctionSkeleton(nodeForContent, Optional.of(simpleName), src, "", signatureLines, exportPrefix);
                break;
            }
            case FIELD_LIKE: {
                // Always use nodeForContent which has been set to the specific variable_declarator
<<<<<<< HEAD
                log.debug("FIELD_LIKE: simpleName='{}', nodeForContent.type='{}', nodeForSignature.type='{}'",
                        simpleName, nodeForContent.getType(), nodeForSignature.getType());
=======
                log.trace("FIELD_LIKE: simpleName='{}', nodeForContent.type='{}', nodeForSignature.type='{}'",
                         simpleName, nodeForContent.getType(), nodeForSignature.getType());
>>>>>>> 00e41ee0
                String fieldSignatureText = textSlice(nodeForContent, src).strip();

                // Strip export prefix if present to avoid duplication
                if (!exportPrefix.isEmpty() && !exportPrefix.isBlank()) {
                    String strippedExportPrefix = exportPrefix.strip();
<<<<<<< HEAD
                    log.debug("Checking for prefix duplication: exportPrefix='{}', fieldSignatureText='{}'",
                            strippedExportPrefix, fieldSignatureText);
=======
                    log.trace("Checking for prefix duplication: exportPrefix='{}', fieldSignatureText='{}'",
                             strippedExportPrefix, fieldSignatureText);
>>>>>>> 00e41ee0

                    // Check for exact match first
                    if (fieldSignatureText.startsWith(strippedExportPrefix)) {
                        fieldSignatureText = fieldSignatureText.substring(strippedExportPrefix.length()).stripLeading();
                    } else {
                        // For TypeScript/JavaScript, check for partial duplicates like "export const" + "const ..."
                        List<String> exportTokens = Splitter.on(Pattern.compile("\\s+")).splitToList(strippedExportPrefix);
                        List<String> fieldTokens = Splitter.on(Pattern.compile("\\s+")).limit(2).splitToList(fieldSignatureText);

                        if (exportTokens.size() > 1 && !fieldTokens.isEmpty()) {
                            // Check if the last token of export prefix matches the first token of field signature
                            String lastExportToken = exportTokens.get(exportTokens.size() - 1);
                            String firstFieldToken = fieldTokens.get(0);

                            if (lastExportToken.equals(firstFieldToken)) {
                                // Remove the duplicate token from field signature
                                fieldSignatureText = fieldSignatureText.substring(firstFieldToken.length()).stripLeading();
                                log.trace("Removed duplicate token '{}' from field signature", firstFieldToken);
                            }
                        }
                    }
                }


                String fieldLine = formatFieldSignature(nodeForContent, src, exportPrefix, fieldSignatureText, "", file);
                if (!fieldLine.isBlank()) signatureLines.add(fieldLine);
                break;
            }
            case ALIAS_LIKE: {
                // nodeForContent should be the type_alias_declaration node itself
                String typeParamsText = "";
                if (!profile.typeParametersFieldName().isEmpty()) {
                    TSNode typeParamsNode = nodeForContent.getChildByFieldName(profile.typeParametersFieldName());
                    if (typeParamsNode != null && !typeParamsNode.isNull()) {
                        typeParamsText = textSlice(typeParamsNode, src); // Raw text including < >
                    }
                }

                TSNode valueNode = nodeForContent.getChildByFieldName("value"); // Standard field name for type alias value
                String valueText = "";
                if (valueNode != null && !valueNode.isNull()) {
                    valueText = textSlice(valueNode, src).strip();
                } else {
                    log.warn("Type alias '{}' (node type {}) in {} at line {} is missing its 'value' child. Resulting skeleton may be incomplete. Node text: {}",
                            simpleName, nodeForContent.getType(), project.getRoot().relativize(file.absPath()), nodeForContent.getStartPoint().getRow() + 1, textSlice(nodeForContent, src));
                    valueText = "any"; // Fallback or indicate error
                }

                String aliasSignature = (exportPrefix.stripTrailing() + " type " + simpleName + typeParamsText + " = " + valueText).strip();
                if (!aliasSignature.endsWith(";")) {
                    aliasSignature += ";";
                }
                signatureLines.add(aliasSignature);
                break;
            }
            case UNSUPPORTED:
            default:
                log.debug("Unsupported capture name '{}' for signature building (type {}). Using raw text slice (with prefix if any from modifiers): '{}'",
                        primaryCaptureName, skeletonType, exportPrefix + textSlice(definitionNode, src).stripLeading());
                signatureLines.add(exportPrefix + textSlice(definitionNode, src).stripLeading()); // Add prefix here too
                break;
        }

        String result = String.join("\n", signatureLines).stripTrailing();
        log.trace("buildSignatureString: DefNode={}, SimpleName={}, Capture='{}', nodeForContent={}, Modifiers='{}', Signature (first line): '{}'",
                definitionNode.getType(), simpleName, primaryCaptureName, nodeForContent.getType(), exportPrefix, (result.isEmpty() ? "EMPTY" : result.lines().findFirst().orElse("EMPTY")));
        return result;
    }

    /**
     * Renders the opening part of a class-like structure (e.g., "public class Foo {").
     */
    protected abstract String renderClassHeader(TSNode classNode, String src, String exportPrefix, String signatureText, String baseIndent);
    // renderClassFooter is removed, replaced by getLanguageSpecificCloser
    // buildClassMemberSkeletons is removed from this direct path; children are handled by recursive reconstruction.

    /* ---------- Granular Signature Rendering Callbacks (Formatting) ---------- */

    /**
     * Formats the parameter list for a function. Subclasses may override to provide
     * language-specific formatting using the full AST subtree. The default
     * implementation simply returns the raw text of {@code parametersNode}.
     *
     * @param parametersNode The TSNode representing the parameter list.
     * @param src            The source code.
     * @return The formatted parameter list text.
     */
    protected String formatParameterList(TSNode parametersNode, String src) {
        return parametersNode.isNull() ? "" : textSlice(parametersNode, src);
    }

    // Removed deprecated formatParameterList(String)

    /**
     * Formats the return-type portion of a function signature. Subclasses may
     * override to provide language-specific formatting. The default implementation
     * returns the raw text of {@code returnTypeNode} (or an empty string if the
     * node is null).
     *
     * @param returnTypeNode The TSNode representing the return type.
     * @param src            The source code.
     * @return The formatted return type text.
     */
    protected String formatReturnType(@Nullable TSNode returnTypeNode, String src) {
        return returnTypeNode == null || returnTypeNode.isNull() ? "" : textSlice(returnTypeNode, src);
    }

    // Removed deprecated formatReturnType(String)

    protected String formatHeritage(String signatureText) {
        return signatureText;
    }

    /* ---------- Granular Signature Rendering Callbacks (Assembly) ---------- */
    protected String assembleFunctionSignature(TSNode funcNode, String src, String exportPrefix, String asyncPrefix, String functionName, String typeParamsText, String paramsText, String returnTypeText, String indent) {
        // Now directly use the AST-derived paramsText and returnTypeText
        return renderFunctionDeclaration(funcNode, src, exportPrefix, asyncPrefix, functionName, typeParamsText, paramsText, returnTypeText, indent);
    }

    protected String assembleClassSignature(TSNode classNode, String src, String exportPrefix, String classSignatureText, String baseIndent) {
        return renderClassHeader(classNode, src, exportPrefix, classSignatureText, baseIndent);
    }

    /**
     * Formats the complete signature for a field-like declaration.
     * Subclasses must implement this to provide language-specific formatting,
     * including any necessary keywords, type annotations, and terminators (e.g., semicolon).
     *
     * @param fieldNode     The TSNode representing the field declaration.
     * @param src           The source code.
     * @param exportPrefix  The pre-determined export/visibility prefix (e.g., "export const ").
     * @param signatureText The core text of the field signature (e.g., "fieldName: type = value").
     * @param baseIndent    The indentation string for this line.
     * @return The fully formatted field signature line.
     */
    protected String formatFieldSignature(TSNode fieldNode, String src, String exportPrefix, String signatureText, String baseIndent, ProjectFile file) {
        var fullSignature = (exportPrefix.stripTrailing() + " " + signatureText.strip()).strip();
        if (requiresSemicolons() && !fullSignature.endsWith(";")) {
            fullSignature += ";";
        }
        return baseIndent + fullSignature;
    }

    /**
     * Whether this language requires semicolons after field declarations.
     * Override in subclasses that don't use semicolons (e.g., Python, Go).
     */
    protected boolean requiresSemicolons() {
        return true;
    }

    /**
     * Determines a visibility or export prefix (e.g., "export ", "public ") for a given node.
     * Subclasses can override this to provide language-specific logic.
     * The default implementation returns an empty string.
     *
     * @param node The node to check for visibility/export modifiers.
     * @param src  The source code.
     * @return The visibility or export prefix string.
     */
    protected String getVisibilityPrefix(TSNode node, String src) {
        return ""; // Default implementation returns an empty string
    }

    /**
     * Builds the function signature lines.
     *
     * @param funcNode        The TSNode for the function definition.
     * @param providedNameOpt Optional pre-determined name (e.g. from a specific capture).
     * @param src             Source code.
     * @param indent          Indentation string.
     * @param lines           List to add signature lines to.
     * @param exportPrefix    Pre-determined export and modifier prefix (e.g., "export async").
     */
    protected void buildFunctionSkeleton(TSNode funcNode, Optional<String> providedNameOpt, String src, String indent, List<String> lines, String exportPrefix) {
        var profile = getLanguageSyntaxProfile();
        String functionName;
        TSNode nameNode = funcNode.getChildByFieldName(profile.identifierFieldName());

        if (nameNode != null && !nameNode.isNull()) {
            functionName = textSlice(nameNode, src);
        } else if (providedNameOpt.isPresent()) {
            functionName = providedNameOpt.get();
        } else {
            // Try to extract name using extractSimpleName as a last resort if the specific field isn't found/helpful
            // This could happen for anonymous functions or if identifierFieldName isn't 'name' and not directly on funcNode.
            Optional<String> extractedNameOpt = extractSimpleName(funcNode, src);
            if (extractedNameOpt.isPresent()) {
                functionName = extractedNameOpt.get();
            } else {
                String funcNodeText = textSlice(funcNode, src);
                log.warn("Function node type {} has no name field '{}' and no name was provided or extracted. Raw text: {}",
                        funcNode.getType(), profile.identifierFieldName(), funcNodeText.lines().findFirst().orElse(""));
                lines.add(indent + funcNodeText);
                log.warn("-> Falling back to raw text slice for function skeleton due to missing name.");
                return;
            }
        }

        TSNode paramsNode = funcNode.getChildByFieldName(profile.parametersFieldName());
        TSNode returnTypeNode = null;
        if (!profile.returnTypeFieldName().isEmpty()) {
            returnTypeNode = funcNode.getChildByFieldName(profile.returnTypeFieldName());
        }
        TSNode bodyNode = funcNode.getChildByFieldName(profile.bodyFieldName());

        // Parameter node is usually essential for a valid function signature.
        if (paramsNode == null || paramsNode.isNull()) {
            // Allow functions without explicit parameter lists if the language syntax supports it (e.g. some JS/Go forms)
            // but log it if it's unusual for the current node type based on typical expectations.
            // If paramsText ends up empty, renderFunctionDeclaration should handle it gracefully.
            log.trace("Parameters node (field '{}') not found for function node type '{}', name '{}'. Assuming empty parameter list.",
                    profile.parametersFieldName(), funcNode.getType(), functionName);
        }

        // Body node might be missing for abstract/interface methods.
        if (bodyNode == null || bodyNode.isNull()) {
            log.trace("Body node (field '{}') not found for function node type '{}', name '{}'. Renderer or placeholder logic must handle this.",
                    profile.bodyFieldName(), funcNode.getType(), functionName);
        }

        // exportPrefix already contains all modifiers including 'async' if present.
        // The asyncPrefix logic is removed as it's now part of the unified exportPrefix.
        String paramsText = formatParameterList(paramsNode, src);
        String returnTypeText = formatReturnType(returnTypeNode, src);

        // Extract type parameters if available
        String typeParamsText = "";
        if (!profile.typeParametersFieldName().isEmpty()) {
            TSNode typeParamsNode = funcNode.getChildByFieldName(profile.typeParametersFieldName());
            if (typeParamsNode != null && !typeParamsNode.isNull()) {
                typeParamsText = textSlice(typeParamsNode, src); // Raw text including < >
            }
        }

        // The asyncPrefix parameter is removed from assembleFunctionSignature
        String functionLine = assembleFunctionSignature(funcNode, src, exportPrefix, "", functionName, typeParamsText, paramsText, returnTypeText, indent);
        if (!functionLine.isBlank()) {
            lines.add(functionLine);
        }
    }

    /**
     * Retrieves extra comment lines to be added to a function's skeleton, typically before the body.
     * Example: mutation tracking comments.
     *
     * @param bodyNode   The TSNode representing the function's body. Can be null.
     * @param src        The source code.
     * @param functionCu The CodeUnit for the function. Can be null if not available.
     * @return A list of comment strings, or an empty list if none.
     */
    protected List<String> getExtraFunctionComments(TSNode bodyNode, String src, @Nullable CodeUnit functionCu) {
        return List.of(); // Default: no extra comments
    }


    protected abstract String bodyPlaceholder();

    /**
     * Renders the complete declaration line for a function, including any prefixes, name, parameters,
     * return type, and language-specific syntax like "def" or "function" keywords, colons, or braces.
     * Implementations are responsible for constructing the entire line, including indentation and any
     * language-specific body placeholder if the function body is not empty or trivial.
     *
     * @param funcNode                The Tree-sitter node representing the function.
     * @param src                     The source code of the file.
     * @param exportAndModifierPrefix The combined export and modifier prefix (e.g., "export async ", "public static ").
     * @param asyncPrefix             This parameter is deprecated and no longer used; async is part of exportAndModifierPrefix. Pass empty string.
     * @param functionName            The name of the function.
     * @param paramsText              The text content of the function's parameters.
     * @param returnTypeText          The text content of the function's return type, or empty if none.
     * @param indent                  The base indentation string for this line.
     * @return The fully rendered function declaration line, or null/blank if it should not be added.
     */
    protected abstract String renderFunctionDeclaration(TSNode funcNode,
                                                        String src,
                                                        String exportAndModifierPrefix,
                                                        String asyncPrefix, // Kept for signature compatibility, but ignored
                                                        String functionName,
                                                        String typeParamsText,
                                                        String paramsText,
                                                        String returnTypeText,
                                                        String indent);

    /**
     * Finds decorator nodes immediately preceding a given node.
     */
    private List<TSNode> getPrecedingDecorators(TSNode decoratedNode) {
        List<TSNode> decorators = new ArrayList<>();
        var decoratorNodeTypes = getLanguageSyntaxProfile().decoratorNodeTypes();
        if (decoratorNodeTypes.isEmpty()) {
            return decorators;
        }
        TSNode current = decoratedNode.getPrevSibling();
        while (current != null && !current.isNull() && decoratorNodeTypes.contains(current.getType())) {
            decorators.add(current);
            current = current.getPrevSibling();
        }
        Collections.reverse(decorators); // Decorators should be in source order
        return decorators;
    }


    /**
     * Extracts a substring from the source code based on node boundaries.
     */
    protected String textSlice(TSNode node, String src) {
        if (node.isNull()) return "";
        // Get the byte array representation of the source
        // This may be cached for better performance in a real implementation
        byte[] bytes;
        try {
            bytes = src.getBytes(StandardCharsets.UTF_8);
        } catch (Exception e) {
            // Fallback in case of encoding error
            log.warn("Error getting bytes from source: {}. Falling back to substring (may truncate UTF-8 content)", e.getMessage());
            return src.substring(Math.min(node.getStartByte(), src.length()),
                    Math.min(node.getEndByte(), src.length()));
        }

        // Extract using correct byte indexing
        return textSliceFromBytes(node.getStartByte(), node.getEndByte(), bytes);
    }

    /**
     * Extracts a substring from the source code based on byte offsets.
     */
    protected String textSlice(int startByte, int endByte, String src) {
        // Get the byte array representation of the source
        byte[] bytes;
        try {
            bytes = src.getBytes(StandardCharsets.UTF_8);
        } catch (Exception e) {
            // Fallback in case of encoding error
            log.warn("Error getting bytes from source: {}. Falling back to substring (may truncate UTF-8 content)", e.getMessage());
            return src.substring(Math.min(startByte, src.length()),
                    Math.min(endByte, src.length()));
        }

        return textSliceFromBytes(startByte, endByte, bytes);
    }

    /**
     * Helper method that correctly extracts UTF-8 byte slice into a String
     */
    private String textSliceFromBytes(int startByte, int endByte, byte[] bytes) {
        if (startByte < 0 || endByte > bytes.length || startByte >= endByte) {
            log.warn("Invalid byte range [{}, {}] for byte array of length {}",
                    startByte, endByte, bytes.length);
            return "";
        }

        int len = endByte - startByte;
        return new String(bytes, startByte, len, StandardCharsets.UTF_8);
    }


    /* ---------- helpers ---------- */

    /**
     * Fallback to extract a simple name from a declaration node when an explicit `.name` capture isn't found.
     * Tries finding a child node with field name specified in LanguageSyntaxProfile.
     * Needs the source string `src` for substring extraction.
     */
    protected Optional<String> extractSimpleName(TSNode decl, String src) {
        Optional<String> nameOpt = Optional.empty();
        String identifierFieldName = getLanguageSyntaxProfile().identifierFieldName();
        if (identifierFieldName.isEmpty()) {
            log.warn("Identifier field name is empty in LanguageSyntaxProfile for node type {} at line {}. Cannot extract simple name by field.",
                    decl.getType(), decl.getStartPoint().getRow() + 1);
            return Optional.empty();
        }

        try {
            TSNode nameNode = decl.getChildByFieldName(identifierFieldName);
            if (nameNode != null && !nameNode.isNull()) {
                nameOpt = Optional.of(src.substring(nameNode.getStartByte(), nameNode.getEndByte()));
            } else {
                log.warn("getChildByFieldName('{}') returned null or isNull for node type {} at line {}",
                        identifierFieldName, decl.getType(), decl.getStartPoint().getRow() + 1);
            }
        } catch (Exception e) {
            log.warn("Error extracting simple name using field '{}' from node type {} for node starting with '{}...': {}",
                    identifierFieldName, decl.getType(), src.substring(decl.getStartByte(), Math.min(decl.getEndByte(), decl.getStartByte() + 20)), e.getMessage());
        }

        if (nameOpt.isEmpty()) {
            log.warn("extractSimpleName: Failed using getChildByFieldName('{}') for node type {} at line {}",
                    identifierFieldName, decl.getType(), decl.getStartPoint().getRow() + 1);
        }
        log.trace("extractSimpleName: DeclNode={}, IdentifierField='{}', ExtractedName='{}'",
                decl.getType(), identifierFieldName, nameOpt.orElse("N/A"));
        return nameOpt;
    }

    private static String loadResource(String path) {
        try (InputStream in = TreeSitterAnalyzer.class.getClassLoader().getResourceAsStream(path)) {
            if (in == null) throw new IOException("Resource not found: " + path);
            return new String(in.readAllBytes(), StandardCharsets.UTF_8);
        } catch (IOException e) {
            throw new UncheckedIOException(e);
        }
    }

    /**
     * Returns the immediate children of the given CodeUnit based on TreeSitter parsing results.
     *
     * <p>This implementation uses the pre-built {@code childrenByParent} map that was populated
     * during AST parsing. The parent-child relationships are determined by the TreeSitter
     * grammar and capture queries for the specific language.
     */
    @Override
    public List<CodeUnit> directChildren(CodeUnit cu) {
        return childrenByParent.getOrDefault(cu, List.of());
    }

}<|MERGE_RESOLUTION|>--- conflicted
+++ resolved
@@ -1020,23 +1020,13 @@
                 ("lexical_declaration".equals(nodeForContent.getType()) || "variable_declaration".equals(nodeForContent.getType())) &&
                 (skeletonType == SkeletonType.FIELD_LIKE || skeletonType == SkeletonType.FUNCTION_LIKE)) {
             // For lexical_declaration (const/let) or variable_declaration (var), find the specific variable_declarator by name
-<<<<<<< HEAD
-            log.debug("Entering variable_declarator lookup for '{}' in nodeForContent '{}'",
+            log.trace("Entering variable_declarator lookup for '{}' in nodeForContent '{}'",
                     simpleName, nodeForContent.getType());
             boolean found = false;
             for (int i = 0; i < nodeForContent.getNamedChildCount(); i++) {
                 TSNode child = nodeForContent.getNamedChild(i);
-                log.debug("  Child[{}]: type='{}', text='{}'", i, child.getType(),
+                log.trace("  Child[{}]: type='{}', text='{}'", i, child.getType(),
                         textSlice(child, src).lines().findFirst().orElse("").trim());
-=======
-            log.trace("Entering variable_declarator lookup for '{}' in nodeForContent '{}'",
-                     simpleName, nodeForContent.getType());
-            boolean found = false;
-            for (int i = 0; i < nodeForContent.getNamedChildCount(); i++) {
-                TSNode child = nodeForContent.getNamedChild(i);
-                log.trace("  Child[{}]: type='{}', text='{}'", i, child.getType(),
-                         textSlice(child, src).lines().findFirst().orElse("").trim());
->>>>>>> 00e41ee0
                 if ("variable_declarator".equals(child.getType())) {
                     TSNode nameNode = child.getChildByFieldName(profile.identifierFieldName());
                     if (nameNode != null && !nameNode.isNull() && simpleName.equals(textSlice(nameNode, src).strip())) {
@@ -1124,13 +1114,8 @@
                 break;
             }
             case FUNCTION_LIKE: {
-<<<<<<< HEAD
-                log.debug("FUNCTION_LIKE: simpleName='{}', nodeForContent.type='{}', nodeForSignature.type='{}'",
+                log.trace("FUNCTION_LIKE: simpleName='{}', nodeForContent.type='{}', nodeForSignature.type='{}'",
                         simpleName, nodeForContent.getType(), nodeForSignature.getType());
-=======
-                log.trace("FUNCTION_LIKE: simpleName='{}', nodeForContent.type='{}', nodeForSignature.type='{}'",
-                         simpleName, nodeForContent.getType(), nodeForSignature.getType());
->>>>>>> 00e41ee0
 
                 // Add extra comments determined from the function body
                 TSNode bodyNodeForComments = nodeForContent.getChildByFieldName(profile.bodyFieldName());
@@ -1148,25 +1133,15 @@
             }
             case FIELD_LIKE: {
                 // Always use nodeForContent which has been set to the specific variable_declarator
-<<<<<<< HEAD
-                log.debug("FIELD_LIKE: simpleName='{}', nodeForContent.type='{}', nodeForSignature.type='{}'",
+                log.trace("FIELD_LIKE: simpleName='{}', nodeForContent.type='{}', nodeForSignature.type='{}'",
                         simpleName, nodeForContent.getType(), nodeForSignature.getType());
-=======
-                log.trace("FIELD_LIKE: simpleName='{}', nodeForContent.type='{}', nodeForSignature.type='{}'",
-                         simpleName, nodeForContent.getType(), nodeForSignature.getType());
->>>>>>> 00e41ee0
                 String fieldSignatureText = textSlice(nodeForContent, src).strip();
 
                 // Strip export prefix if present to avoid duplication
                 if (!exportPrefix.isEmpty() && !exportPrefix.isBlank()) {
                     String strippedExportPrefix = exportPrefix.strip();
-<<<<<<< HEAD
-                    log.debug("Checking for prefix duplication: exportPrefix='{}', fieldSignatureText='{}'",
+                    log.trace("Checking for prefix duplication: exportPrefix='{}', fieldSignatureText='{}'",
                             strippedExportPrefix, fieldSignatureText);
-=======
-                    log.trace("Checking for prefix duplication: exportPrefix='{}', fieldSignatureText='{}'",
-                             strippedExportPrefix, fieldSignatureText);
->>>>>>> 00e41ee0
 
                     // Check for exact match first
                     if (fieldSignatureText.startsWith(strippedExportPrefix)) {
