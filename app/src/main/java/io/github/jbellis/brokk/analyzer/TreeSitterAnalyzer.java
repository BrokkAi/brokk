package io.github.jbellis.brokk.analyzer;

import com.google.common.base.Splitter;
import io.github.jbellis.brokk.IProject;
import io.github.jbellis.brokk.util.Environment;
import io.github.jbellis.brokk.util.ExecutorServiceUtil;
import io.github.jbellis.brokk.util.TextCanonicalizer;
import java.io.IOException;
import java.io.InputStream;
import java.io.UncheckedIOException;
import java.nio.charset.StandardCharsets;
import java.nio.file.FileSystemException;
import java.nio.file.Files;
import java.nio.file.Path;
import java.time.Instant;
import java.util.ArrayDeque;
import java.util.ArrayList;
import java.util.Collections;
import java.util.Comparator;
import java.util.HashMap;
import java.util.HashSet;
import java.util.LinkedHashSet;
import java.util.List;
import java.util.Locale;
import java.util.Map;
import java.util.NavigableSet;
import java.util.Optional;
import java.util.Queue;
import java.util.Set;
import java.util.TreeSet;
import java.util.concurrent.CompletableFuture;
import java.util.concurrent.CompletionException;
import java.util.concurrent.ConcurrentHashMap;
import java.util.concurrent.Semaphore;
import java.util.concurrent.ThreadLocalRandom;
import java.util.concurrent.TimeUnit;
import java.util.concurrent.atomic.AtomicInteger;
import java.util.concurrent.atomic.AtomicLong;
import java.util.function.Function;
import java.util.function.Predicate;
import java.util.regex.Pattern;
import java.util.stream.Collectors;
import java.util.stream.Stream;
import org.jetbrains.annotations.Nullable;
import org.pcollections.HashTreePMap;
import org.pcollections.PMap;
import org.slf4j.Logger;
import org.slf4j.LoggerFactory;
import org.treesitter.*;

/**
 * Generic, language-agnostic skeleton extractor backed by Tree-sitter. Stores summarized skeletons for top-level
 * definitions only.
 *
 * <p>Subclasses provide the language–specific bits: which Tree-sitter grammar, which file extensions, which query, and
 * how to map a capture to a {@link CodeUnit}.
 */
public abstract class TreeSitterAnalyzer implements IAnalyzer, SkeletonProvider, SourceCodeProvider, TypeAliasProvider {
    protected static final Logger log = LoggerFactory.getLogger(TreeSitterAnalyzer.class);
    // Native library loading is assumed automatic by the io.github.bonede.tree_sitter library.

    // Adaptive concurrency for I/O: derived from OS file-descriptor limits with conservative headroom.
    private static final int IO_VT_CAP = Environment.computeAdaptiveIoConcurrencyCap();
    // Semaphore further gates simultaneous file openings to avoid EMFILE even under short bursts.
    private static final Semaphore IO_FD_SEMAPHORE = new Semaphore(Math.max(8, IO_VT_CAP), true);
    private static final int MAX_IO_READ_RETRIES = 6; // exponential backoff attempts for EMFILE

    // Common separators across languages to denote hierarchy or member access.
    // Includes: '.' (Java/others), '$' (Java nested classes), '::' (C++/C#/Ruby), '->' (PHP), etc.
    private static final Set<String> COMMON_HIERARCHY_SEPARATORS = Set.of(".", "$", "::", "->");

    // Definition priority constants - lower values are preferred for sorting
    protected static final int PRIORITY_DEFAULT = 0;
    protected static final int PRIORITY_HIGH = -1;
    protected static final int PRIORITY_LOW = 1;

    // Comparator for sorting CodeUnit definitions by priority
    private final Comparator<CodeUnit> DEFINITION_COMPARATOR = Comparator.comparingInt(
                    (CodeUnit cu) -> firstStartByteForSelection(cu))
            .thenComparing(cu -> cu.source().toString(), String.CASE_INSENSITIVE_ORDER)
            .thenComparing(CodeUnit::fqName, String.CASE_INSENSITIVE_ORDER)
            .thenComparing(cu -> cu.kind().name());

    // ephemeral instance state
    private final ThreadLocal<TSLanguage> threadLocalLanguage = ThreadLocal.withInitial(this::createTSLanguage);
    private final ThreadLocal<TSParser> threadLocalParser = ThreadLocal.withInitial(() -> {
        var parser = new TSParser();
        if (!parser.setLanguage(getTSLanguage())) {
            log.error(
                    "Failed to set language on TSParser for {}",
                    getTSLanguage().getClass().getSimpleName());
        }
        return parser;
    });
    private final ThreadLocal<TSQuery> query;

    // transferable snapshot of analyzer state
    private volatile AnalyzerState state;

    /**
     * Read-only index of symbol keys with efficient prefix scan.
     */
    record SymbolKeyIndex(NavigableSet<String> keys) {

        Iterable<String> tailFrom(String fromInclusive) {
            return () -> keys.tailSet(fromInclusive, true).iterator();
        }

        Iterable<String> all() {
            return keys;
        }

        int size() {
            return keys.size();
        }
    }

    protected record AnalyzerState(
            PMap<String, List<CodeUnit>> symbolIndex,
            PMap<ProjectFile, TSTree> parsedTreeCache,
            PMap<CodeUnit, CodeUnitProperties> codeUnitState,
            PMap<ProjectFile, FileProperties> fileState,
            SymbolKeyIndex symbolKeyIndex,
            long snapshotEpochNanos) {}

    // Timestamp of the last successful full-project update (epoch nanos)
    private final AtomicLong lastUpdateEpochNanos = new AtomicLong(0L);
    // Over-approximation buffer for filesystem mtime comparisons (nanos)
    private static final long MTIME_EPSILON_NANOS = TimeUnit.MILLISECONDS.toNanos(300);

    private final IProject project;
    private final Language language;
    protected final Set<Path> normalizedExcludedPaths;

    /**
     * Stores information about a definition found by a query match, including associated modifier keywords and
     * decorators.
     */
    protected record DefinitionInfoRecord(
            String primaryCaptureName, String simpleName, List<String> modifierKeywords, List<TSNode> decoratorNodes) {}

    protected record LanguageSyntaxProfile(
            Set<String> classLikeNodeTypes,
            Set<String> functionLikeNodeTypes,
            Set<String> fieldLikeNodeTypes,
            Set<String> decoratorNodeTypes,
            String identifierFieldName,
            String bodyFieldName,
            String parametersFieldName,
            String returnTypeFieldName,
            String typeParametersFieldName, // For generics on type aliases, classes, functions etc.
            Map<String, SkeletonType> captureConfiguration,
            String asyncKeywordNodeType,
            Set<String> modifierNodeTypes) {}

    private record FileAnalysisResult(
            List<CodeUnit> topLevelCUs,
            Map<CodeUnit, CodeUnitProperties> codeUnitState,
            Map<String, List<CodeUnit>> codeUnitsBySymbol,
            List<String> importStatements,
            TSTree parsedTree) {}

    // Timing metrics for constructor-run analysis are tracked via a local Timing record instance.
    private record ConstructionTiming(
            AtomicLong readStageNanos,
            AtomicLong parseStageNanos,
            AtomicLong processStageNanos,
            AtomicLong mergeStageNanos,
            AtomicLong readStageFirstStartNanos,
            AtomicLong readStageLastEndNanos,
            AtomicLong parseStageFirstStartNanos,
            AtomicLong parseStageLastEndNanos,
            AtomicLong processStageFirstStartNanos,
            AtomicLong processStageLastEndNanos,
            AtomicLong mergeStageFirstStartNanos,
            AtomicLong mergeStageLastEndNanos) {

        static ConstructionTiming create() {
            return new ConstructionTiming(
                    new AtomicLong(),
                    new AtomicLong(),
                    new AtomicLong(),
                    new AtomicLong(),
                    new AtomicLong(Long.MAX_VALUE),
                    new AtomicLong(0L),
                    new AtomicLong(Long.MAX_VALUE),
                    new AtomicLong(0L),
                    new AtomicLong(Long.MAX_VALUE),
                    new AtomicLong(0L),
                    new AtomicLong(Long.MAX_VALUE),
                    new AtomicLong(0L));
        }
    }

    /* ---------- constructor ---------- */
    protected TreeSitterAnalyzer(IProject project, Language language) {
        this.project = project;
        this.language = language;
        this.normalizedExcludedPaths = project.getExcludedDirectories().stream()
                .map(Path::of)
                .map(p -> p.isAbsolute()
                        ? p.normalize()
                        : project.getRoot().resolve(p).toAbsolutePath().normalize())
                .collect(Collectors.toUnmodifiableSet());
        if (!this.normalizedExcludedPaths.isEmpty()) {
            log.debug("Normalized excluded paths: {}", this.normalizedExcludedPaths);
        }

        // Initialize query using a ThreadLocal for thread safety
        // The supplier will use the appropriate getQueryResource() from the subclass
        // and getTSLanguage() for the current thread.
        this.query = ThreadLocal.withInitial(() -> {
            String rawQueryString = loadResource(getQueryResource());
            return new TSQuery(getTSLanguage(), rawQueryString);
        });

        // Debug log using SLF4J
        log.debug(
                "Initializing TreeSitterAnalyzer for language: {}, query resource: {}",
                this.language,
                getQueryResource());

        var validExtensions = this.language.getExtensions();
        log.trace("Filtering project files for extensions: {}", validExtensions);

        // Track processing statistics for better diagnostics
        var totalFilesAttempted = new AtomicInteger(0);
        var successfullyProcessed = new AtomicInteger(0);
        var failedFiles = new AtomicInteger(0);

        // Collect files to process
        List<ProjectFile> filesToProcess = project.getAllFiles().stream()
                .filter(pf -> {
                    var filePath = pf.absPath().toAbsolutePath().normalize();

                    var excludedBy = normalizedExcludedPaths.stream()
                            .filter(filePath::startsWith)
                            .findFirst();

                    if (excludedBy.isPresent()) {
                        log.trace("Skipping excluded file due to rule {}: {}", excludedBy.get(), pf);
                        return false;
                    }

                    var extension = pf.extension();
                    return validExtensions.contains(extension);
                })
                .toList();

        var timing = ConstructionTiming.create();
        // Local mutable maps to accumulate analysis results, then snapshotted into immutable PMaps
        var localSymbolIndex = new ConcurrentHashMap<String, List<CodeUnit>>();
        var localParsedTreeCache = new ConcurrentHashMap<ProjectFile, TSTree>();
        var localCodeUnitState = new ConcurrentHashMap<CodeUnit, CodeUnitProperties>();
        var localFileState = new ConcurrentHashMap<ProjectFile, FileProperties>();
        List<CompletableFuture<?>> futures = new ArrayList<>();
        // Executors: virtual threads for I/O/parsing, single-thread for ingestion
        try (var ioExecutor = ExecutorServiceUtil.newVirtualThreadExecutor("ts-io-", IO_VT_CAP);
                var parseExecutor = ExecutorServiceUtil.newFixedThreadExecutor(
                        Runtime.getRuntime().availableProcessors(), "ts-parse-");
                var ingestExecutor = ExecutorServiceUtil.newFixedThreadExecutor(
                        Runtime.getRuntime().availableProcessors(), "ts-ingest-")) {
            for (var pf : filesToProcess) {
                CompletableFuture<Void> future = CompletableFuture.supplyAsync(
                                () -> {
                                    totalFilesAttempted.incrementAndGet();
                                    return readFileBytes(pf, timing);
                                },
                                ioExecutor)
                        .thenApplyAsync(fileBytes -> analyzeFile(pf, fileBytes, timing), parseExecutor)
                        .thenAcceptAsync(
                                analysisResult -> mergeAnalysisResultIntoMaps(
                                        pf,
                                        analysisResult,
                                        timing,
                                        localSymbolIndex,
                                        localParsedTreeCache,
                                        localCodeUnitState,
                                        localFileState),
                                ingestExecutor)
                        .whenComplete((ignored, ex) -> {
                            if (ex == null) {
                                successfullyProcessed.incrementAndGet();
                            } else {
                                failedFiles.incrementAndGet();
                                Throwable cause = (ex instanceof CompletionException ce && ce.getCause() != null)
                                        ? ce.getCause()
                                        : ex;

                                if (cause instanceof UncheckedIOException uioe) {
                                    var ioe = uioe.getCause();
                                    log.warn(
                                            "IO error analyzing {}: {}",
                                            pf,
                                            ioe != null ? ioe.getMessage() : uioe.getMessage());
                                } else if (cause instanceof RuntimeException re) {
                                    log.error("Runtime error analyzing {}: {}", pf, re.getMessage(), re);
                                } else {
                                    log.warn("Error analyzing {}: {}", pf, cause.getMessage(), cause);
                                }
                            }
                        })
                        .exceptionally(ex -> null); // exceptions have been logged already, don't re-throw

                futures.add(future);
            }

            CompletableFuture.allOf(futures.toArray(new CompletableFuture[0])).join();
        }

        // Build immutable snapshot state from accumulated maps
        var snapshotInstant = Instant.now();
        long snapshotNanos = snapshotInstant.getEpochSecond() * 1_000_000_000L + snapshotInstant.getNano();

        // Precompute a read-only navigable index of symbol keys for efficient prefix scans
        var keySet = new TreeSet<>(String.CASE_INSENSITIVE_ORDER);
        keySet.addAll(localSymbolIndex.keySet());
        var symbolKeyIndex = new SymbolKeyIndex(Collections.unmodifiableNavigableSet(keySet));

        this.state = new AnalyzerState(
                HashTreePMap.from(localSymbolIndex),
                HashTreePMap.from(localParsedTreeCache),
                HashTreePMap.from(localCodeUnitState),
                HashTreePMap.from(localFileState),
                symbolKeyIndex,
                snapshotNanos);

        // Log summary of file processing results
        int totalAttempted = totalFilesAttempted.get();
        int successful = successfullyProcessed.get();
        int failed = failedFiles.get();

        if (failed > 0) {
            log.warn(
                    "File processing summary: {} attempted, {} successful, {} failed",
                    totalAttempted,
                    successful,
                    failed);
        } else {
            log.info("File processing summary: {} files processed successfully", successful);
        }

        // Wall-clock timings per stage (coverage windows; stages overlap)
        long readWall = wallDuration(timing.readStageFirstStartNanos(), timing.readStageLastEndNanos());
        long parseWall = wallDuration(timing.parseStageFirstStartNanos(), timing.parseStageLastEndNanos());
        long processWall = wallDuration(timing.processStageFirstStartNanos(), timing.processStageLastEndNanos());
        long mergeWall = wallDuration(timing.mergeStageFirstStartNanos(), timing.mergeStageLastEndNanos());

        // Total wall clock derived from stage coverage: min(firstStart) .. max(lastEnd)
        long totalStart = Math.min(
                Math.min(
                        timing.readStageFirstStartNanos().get(),
                        timing.parseStageFirstStartNanos().get()),
                Math.min(
                        timing.processStageFirstStartNanos().get(),
                        timing.mergeStageFirstStartNanos().get()));
        long totalEnd = Math.max(
                Math.max(
                        timing.readStageLastEndNanos().get(),
                        timing.parseStageLastEndNanos().get()),
                Math.max(
                        timing.processStageLastEndNanos().get(),
                        timing.mergeStageLastEndNanos().get()));
        long totalWall =
                (totalStart == Long.MAX_VALUE || totalEnd == 0L || totalEnd < totalStart) ? 0L : totalEnd - totalStart;

        log.debug(
                "[{}] Stage timing (wall clock coverage; stages overlap): Read Files={}, Parse Files={}, Process Files={}, Merge Results={}, Total={}",
                language.name(),
                formatSecondsMillis(readWall),
                formatSecondsMillis(parseWall),
                formatSecondsMillis(processWall),
                formatSecondsMillis(mergeWall),
                formatSecondsMillis(totalWall));

        // Populate supertypes/basetypes after initial parse+ingest
        runTypeAnalysis();

        log.debug(
                "[{}] TreeSitter analysis complete - codeUnits: {}, files: {}",
                language.name(),
                state.codeUnitState().size(),
                state.fileState().size());

        // Record time of initial analysis to support mtime-based incremental updates (nanos precision)
        var initInstant = Instant.now();
        long initNowNanos = initInstant.getEpochSecond() * 1_000_000_000L + initInstant.getNano();
        lastUpdateEpochNanos.set(initNowNanos);
    }

    /**
     * Secondary constructor for snapshot instances: does not perform initial project-wide analysis,
     * but installs the provided prebuilt AnalyzerState as-is.
     */
    protected TreeSitterAnalyzer(IProject project, Language language, AnalyzerState prebuiltState) {
        this.project = project;
        this.language = language;

        this.normalizedExcludedPaths = project.getExcludedDirectories().stream()
                .map(Path::of)
                .map(p -> p.isAbsolute()
                        ? p.normalize()
                        : project.getRoot().resolve(p).toAbsolutePath().normalize())
                .collect(Collectors.toUnmodifiableSet());

        this.query = ThreadLocal.withInitial(() -> {
            String rawQueryString = loadResource(getQueryResource());
            return new TSQuery(getTSLanguage(), rawQueryString);
        });

        this.state = prebuiltState;

        // Align last update watermark with snapshot's epoch for incremental detection semantics.
        this.lastUpdateEpochNanos.set(prebuiltState.snapshotEpochNanos());
        log.debug(
                "[{}] Snapshot TreeSitterAnalyzer created - codeUnits: {}, files: {}",
                language.name(),
                state.codeUnitState().size(),
                state.fileState().size());
    }

    /**
     * Frees memory from the parsed AST cache.
     */
    public void clearCaches() {
        var current = this.state;
        // Drop parsed trees and null them inside FileProperties
        var newParsed = HashTreePMap.<ProjectFile, TSTree>empty();
        var newFileState = current.fileState().entrySet().stream()
                .collect(Collectors.toMap(
                        Map.Entry::getKey,
                        e -> new FileProperties(
                                e.getValue().topLevelCodeUnits(),
                                null,
                                e.getValue().importStatements())));
        this.state = new AnalyzerState(
                current.symbolIndex(),
                newParsed,
                current.codeUnitState(),
                HashTreePMap.from(newFileState),
                current.symbolKeyIndex(),
                current.snapshotEpochNanos());
    }

    /**
     * The number of cached AST entries.
     */
    public int cacheSize() {
        var current = this.state;
        return current.parsedTreeCache().size();
    }

    /**
     * A snapshot-safe way to interact with the "codeUnitState" field.
     */
    protected <R> R withCodeUnitProperties(Function<Map<CodeUnit, CodeUnitProperties>, R> function) {
        var current = this.state;
        return function.apply(current.codeUnitState());
    }

    /**
     * A snapshot-safe way to interact with the "fileState" field.
     */
    public <R> R withFileProperties(Function<Map<ProjectFile, FileProperties>, R> function) {
        var current = this.state;
        return function.apply(current.fileState());
    }

    /* ---------- Helper methods for accessing CodeUnits ---------- */

    /**
     * All CodeUnits we know about (top-level + children).
     */
    private Stream<CodeUnit> allCodeUnits() {
        var current = this.state;
        Stream<CodeUnit> parentStream = current.codeUnitState().keySet().stream();
        Stream<CodeUnit> childrenStream =
                current.codeUnitState().values().stream().flatMap(x -> x.children().stream());
        return Stream.concat(parentStream, childrenStream).distinct();
    }

    /**
     * De-duplicate and materialize into a List once.
     */
    private List<CodeUnit> uniqueCodeUnitList() {
        return allCodeUnits().distinct().toList();
    }

    /* ---------- Helper methods for accessing various properties ---------- */

    private CodeUnitProperties codeUnitProperties(CodeUnit codeUnit) {
        return withCodeUnitProperties(props -> props.getOrDefault(codeUnit, CodeUnitProperties.empty()));
    }

    protected List<CodeUnit> childrenOf(CodeUnit codeUnit) {
        return codeUnitProperties(codeUnit).children();
    }

    protected List<String> signaturesOf(CodeUnit codeUnit) {
        return codeUnitProperties(codeUnit).signatures();
    }

    protected List<Range> rangesOf(CodeUnit codeUnit) {
        return codeUnitProperties(codeUnit).ranges();
    }

    protected List<CodeUnit> supertypesOf(CodeUnit codeUnit) {
        return codeUnitProperties(codeUnit).supertypes();
    }

    private FileProperties fileProperties(ProjectFile file) {
        return withFileProperties(props -> props.getOrDefault(file, FileProperties.empty()));
    }

    @Override
    public List<CodeUnit> topLevelCodeUnitsOf(ProjectFile file) {
        return fileProperties(file).topLevelCodeUnits();
    }

    @Override
    public List<String> importStatementsOf(ProjectFile file) {
        return fileProperties(file).importStatements();
    }

    protected @Nullable TSTree treeOf(ProjectFile file) {
        return fileProperties(file).parsedTree();
    }

    /* ---------- IAnalyzer ---------- */
    @Override
    public Set<Language> languages() {
        return Set.of(language);
    }

    @Override
    public boolean isEmpty() {
        var current = this.state;
        return current == null || current.codeUnitState().isEmpty();
    }

    @Override
    public Optional<String> getSkeletonHeader(String fqName) {
        return getSkeletonImpl(fqName, true);
    }

    @Override
    public List<CodeUnit> getMembersInClass(String fqClass) {
        Optional<CodeUnit> parent =
                getDefinition(fqClass).stream().filter(CodeUnit::isClass).findFirst();
        return parent.map(this::childrenOf).orElse(List.of());
    }

    @Override
    public Optional<ProjectFile> getFileFor(String fqName) {
        return getDefinition(fqName).stream().map(CodeUnit::source).findFirst();
    }

    @Override
    public Optional<CodeUnit> getDefinition(String fqName) {
        final String normalizedFqName = normalizeFullName(fqName);

        List<CodeUnit> matches = uniqueCodeUnitList().stream()
                .filter(cu -> cu.fqName().equals(normalizedFqName))
                .toList();

        if (matches.isEmpty()) {
            return Optional.empty();
        }

        return matches.stream().sorted(DEFINITION_COMPARATOR).findFirst();
    }

    @Override
    public boolean isDefinitionAvailable(String fqName) {
        return allCodeUnits().anyMatch(cu -> cu.fqName().equals(fqName));
    }

    @Override
    public List<CodeUnit> getAllDeclarations() {
        return uniqueCodeUnitList().stream().filter(CodeUnit::isClass).toList();
    }

    @Override
    public List<CodeUnit> searchDefinitionsImpl(
            String originalPattern, @Nullable String fallbackPattern, @Nullable Pattern compiledPattern) {
        // an explicit search for everything should return everything, not just classes
        if (originalPattern.equals(".*")) {
            return uniqueCodeUnitList();
        }
        var anonPredicate = new Predicate<CodeUnit>() {
            @Override
            public boolean test(CodeUnit codeUnit) {
                return !isAnonymousStructure(codeUnit.fqName());
            }
        };

        if (fallbackPattern != null) {
            // Fallback to simple case-insensitive substring matching
            return uniqueCodeUnitList().stream()
                    .filter(cu -> cu.fqName().toLowerCase(Locale.ROOT).contains(fallbackPattern))
                    .filter(anonPredicate)
                    .toList();
        } else if (compiledPattern != null) {
            // Primary search using compiled regex pattern
            return uniqueCodeUnitList().stream()
                    .filter(cu -> compiledPattern.matcher(cu.fqName()).find())
                    .filter(anonPredicate)
                    .toList();
        } else {
            return uniqueCodeUnitList().stream()
                    .filter(cu -> cu.fqName().toLowerCase(Locale.ROOT).contains(originalPattern))
                    .filter(anonPredicate)
                    .toList();
        }
    }

    @Override
    public List<CodeUnit> autocompleteDefinitions(String query) {
        if (query.isEmpty()) {
            return List.of();
        }

        var results = new LinkedHashSet<CodeUnit>();
        final String lowerCaseQuery = query.toLowerCase(Locale.ROOT);

        // CamelCase-style query detection (all uppercase letters, length > 1)
        boolean isAllUpper = query.length() > 1 && query.chars().allMatch(Character::isUpperCase);
        Pattern camelCasePattern = null;
        if (isAllUpper) {
            camelCasePattern = Pattern.compile(
                    query.chars().mapToObj(c -> String.valueOf((char) c)).collect(Collectors.joining("[a-z0-9_]*")),
                    Pattern.CASE_INSENSITIVE);
        }

        // Prefix optimization when the query looks like a simple non-hierarchical prefix
        boolean usePrefixOptimization =
                !containsAnyHierarchySeparator(lowerCaseQuery) && !isAllUpper && query.length() >= 2;

        var current = this.state;

        if (usePrefixOptimization) {
            var keyIndex = current.symbolKeyIndex();
            try {
                for (String symbol : keyIndex.tailFrom(query)) {
                    String symbolLower = symbol.toLowerCase(Locale.ROOT);
                    if (!symbolLower.startsWith(lowerCaseQuery)) {
                        break; // stop when the prefix no longer matches
                    }
                    results.addAll(current.symbolIndex().getOrDefault(symbol, List.of()));
                }
            } catch (IllegalArgumentException e) {
                // Defensive fallback: if tail scan fails for any reason, ignore and continue with generic scan
                log.debug("Prefix optimization fallback for query '{}': {}", query, e.toString());
            }
        }

        // Generic scan: accept substring or CamelCase camel-hump matches.
        // Skip symbols already covered by the prefix optimization to avoid duplicate work.
        Iterable<String> allKeysIterable = current.symbolKeyIndex().all();
        for (String symbol : allKeysIterable) {
            String symbolLower = symbol.toLowerCase(Locale.ROOT);

            if (usePrefixOptimization && symbolLower.startsWith(lowerCaseQuery)) {
                continue; // already collected by prefix scan
            }

            boolean matches = false;
            if (symbolLower.contains(lowerCaseQuery)) {
                matches = true;
            } else if (isAllUpper
                    && camelCasePattern != null
                    && camelCasePattern.matcher(symbol).find()) {
                matches = true;
            }

            if (matches) {
                results.addAll(current.symbolIndex().getOrDefault(symbol, List.of()));
            }
        }

        // Fallback for very short queries (single letter): include any declarations with FQNs containing the query.
        if (query.length() == 1) {
            uniqueCodeUnitList().stream()
                    .filter(cu -> cu.fqName().toLowerCase(Locale.ROOT).contains(lowerCaseQuery))
                    .forEach(results::add);
        }

        return results.stream().filter(cu -> !isAnonymousStructure(cu.fqName())).toList();
    }

    /**
     * Returns the top-level declarations organized by file. This method is primarily for testing to examine the raw
     * declarations before they are filtered by getAllDeclarations().
     *
     * @return Map from ProjectFile to List of CodeUnits declared at the top level in that file
     */
    public Map<ProjectFile, List<CodeUnit>> getTopLevelDeclarations() {
        final Map<ProjectFile, List<CodeUnit>> result = new HashMap<>();
        var current = this.state;
        current.fileState().forEach((file, fileProperties) -> result.put(file, fileProperties.topLevelCodeUnits()));
        return Map.copyOf(result);
    }

    @Override
    public Map<CodeUnit, String> getSkeletons(ProjectFile file) {
        // Only process files relevant to this analyzer's language
        if (!isRelevantFile(file)) {
            return Map.of();
        }

        List<CodeUnit> topCUs = topLevelCodeUnitsOf(file);
        if (topCUs.isEmpty()) return Map.of();

        Map<CodeUnit, String> resultSkeletons = new HashMap<>();
        List<CodeUnit> sortedTopCUs = new ArrayList<>(topCUs);
        // Sort CUs: MODULE CUs (for imports) should ideally come first.
        // This simple sort puts them first if their fqName sorts before others.
        // A more explicit sort could check cu.isModule().
        Collections.sort(sortedTopCUs);

        for (CodeUnit cu : sortedTopCUs) {
            resultSkeletons.put(cu, reconstructFullSkeleton(cu, false));
        }
        log.trace("getSkeletons: file={}, count={}", file, resultSkeletons.size());
        return Collections.unmodifiableMap(resultSkeletons);
    }

    @Override
    public Set<CodeUnit> getDeclarationsInFile(ProjectFile file) {
        // Only process files relevant to this analyzer's language
        if (!isRelevantFile(file)) {
            return Set.of();
        }

        List<CodeUnit> topCUs = topLevelCodeUnitsOf(file);
        if (topCUs.isEmpty()) return Set.of();

        Set<CodeUnit> allDeclarationsInFile = new HashSet<>();
        Queue<CodeUnit> toProcess = new ArrayDeque<>(topCUs); // Changed to ArrayDeque
        Set<CodeUnit> visited = new HashSet<>(topCUs); // Track visited to avoid cycles and redundant processing

        while (!toProcess.isEmpty()) {
            CodeUnit current = toProcess.poll();
            allDeclarationsInFile.add(current); // Add all encountered CodeUnits

            childrenOf(current).forEach(child -> {
                if (visited.add(child)) { // Add to queue only if not visited
                    toProcess.add(child);
                }
            });
        }
        log.trace("getDeclarationsInFile: file={}, count={}", file, allDeclarationsInFile.size());
        return Collections.unmodifiableSet(allDeclarationsInFile);
    }

    private String reconstructFullSkeleton(CodeUnit cu, boolean headerOnly) {
        StringBuilder sb = new StringBuilder();
        reconstructSkeletonRecursive(cu, "", headerOnly, sb);
        return sb.toString().stripTrailing();
    }

    private void reconstructSkeletonRecursive(CodeUnit cu, String indent, boolean headerOnly, StringBuilder sb) {
        final List<String> sigList = signaturesOf(cu);

        if (sigList.isEmpty()) {
            // It's possible for some CUs (e.g., a namespace CU acting only as a parent) to not have direct textual
            // signatures.
            // This can be legitimate if they are primarily structural and their children form the content.
            log.trace(
                    "No direct signatures found for CU: {}. It might be a structural-only CU. Skipping direct rendering in skeleton reconstruction.",
                    cu);
            return;
        }

        for (var individualFullSignature : sigList) {
            if (individualFullSignature.isBlank()) {
                log.warn("Encountered null or blank signature in list for CU: {}. Skipping this signature.", cu);
                continue;
            }
            // Apply indent to each line of the current signature
            String[] signatureLines = individualFullSignature.split("\n", -1); // Use -1 limit
            for (var line : signatureLines) {
                sb.append(indent).append(line).append('\n');
            }
        }

        final List<CodeUnit> allChildren = childrenOf(cu);

        final var kids = allChildren.stream()
                .filter(child -> !headerOnly || child.isField())
                .toList();
        // Only add children and class closer.
        // Functions may have children (e.g., lambdas) but should NOT emit a closer in skeletons.
        if (!kids.isEmpty()
                || (cu.isClass() && !getLanguageSpecificCloser(cu).isEmpty())) { // also add closer for empty classes
            var childIndent = indent + getLanguageSpecificIndent();
            for (var kid : kids) {
                reconstructSkeletonRecursive(kid, childIndent, headerOnly, sb);
            }
            if (headerOnly && cu.isClass()) {
                final int nonFieldKidsSize = allChildren.size() - kids.size();
                if (nonFieldKidsSize > 0) {
                    sb.append(childIndent).append("[...]").append("\n");
                }
            }
            if (cu.isClass()) {
                var closer = getLanguageSpecificCloser(cu);
                if (!closer.isEmpty()) {
                    sb.append(indent).append(closer).append('\n');
                }
            }
        }
    }

    @Override
    public Optional<String> getSkeleton(String fqName) {
        return getSkeletonImpl(fqName, false);
    }

    public Optional<String> getSkeletonImpl(String fqName, Boolean headerOnly) {
        final var cuOpt = getDefinition(fqName);
        if (cuOpt.isPresent()) {
            var skeleton = reconstructFullSkeleton(cuOpt.get(), headerOnly);
            log.trace("getSkeleton: fqName='{}', found=true", fqName);
            return Optional.of(skeleton);
        }
        log.trace("getSkeleton: fqName='{}', found=false", fqName);
        return Optional.empty();
    }

    private static boolean containsAnyHierarchySeparator(String s) {
        for (String sep : COMMON_HIERARCHY_SEPARATORS) {
            if (s.contains(sep)) {
                return true;
            }
        }
        return false;
    }

    /**
     * Assuming the fqName is an entity nested within a method, a type, or is a method itself, will return the fqName of
     * the nearest method or type/class. This is useful with escaping lambdas to their parent method, or normalizing
     * full names with generic type arguments.
     *
     * @param fqName the fqName of a code unit.
     * @return the surrounding method or type, or the given fqName otherwise.
     */
    protected String normalizeFullName(String fqName) {
        // Should be overridden by the subclasses
        return fqName;
    }

    /**
     * Hook for language-specific preference when multiple CodeUnits share the same FQN. Lower values are preferred.
     * Default is PRIORITY_DEFAULT (no preference).
     */
    protected int definitionOverridePriority(CodeUnit cu) {
        return PRIORITY_DEFAULT;
    }

    /**
     * Returns the earliest startByte among recorded ranges for deterministic ordering.
     */
    private int firstStartByteForSelection(CodeUnit cu) {
        return rangesOf(cu).stream().mapToInt(Range::startByte).min().orElse(Integer.MAX_VALUE);
    }

    @Override
    public Optional<String> getClassSource(String fqName, boolean includeComments) {
        var cuOpt = getDefinition(fqName).filter(CodeUnit::isClass);
        if (cuOpt.isEmpty()) {
            return Optional.empty();
        }
        var cu = cuOpt.get();

        var ranges = rangesOf(cu);
        if (ranges.isEmpty()) {
            return Optional.empty();
        }

        // For classes, expect one primary definition range (already expanded with comments)
        var range = ranges.getFirst();

        var srcOpt = cu.source().read();
        if (srcOpt.isEmpty()) {
            return Optional.empty();
        }
        String src = TextCanonicalizer.stripUtf8Bom(srcOpt.get());

        // Choose start byte based on includeComments parameter
        int extractStartByte = includeComments ? range.commentStartByte() : range.startByte();
        var extractedSource = ASTTraversalUtils.safeSubstringFromByteOffsets(src, extractStartByte, range.endByte());

        return Optional.of(extractedSource);
    }

    @Override
    public Set<String> getMethodSources(String fqName, boolean includeComments) {
        return getDefinition(fqName) // Finds the single CodeUnit representing this FQN (due to CodeUnit equality for
                // overloads)
                .filter(CodeUnit::isFunction)
                .map(cu -> {
                    List<Range> rangesForOverloads = rangesOf(cu);
                    if (rangesForOverloads.isEmpty()) {
                        log.warn(
                                "No source ranges found for CU {} (fqName {}) although definition was found.",
                                cu,
                                fqName);
                        return Collections.<String>emptySet();
                    }

                    var fileContentOpt = cu.source().read();
                    if (fileContentOpt.isEmpty()) {
                        log.warn("Could not read source for CU {} (fqName {}): {}", cu, fqName, "unreadable");
                        return Collections.<String>emptySet();
                    }
                    String fileContent = TextCanonicalizer.stripUtf8Bom(fileContentOpt.get());

                    var methodSources = new LinkedHashSet<String>();
                    for (Range range : rangesForOverloads) {
                        // Choose start byte based on includeComments parameter
                        int extractStartByte = includeComments ? range.commentStartByte() : range.startByte();
                        String methodSource = ASTTraversalUtils.safeSubstringFromByteOffsets(
                                fileContent, extractStartByte, range.endByte());
                        if (!methodSource.isEmpty()) {
                            methodSources.add(methodSource);
                        } else {
                            log.warn(
                                    "Could not extract valid method source for range [{}, {}] for CU {} (fqName {}). Skipping this range.",
                                    extractStartByte,
                                    range.endByte(),
                                    cu,
                                    fqName);
                        }
                    }
                    if (methodSources.isEmpty()) {
                        log.warn(
                                "After processing ranges, no valid method sources found for CU {} (fqName {}).",
                                cu,
                                fqName);
                    }
                    return methodSources;
                })
                .orElse(Collections.emptySet());
    }

    @Override
    public Optional<String> getSourceForCodeUnit(CodeUnit codeUnit, boolean includeComments) {
        if (codeUnit.isFunction()) {
            Set<String> sources = getMethodSources(codeUnit.fqName(), includeComments);
            if (sources.isEmpty()) {
                return Optional.empty();
            }
            return Optional.of(String.join("\n\n", sources));
        } else if (codeUnit.isClass()) {
            return getClassSource(codeUnit.fqName(), includeComments);
        } else {
            return Optional.empty(); // Fields and other types not supported by default
        }
    }

    @Override
    public boolean isTypeAlias(CodeUnit cu) {
        // Default: languages that don't support or expose type aliases return false.
        return false;
    }

    /**
     * Gets the starting line number (0-based) for the given CodeUnit for UI positioning purposes. Returns the original
     * code definition line (not expanded with comments) for better navigation.
     *
     * @param codeUnit The CodeUnit to get the line number for
     * @return The 0-based starting line number of the actual definition, or -1 if not found
     */
    public int getStartLineForCodeUnit(CodeUnit codeUnit) {
        var ranges = rangesOf(codeUnit);
        if (ranges.isEmpty()) {
            return -1;
        }
        var range = ranges.getFirst();
        return range.startLine();
    }

    /* ---------- abstract hooks ---------- */

    /**
     * Creates a new TSLanguage instance for the specific language. Called by ThreadLocal initializer.
     */
    protected abstract TSLanguage createTSLanguage();

    /**
     * Provides a thread-safe TSLanguage instance.
     *
     * @return A TSLanguage instance for the current thread.
     */
    protected TSLanguage getTSLanguage() {
        return threadLocalLanguage.get();
    }

    protected TSParser getTSParser() {
        return threadLocalParser.get();
    }

    /**
     * Returns the cached parsed tree for the given file if available, or null if not cached. This method allows
     * subclasses to reuse already-parsed trees instead of re-parsing files.
     *
     * @param file The project file to get the cached tree for
     * @return The cached TSTree, or null if not available
     */
    protected @Nullable TSTree getCachedTree(ProjectFile file) {
        var current = this.state;
        return current == null ? null : current.parsedTreeCache().get(file);
    }

    /**
     * Provides the language-specific syntax profile.
     */
    protected abstract LanguageSyntaxProfile getLanguageSyntaxProfile();

    /**
     * Class-path resource for the query (e.g. {@code "treesitter/python.scm"}).
     */
    protected abstract String getQueryResource();

    /**
     * Defines the general type of skeleton that should be built for a given capture.
     */
    public enum SkeletonType {
        CLASS_LIKE,
        FUNCTION_LIKE,
        FIELD_LIKE,
        ALIAS_LIKE,
        DECORATOR,
        MODULE_STATEMENT, // For individual import/directive lines if treated as CUs
        UNSUPPORTED
    }

    /**
     * Determines the {@link SkeletonType} for a given capture name. This allows subclasses to map their specific query
     * capture names (e.g., "class.definition", "method.declaration") to a general category for skeleton building.
     *
     * @param captureName The name of the capture from the Tree-sitter query.
     * @return The {@link SkeletonType} indicating how to process this capture for skeleton generation.
     */
    protected SkeletonType getSkeletonTypeForCapture(String captureName) {
        var profile = getLanguageSyntaxProfile();
        return profile.captureConfiguration().getOrDefault(captureName, SkeletonType.UNSUPPORTED);
    }

    /**
     * Translate a capture produced by the query into a {@link CodeUnit}. Return {@code null} to ignore this capture.
     */
    @Nullable
    protected abstract CodeUnit createCodeUnit(
            ProjectFile file, String captureName, String simpleName, String packageName, String classChain);

    /**
     * Determines the package or namespace name for a given definition.
     *
     * @param file           The project file being analyzed.
     * @param definitionNode The TSNode representing the definition (e.g., class, function).
     * @param rootNode       The root TSNode of the file's syntax tree.
     * @param src            The source code of the file.
     * @return The package or namespace name, or an empty string if not applicable.
     */
    protected abstract String determinePackageName(
            ProjectFile file, TSNode definitionNode, TSNode rootNode, String src);

    /**
     * Checks if the given AST node represents a class-like declaration (e.g., class, interface, struct) in the specific
     * language. Subclasses must implement this to guide class chain extraction.
     *
     * @param node The TSNode to check.
     * @return true if the node is a class-like declaration, false otherwise.
     */
    protected boolean isClassLike(TSNode node) {
        if (node.isNull()) {
            return false;
        }
        return getLanguageSyntaxProfile().classLikeNodeTypes().contains(node.getType());
    }

    /**
     * Builds the parent FQName from package name and class chain for parent-child relationship lookup. Override this
     * method to apply language-specific FQName correction logic.
     */
    protected String buildParentFqName(String packageName, String classChain) {
        return packageName.isEmpty() ? classChain : packageName + "." + classChain;
    }

    /**
     * Captures that should be ignored entirely.
     */
    protected Set<String> getIgnoredCaptures() {
        return Set.of();
    }

    /**
     * Language-specific indentation string, e.g., " " or " ".
     */
    protected String getLanguageSpecificIndent() {
        return "  ";
    } // Default

    /**
     * Language-specific closing token for a class or namespace (e.g., "}"). Empty if none.
     */
    protected abstract String getLanguageSpecificCloser(CodeUnit cu);

    /**
     * Get the project this analyzer is associated with.
     */
    @Override
    public IProject getProject() {
        return project;
    }

    /* ---------- core parsing ---------- */

    /**
     * Analyzes a single file and extracts declaration information from provided bytes.
     */
    private FileAnalysisResult analyzeFileContent(
            ProjectFile file,
            byte[] fileBytes,
            TSParser localParser,
            @Nullable TreeSitterAnalyzer.ConstructionTiming timing) {
        log.trace("analyzeFileContent: Parsing file: {}", file);
        fileBytes = TextCanonicalizer.stripUtf8Bom(fileBytes);

        String src = new String(fileBytes, StandardCharsets.UTF_8);
        final byte[] finalFileBytes = fileBytes; // For use in lambdas

        List<CodeUnit> localTopLevelCUs = new ArrayList<>();
        Map<CodeUnit, List<CodeUnit>> localChildren = new HashMap<>();
        Map<CodeUnit, List<String>> localSignatures = new HashMap<>();
        Map<CodeUnit, List<Range>> localSourceRanges = new HashMap<>();
        Map<String, List<CodeUnit>> localCodeUnitsBySymbol = new HashMap<>();
        Map<String, CodeUnit> localCuByFqName = new HashMap<>(); // For parent lookup within the file
        List<String> localImportStatements = new ArrayList<>(); // For collecting import lines

        long __parseStart = System.nanoTime();
        TSTree tree = localParser.parseString(null, src);
        long __parseEnd = System.nanoTime();
        if (timing != null) {
            timing.parseStageNanos().addAndGet(__parseEnd - __parseStart);
            timing.parseStageFirstStartNanos().accumulateAndGet(__parseStart, Math::min);
            timing.parseStageLastEndNanos().accumulateAndGet(__parseEnd, Math::max);
        }
        TSNode rootNode = tree.getRootNode();
        long __processStart = System.nanoTime();
        if (rootNode.isNull()) {
            log.warn("Parsing failed or produced null root node for {}", file);
            long __processEnd = System.nanoTime();
            if (timing != null) {
                timing.processStageNanos().addAndGet(__processEnd - __processStart);
                timing.processStageFirstStartNanos().accumulateAndGet(__processStart, Math::min);
                timing.processStageLastEndNanos().accumulateAndGet(__processEnd, Math::max);
            }
            return new FileAnalysisResult(List.of(), Map.of(), Map.of(), List.of(), tree);
        }
        // Log root node type
        String rootNodeType = rootNode.getType();
        log.trace("Root node type for {}: {}", file, rootNodeType);

        // Map to store potential top-level declaration nodes found during the query.
        // Value stores primary capture name, simple name, and sorted modifier keywords.
        Map<TSNode, DefinitionInfoRecord> declarationNodes = new HashMap<>();

        TSQueryCursor cursor = new TSQueryCursor();
        TSQuery currentThreadQuery = this.query.get(); // Get thread-specific query instance
        cursor.exec(currentThreadQuery, rootNode);

        TSQueryMatch match = new TSQueryMatch(); // Reusable match object
        while (cursor.nextMatch(match)) {
            log.trace("Match ID: {}", match.getId());
            Map<String, TSNode> capturedNodesForMatch = new HashMap<>();
            List<TSNode> modifierNodesForMatch = new ArrayList<>();
            List<TSNode> decoratorNodesForMatch = new ArrayList<>();

            for (TSQueryCapture capture : match.getCaptures()) {
                String captureName = currentThreadQuery.getCaptureNameForId(capture.getIndex());
                if (getIgnoredCaptures().contains(captureName)) continue;

                TSNode node = capture.getNode();
                if (node != null && !node.isNull()) {
                    if ("keyword.modifier".equals(captureName)) {
                        modifierNodesForMatch.add(node);
                    } else if ("decorator.definition".equals(captureName)) {
                        decoratorNodesForMatch.add(node);
                        log.trace(
                                "  Decorator: '{}', Node: {} '{}'",
                                captureName,
                                node.getType(),
                                textSlice(node, fileBytes)
                                        .lines()
                                        .findFirst()
                                        .orElse("")
                                        .trim());
                    } else {
                        // Store the first non-null node found for other capture names in this match
                        capturedNodesForMatch.putIfAbsent(captureName, node);
                        log.trace(
                                "  Capture: '{}', Node: {} '{}'",
                                captureName,
                                node.getType(),
                                textSlice(node, fileBytes)
                                        .lines()
                                        .findFirst()
                                        .orElse("")
                                        .trim());
                    }
                }
            }

            modifierNodesForMatch.sort(Comparator.comparingInt(TSNode::getStartByte));
            List<String> sortedModifierStrings = modifierNodesForMatch.stream()
                    .map(modNode -> textSlice(modNode, finalFileBytes).strip())
                    .toList();
            if (!sortedModifierStrings.isEmpty()) {
                log.trace("  Modifiers for this match: {}", sortedModifierStrings);
            }

            decoratorNodesForMatch.sort(Comparator.comparingInt(TSNode::getStartByte));
            // Handle module-level import statements first if present in this match
            TSNode importNode = capturedNodesForMatch.get("module.import_statement");
            if (importNode != null && !importNode.isNull()) {
                String importText = textSlice(importNode, fileBytes).strip();
                if (!importText.isEmpty()) {
                    localImportStatements.add(importText);
                }
                // Continue to next match if this was primarily an import, or process other captures in same match
                // For now, assume an import statement match won't also be a primary .definition capture.
                // If it can, then this 'if' should not 'continue' but allow further processing.
            }

            // Process each potential definition found in the match
            for (var captureEntry : capturedNodesForMatch.entrySet()) {
                String captureName = captureEntry.getKey();
                TSNode definitionNode = captureEntry.getValue();

                if (captureName.endsWith(".definition")) { // Ensure we only process definition captures here
                    String simpleName;
                    String expectedNameCapture = captureName.replace(".definition", ".name");
                    TSNode nameNode = capturedNodesForMatch.get(expectedNameCapture);

                    if ("lambda.definition".equals(captureName)) {
                        // Lambdas have no explicit name capture; synthesize an anonymous name via extractSimpleName
                        simpleName = extractSimpleName(definitionNode, src).orElse(null);
                    } else if (nameNode != null && !nameNode.isNull()) {
                        simpleName = textSlice(nameNode, fileBytes);
                        if (simpleName.isBlank()) {
                            log.debug(
                                    "Name capture '{}' for definition '{}' in file {} resulted in a BLANK string. NameNode text: [{}], type: [{}]. Will attempt fallback.",
                                    expectedNameCapture,
                                    captureName,
                                    file,
                                    textSlice(nameNode, fileBytes),
                                    nameNode.getType());
                            simpleName = extractSimpleName(definitionNode, src).orElse(null);
                        }
                    } else {
                        log.debug(
                                "Expected name capture '{}' not found for definition '{}' in match for file {}. Current captures in this match: {}. Falling back to extractSimpleName on definition node.",
                                expectedNameCapture,
                                captureName,
                                file,
                                capturedNodesForMatch.keySet());
                        simpleName = extractSimpleName(definitionNode, src).orElse(null);
                    }

                    if (simpleName != null && !simpleName.isBlank()) {
                        declarationNodes.putIfAbsent(
                                definitionNode,
                                new DefinitionInfoRecord(
                                        captureName, simpleName, sortedModifierStrings, decoratorNodesForMatch));
                    } else {
                        if (simpleName == null) {
                            log.debug(
                                    "Could not determine simple name (NULL) for definition capture {} (Node Type [{}], Line {}) in file {}.",
                                    captureName,
                                    definitionNode.getType(),
                                    definitionNode.getStartPoint().getRow() + 1,
                                    file);
                        } else {
                            log.debug(
                                    "Determined simple name for definition capture {} (Node Type [{}], Line {}) in file {} is BLANK. Definition will be skipped.",
                                    captureName,
                                    definitionNode.getType(),
                                    definitionNode.getStartPoint().getRow() + 1,
                                    file);
                        }
                    }
                }
            }
        } // End main query loop

        // Sort declaration nodes by their start byte to process outer definitions before inner ones.
        List<Map.Entry<TSNode, DefinitionInfoRecord>> sortedDeclarationEntries = declarationNodes.entrySet().stream()
                .sorted(Comparator.comparingInt(entry -> entry.getKey().getStartByte()))
                .toList();

        TSNode currentRootNode = tree.getRootNode(); // Used for namespace and class chain extraction

        for (var entry : sortedDeclarationEntries) {
            TSNode node = entry.getKey(); // This is the definitionNode for this entry
            DefinitionInfoRecord defInfo = entry.getValue();
            String primaryCaptureName = defInfo.primaryCaptureName();
            String simpleName = defInfo.simpleName();
            List<String> modifierKeywords = defInfo.modifierKeywords();

            if (simpleName.isBlank()) {
                log.warn(
                        "Simple name was null/blank for node type {} (capture: {}) in file {}. Skipping.",
                        node.getType(),
                        primaryCaptureName,
                        file);
                continue;
            }

            log.trace(
                    "Processing definition: Name='{}', Capture='{}', Node Type='{}'",
                    simpleName,
                    primaryCaptureName,
                    node.getType());

            String packageName = determinePackageName(file, node, currentRootNode, src);
            List<String> enclosingClassNames = new ArrayList<>();
            TSNode tempParent = node.getParent();
            while (tempParent != null && !tempParent.isNull() && !tempParent.equals(currentRootNode)) {
                if (isClassLike(tempParent)) {
                    extractSimpleName(tempParent, src)
                            .ifPresent(
                                    parentName -> { // extractSimpleName is now non-static
                                        if (!parentName.isBlank()) enclosingClassNames.addFirst(parentName);
                                    });
                }
                tempParent = tempParent.getParent();
            }
            String classChain = String.join(".", enclosingClassNames);
            log.trace("Computed classChain for simpleName='{}': '{}'", simpleName, classChain);

            // Adjust simpleName and classChain for Go methods to correctly include the receiver type
            if (language == Languages.GO && "method.definition".equals(primaryCaptureName)) {
                // The SCM query for Go methods captures `@method.receiver.type` and `@method.identifier`
                // `simpleName` at this point is from `@method.identifier` (e.g., "MyMethod")
                // We need to find the receiver type from the original captures for this match
                // The `capturedNodes` map (re-populated per match earlier in the loop) is not directly available here.
                // We need to re-access the specific captures for the current `match` associated with `node`.
                // This requires finding the original TSQueryMatch or passing its relevant parts.
                // For now, let's assume `node` is the `method_declaration` node, and we can query its children.
                // A more robust way would be to pass `capturedNodes` from the outer loop or re-query for this specific
                // `node`.

                TSNode receiverNode;
                // TSNode methodIdentifierNode = null; // This would be `node.getChildByFieldName("name")` for
                // method_declaration
                // or more reliably, the node associated with captureName.replace(".definition", ".name")
                // simpleName is already derived from method.identifier.

                // Re-evaluate captures specific to this `node` (method_definition)
                // This is a simplified re-querying logic. A more efficient approach might involve
                // passing the full `capturedNodes` map associated with the `match` that led to this `node`.
                TSQueryCursor an_cursor = new TSQueryCursor();
                TSQuery currentThreadQueryForNode = this.query.get(); // Get thread-specific query for this operation
                an_cursor.exec(currentThreadQueryForNode, node); // Execute query only on the current definition node
                TSQueryMatch an_match = new TSQueryMatch();
                Map<String, TSNode> localCaptures = new HashMap<>();
                if (an_cursor.nextMatch(an_match)) { // Should find one match for the definition node itself
                    for (TSQueryCapture capture : an_match.getCaptures()) {
                        String capName = currentThreadQueryForNode.getCaptureNameForId(capture.getIndex());
                        localCaptures.put(capName, capture.getNode());
                    }
                }

                receiverNode = localCaptures.get("method.receiver.type");

                if (receiverNode != null && !receiverNode.isNull()) {
                    String receiverTypeText = textSlice(receiverNode, fileBytes).trim();
                    if (receiverTypeText.startsWith("*")) {
                        receiverTypeText = receiverTypeText.substring(1).trim();
                    }
                    if (!receiverTypeText.isEmpty()) {
                        simpleName = receiverTypeText + "." + simpleName;
                        classChain = receiverTypeText; // For Go methods, classChain is the receiver type
                        log.trace("Adjusted Go method: simpleName='{}', classChain='{}'", simpleName, classChain);
                    } else {
                        log.warn(
                                "Go method: Receiver type text was empty for node {}. FQN might be incorrect.",
                                textSlice(receiverNode, fileBytes));
                    }
                } else {
                    log.warn(
                            "Go method: Could not find capture for @method.receiver.type for method '{}'. FQN might be incorrect.",
                            simpleName);
                }
            }

            CodeUnit cu = createCodeUnit(file, primaryCaptureName, simpleName, packageName, classChain);
            log.trace("createCodeUnit returned: {}", cu);

            if (cu == null) {
                log.warn("createCodeUnit returned null for node {} ({})", simpleName, primaryCaptureName);
                continue;
            }

            localCodeUnitsBySymbol
                    .computeIfAbsent(cu.identifier(), k -> new ArrayList<>())
                    .add(cu);
            if (!cu.shortName().equals(cu.identifier())) {
                localCodeUnitsBySymbol
                        .computeIfAbsent(cu.shortName(), k -> new ArrayList<>())
                        .add(cu);
            }

            String signature =
                    buildSignatureString(node, simpleName, src, fileBytes, primaryCaptureName, modifierKeywords, file);
            log.trace(
                    "Built signature for '{}': [{}]",
                    simpleName,
                    signature.isBlank()
                            ? "BLANK"
                            : signature.lines().findFirst().orElse("EMPTY"));

            if (file.getFileName().equals("vars.py") && primaryCaptureName.equals("field.definition")) {
                log.trace(
                        "[vars.py DEBUG] Processing entry for vars.py field: Node Type='{}', SimpleName='{}', CaptureName='{}', PackageName='{}', ClassChain='{}'",
                        node.getType(),
                        simpleName,
                        primaryCaptureName,
                        packageName,
                        classChain);
                log.trace(
                        "[vars.py DEBUG] CU created: {}, Signature: [{}]",
                        cu,
                        signature.isBlank()
                                ? "BLANK_SIG"
                                : signature.lines().findFirst().orElse("EMPTY_SIG"));
            }

            if (signature.isBlank()) {
                // buildSignatureString might legitimately return blank for some nodes that don't form part of a textual
                // skeleton but create a CU.
                // For example, Java lambdas intentionally return an empty signature to keep skeletons clean.
                // We still need the CU for navigation, so proceed without adding a signature.
                log.trace(
                        "buildSignatureString returned empty/null for node {} ({}), simpleName {}. Proceeding without signature.",
                        node.getType(),
                        primaryCaptureName,
                        simpleName);
            }

            // Handle potential duplicates (e.g. JS export and direct lexical declaration).
            // If `cu` is `equals()` to `existingCUforKeyLookup` (e.g., overloads), signatures are accumulated.
            // If they are not `equals()` but have same FQName, this logic might replace based on export preference.
            // can arise from both an exported and non-exported declaration, and we are now
            // collecting multiple signatures. For now, we assume `computeIfAbsent` for signatures handles accumulation,
            // and this "export" preference applies if different `CodeUnit` instances (which are not `equals()`)
            // somehow map to the same `fqName` in `localCuByFqName` before `cu` itself is unified.
            // If overloads result in CodeUnits that are `equals()`, this block is less relevant for them.
            CodeUnit existingCUforKeyLookup = localCuByFqName.get(cu.fqName());
            if (existingCUforKeyLookup != null
                    && !existingCUforKeyLookup.equals(cu)
                    && (language == Languages.TYPESCRIPT || language == Languages.JAVASCRIPT)) {
                List<String> existingSignatures =
                        localSignatures.get(existingCUforKeyLookup); // Existing signatures for the *other* CU instance
                boolean newIsExported = signature.trim().startsWith("export");
                boolean oldIsExported = (existingSignatures != null && !existingSignatures.isEmpty())
                        && existingSignatures.getFirst().trim().startsWith("export"); // Check first existing

                if (newIsExported && !oldIsExported) {
                    log.warn(
                            "Replacing non-exported CU/signature list for {} with new EXPORTED signature.",
                            cu.fqName());
                    localSignatures.remove(existingCUforKeyLookup); // Remove old CU's signatures
                    // The new signature for `cu` will be added below.
                } else if (!newIsExported && oldIsExported) {
                    log.trace(
                            "Keeping existing EXPORTED CU/signature list for {}. Discarding new non-exported signature for current CU.",
                            cu.fqName());
                    continue; // Skip adding this new signature if an exported one exists for a CU with the same FQName
                } else {
                    // Both exported or both non-exported - treat as duplicate
                    log.warn(
                            "Duplicate CU FQName {} (distinct instances). New signature will be added. Review if this is expected.",
                            cu.fqName());
                }
            }

            if (!signature.isBlank()) { // Only add non-blank signatures
                List<String> sigsForCu = localSignatures.computeIfAbsent(cu, k -> new ArrayList<>());
                if (!sigsForCu.contains(signature)) { // Avoid duplicate signature strings for the same CU
                    sigsForCu.add(signature);
                }
            }
            var originalRange = new Range(
                    node.getStartByte(),
                    node.getEndByte(),
                    node.getStartPoint().getRow(),
                    node.getEndPoint().getRow(),
                    node.getStartByte()); // commentStartByte initially same as startByte

            // Pre-expand range to include contiguous preceding comments and metadata for classes and functions.
            // Always include contiguous leading comments and attribute-like nodes for both classes and functions.
            var finalRange = (cu.isClass() || cu.isFunction()) ? expandRangeWithComments(node, false) : originalRange;

            localSourceRanges.computeIfAbsent(cu, k -> new ArrayList<>()).add(finalRange);
            localCuByFqName.put(cu.fqName(), cu); // Add/overwrite current CU by its FQ name
            localChildren.putIfAbsent(cu, new ArrayList<>()); // Ensure every CU can be a parent

            boolean attachedToParent = false;

            // Prefer attaching lambdas under their nearest function-like (method/ctor) parent when available
            if ("lambda.definition".equals(primaryCaptureName)) {
                var enclosingFnNameOpt = findEnclosingFunctionName(node, src);
                if (enclosingFnNameOpt.isPresent()) {
                    String enclosingFnName = enclosingFnNameOpt.get();
                    String methodFqName = classChain.isEmpty() ? enclosingFnName : (classChain + "." + enclosingFnName);
                    CodeUnit parentFnCu = localCuByFqName.get(methodFqName);
                    if (parentFnCu != null) {
                        List<CodeUnit> kids = localChildren.computeIfAbsent(parentFnCu, k -> new ArrayList<>());
                        if (!kids.contains(cu)) {
                            kids.add(cu);
                        }
                        attachedToParent = true;
                    } else {
                        log.trace(
                                "Nearest function-like parent '{}' for lambda not found in local map. Falling back to class-level parent.",
                                methodFqName);
                    }
                }
            }

            if (!attachedToParent) {
                if (classChain.isEmpty()) {
                    localTopLevelCUs.add(cu);
                } else {
                    // Parent's shortName is the classChain string itself.
                    String parentFqName = buildParentFqName(cu.packageName(), classChain);
                    CodeUnit parentCu = localCuByFqName.get(parentFqName);
                    if (parentCu != null) {
                        List<CodeUnit> kids = localChildren.computeIfAbsent(parentCu, k -> new ArrayList<>());
                        if (!kids.contains(cu)) { // Prevent adding duplicate children
                            kids.add(cu);
                        }
                    } else {
                        log.trace(
                                "Could not resolve parent CU for {} using parent FQ name candidate '{}' (derived from classChain '{}'). Treating as top-level for this file.",
                                cu,
                                parentFqName,
                                classChain);
                        localTopLevelCUs.add(cu); // Fallback
                    }
                }
            }
            log.trace("Stored/Updated info for CU: {}", cu);
        }

        // After processing all captures, if there were import statements, create a MODULE CodeUnit
        if (!localImportStatements.isEmpty()) {
            String modulePackageName =
                    determinePackageName(file, rootNode, rootNode, src); // Use rootNode for general package name
            // Use a consistent, unique short name for the module CU, based on filename.
            // This ensures module CUs from different files have distinct fqNames.
            String moduleShortName = file.getFileName();
            CodeUnit moduleCU = CodeUnit.module(file, modulePackageName, moduleShortName);

            // Check if a module CU with this FQ name already exists
            // or if this logic somehow runs twice for the same file.
            if (!localCuByFqName.containsKey(moduleCU.fqName())) {
                localTopLevelCUs.addFirst(moduleCU); // Add to the beginning for preferred order
                localCuByFqName.put(moduleCU.fqName(), moduleCU);
                // Join imports into a single multi-line signature string for the module CU
                String importBlockSignature = String.join("\n", localImportStatements);
                localSignatures
                        .computeIfAbsent(moduleCU, k -> new ArrayList<>())
                        .add(importBlockSignature);
                // Add a general range for the module CU (e.g. entire file or first import to last)
                // For simplicity, can use the range of the root node or skip detailed range for module CU.
                // Here, we'll use the root node's range as a placeholder.
                var moduleRange = new Range(
                        rootNode.getStartByte(),
                        rootNode.getEndByte(),
                        rootNode.getStartPoint().getRow(),
                        rootNode.getEndPoint().getRow(),
                        rootNode.getStartByte()); // commentStartByte same as startByte for module
                // Module CUs typically don't need comment expansion as they represent the whole file
                localSourceRanges
                        .computeIfAbsent(moduleCU, k -> new ArrayList<>())
                        .add(moduleRange);
                log.trace("Created MODULE CU for {} with {} import statements.", file, localImportStatements.size());
            } else {
                log.warn(
                        "Module CU for {} with fqName {} already exists. Skipping duplicate module CU creation.",
                        file,
                        moduleCU.fqName());
            }
        }

        log.trace(
                "Finished analyzing {}: found {} top-level CUs (includes {} imports), {} total signatures, {} parent entries, {} source range entries.",
                file,
                localTopLevelCUs.size(),
                localImportStatements.size(),
                localSignatures.size(),
                localChildren.size(),
                localSourceRanges.size());

        // Make internal lists unmodifiable before returning in FileAnalysisResult
        Map<CodeUnit, List<CodeUnit>> finalLocalChildren = new HashMap<>();
        localChildren.forEach((p, kids) -> finalLocalChildren.put(p, Collections.unmodifiableList(kids)));

        Map<CodeUnit, List<Range>> finalLocalSourceRanges = new HashMap<>();
        localSourceRanges.forEach((c, ranges) -> finalLocalSourceRanges.put(c, Collections.unmodifiableList(ranges)));

        // Combine local maps into CodeUnitState entries
        Map<CodeUnit, CodeUnitProperties> localStates = new HashMap<>();
        var unionKeys = new HashSet<CodeUnit>();
        unionKeys.addAll(finalLocalChildren.keySet());
        unionKeys.addAll(localSignatures.keySet());
        unionKeys.addAll(finalLocalSourceRanges.keySet());
        for (var cu : unionKeys) {
            var kids = finalLocalChildren.getOrDefault(cu, List.of());
            var sigs = localSignatures.getOrDefault(cu, List.of());
            var rngs = finalLocalSourceRanges.getOrDefault(cu, List.of());
            localStates.put(
                    cu, new CodeUnitProperties(List.copyOf(kids), List.copyOf(sigs), List.copyOf(rngs), List.of()));
        }

        long __processEnd = System.nanoTime();
        if (timing != null) {
            timing.processStageNanos().addAndGet(__processEnd - __processStart);
            timing.processStageFirstStartNanos().accumulateAndGet(__processStart, Math::min);
            timing.processStageLastEndNanos().accumulateAndGet(__processEnd, Math::max);
        }
        return new FileAnalysisResult(
                Collections.unmodifiableList(localTopLevelCUs),
                Collections.unmodifiableMap(localStates),
                localCodeUnitsBySymbol,
                Collections.unmodifiableList(localImportStatements),
                tree);
    }

    /* ---------- Signature Building Logic ---------- */

    /**
     * Builds a signature string for a given definition node. This includes decorators and the main declaration line
     * (e.g., class header or function signature).
     *
     * @param simpleName The simple name of the definition, pre-determined by query captures.
     */
    private String buildSignatureString(
            TSNode definitionNode,
            String simpleName,
            String src,
            byte[] srcBytes,
            String primaryCaptureName,
            List<String> capturedModifierKeywords,
            ProjectFile file) {
        List<String> signatureLines = new ArrayList<>();
        var profile = getLanguageSyntaxProfile();
        SkeletonType skeletonType = getSkeletonTypeForCapture(primaryCaptureName); // Get skeletonType early

        TSNode nodeForContent = definitionNode;
        TSNode nodeForSignature = definitionNode; // Keep original for signature text slicing

        // 1. Handle language-specific structural unwrapping (e.g., export statements, Python's decorated_definition)
        // For JAVASCRIPT/TYPESCRIPT: unwrap for processing but keep original for signature
        if ((language == Languages.TYPESCRIPT || language == Languages.JAVASCRIPT)
                && "export_statement".equals(definitionNode.getType())) {
            TSNode declarationInExport = definitionNode.getChildByFieldName("declaration");
            if (declarationInExport != null && !declarationInExport.isNull()) {
                // Check if the inner declaration's type matches what's expected for the skeletonType
                boolean typeMatch = false;
                String innerType = declarationInExport.getType();
                switch (skeletonType) {
                    case CLASS_LIKE -> typeMatch = profile.classLikeNodeTypes().contains(innerType);
                    case FUNCTION_LIKE ->
                        typeMatch = profile.functionLikeNodeTypes().contains(innerType)
                                ||
                                // Special case for TypeScript/JavaScript arrow functions in lexical declarations
                                ((language == Languages.TYPESCRIPT || language == Languages.JAVASCRIPT)
                                        && ("lexical_declaration".equals(innerType)
                                                || "variable_declaration".equals(innerType)));
                    case FIELD_LIKE -> typeMatch = profile.fieldLikeNodeTypes().contains(innerType);
                    case ALIAS_LIKE ->
                        typeMatch = (project.getAnalyzerLanguages().contains(Languages.TYPESCRIPT)
                                && "type_alias_declaration".equals(innerType));
                    default -> {}
                }
                if (typeMatch) {
                    nodeForContent = declarationInExport; // Unwrap for processing
                    // Keep nodeForSignature as the original export_statement for text slicing
                } else {
                    log.warn(
                            "Export statement in {} wraps an unexpected declaration type '{}' for skeletonType '{}'. Using export_statement as nodeForContent. DefinitionNode: {}, SimpleName: {}",
                            definitionNode.getStartPoint().getRow() + 1,
                            innerType,
                            skeletonType,
                            definitionNode.getType(),
                            simpleName);
                }
            }
        }

        // Check if we need to find specific variable_declarator (this should run after export unwrapping)
        if ((language == Languages.TYPESCRIPT || language == Languages.JAVASCRIPT)
                && ("lexical_declaration".equals(nodeForContent.getType())
                        || "variable_declaration".equals(nodeForContent.getType()))
                && (skeletonType == SkeletonType.FIELD_LIKE || skeletonType == SkeletonType.FUNCTION_LIKE)) {
            // For lexical_declaration (const/let) or variable_declaration (var), find the specific variable_declarator
            // by name
            log.trace(
                    "Entering variable_declarator lookup for '{}' in nodeForContent '{}'",
                    simpleName,
                    nodeForContent.getType());
            boolean found = false;
            for (int i = 0; i < nodeForContent.getNamedChildCount(); i++) {
                TSNode child = nodeForContent.getNamedChild(i);
                log.trace(
                        "  Child[{}]: type='{}', text='{}'",
                        i,
                        child.getType(),
                        textSlice(child, srcBytes)
                                .lines()
                                .findFirst()
                                .orElse("")
                                .trim());
                if ("variable_declarator".equals(child.getType())) {
                    TSNode nameNode = child.getChildByFieldName(profile.identifierFieldName());
                    if (nameNode != null
                            && !nameNode.isNull()
                            && simpleName.equals(textSlice(nameNode, srcBytes).strip())) {
                        nodeForContent = child; // Use the specific variable_declarator
                        found = true;
                        log.trace("Found specific variable_declarator for '{}' in lexical_declaration", simpleName);
                        break;
                    }
                }
            }
            if (!found) {
                log.warn("Could not find variable_declarator for '{}' in {}", simpleName, nodeForContent.getType());
            } else {
                // Check if this variable_declarator contains an arrow function
                TSNode valueNode = nodeForContent.getChildByFieldName("value");
                if (valueNode != null && !valueNode.isNull() && "arrow_function".equals(valueNode.getType())) {
                    log.trace("Found arrow function in variable_declarator for '{}'", simpleName);
                }
            }
        }

        if (language == Languages.PYTHON && "decorated_definition".equals(definitionNode.getType())) {
            // Python's decorated_definition: decorators and actual def are children.
            // Process decorators directly here and identify the actual content node.
            for (int i = 0; i < definitionNode.getNamedChildCount(); i++) {
                TSNode child = definitionNode.getNamedChild(i);
                if (profile.decoratorNodeTypes().contains(child.getType())) {
                    signatureLines.add(textSlice(child, srcBytes).stripLeading());
                } else if (profile.functionLikeNodeTypes().contains(child.getType())
                        || profile.classLikeNodeTypes().contains(child.getType())) {
                    nodeForContent = child;
                }
            }
        }
        // 2. Handle decorators for languages where they precede the definition
        //    (Skip if Python already handled its specific decorator structure)
        if (!(language == Languages.PYTHON && "decorated_definition".equals(definitionNode.getType()))) {
            List<TSNode> decorators =
                    getPrecedingDecorators(nodeForContent); // Decorators precede the actual content node
            for (TSNode decoratorNode : decorators) {
                signatureLines.add(textSlice(decoratorNode, srcBytes).stripLeading());
            }
        }

        // 3. Derive modifier keywords (export, static, async, etc.) using the pre-captured `capturedModifierKeywords`.
        //    These keywords are already sorted by start byte during `analyzeFileDeclarations`.
        String exportPrefix =
                capturedModifierKeywords.isEmpty() ? "" : String.join(" ", capturedModifierKeywords) + " ";

        // 4. Build main signature based on type, using nodeForContent and the derived exportPrefix.
        switch (skeletonType) {
            case CLASS_LIKE: {
                TSNode bodyNode = nodeForContent.getChildByFieldName(profile.bodyFieldName());
                String classSignatureText;
                if (bodyNode != null && !bodyNode.isNull()) {
                    // For export statements, use the original node to include the export keyword
                    if (nodeForSignature != nodeForContent) {
                        classSignatureText = textSlice(
                                        nodeForSignature.getStartByte(), bodyNode.getStartByte(), srcBytes)
                                .stripTrailing();
                    } else {
                        classSignatureText = textSlice(nodeForContent.getStartByte(), bodyNode.getStartByte(), srcBytes)
                                .stripTrailing();
                    }
                } else {
                    // For export statements, use the original node to include the export keyword
                    if (nodeForSignature != nodeForContent) {
                        classSignatureText = textSlice(
                                        nodeForSignature.getStartByte(), nodeForSignature.getEndByte(), srcBytes)
                                .stripTrailing();
                    } else {
                        classSignatureText = textSlice(
                                        nodeForContent.getStartByte(), nodeForContent.getEndByte(), srcBytes)
                                .stripTrailing();
                    }
                    // Attempt to remove trailing tokens like '{' or ';' if no body node found, to get a cleaner
                    // signature part
                    if (classSignatureText.endsWith("{"))
                        classSignatureText = classSignatureText
                                .substring(0, classSignatureText.length() - 1)
                                .stripTrailing();
                    else if (classSignatureText.endsWith(";"))
                        classSignatureText = classSignatureText
                                .substring(0, classSignatureText.length() - 1)
                                .stripTrailing();
                }

                // If exportPrefix is present and classSignatureText also starts with it,
                // remove it from classSignatureText to avoid duplication by renderClassHeader.
                if (!exportPrefix.isBlank() && classSignatureText.startsWith(exportPrefix.strip())) {
                    classSignatureText = classSignatureText
                            .substring(exportPrefix.strip().length())
                            .stripLeading();
                } else if (!exportPrefix.isBlank()
                        && classSignatureText.startsWith(exportPrefix)) { // Check with trailing space too
                    classSignatureText =
                            classSignatureText.substring(exportPrefix.length()).stripLeading();
                }

                String headerLine = assembleClassSignature(nodeForContent, src, exportPrefix, classSignatureText, "");
                if (!headerLine.isBlank()) signatureLines.add(headerLine);
                break;
            }
            case FUNCTION_LIKE: {
                log.trace(
                        "FUNCTION_LIKE: simpleName='{}', nodeForContent.type='{}', nodeForSignature.type='{}'",
                        simpleName,
                        nodeForContent.getType(),
                        nodeForSignature.getType());

                // Add extra comments determined from the function body
                TSNode bodyNodeForComments = nodeForContent.getChildByFieldName(profile.bodyFieldName());
                List<String> extraComments = getExtraFunctionComments(bodyNodeForComments, src, null);
                for (String comment : extraComments) {
                    if (!comment.isBlank()) {
                        signatureLines.add(
                                comment); // Comments are added without indent here; buildSkeletonRecursive adds indent.
                    }
                }
                // Pass determined exportPrefix to buildFunctionSkeleton
                // Always use nodeForContent for structural operations (finding body, etc.)
                // The export prefix is already included via the exportPrefix parameter
                buildFunctionSkeleton(nodeForContent, Optional.of(simpleName), src, "", signatureLines, exportPrefix);
                break;
            }
            case FIELD_LIKE: {
                // Always use nodeForContent which has been set to the specific variable_declarator
                log.trace(
                        "FIELD_LIKE: simpleName='{}', nodeForContent.type='{}', nodeForSignature.type='{}'",
                        simpleName,
                        nodeForContent.getType(),
                        nodeForSignature.getType());
                String fieldSignatureText = textSlice(nodeForContent, srcBytes).strip();

                // Strip export prefix if present to avoid duplication
                if (!exportPrefix.isEmpty() && !exportPrefix.isBlank()) {
                    String strippedExportPrefix = exportPrefix.strip();
                    log.trace(
                            "Checking for prefix duplication: exportPrefix='{}', fieldSignatureText='{}'",
                            strippedExportPrefix,
                            fieldSignatureText);

                    // Check for exact match first
                    if (fieldSignatureText.startsWith(strippedExportPrefix)) {
                        fieldSignatureText = fieldSignatureText
                                .substring(strippedExportPrefix.length())
                                .stripLeading();
                    } else {
                        // For TypeScript/JavaScript, check for partial duplicates like "export const" + "const ..."
                        List<String> exportTokens =
                                Splitter.on(Pattern.compile("\\s+")).splitToList(strippedExportPrefix);
                        List<String> fieldTokens =
                                Splitter.on(Pattern.compile("\\s+")).limit(2).splitToList(fieldSignatureText);

                        if (exportTokens.size() > 1 && !fieldTokens.isEmpty()) {
                            // Check if the last token of export prefix matches the first token of field signature
                            String lastExportToken = exportTokens.get(exportTokens.size() - 1);
                            String firstFieldToken = fieldTokens.get(0);

                            if (lastExportToken.equals(firstFieldToken)) {
                                // Remove the duplicate token from field signature
                                fieldSignatureText = fieldSignatureText
                                        .substring(firstFieldToken.length())
                                        .stripLeading();
                                log.trace("Removed duplicate token '{}' from field signature", firstFieldToken);
                            }
                        }
                    }
                }

                String fieldLine =
                        formatFieldSignature(nodeForContent, src, exportPrefix, fieldSignatureText, "", file);
                if (!fieldLine.isBlank()) signatureLines.add(fieldLine);
                break;
            }
            case ALIAS_LIKE: {
                // nodeForContent should be the type_alias_declaration node itself
                String typeParamsText = "";
                if (!profile.typeParametersFieldName().isEmpty()) {
                    TSNode typeParamsNode = nodeForContent.getChildByFieldName(profile.typeParametersFieldName());
                    if (typeParamsNode != null && !typeParamsNode.isNull()) {
                        typeParamsText = textSlice(typeParamsNode, src); // Raw text including < >
                    }
                }

                TSNode valueNode =
                        nodeForContent.getChildByFieldName("value"); // Standard field name for type alias value
                String valueText = "";
                if (valueNode != null && !valueNode.isNull()) {
                    valueText = textSlice(valueNode, srcBytes).strip();
                } else {
                    log.warn(
                            "Type alias '{}' (node type {}) in {} at line {} is missing its 'value' child. Resulting skeleton may be incomplete. Node text: {}",
                            simpleName,
                            nodeForContent.getType(),
                            project.getRoot().relativize(file.absPath()),
                            nodeForContent.getStartPoint().getRow() + 1,
                            textSlice(nodeForContent, srcBytes));
                    valueText = "any"; // Fallback or indicate error
                }

                String aliasSignature = (exportPrefix.stripTrailing() + " type " + simpleName + typeParamsText + " = "
                                + valueText)
                        .strip();
                if (!aliasSignature.endsWith(";")) {
                    aliasSignature += ";";
                }
                signatureLines.add(aliasSignature);
                break;
            }
            case MODULE_STATEMENT: {
                // For namespace declarations, extract just the namespace declaration line without the body
                String fullText = textSlice(definitionNode, srcBytes);
                List<String> lines = Splitter.on('\n').splitToList(fullText);
                String namespaceLine = lines.getFirst().strip(); // Get first line only

                // Remove trailing '{' if present to get clean namespace signature
                if (namespaceLine.endsWith("{")) {
                    namespaceLine = namespaceLine
                            .substring(0, namespaceLine.length() - 1)
                            .stripTrailing();
                }

                signatureLines.add(exportPrefix + namespaceLine);
                break;
            }
            case UNSUPPORTED:
            default:
                log.debug(
                        "Unsupported capture name '{}' for signature building (type {}). Using raw text slice (with prefix if any from modifiers): '{}'",
                        primaryCaptureName,
                        skeletonType,
                        exportPrefix + textSlice(definitionNode, srcBytes).stripLeading());
                signatureLines.add(
                        exportPrefix + textSlice(definitionNode, srcBytes).stripLeading()); // Add prefix here too
                break;
        }

        String result = String.join("\n", signatureLines).stripTrailing();
        log.trace(
                "buildSignatureString: DefNode={}, SimpleName={}, Capture='{}', nodeForContent={}, Modifiers='{}', Signature (first line): '{}'",
                definitionNode.getType(),
                simpleName,
                primaryCaptureName,
                nodeForContent.getType(),
                exportPrefix,
                (result.isEmpty() ? "EMPTY" : result.lines().findFirst().orElse("EMPTY")));
        return result;
    }

    /**
     * Renders the opening part of a class-like structure (e.g., "public class Foo {").
     */
    protected abstract String renderClassHeader(
            TSNode classNode, String src, String exportPrefix, String signatureText, String baseIndent);
    // renderClassFooter is removed, replaced by getLanguageSpecificCloser
    // buildClassMemberSkeletons is removed from this direct path; children are handled by recursive reconstruction.

    /* ---------- Granular Signature Rendering Callbacks (Formatting) ---------- */

    /**
     * Formats the parameter list for a function. Subclasses may override to provide language-specific formatting using
     * the full AST subtree. The default implementation simply returns the raw text of {@code parametersNode}.
     *
     * @param parametersNode The TSNode representing the parameter list.
     * @param src            The source code.
     * @return The formatted parameter list text.
     */
    protected String formatParameterList(TSNode parametersNode, String src) {
        return parametersNode.isNull() ? "" : textSlice(parametersNode, src);
    }

    // Removed deprecated formatParameterList(String)

    /**
     * Formats the return-type portion of a function signature. Subclasses may override to provide language-specific
     * formatting. The default implementation returns the raw text of {@code returnTypeNode} (or an empty string if the
     * node is null).
     *
     * @param returnTypeNode The TSNode representing the return type.
     * @param src            The source code.
     * @return The formatted return type text.
     */
    protected String formatReturnType(@Nullable TSNode returnTypeNode, String src) {
        return returnTypeNode == null || returnTypeNode.isNull() ? "" : textSlice(returnTypeNode, src);
    }

    // Removed deprecated formatReturnType(String)

    protected String formatHeritage(String signatureText) {
        return signatureText;
    }

    /* ---------- Granular Signature Rendering Callbacks (Assembly) ---------- */
    protected String assembleFunctionSignature(
            TSNode funcNode,
            String src,
            String exportPrefix,
            String asyncPrefix,
            String functionName,
            String typeParamsText,
            String paramsText,
            String returnTypeText,
            String indent) {
        // Now directly use the AST-derived paramsText and returnTypeText
        return renderFunctionDeclaration(
                funcNode,
                src,
                exportPrefix,
                asyncPrefix,
                functionName,
                typeParamsText,
                paramsText,
                returnTypeText,
                indent);
    }

    protected String assembleClassSignature(
            TSNode classNode, String src, String exportPrefix, String classSignatureText, String baseIndent) {
        return renderClassHeader(classNode, src, exportPrefix, classSignatureText, baseIndent);
    }

    /**
     * Formats the complete signature for a field-like declaration. Subclasses must implement this to provide
     * language-specific formatting, including any necessary keywords, type annotations, and terminators (e.g.,
     * semicolon).
     *
     * @param fieldNode     The TSNode representing the field declaration.
     * @param src           The source code.
     * @param exportPrefix  The pre-determined export/visibility prefix (e.g., "export const ").
     * @param signatureText The core text of the field signature (e.g., "fieldName: type = value").
     * @param baseIndent    The indentation string for this line.
     * @return The fully formatted field signature line.
     */
    protected String formatFieldSignature(
            TSNode fieldNode,
            String src,
            String exportPrefix,
            String signatureText,
            String baseIndent,
            ProjectFile file) {
        var fullSignature = (exportPrefix.stripTrailing() + " " + signatureText.strip()).strip();
        if (requiresSemicolons() && !fullSignature.endsWith(";")) {
            fullSignature += ";";
        }
        return baseIndent + fullSignature;
    }

    /**
     * Whether this language requires semicolons after field declarations. Override in subclasses that don't use
     * semicolons (e.g., Python, Go).
     */
    protected boolean requiresSemicolons() {
        return true;
    }

    /**
     * Determines a visibility or export prefix (e.g., "export ", "public ") for a given node. Subclasses can override
     * this to provide language-specific logic. The default implementation returns an empty string.
     *
     * @param node The node to check for visibility/export modifiers.
     * @param src  The source code.
     * @return The visibility or export prefix string.
     */
    protected String getVisibilityPrefix(TSNode node, String src) {
        return ""; // Default implementation returns an empty string
    }

    /**
     * Builds the function signature lines.
     *
     * @param funcNode        The TSNode for the function definition.
     * @param providedNameOpt Optional pre-determined name (e.g. from a specific capture).
     * @param src             Source code.
     * @param indent          Indentation string.
     * @param lines           List to add signature lines to.
     * @param exportPrefix    Pre-determined export and modifier prefix (e.g., "export async").
     */
    protected void buildFunctionSkeleton(
            TSNode funcNode,
            Optional<String> providedNameOpt,
            String src,
            String indent,
            List<String> lines,
            String exportPrefix) {
        var profile = getLanguageSyntaxProfile();
        String functionName;
        TSNode nameNode = funcNode.getChildByFieldName(profile.identifierFieldName());

        if (nameNode != null && !nameNode.isNull()) {
            functionName = textSlice(nameNode, src);
        } else if (providedNameOpt.isPresent()) {
            functionName = providedNameOpt.get();
        } else {
            // Try to extract name using extractSimpleName as a last resort if the specific field isn't found/helpful
            // This could happen for anonymous functions or if identifierFieldName isn't 'name' and not directly on
            // funcNode.
            Optional<String> extractedNameOpt = extractSimpleName(funcNode, src);
            if (extractedNameOpt.isPresent()) {
                functionName = extractedNameOpt.get();
            } else {
                String funcNodeText = textSlice(funcNode, src);
                log.warn(
                        "Function node type {} has no name field '{}' and no name was provided or extracted. Raw text: {}",
                        funcNode.getType(),
                        profile.identifierFieldName(),
                        funcNodeText.lines().findFirst().orElse(""));
                lines.add(indent + funcNodeText);
                log.warn("-> Falling back to raw text slice for function skeleton due to missing name.");
                return;
            }
        }

        TSNode paramsNode = funcNode.getChildByFieldName(profile.parametersFieldName());
        TSNode returnTypeNode = null;
        if (!profile.returnTypeFieldName().isEmpty()) {
            returnTypeNode = funcNode.getChildByFieldName(profile.returnTypeFieldName());
        }
        TSNode bodyNode = funcNode.getChildByFieldName(profile.bodyFieldName());

        // Parameter node is usually essential for a valid function signature.
        if (paramsNode == null || paramsNode.isNull()) {
            // Allow functions without explicit parameter lists if the language syntax supports it (e.g. some JS/Go
            // forms)
            // but log it if it's unusual for the current node type based on typical expectations.
            // If paramsText ends up empty, renderFunctionDeclaration should handle it gracefully.
            log.trace(
                    "Parameters node (field '{}') not found for function node type '{}', name '{}'. Assuming empty parameter list.",
                    profile.parametersFieldName(),
                    funcNode.getType(),
                    functionName);
        }

        // Body node might be missing for abstract/interface methods.
        if (bodyNode == null || bodyNode.isNull()) {
            log.trace(
                    "Body node (field '{}') not found for function node type '{}', name '{}'. Renderer or placeholder logic must handle this.",
                    profile.bodyFieldName(),
                    funcNode.getType(),
                    functionName);
        }

        String paramsText = formatParameterList(paramsNode, src);
        String returnTypeText = formatReturnType(returnTypeNode, src);

        // Extract type parameters if available
        String typeParamsText = "";
        if (!profile.typeParametersFieldName().isEmpty()) {
            TSNode typeParamsNode = funcNode.getChildByFieldName(profile.typeParametersFieldName());
            if (typeParamsNode != null && !typeParamsNode.isNull()) {
                typeParamsText = textSlice(typeParamsNode, src); // Raw text including < >
            }
        }

        // Combine captured/export prefix with any modifier nodes present on the function node itself.
        var modifierTokens = new LinkedHashSet<String>();
        var trimmedExport = exportPrefix.strip();
        if (!trimmedExport.isEmpty()) {
            for (String tok :
                    Splitter.on(Pattern.compile("\\s+")).omitEmptyStrings().split(trimmedExport)) {
                modifierTokens.add(tok);
            }
        }

        for (int i = 0; i < funcNode.getChildCount(); i++) {
            TSNode child = funcNode.getChild(i);
            if (child == null || child.isNull()) continue;
            String t = child.getType();
            boolean isModifierType = profile.modifierNodeTypes().contains(t)
                    || (!profile.asyncKeywordNodeType().isEmpty() && t.equals(profile.asyncKeywordNodeType()));
            if (isModifierType) {
                String text = textSlice(child, src).strip();
                if (!text.isEmpty()) {
                    for (String tok : Splitter.on(Pattern.compile("\\s+"))
                            .omitEmptyStrings()
                            .split(text)) {
                        modifierTokens.add(tok);
                    }
                }
            }
        }
        String combinedPrefix = modifierTokens.isEmpty() ? "" : String.join(" ", modifierTokens) + " ";

        String functionLine = assembleFunctionSignature(
                funcNode, src, combinedPrefix, "", functionName, typeParamsText, paramsText, returnTypeText, indent);
        if (!functionLine.isBlank()) {
            lines.add(functionLine);
        }
    }

    /**
     * Retrieves extra comment lines to be added to a function's skeleton, typically before the body. Example: mutation
     * tracking comments.
     *
     * @param bodyNode   The TSNode representing the function's body. Can be null.
     * @param src        The source code.
     * @param functionCu The CodeUnit for the function. Can be null if not available.
     * @return A list of comment strings, or an empty list if none.
     */
    protected List<String> getExtraFunctionComments(TSNode bodyNode, String src, @Nullable CodeUnit functionCu) {
        return List.of(); // Default: no extra comments
    }

    protected abstract String bodyPlaceholder();

    /**
     * Renders the complete declaration line for a function, including any prefixes, name, parameters, return type, and
     * language-specific syntax like "def" or "function" keywords, colons, or braces. Implementations are responsible
     * for constructing the entire line, including indentation and any language-specific body placeholder if the
     * function body is not empty or trivial.
     *
     * @param funcNode                The Tree-sitter node representing the function.
     * @param src                     The source code of the file.
     * @param exportAndModifierPrefix The combined export and modifier prefix (e.g., "export async ", "public static ").
     * @param asyncPrefix             This parameter is deprecated and no longer used; async is part of exportAndModifierPrefix.
     *                                Pass empty string.
     * @param functionName            The name of the function.
     * @param paramsText              The text content of the function's parameters.
     * @param returnTypeText          The text content of the function's return type, or empty if none.
     * @param indent                  The base indentation string for this line.
     * @return The fully rendered function declaration line, or null/blank if it should not be added.
     */
    protected abstract String renderFunctionDeclaration(
            TSNode funcNode,
            String src,
            String exportAndModifierPrefix,
            String asyncPrefix, // Kept for signature compatibility, but ignored
            String functionName,
            String typeParamsText,
            String paramsText,
            String returnTypeText,
            String indent);

    /**
     * Finds decorator nodes immediately preceding a given node.
     */
    private List<TSNode> getPrecedingDecorators(TSNode decoratedNode) {
        List<TSNode> decorators = new ArrayList<>();
        var decoratorNodeTypes = getLanguageSyntaxProfile().decoratorNodeTypes();
        if (decoratorNodeTypes.isEmpty()) {
            return decorators;
        }
        TSNode current = decoratedNode.getPrevSibling();
        while (current != null && !current.isNull() && decoratorNodeTypes.contains(current.getType())) {
            decorators.add(current);
            current = current.getPrevSibling();
        }
        Collections.reverse(decorators); // Decorators should be in source order
        return decorators;
    }

    /**
     * Extracts a substring from the source code based on node boundaries.
     */
    protected String textSlice(TSNode node, String src) {
        if (node.isNull()) return "";
        // Get the byte array representation of the source
        // This may be cached for better performance in a real implementation
        byte[] bytes;
        try {
            bytes = src.getBytes(StandardCharsets.UTF_8);
        } catch (Exception e) {
            // Fallback in case of encoding error - use safe conversion method
            log.warn("Error getting bytes from source: {}. Falling back to safe substring conversion", e.getMessage());

            return ASTTraversalUtils.safeSubstringFromByteOffsets(src, node.getStartByte(), node.getEndByte());
        }

        // Extract using correct byte indexing
        return textSliceFromBytes(node.getStartByte(), node.getEndByte(), bytes);
    }

    /**
     * Extracts a substring from the source code based on byte offsets.
     */
    protected String textSlice(int startByte, int endByte, String src) {
        // Get the byte array representation of the source
        byte[] bytes;
        try {
            bytes = src.getBytes(StandardCharsets.UTF_8);
        } catch (Exception e) {
            // Fallback in case of encoding error - use safe conversion method
            log.warn("Error getting bytes from source: {}. Falling back to safe substring conversion", e.getMessage());

            return ASTTraversalUtils.safeSubstringFromByteOffsets(src, startByte, endByte);
        }

        return textSliceFromBytes(startByte, endByte, bytes);
    }

    /**
     * OPTIMIZED: Extracts a substring from the source code based on node boundaries, using pre-computed byte array.
     * This avoids the expensive src.getBytes() call that was happening millions of times.
     */
    protected String textSlice(TSNode node, byte[] srcBytes) {
        if (node.isNull()) return "";
        return textSliceFromBytes(node.getStartByte(), node.getEndByte(), srcBytes);
    }

    /**
     * OPTIMIZED: Extracts a substring from the source code based on byte offsets, using pre-computed byte array. This
     * avoids the expensive src.getBytes() call that was happening millions of times.
     */
    protected String textSlice(int startByte, int endByte, byte[] srcBytes) {
        return textSliceFromBytes(startByte, endByte, srcBytes);
    }

    /**
     * Helper method that correctly extracts UTF-8 byte slice into a String
     */
    private String textSliceFromBytes(int startByte, int endByte, byte[] bytes) {
        return textSliceFromBytesWithFile(startByte, endByte, bytes, null);
    }

    /**
     * Helper method that correctly extracts UTF-8 byte slice into a String with optional file context
     */
    private String textSliceFromBytesWithFile(int startByte, int endByte, byte[] bytes, @Nullable ProjectFile file) {
        if (startByte < 0 || endByte > bytes.length || startByte > endByte) {
            if (file != null) {
                log.warn(
                        "Invalid byte range [{}, {}] for byte array of length {} in file {}",
                        startByte,
                        endByte,
                        bytes.length,
                        file.absPath());
            } else {
                log.warn("Invalid byte range [{}, {}] for byte array of length {}", startByte, endByte, bytes.length);
            }
            return "";
        }

        // Handle zero-width nodes (same start and end position) - valid case
        if (startByte == endByte) {
            return "";
        }

        int len = endByte - startByte;
        return new String(bytes, startByte, len, StandardCharsets.UTF_8);
    }

    /* ---------- helpers ---------- */

    private static String formatSecondsMillis(long nanos) {
        long seconds = nanos / 1_000_000_000L;
        long millis = (nanos % 1_000_000_000L) / 1_000_000L;
        return seconds + "s " + millis + "ms";
    }

    /**
     * Compute wall-clock duration from firstStart/lastEnd AtomicLongs, returning 0 if not recorded.
     */
    private static long wallDuration(AtomicLong firstStart, AtomicLong lastEnd) {
        long start = firstStart.get();
        long end = lastEnd.get();
        if (start == Long.MAX_VALUE || end == 0L || end < start) {
            return 0L;
        }
        return end - start;
    }

    /**
     * Fallback to extract a simple name from a declaration node when an explicit `.name` capture isn't found. Tries
     * finding a child node with field name specified in LanguageSyntaxProfile. Needs the source string `src` for
     * substring extraction.
     */
    protected Optional<String> extractSimpleName(TSNode decl, String src) {
        Optional<String> nameOpt = Optional.empty();
        String identifierFieldName = getLanguageSyntaxProfile().identifierFieldName();
        if (identifierFieldName.isEmpty()) {
            log.warn(
                    "Identifier field name is empty in LanguageSyntaxProfile for node type {} at line {}. Cannot extract simple name by field.",
                    decl.getType(),
                    decl.getStartPoint().getRow() + 1);
            return Optional.empty();
        }

        try {
            TSNode nameNode = decl.getChildByFieldName(identifierFieldName);
            if (nameNode != null && !nameNode.isNull()) {
                nameOpt = Optional.of(ASTTraversalUtils.safeSubstringFromByteOffsets(
                        src, nameNode.getStartByte(), nameNode.getEndByte()));
            } else {
                log.warn(
                        "getChildByFieldName('{}') returned null or isNull for node type {} at line {}",
                        identifierFieldName,
                        decl.getType(),
                        decl.getStartPoint().getRow() + 1);
            }
        } catch (Exception e) {
            final String snippet = ASTTraversalUtils.safeSubstringFromByteOffsets(
                    src, decl.getStartByte(), Math.min(decl.getEndByte(), decl.getStartByte() + 20));

            log.warn(
                    "Error extracting simple name using field '{}' from node type {} for node starting with '{}...': {}",
                    identifierFieldName,
                    decl.getType(),
                    snippet.isEmpty() ? "EMPTY" : snippet,
                    e.getMessage());
        }

        if (nameOpt.isEmpty()) {
            log.warn(
                    "extractSimpleName: Failed using getChildByFieldName('{}') for node type {} at line {}",
                    identifierFieldName,
                    decl.getType(),
                    decl.getStartPoint().getRow() + 1);
        }
        log.trace(
                "extractSimpleName: DeclNode={}, IdentifierField='{}', ExtractedName='{}'",
                decl.getType(),
                identifierFieldName,
                nameOpt.orElse("N/A"));
        return nameOpt;
    }

    /**
     * Finds the nearest enclosing function-like ancestor and returns its simple name. Uses the language syntax
     * profile's functionLikeNodeTypes to detect methods/constructors.
     */
    protected Optional<String> findEnclosingFunctionName(TSNode node, String src) {
        var profile = getLanguageSyntaxProfile();
        TSNode current = node.getParent();
        while (current != null && !current.isNull()) {
            if (profile.functionLikeNodeTypes().contains(current.getType())) {
                return extractSimpleName(current, src);
            }
            current = current.getParent();
        }
        return Optional.empty();
    }

    private static String loadResource(String path) {
        try (InputStream in = TreeSitterAnalyzer.class.getClassLoader().getResourceAsStream(path)) {
            if (in == null) throw new IOException("Resource not found: " + path);
            return new String(in.readAllBytes(), StandardCharsets.UTF_8);
        } catch (IOException e) {
            throw new UncheckedIOException(e);
        }
    }

    /**
     * Returns the immediate children of the given CodeUnit based on TreeSitter parsing results.
     *
     * <p>This implementation uses the pre-built {@code childrenByParent} map that was populated during AST parsing. The
     * parent-child relationships are determined by the TreeSitter grammar and capture queries for the specific
     * language.
     */
    @Override
    public List<CodeUnit> directChildren(CodeUnit cu) {
        return childrenOf(cu);
    }

    /**
     * Returns the direct supertypes/basetypes of the given CodeUnit if it is a class-like entity. For non-class code
     * units, returns an empty list.
     */
    public List<CodeUnit> getAncestors(CodeUnit cu) {
        if (!cu.isClass()) {
            return List.of();
        }
        return supertypesOf(cu);
    }

    /* ---------- file filtering helpers ---------- */

    /**
     * Checks if a file is relevant to this analyzer based on its language extensions.
     *
     * @param file the file to check
     * @return true if the file extension matches this analyzer's language extensions
     */
    private boolean isRelevantFile(ProjectFile file) {
        var languageExtensions = this.language.getExtensions();
        return languageExtensions.contains(file.extension());
    }

    /**
     * Filters a set of files to only include those relevant to this analyzer.
     *
     * @param files the files to filter
     * @return a new set containing only files with extensions matching this analyzer's language
     */
    private Set<ProjectFile> filterRelevantFiles(Set<ProjectFile> files) {
        return files.stream().filter(this::isRelevantFile).collect(Collectors.toSet());
    }

    /* ---------- async stage helpers ---------- */

    private byte[] readFileBytes(ProjectFile pf, @Nullable ConstructionTiming timing) {
        long __readStart = System.nanoTime();
        try {
            int attempt = 0;
            while (true) {
                attempt++;
                try {
                    IO_FD_SEMAPHORE.acquire();
                } catch (InterruptedException ie) {
                    Thread.currentThread().interrupt();
                    throw new RuntimeException("Interrupted while acquiring IO permit", ie);
                }
                try {
                    return Files.readAllBytes(pf.absPath());
                } catch (IOException ioe) {
                    // Retry if we hit an EMFILE/too-many-open-files situation, otherwise rethrow
                    if (isTooManyOpenFiles(ioe) && attempt < MAX_IO_READ_RETRIES) {
                        long backoffMs = computeBackoffMillis(attempt);
                        log.debug(
                                "Too many open files while reading {} (attempt {}/{}). Backing off {} ms and retrying.",
                                pf,
                                attempt,
                                MAX_IO_READ_RETRIES,
                                backoffMs);
                        sleepQuietly(backoffMs);
                        continue;
                    }
                    throw new UncheckedIOException(ioe);
                } finally {
                    IO_FD_SEMAPHORE.release();
                }
            }
        } finally {
            long __readEnd = System.nanoTime();
            if (timing != null) {
                timing.readStageFirstStartNanos().accumulateAndGet(__readStart, Math::min);
                timing.readStageLastEndNanos().accumulateAndGet(__readEnd, Math::max);
                timing.readStageNanos().addAndGet(__readEnd - __readStart);
            }
        }
    }

    private static boolean isTooManyOpenFiles(IOException e) {
        // Check common paths: FileSystemException.getReason(), messages in cause chain, and EMFILE hints.
        if (e instanceof FileSystemException fse) {
            var reason = fse.getReason();
            if (reason != null) {
                String r = reason.toLowerCase(Locale.ROOT);
                if (r.contains("too many open files") || r.contains("emfile")) return true;
            }
        }
        for (Throwable t = e; t != null; t = t.getCause()) {
            String msg = t.getMessage();
            if (msg != null) {
                String m = msg.toLowerCase(Locale.ROOT);
                if (m.contains("too many open files") || m.contains("emfile")) return true;
            }
        }
        return false;
    }

    private static long computeBackoffMillis(int attempt) {
        // Exponential backoff with jitter: 25, 50, 100, 200, 400, 800 ms (capped), plus up to 25ms jitter
        long base = 25L;
        long delay = Math.min(1000L, base << Math.max(0, attempt - 1));
        long jitter = ThreadLocalRandom.current().nextLong(0L, base + 1);
        return delay + jitter;
    }

    private static void sleepQuietly(long ms) {
        try {
            Thread.sleep(ms);
        } catch (InterruptedException ie) {
            Thread.currentThread().interrupt();
        }
    }

    private FileAnalysisResult analyzeFile(ProjectFile pf, byte[] fileBytes, ConstructionTiming timing) {
        log.trace("Processing file: {}", pf);
        var parser = getTSParser();
        return analyzeFileContent(pf, fileBytes, parser, timing);
    }

    private void mergeAnalysisResultIntoMaps(
            ProjectFile pf,
            FileAnalysisResult analysisResult,
            @Nullable ConstructionTiming timing,
            Map<String, List<CodeUnit>> targetSymbolIndex,
            Map<ProjectFile, TSTree> targetParsedTreeCache,
            Map<CodeUnit, CodeUnitProperties> targetCodeUnitState,
            Map<ProjectFile, FileProperties> targetFileState) {
        if (analysisResult.topLevelCUs().isEmpty()
                && analysisResult.codeUnitState().isEmpty()) {
            log.trace("analyzeFileDeclarations returned empty result for file: {}", pf);
            return;
        }
        long __mergeStart = System.nanoTime();

        // Merge symbol index
        analysisResult.codeUnitsBySymbol().forEach((symbol, cus) -> {
            targetSymbolIndex.compute(symbol, (s, existing) -> {
                if (existing == null || existing.isEmpty()) {
                    return List.copyOf(cus);
                }
                if (cus.isEmpty()) return existing;
                var merged = new ArrayList<CodeUnit>(existing.size() + cus.size());
                merged.addAll(existing);
                for (CodeUnit cu : cus) {
                    if (!merged.contains(cu)) merged.add(cu);
                }
                return List.copyOf(merged);
            });
        });

        // Merge code unit state
        analysisResult.codeUnitState().forEach((cu, newState) -> {
            targetCodeUnitState.compute(cu, (k, existing) -> {
                if (existing == null) {
                    return new CodeUnitProperties(newState.children(), newState.signatures(), newState.ranges());
                }
                List<CodeUnit> mergedKids = existing.children();
                var newKids = newState.children();
                if (!newKids.isEmpty()) {
                    var tmp = new ArrayList<CodeUnit>(existing.children().size() + newKids.size());
                    tmp.addAll(existing.children());
                    for (var kid : newKids) if (!tmp.contains(kid)) tmp.add(kid);
                    mergedKids = List.copyOf(tmp);
                }
                List<String> mergedSigs = existing.signatures();
                var newSigs = newState.signatures();
                if (!newSigs.isEmpty()) {
                    var tmp = new ArrayList<String>(existing.signatures().size() + newSigs.size());
                    tmp.addAll(existing.signatures());
                    for (var s : newSigs) if (!tmp.contains(s)) tmp.add(s);
                    mergedSigs = List.copyOf(tmp);
                }
                List<Range> mergedRanges = existing.ranges();
                var newRngs = newState.ranges();
                if (!newRngs.isEmpty()) {
                    var tmp = new ArrayList<Range>(existing.ranges().size() + newRngs.size());
                    tmp.addAll(existing.ranges());
                    for (var r : newRngs) if (!tmp.contains(r)) tmp.add(r);
                    mergedRanges = List.copyOf(tmp);
                }
                return new CodeUnitProperties(mergedKids, mergedSigs, mergedRanges);
            });
        });

        // Update parsed tree and file state
        targetParsedTreeCache.put(pf, analysisResult.parsedTree());
        targetFileState.put(
                pf,
                new FileProperties(
                        analysisResult.topLevelCUs(), analysisResult.parsedTree(), analysisResult.importStatements()));

        long __mergeEnd = System.nanoTime();
        if (timing != null) {
            timing.mergeStageNanos().addAndGet(__mergeEnd - __mergeStart);
            timing.mergeStageFirstStartNanos().accumulateAndGet(__mergeStart, Math::min);
            timing.mergeStageLastEndNanos().accumulateAndGet(__mergeEnd, Math::max);
        }
    }

    /* ---------- incremental updates ---------- */

    /**
     * Given a new state, construct a new immutable snapshot of the analyzer using this state.
     *
     * @param state the new state to construct with.
     * @return a new analyzer.
     */
    protected abstract IAnalyzer newSnapshot(AnalyzerState state);

    @Override
    public IAnalyzer update(Set<ProjectFile> changedFiles) {
        if (changedFiles.isEmpty()) return this;

        long overallStartMs = System.currentTimeMillis();
        var relevantFiles = filterRelevantFiles(changedFiles);
        if (relevantFiles.isEmpty()) return this;

        int total = relevantFiles.size();
        var reanalyzedCount = new AtomicInteger(0);
        var deletedCount = new AtomicInteger(0);
        var cleanupNanos = new AtomicLong(0L);
        var reanalyzeNanos = new AtomicLong(0L);

        final var base = this.state;
        var newSymbolIndex = new ConcurrentHashMap<>(base.symbolIndex());
        var newParsedTreeCache = new ConcurrentHashMap<>(base.parsedTreeCache());
        var newCodeUnitState = new ConcurrentHashMap<>(base.codeUnitState());
        var newFileState = new ConcurrentHashMap<>(base.fileState());

        int parallelism = Math.max(1, Math.min(Runtime.getRuntime().availableProcessors(), total));
        List<CompletableFuture<Void>> futures = new ArrayList<>();

        try (var executor = ExecutorServiceUtil.newFixedThreadExecutor(parallelism, "ts-update-")) {
            for (var file : relevantFiles) {
                futures.add(CompletableFuture.runAsync(
                        () -> {
                            long cleanupStart = System.nanoTime();
<<<<<<< HEAD
                            var writeLock = stateRwLock.writeLock();
                            writeLock.lock();
                            long lockStartNanos = System.nanoTime();
                            try {
                                filesCleanedCount.incrementAndGet();

                                // Build predicate with cached ProjectFile equality checks
                                Predicate<CodeUnit> fromFile = cu -> fileEqualityCache.computeIfAbsent(
                                        new ProjectFilePair(file, cu.source()),
                                        pair -> pair.lhs().equals(pair.rhs()));

                                parsedTreeCache.remove(file);
                                fileState.remove(file);

                                // Purge CodeUnitState entries for this file and prune children lists
                                codeUnitState.keySet().removeIf(fromFile);
                                codeUnitState.replaceAll((parent, state) -> {
                                    var filteredKids = state.children().stream()
                                            .filter(fromFile.negate())
                                            .toList();
                                    if (!filteredKids.equals(state.children())) {
                                        parentsTouchedCount.incrementAndGet();
                                        return new CodeUnitProperties(
                                                List.copyOf(filteredKids),
                                                state.signatures(),
                                                state.ranges(),
                                                state.supertypes());
                                    }
                                    return state;
                                });

                                var symbolsToPurge = new HashSet<String>();
                                var symbolsToUpdate = new HashMap<String, List<CodeUnit>>();
                                for (var entry : symbolIndex.entrySet()) {
                                    var symbol = entry.getKey();
                                    var cus = entry.getValue();
                                    var remaining = cus.stream()
                                            .filter(fromFile.negate())
                                            .toList();
                                    if (remaining.isEmpty()) {
                                        symbolsToPurge.add(symbol);
                                    } else if (remaining.size() < cus.size()) {
                                        symbolsToUpdate.put(symbol, remaining);
                                    }
                                }
                                symbolsTouchedCount.addAndGet(symbolsToPurge.size() + symbolsToUpdate.size());
                                symbolIndex.putAll(symbolsToUpdate);
                                symbolsToPurge.forEach(symbolIndex::remove);
                            } catch (Throwable t) {
                                log.error("Exception encountered while performing update for file {}", file, t);
                            } finally {
                                cleanupNanos.addAndGet(System.nanoTime() - cleanupStart);
                                writeLockHoldNanos.addAndGet(System.nanoTime() - lockStartNanos);
                                writeLock.unlock();
                            }
=======
>>>>>>> 33b89953

                            // Remove old entries for this file
                            Predicate<CodeUnit> fromFile = cu -> cu.source().equals(file);
                            newParsedTreeCache.remove(file);
                            newFileState.remove(file);
                            // Purge CodeUnitState entries for this file and prune children lists
                            newCodeUnitState.keySet().removeIf(fromFile);
                            newCodeUnitState.replaceAll((parent, state) -> {
                                var filteredKids = state.children().stream()
                                        .filter(fromFile.negate())
                                        .toList();
                                return filteredKids.equals(state.children())
                                        ? state
                                        : new CodeUnitProperties(
                                                List.copyOf(filteredKids), state.signatures(), state.ranges());
                            });
                            // Purge from symbol index
                            var symbolsToRemove = new ArrayList<String>();
                            newSymbolIndex.replaceAll((symbol, cus) -> {
                                var remaining =
                                        cus.stream().filter(fromFile.negate()).toList();
                                if (remaining.isEmpty()) symbolsToRemove.add(symbol);
                                return remaining;
                            });
                            for (var s : symbolsToRemove) newSymbolIndex.remove(s);

                            cleanupNanos.addAndGet(System.nanoTime() - cleanupStart);

                            // Re-analyze if file still exists
                            if (Files.exists(file.absPath())) {
                                long reanStart = System.nanoTime();
                                try {
                                    var parser = getTSParser();
                                    byte[] bytes = readFileBytes(file, null);
                                    var analysisResult = analyzeFileContent(file, bytes, parser, null);
                                    mergeAnalysisResultIntoMaps(
                                            file,
                                            analysisResult,
                                            null,
                                            newSymbolIndex,
                                            newParsedTreeCache,
                                            newCodeUnitState,
                                            newFileState);
                                    reanalyzedCount.incrementAndGet();
                                } catch (UncheckedIOException e) {
                                    log.warn("IO error re-analysing {}: {}", file, e.getMessage());
                                } catch (RuntimeException e) {
                                    log.error("Runtime error re-analysing {}: {}", file, e.getMessage(), e);
                                } finally {
                                    reanalyzeNanos.addAndGet(System.nanoTime() - reanStart);
                                }
                            } else {
                                deletedCount.incrementAndGet();
                                log.debug("File {} deleted; state cleaned.", file);
                            }
                        },
                        executor));
            }
            if (!futures.isEmpty())
                CompletableFuture.allOf(futures.toArray(new CompletableFuture[0]))
                        .join();
        }

        // Build new immutable snapshot and return a new analyzer instance
        var snapshotInstant = Instant.now();
        long snapshotNanos = snapshotInstant.getEpochSecond() * 1_000_000_000L + snapshotInstant.getNano();

        var nextKeySet = new TreeSet<String>(String.CASE_INSENSITIVE_ORDER);
        nextKeySet.addAll(newSymbolIndex.keySet());
        var nextSymbolKeyIndex = new SymbolKeyIndex(Collections.unmodifiableNavigableSet(nextKeySet));

        var nextState = new AnalyzerState(
                HashTreePMap.from(newSymbolIndex),
                HashTreePMap.from(newParsedTreeCache),
                HashTreePMap.from(newCodeUnitState),
                HashTreePMap.from(newFileState),
                nextSymbolKeyIndex,
                snapshotNanos);

        long totalMs = System.currentTimeMillis() - overallStartMs;
        long cleanupMs = TimeUnit.NANOSECONDS.toMillis(cleanupNanos.get());
        long reanalyzeMs = TimeUnit.NANOSECONDS.toMillis(reanalyzeNanos.get());
        log.debug(
                "[{}] TreeSitter incremental update: relevantFiles={}, reanalyzed={}, deleted={}, cleanup={} ms, reanalyze={} ms, total={} ms",
                language.name(),
                total,
                reanalyzedCount.get(),
                deletedCount.get(),
                cleanupMs,
                reanalyzeMs,
                totalMs);

<<<<<<< HEAD
        // Recompute supertypes/basetypes after ingesting updates
        runTypeAnalysis();

        return this;
=======
        return newSnapshot(nextState);
>>>>>>> 33b89953
    }

    /**
     * Full-project incremental update: detect created/modified/deleted files using filesystem mtimes (nanos precision,
     * with a 300ms over-approximation buffer), then delegate to {@link #update(Set)}.
     */
    @Override
    public IAnalyzer update() {
        long detectStartMs = System.currentTimeMillis();

        // files currently on disk that this analyser is interested in
        Set<ProjectFile> currentFiles = project.getAllFiles().stream()
                .filter(pf -> {
                    Path abs = pf.absPath().toAbsolutePath().normalize();
                    if (normalizedExcludedPaths.stream().anyMatch(abs::startsWith)) {
                        return false;
                    }
                    String p = abs.toString();
                    boolean matches = language.getExtensions().stream().anyMatch(p::endsWith);
                    return matches;
                })
                .collect(Collectors.toSet());

        // Snapshot known files (those we've analyzed/cached)
        var current = this.state;
        Set<ProjectFile> knownFiles = new HashSet<>(current.parsedTreeCache().keySet());

        Set<ProjectFile> changed = new HashSet<>();
        long last = lastUpdateEpochNanos.get();
        long threshold = (last > MTIME_EPSILON_NANOS) ? (last - MTIME_EPSILON_NANOS) : 0L;

        // deleted or no-longer-relevant files
        for (ProjectFile known : knownFiles) {
            if (!currentFiles.contains(known) || !Files.exists(known.absPath())) {
                changed.add(known);
            }
        }

        // new or modified files (parallelized)
        int parallelism = Math.max(1, Runtime.getRuntime().availableProcessors());
        var concurrentChanged = ConcurrentHashMap.<ProjectFile>newKeySet();

        try (var detectExecutor = ExecutorServiceUtil.newFixedThreadExecutor(parallelism, "ts-detect-")) {
            List<CompletableFuture<?>> futures = new ArrayList<>();
            for (ProjectFile pf : currentFiles) {
                if (!knownFiles.contains(pf)) {
                    // New file we have not seen before
                    concurrentChanged.add(pf);
                    continue;
                }

                futures.add(CompletableFuture.runAsync(
                        () -> {
                            try {
                                long mtimeNanos =
                                        Files.getLastModifiedTime(pf.absPath()).to(TimeUnit.NANOSECONDS);
                                if (mtimeNanos > threshold) {
                                    concurrentChanged.add(pf);
                                }
                            } catch (IOException e) {
                                log.warn("Could not stat {}: {}", pf, e.getMessage());
                                concurrentChanged.add(pf); // treat as changed; will retry next time
                            }
                        },
                        detectExecutor));
            }

            if (!futures.isEmpty()) {
                CompletableFuture.allOf(futures.toArray(new CompletableFuture[0]))
                        .join();
            }
        }

        changed.addAll(concurrentChanged);

        long detectMs = System.currentTimeMillis() - detectStartMs;

        // reuse the existing incremental logic
        long updateStartMs = System.currentTimeMillis();
        var analyzer = update(changed);
        long updateMs = System.currentTimeMillis() - updateStartMs;

        long totalMs = detectMs + updateMs;
        log.debug(
                "[{}] TreeSitter full incremental scan: changed={} files, detect={} ms, update={} ms, total={} ms",
                language.name(),
                changed.size(),
                detectMs,
                updateMs,
                totalMs);

        return analyzer;
    }

<<<<<<< HEAD
    private void ingestAnalysisResult(ProjectFile pf, FileAnalysisResult analysisResult) {
        if (analysisResult.topLevelCUs().isEmpty()
                && analysisResult.codeUnitState().isEmpty()) {
            return;
        }
        // Merge codeUnitsBySymbol with no-op checks to avoid allocations
        analysisResult
                .codeUnitsBySymbol()
                .forEach((symbol, cus) -> symbolIndex.compute(symbol, (String s, @Nullable List<CodeUnit> existing) -> {
                    if (existing == null) {
                        return List.copyOf(cus);
                    }
                    if (cus.isEmpty()) {
                        return existing; // nothing to add
                    }
                    boolean changed = false;
                    for (CodeUnit cu : cus) {
                        if (!existing.contains(cu)) {
                            changed = true;
                            break;
                        }
                    }
                    if (!changed) {
                        return existing;
                    }
                    var merged = new ArrayList<CodeUnit>(existing.size() + cus.size());
                    merged.addAll(existing);
                    for (CodeUnit cu : cus) {
                        if (!merged.contains(cu)) {
                            merged.add(cu);
                        }
                    }
                    return List.copyOf(merged);
                }));

        // Merge combined state from analysisResult.codeUnitState()
        analysisResult.codeUnitState().forEach((cu, newState) -> {
            // combined state merge
            codeUnitState.compute(cu, (CodeUnit k, @Nullable CodeUnitProperties existing) -> {
                if (existing == null) {
                    return new CodeUnitProperties(
                            newState.children(), newState.signatures(), newState.ranges(), newState.supertypes());
                }
                List<CodeUnit> mergedKids = existing.children();
                var newKids = newState.children();
                if (!newKids.isEmpty()) {
                    var tmp = new ArrayList<CodeUnit>(existing.children().size() + newKids.size());
                    tmp.addAll(existing.children());
                    for (var kid : newKids) {
                        if (!tmp.contains(kid)) {
                            tmp.add(kid);
                        }
                    }
                    mergedKids = List.copyOf(tmp);
                }

                List<String> mergedSigs = existing.signatures();
                var newSigs = newState.signatures();
                if (!newSigs.isEmpty()) {
                    var tmp = new ArrayList<String>(existing.signatures().size() + newSigs.size());
                    tmp.addAll(existing.signatures());
                    for (var s : newSigs) {
                        if (!tmp.contains(s)) {
                            tmp.add(s);
                        }
                    }
                    mergedSigs = List.copyOf(tmp);
                }

                List<Range> mergedRanges = existing.ranges();
                var newRngs2 = newState.ranges();
                if (!newRngs2.isEmpty()) {
                    var tmp = new ArrayList<Range>(existing.ranges().size() + newRngs2.size());
                    tmp.addAll(existing.ranges());
                    for (var r : newRngs2) {
                        if (!tmp.contains(r)) {
                            tmp.add(r);
                        }
                    }
                    mergedRanges = List.copyOf(tmp);
                }

                List<CodeUnit> mergedSupertypes = existing.supertypes();
                var newSupers = newState.supertypes();
                if (!newSupers.isEmpty()) {
                    var tmp = new ArrayList<CodeUnit>(existing.supertypes().size() + newSupers.size());
                    tmp.addAll(existing.supertypes());
                    for (var s : newSupers) {
                        if (!tmp.contains(s)) {
                            tmp.add(s);
                        }
                    }
                    mergedSupertypes = List.copyOf(tmp);
                }

                return new CodeUnitProperties(mergedKids, mergedSigs, mergedRanges, mergedSupertypes);
            });
        });

        // Mirror per-file state
        fileState.put(
                pf,
                new FileProperties(
                        analysisResult.topLevelCUs(), parsedTreeCache.get(pf), analysisResult.importStatements()));
    }

    /* ---------- type analysis (supertypes/basetypes) ---------- */

    /**
     * Overridable hook to compute direct supertypes/basetypes for a given CodeUnit. Default implementation returns an
     * empty list.
     */
    protected List<CodeUnit> computeSupertypes(CodeUnit cu) {
        return List.of();
    }

    /**
     * Runs the type-analysis pass to populate supertypes into CodeUnitProperties for all class-like CodeUnits. This is
     * invoked after initial parsing and after incremental updates.
     */
    protected void runTypeAnalysis() {
        var wl = stateRwLock.writeLock();
        wl.lock();
        try {
            for (var entry : codeUnitState.entrySet()) {
                var cu = entry.getKey();
                if (!cu.isClass()) continue;

                List<CodeUnit> supers = List.copyOf(computeSupertypes(cu));
                var props = entry.getValue();

                // Only update if changed to minimize churn
                if (!Objects.equals(props.supertypes(), supers)) {
                    entry.setValue(
                            new CodeUnitProperties(props.children(), props.signatures(), props.ranges(), supers));
                }
            }
        } catch (Throwable t) {
            log.warn("runTypeAnalysis encountered an error: {}", t.getMessage(), t);
        } finally {
            wl.unlock();
        }
    }

=======
>>>>>>> 33b89953
    /* ---------- comment detection for source expansion ---------- */

    /**
     * Checks if a Tree-Sitter node represents a comment. Supports common comment node types across languages.
     */
    protected boolean isCommentNode(TSNode node) {
        if (node.isNull()) {
            return false;
        }
        String nodeType = node.getType();
        return nodeType.equals("comment")
                || nodeType.equals("line_comment")
                || nodeType.equals("block_comment")
                || nodeType.equals("doc_comment")
                || nodeType.equals("documentation_comment");
    }

    /**
     * Returns true if the node is considered leading metadata (comments or attribute-like nodes).
     */
    protected boolean isLeadingMetadataNode(TSNode node) {
        if (isCommentNode(node)) {
            return true;
        }
        String type = node.getType();
        return getLeadingMetadataNodeTypes().contains(type);
    }

    /**
     * Node types considered attribute-like metadata that should be included with leading comments. Default is empty;
     * language-specific analyzers should override to add their own metadata node types.
     */
    protected Set<String> getLeadingMetadataNodeTypes() {
        return Set.of();
    }

    /**
     * Finds all comment nodes that directly precede the given declaration node. Returns comments in source order
     * (earliest first).
     */
    protected List<TSNode> findPrecedingComments(TSNode declarationNode) {
        List<TSNode> comments = new ArrayList<>();
        TSNode current = declarationNode.getPrevSibling();

        while (current != null && !current.isNull()) {
            if (isCommentNode(current)) {
                comments.add(current);
            } else if (!isWhitespaceOnlyNode(current)) {
                // Stop at first non-comment, non-whitespace node
                break;
            }
            current = current.getPrevSibling();
        }

        // Reverse to get source order (earliest first)
        Collections.reverse(comments);
        return comments;
    }

    /**
     * Checks if a node contains only whitespace (spaces, tabs, newlines).
     */
    protected boolean isWhitespaceOnlyNode(TSNode node) {
        if (node.isNull()) {
            return false;
        }
        // Common whitespace node types in Tree-Sitter grammars
        String nodeType = node.getType();
        return nodeType.equals("whitespace")
                || nodeType.equals("newline")
                || nodeType.equals("\n")
                || nodeType.equals(" ");
    }

    /**
     * Expands a source range to include contiguous leading metadata (comments and attribute-like nodes) immediately
     * preceding the declaration node. Operates directly on the provided declaration node.
     */
    protected Range expandRangeWithComments(TSNode declarationNode, boolean ignoredIncludeOnlyDocLike) {
        var originalRange = new Range(
                declarationNode.getStartByte(),
                declarationNode.getEndByte(),
                declarationNode.getStartPoint().getRow(),
                declarationNode.getEndPoint().getRow(),
                declarationNode.getStartByte()); // initial commentStartByte equals start

        try {
            // Walk preceding siblings and collect contiguous leading metadata nodes (comments, attributes)
            List<TSNode> leading = new ArrayList<>();
            TSNode current = declarationNode.getPrevSibling();
            while (current != null && !current.isNull()) {
                if (isLeadingMetadataNode(current)) {
                    leading.add(current);
                    current = current.getPrevSibling();
                    continue;
                }
                break;
            }

            // No leading metadata; keep the original range
            if (leading.isEmpty()) {
                return originalRange;
            }

            // Reverse to get earliest-first
            Collections.reverse(leading);
            int newStartByte = leading.getFirst().getStartByte();

            Range expandedRange = new Range(
                    originalRange.startByte(),
                    originalRange.endByte(),
                    originalRange.startLine(),
                    originalRange.endLine(),
                    newStartByte);

            log.trace(
                    "Expanded range for node. Body range [{}, {}], comment range starts at {} (added {} preceding metadata nodes)",
                    originalRange.startByte(),
                    originalRange.endByte(),
                    expandedRange.commentStartByte(),
                    leading.size());

            return expandedRange;

        } catch (Exception e) {
            log.warn("Error during comment/metadata expansion for node: {}", e.getMessage());
            return originalRange;
        }
    }

    /**
     * @param fqName the full name of the code unit to run this check for.
     * @return true if the fqName seems like it belongs to a lambda function or anonymous class, false if otherwise.
     */
    protected boolean isAnonymousStructure(String fqName) {
        return false;
    }

    // Helper container to track depth alongside the matching CodeUnit
    private static final class CUWithDepth {
        final CodeUnit cu;
        final int depth;

        CUWithDepth(CodeUnit cu, int depth) {
            this.cu = cu;
            this.depth = depth;
        }
    }

    @Override
    public Optional<CodeUnit> enclosingCodeUnit(ProjectFile file, Range range) {
        if (range.isEmpty()) return Optional.empty();

        CodeUnit best = null;
        int bestDepth = -1;

        // Start from top-level declarations to ensure deterministic traversal order
        for (var top : topLevelCodeUnitsOf(file)) {
            var res = findDeepestEnclosing(top, range, 0);
            if (res != null && res.depth > bestDepth) {
                best = res.cu;
                bestDepth = res.depth;
            }
        }

        return Optional.ofNullable(best);
    }

    private @Nullable CUWithDepth findDeepestEnclosing(CodeUnit current, Range range, int depth) {
        // If the range is not contained within this CU, skip
        boolean containsCurrent = rangesOf(current).stream().anyMatch(range::isContainedWithin);
        if (!containsCurrent) {
            return null;
        }

        CUWithDepth best = new CUWithDepth(current, depth);
        for (var child : childrenOf(current)) {
            var candidate = findDeepestEnclosing(child, range, depth + 1);
            if (candidate != null && candidate.depth > best.depth) {
                best = candidate;
            }
        }
        return best;
    }
}<|MERGE_RESOLUTION|>--- conflicted
+++ resolved
@@ -2719,64 +2719,6 @@
                 futures.add(CompletableFuture.runAsync(
                         () -> {
                             long cleanupStart = System.nanoTime();
-<<<<<<< HEAD
-                            var writeLock = stateRwLock.writeLock();
-                            writeLock.lock();
-                            long lockStartNanos = System.nanoTime();
-                            try {
-                                filesCleanedCount.incrementAndGet();
-
-                                // Build predicate with cached ProjectFile equality checks
-                                Predicate<CodeUnit> fromFile = cu -> fileEqualityCache.computeIfAbsent(
-                                        new ProjectFilePair(file, cu.source()),
-                                        pair -> pair.lhs().equals(pair.rhs()));
-
-                                parsedTreeCache.remove(file);
-                                fileState.remove(file);
-
-                                // Purge CodeUnitState entries for this file and prune children lists
-                                codeUnitState.keySet().removeIf(fromFile);
-                                codeUnitState.replaceAll((parent, state) -> {
-                                    var filteredKids = state.children().stream()
-                                            .filter(fromFile.negate())
-                                            .toList();
-                                    if (!filteredKids.equals(state.children())) {
-                                        parentsTouchedCount.incrementAndGet();
-                                        return new CodeUnitProperties(
-                                                List.copyOf(filteredKids),
-                                                state.signatures(),
-                                                state.ranges(),
-                                                state.supertypes());
-                                    }
-                                    return state;
-                                });
-
-                                var symbolsToPurge = new HashSet<String>();
-                                var symbolsToUpdate = new HashMap<String, List<CodeUnit>>();
-                                for (var entry : symbolIndex.entrySet()) {
-                                    var symbol = entry.getKey();
-                                    var cus = entry.getValue();
-                                    var remaining = cus.stream()
-                                            .filter(fromFile.negate())
-                                            .toList();
-                                    if (remaining.isEmpty()) {
-                                        symbolsToPurge.add(symbol);
-                                    } else if (remaining.size() < cus.size()) {
-                                        symbolsToUpdate.put(symbol, remaining);
-                                    }
-                                }
-                                symbolsTouchedCount.addAndGet(symbolsToPurge.size() + symbolsToUpdate.size());
-                                symbolIndex.putAll(symbolsToUpdate);
-                                symbolsToPurge.forEach(symbolIndex::remove);
-                            } catch (Throwable t) {
-                                log.error("Exception encountered while performing update for file {}", file, t);
-                            } finally {
-                                cleanupNanos.addAndGet(System.nanoTime() - cleanupStart);
-                                writeLockHoldNanos.addAndGet(System.nanoTime() - lockStartNanos);
-                                writeLock.unlock();
-                            }
-=======
->>>>>>> 33b89953
 
                             // Remove old entries for this file
                             Predicate<CodeUnit> fromFile = cu -> cu.source().equals(file);
@@ -2791,7 +2733,10 @@
                                 return filteredKids.equals(state.children())
                                         ? state
                                         : new CodeUnitProperties(
-                                                List.copyOf(filteredKids), state.signatures(), state.ranges());
+                                                List.copyOf(filteredKids),
+                                                state.signatures(),
+                                                state.ranges(),
+                                                state.supertypes());
                             });
                             // Purge from symbol index
                             var symbolsToRemove = new ArrayList<String>();
@@ -2869,14 +2814,10 @@
                 reanalyzeMs,
                 totalMs);
 
-<<<<<<< HEAD
         // Recompute supertypes/basetypes after ingesting updates
         runTypeAnalysis();
 
-        return this;
-=======
         return newSnapshot(nextState);
->>>>>>> 33b89953
     }
 
     /**
@@ -2971,153 +2912,6 @@
         return analyzer;
     }
 
-<<<<<<< HEAD
-    private void ingestAnalysisResult(ProjectFile pf, FileAnalysisResult analysisResult) {
-        if (analysisResult.topLevelCUs().isEmpty()
-                && analysisResult.codeUnitState().isEmpty()) {
-            return;
-        }
-        // Merge codeUnitsBySymbol with no-op checks to avoid allocations
-        analysisResult
-                .codeUnitsBySymbol()
-                .forEach((symbol, cus) -> symbolIndex.compute(symbol, (String s, @Nullable List<CodeUnit> existing) -> {
-                    if (existing == null) {
-                        return List.copyOf(cus);
-                    }
-                    if (cus.isEmpty()) {
-                        return existing; // nothing to add
-                    }
-                    boolean changed = false;
-                    for (CodeUnit cu : cus) {
-                        if (!existing.contains(cu)) {
-                            changed = true;
-                            break;
-                        }
-                    }
-                    if (!changed) {
-                        return existing;
-                    }
-                    var merged = new ArrayList<CodeUnit>(existing.size() + cus.size());
-                    merged.addAll(existing);
-                    for (CodeUnit cu : cus) {
-                        if (!merged.contains(cu)) {
-                            merged.add(cu);
-                        }
-                    }
-                    return List.copyOf(merged);
-                }));
-
-        // Merge combined state from analysisResult.codeUnitState()
-        analysisResult.codeUnitState().forEach((cu, newState) -> {
-            // combined state merge
-            codeUnitState.compute(cu, (CodeUnit k, @Nullable CodeUnitProperties existing) -> {
-                if (existing == null) {
-                    return new CodeUnitProperties(
-                            newState.children(), newState.signatures(), newState.ranges(), newState.supertypes());
-                }
-                List<CodeUnit> mergedKids = existing.children();
-                var newKids = newState.children();
-                if (!newKids.isEmpty()) {
-                    var tmp = new ArrayList<CodeUnit>(existing.children().size() + newKids.size());
-                    tmp.addAll(existing.children());
-                    for (var kid : newKids) {
-                        if (!tmp.contains(kid)) {
-                            tmp.add(kid);
-                        }
-                    }
-                    mergedKids = List.copyOf(tmp);
-                }
-
-                List<String> mergedSigs = existing.signatures();
-                var newSigs = newState.signatures();
-                if (!newSigs.isEmpty()) {
-                    var tmp = new ArrayList<String>(existing.signatures().size() + newSigs.size());
-                    tmp.addAll(existing.signatures());
-                    for (var s : newSigs) {
-                        if (!tmp.contains(s)) {
-                            tmp.add(s);
-                        }
-                    }
-                    mergedSigs = List.copyOf(tmp);
-                }
-
-                List<Range> mergedRanges = existing.ranges();
-                var newRngs2 = newState.ranges();
-                if (!newRngs2.isEmpty()) {
-                    var tmp = new ArrayList<Range>(existing.ranges().size() + newRngs2.size());
-                    tmp.addAll(existing.ranges());
-                    for (var r : newRngs2) {
-                        if (!tmp.contains(r)) {
-                            tmp.add(r);
-                        }
-                    }
-                    mergedRanges = List.copyOf(tmp);
-                }
-
-                List<CodeUnit> mergedSupertypes = existing.supertypes();
-                var newSupers = newState.supertypes();
-                if (!newSupers.isEmpty()) {
-                    var tmp = new ArrayList<CodeUnit>(existing.supertypes().size() + newSupers.size());
-                    tmp.addAll(existing.supertypes());
-                    for (var s : newSupers) {
-                        if (!tmp.contains(s)) {
-                            tmp.add(s);
-                        }
-                    }
-                    mergedSupertypes = List.copyOf(tmp);
-                }
-
-                return new CodeUnitProperties(mergedKids, mergedSigs, mergedRanges, mergedSupertypes);
-            });
-        });
-
-        // Mirror per-file state
-        fileState.put(
-                pf,
-                new FileProperties(
-                        analysisResult.topLevelCUs(), parsedTreeCache.get(pf), analysisResult.importStatements()));
-    }
-
-    /* ---------- type analysis (supertypes/basetypes) ---------- */
-
-    /**
-     * Overridable hook to compute direct supertypes/basetypes for a given CodeUnit. Default implementation returns an
-     * empty list.
-     */
-    protected List<CodeUnit> computeSupertypes(CodeUnit cu) {
-        return List.of();
-    }
-
-    /**
-     * Runs the type-analysis pass to populate supertypes into CodeUnitProperties for all class-like CodeUnits. This is
-     * invoked after initial parsing and after incremental updates.
-     */
-    protected void runTypeAnalysis() {
-        var wl = stateRwLock.writeLock();
-        wl.lock();
-        try {
-            for (var entry : codeUnitState.entrySet()) {
-                var cu = entry.getKey();
-                if (!cu.isClass()) continue;
-
-                List<CodeUnit> supers = List.copyOf(computeSupertypes(cu));
-                var props = entry.getValue();
-
-                // Only update if changed to minimize churn
-                if (!Objects.equals(props.supertypes(), supers)) {
-                    entry.setValue(
-                            new CodeUnitProperties(props.children(), props.signatures(), props.ranges(), supers));
-                }
-            }
-        } catch (Throwable t) {
-            log.warn("runTypeAnalysis encountered an error: {}", t.getMessage(), t);
-        } finally {
-            wl.unlock();
-        }
-    }
-
-=======
->>>>>>> 33b89953
     /* ---------- comment detection for source expansion ---------- */
 
     /**
