--- conflicted
+++ resolved
@@ -147,8 +147,6 @@
                     Executors.defaultThreadFactory()),
             Set.of(InterruptedException.class));
 
-    private final ScheduledExecutorService periodicTasks = Executors.newSingleThreadScheduledExecutor();
-
     private final ServiceWrapper service;
 
     @SuppressWarnings(" vaikka project on final, sen sisältö voi muuttua ")
@@ -309,31 +307,12 @@
             }
         });
 
-        var migrationFuture = migrateToSessionsV3IfNeeded();
-        if (!project.getRepo().isWorktree() && !MainProject.getBrokkKey().isBlank()) {
-            migrationFuture.whenComplete((v, t) -> startPeriodicSessionSync(sessionManager));
-        }
-    }
-
-    private void startPeriodicSessionSync(SessionManager sessionManager) {
-        logger.debug("Starting periodic session sync every 30 seconds.");
-        periodicTasks.scheduleWithFixedDelay(
-                () -> {
-                    try {
-                        sessionManager.synchronizeRemoteSessions();
-                        project.getMainProject().sessionsListChanged();
-                    } catch (Exception e) {
-                        logger.warn("Session sync failed: {}", e.getMessage());
-                    }
-                },
-                0,
-                30,
-                TimeUnit.SECONDS);
-    }
-
-    private CompletableFuture<Void> migrateToSessionsV3IfNeeded() {
+        migrateToSessionsV3IfNeeded();
+    }
+
+    private void migrateToSessionsV3IfNeeded() {
         if (project instanceof MainProject mainProject && !mainProject.isMigrationsToSessionsV3Complete()) {
-            return submitBackgroundTask("Quarantine unreadable sessions", () -> {
+            submitBackgroundTask("Quarantine unreadable sessions", () -> {
                 var sessionManager = project.getSessionManager();
 
                 // Scan .zip files directly and quarantine unreadable ones; exercise history loading to trigger
@@ -359,7 +338,6 @@
                 }
             });
         }
-        return CompletableFuture.completedFuture(null);
     }
 
     /**
@@ -1356,11 +1334,7 @@
     @Override
     public void close() {
         // we're not in a hurry when calling close(), this indicates a single window shutting down
-        try {
-            closeAsync(5_000).get(5, TimeUnit.SECONDS);
-        } catch (Exception e) {
-            logger.debug("Error while waiting to close ContextManager: {}", e.getMessage());
-        }
+        closeAsync(5_000).join();
     }
 
     public CompletableFuture<Void> closeAsync(long awaitMillis) {
@@ -1379,23 +1353,7 @@
         var backgroundFuture = backgroundTasks.shutdownAndAwait(awaitMillis, "backgroundTasks");
         var userActionsFuture = userActions.shutdownAndAwait(awaitMillis);
 
-<<<<<<< HEAD
-        var periodicTasksFuture = CompletableFuture.runAsync(() -> {
-            periodicTasks.shutdown();
-            try {
-                if (!periodicTasks.awaitTermination(awaitMillis, TimeUnit.MILLISECONDS)) {
-                    periodicTasks.shutdownNow();
-                }
-            } catch (InterruptedException e) {
-                periodicTasks.shutdownNow();
-                Thread.currentThread().interrupt();
-            }
-        });
-
-        return CompletableFuture.allOf(userActionFuture, contextActionFuture, backgroundFuture, periodicTasksFuture)
-=======
         return CompletableFuture.allOf(userActionFuture, contextActionFuture, backgroundFuture, userActionsFuture)
->>>>>>> 62da4693
                 .whenComplete((v, t) -> project.close());
     }
 
@@ -1533,10 +1491,6 @@
         for (var listener : contextListeners) {
             listener.contextChanged(ctx);
         }
-    }
-
-    public void reloadCurrentSessionAsync() {
-        switchSessionAsync(getCurrentSessionId());
     }
 
     private final ConcurrentMap<Callable<?>, String> taskDescriptions = new ConcurrentHashMap<>();
