--- conflicted
+++ resolved
@@ -2221,20 +2221,9 @@
      * @return A CompletableFuture representing the completion of the session delete task
      */
     public CompletableFuture<Void> deleteSessionAsync(UUID sessionIdToDelete) {
-<<<<<<< HEAD
-        return submitUserTask("Deleting session " + sessionIdToDelete, () -> {
-                    try {
-                        project.getSessionManager().deleteSession(sessionIdToDelete);
-                        logger.info("Deleted session {}", sessionIdToDelete);
-                    } catch (Exception e) {
-                        logger.error("Failed to delete session {}", sessionIdToDelete, e);
-                        throw new RuntimeException("Failed to delete session " + sessionIdToDelete, e);
-                    }
-=======
         return submitExclusiveAction(() -> {
                     project.getSessionManager().deleteSession(sessionIdToDelete);
                     logger.info("Deleted session {}", sessionIdToDelete);
->>>>>>> 6253652a
                     if (sessionIdToDelete.equals(currentSessionId)) {
                         var sessionToSwitchTo = project.getSessionManager().listSessions().stream()
                                 .max(Comparator.comparingLong(SessionInfo::created))
