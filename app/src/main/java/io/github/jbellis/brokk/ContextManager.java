--- conflicted
+++ resolved
@@ -178,7 +178,6 @@
         contextListeners.remove(listener);
     }
 
-<<<<<<< HEAD
     @Override
     public void addAnalyzerCallback(AnalyzerCallback callback) {
         analyzerCallbacks.add(callback);
@@ -187,7 +186,6 @@
     @Override
     public void removeAnalyzerCallback(AnalyzerCallback callback) {
         analyzerCallbacks.remove(callback);
-=======
     /**
      * Register a Runnable to be invoked when the Service (models / STT) is reinitialized. The Runnable is executed on
      * the EDT to allow UI updates.
@@ -199,7 +197,6 @@
     /** Remove a previously registered service listener. */
     public void removeServiceListener(Runnable listener) {
         serviceListeners.remove(listener);
->>>>>>> 33e05dea
     }
 
     public void addFileSystemEventListener(FileSystemEventListener listener) {
