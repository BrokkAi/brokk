--- conflicted
+++ resolved
@@ -308,25 +308,10 @@
                 // Mark migration pass complete to avoid re-running on subsequent startups
                 mainProject.setMigrationsToSessionsV3Complete(true);
 
-<<<<<<< HEAD
                 // Log and refresh UI if anything was moved
                 logger.info("Quarantine complete; moved {} unreadable session zip(s).", report.movedCount());
-                if (report.movedCount() > 0 && io instanceof Chrome chrome) {
-                    SwingUtilities.invokeLater(
-                            () -> chrome.getHistoryOutputPanel().updateSessionComboBox());
-=======
-                logger.info(
-                        "Migrated sessions to V3; moved {} sessions with unreadable history to 'unreadable': {}",
-                        moved,
-                        sessionsWithUnreadableHistory.stream().sorted().toList());
-                if (skippedActive) {
-                    logger.info(
-                            "Skipped moving currently active session {} due to unreadable history; user may move or delete it manually.",
-                            currentSessionId);
-                }
-                if (moved > 0 && io instanceof Chrome) {
+                if (report.movedCount() > 0 && io instanceof Chrome) {
                     mainProject.sessionsListChanged();
->>>>>>> cb54681f
                 }
 
                 // If the active session was unreadable, create a new session and notify the user
