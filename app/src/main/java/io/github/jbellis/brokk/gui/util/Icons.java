--- conflicted
+++ resolved
@@ -32,11 +32,8 @@
     public static final Icon STOP = SwingUtil.uiIcon("Brokk.stop");
     public static final Icon TERMINAL = SwingUtil.uiIcon("Brokk.terminal");
     public static final Icon ATTACH_FILE = SwingUtil.uiIcon("Brokk.attach-file");
-<<<<<<< HEAD
     public static final Icon HELP = SwingUtil.uiIcon("Brokk.help");
-=======
     public static final Icon MANAGE_DEPENDENCIES = SwingUtil.uiIcon("Brokk.dependencies");
     public static final Icon ADD = SwingUtil.uiIcon("Brokk.add");
     public static final Icon REMOVE = SwingUtil.uiIcon("Brokk.remove");
->>>>>>> e256ba06
 }