package io.github.jbellis.brokk.gui.util;

import io.github.jbellis.brokk.gui.SwingUtil;
import javax.swing.*;

public final class Icons {

    private Icons() {}

    public static final Icon REFRESH = SwingUtil.uiIcon("Brokk.refresh");
    public static final Icon FOLDER_CODE = SwingUtil.uiIcon("Brokk.folder_code");
    public static final Icon COMMIT = SwingUtil.uiIcon("Brokk.commit");
    public static final Icon PULL_REQUEST = SwingUtil.uiIcon("Brokk.pull_request");
    public static final Icon ADJUST = SwingUtil.uiIcon("Brokk.adjust");
    public static final Icon ASSIGNMENT = SwingUtil.uiIcon("Brokk.assignment");
    public static final Icon AI_ROBOT = SwingUtil.uiIcon("Brokk.ai-robot");
    public static final Icon PERSON = SwingUtil.uiIcon("Brokk.person");
    public static final Icon DOWNLOAD = SwingUtil.uiIcon("Brokk.download");
    public static final Icon PUBLISH = SwingUtil.uiIcon("Brokk.publish");
    public static final Icon ADD_DIAMOND = SwingUtil.uiIcon("Brokk.add_diamond");
    public static final Icon DIFFERENCE = SwingUtil.uiIcon("Brokk.difference");
    public static final Icon CONTENT_COPY = SwingUtil.uiIcon("Brokk.content_copy");
    public static final Icon OPEN_IN_BROWSER = SwingUtil.uiIcon("Brokk.open_in_browser");
<<<<<<< HEAD
    public static final Icon VISIBILITY = SwingUtil.uiIcon("Brokk.visibility");
    public static final Icon VISIBILITY_OFF = SwingUtil.uiIcon("Brokk.visibility_off");
=======
    public static final Icon MIC = SwingUtil.uiIcon("Brokk.mic");
    public static final Icon MIC_OFF = SwingUtil.uiIcon("Brokk.mic_off");
>>>>>>> 77c4ec37
}<|MERGE_RESOLUTION|>--- conflicted
+++ resolved
@@ -21,11 +21,8 @@
     public static final Icon DIFFERENCE = SwingUtil.uiIcon("Brokk.difference");
     public static final Icon CONTENT_COPY = SwingUtil.uiIcon("Brokk.content_copy");
     public static final Icon OPEN_IN_BROWSER = SwingUtil.uiIcon("Brokk.open_in_browser");
-<<<<<<< HEAD
     public static final Icon VISIBILITY = SwingUtil.uiIcon("Brokk.visibility");
     public static final Icon VISIBILITY_OFF = SwingUtil.uiIcon("Brokk.visibility_off");
-=======
     public static final Icon MIC = SwingUtil.uiIcon("Brokk.mic");
     public static final Icon MIC_OFF = SwingUtil.uiIcon("Brokk.mic_off");
->>>>>>> 77c4ec37
 }