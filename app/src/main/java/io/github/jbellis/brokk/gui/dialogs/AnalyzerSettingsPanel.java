package io.github.jbellis.brokk.gui.dialogs;

import io.github.jbellis.brokk.IConsoleIO;
import io.github.jbellis.brokk.analyzer.Language;
import java.awt.*;
import java.awt.event.MouseAdapter;
import java.nio.file.Files;
import java.nio.file.InvalidPathException;
import java.nio.file.Path;
import java.util.prefs.Preferences;
import javax.swing.*;
import org.slf4j.LoggerFactory;

public abstract class AnalyzerSettingsPanel extends JPanel {

    protected final org.slf4j.Logger logger = LoggerFactory.getLogger(AnalyzerSettingsPanel.class);

    protected final Language language;
    protected final Path projectRoot;
    protected final IConsoleIO io;

    protected AnalyzerSettingsPanel(BorderLayout borderLayout, Language language, Path projectRoot, IConsoleIO io) {
        super(borderLayout);
        this.setBorder(BorderFactory.createEmptyBorder(10, 10, 10, 10));
        this.language = language;
        this.projectRoot = projectRoot;
        this.io = io;
    }

    public static AnalyzerSettingsPanel createAnalyzersPanel(
            SettingsProjectPanel parent, Language language, Path projectRoot, IConsoleIO io) {
        if (language.internalName().equals("JAVA")) {
            return new JavaAnalyzerSettingsPanel(parent, language, projectRoot, io);
        } else {
            return new EmptyAnalyzerSettingsPanel(language, projectRoot, io);
        }
    }

    public void saveSettings() {}

    /**
     * Configuration panel for the Java analyzer – lets the user choose the JDK home directory. Persisted in the user
     * preferences under a key that is unique per project.
     */
    public static final class JavaAnalyzerSettingsPanel extends AnalyzerSettingsPanel {

        private static final String PREF_KEY_PREFIX = "analyzer.java.jdkHome.";
        private static final String PREF_MEMORY_KEY_PREFIX = "analyzer.java.memory.";
        private static final int DEFAULT_MEMORY_MB = 2048;
        private static final int MIN_MEMORY_MB = 512;

        private final JdkSelector jdkSelector = new JdkSelector();
        private final JSpinner memorySpinner;
        private final JLabel memoryWarningLabel;
        private int savedMemoryMB;

        public JavaAnalyzerSettingsPanel(
                SettingsProjectPanel parent, Language language, Path projectRoot, IConsoleIO io) {
            super(new BorderLayout(), language, projectRoot, io);
            logger.debug("JavaAnalyzerConfigPanel initialised");

            // Create a panel with GridBagLayout for the actual content
            var contentPanel = new JPanel(new GridBagLayout());
            var gbc = new GridBagConstraints();
            gbc.insets = new Insets(2, 2, 2, 2);
            gbc.fill = GridBagConstraints.HORIZONTAL;

            // JDK Home row
            gbc.gridx = 0;
            gbc.gridy = 0;
            gbc.weightx = 0.0;
            contentPanel.add(new JLabel("JDK Home:"), gbc);

            gbc.gridx = 1;
            gbc.gridy = 0;
            gbc.weightx = 1.0;
            gbc.gridwidth = 2;
            contentPanel.add(jdkSelector, gbc);
            gbc.gridwidth = 1;
            jdkSelector.setBrowseParent(parent);

            // Memory row
            gbc.gridx = 0;
            gbc.gridy = 1;
            gbc.weightx = 0.0;
            contentPanel.add(new JLabel("LSP Memory (MB):"), gbc);

            // Calculate max memory based on system
            long maxMemoryMB = Runtime.getRuntime().maxMemory() / (1024 * 1024);
            // If maxMemory returns Long.MAX_VALUE, use total memory instead
            if (maxMemoryMB > 100000) {
                maxMemoryMB = Runtime.getRuntime().totalMemory()
                        / (1024 * 1024)
                        * 4; // Assume 4x current heap as reasonable max
            }
            int computedMax = (int) Math.min(maxMemoryMB, 32768);
            int maxBound = Math.max(MIN_MEMORY_MB, computedMax);
            int initial = Math.max(MIN_MEMORY_MB, Math.min(DEFAULT_MEMORY_MB, maxBound));
            memorySpinner = new JSpinner(new SpinnerNumberModel(initial, MIN_MEMORY_MB, maxBound, 256));
            memorySpinner.setPreferredSize(new Dimension(80, memorySpinner.getPreferredSize().height));

            // Create a panel to hold the spinner and warning together
            var memoryPanel = new JPanel(new FlowLayout(FlowLayout.LEFT, 5, 0));
            memoryPanel.add(memorySpinner);

            // Memory warning label
            memoryWarningLabel = new JLabel(
                    "<html><font color='orange'>! Restart required</font> - <a href='#'>Restart now</a></html>");
            memoryWarningLabel.setCursor(new Cursor(Cursor.HAND_CURSOR));
            memoryWarningLabel.setVisible(false);
            memoryWarningLabel.addMouseListener(new MouseAdapter() {
                @Override
                public void mouseClicked(java.awt.event.MouseEvent e) {
                    int result = io.showConfirmDialog(
                            JavaAnalyzerSettingsPanel.this,
                            "Save settings and restart Brokk to apply the memory change?",
                            "Restart Required",
                            JOptionPane.YES_NO_OPTION,
                            JOptionPane.QUESTION_MESSAGE);
                    if (result == JOptionPane.YES_OPTION) {
                        // Save settings first
                        saveSettings();
                        // Request restart - note: actual restart implementation may vary
                        // This is a graceful exit, the user will need to manually restart
                        System.exit(0);
                    }
                }
            });

            memoryPanel.add(memoryWarningLabel);

            gbc.gridx = 1;
            gbc.gridy = 1;
            gbc.gridwidth = 2;
            gbc.weightx = 1.0;
            contentPanel.add(memoryPanel, gbc);

            // Add change listener to memory spinner
            memorySpinner.addChangeListener(e -> {
                int currentValue = (Integer) memorySpinner.getValue();
                boolean changed = currentValue != savedMemoryMB;
                memoryWarningLabel.setVisible(changed);
            });

            // Add the content panel to this BorderLayout panel
            add(contentPanel, BorderLayout.CENTER);

            loadSettings();

            // Prevent this panel from stretching vertically inside the BoxLayout container
            setAlignmentX(Component.LEFT_ALIGNMENT);
            setMaximumSize(new Dimension(Integer.MAX_VALUE, getPreferredSize().height));
        }

        /* Preference-key scoped to the current project root so different projects
        can keep independent JDK selections. */
        private String getPrefKey() {
            return PREF_KEY_PREFIX + Integer.toHexString(projectRoot.hashCode());
        }

        private void loadSettings() {
            final Preferences prefs = Preferences.userNodeForPackage(SettingsProjectPanel.class);
            String jdkHome = prefs.get(getPrefKey(), "");
            if (jdkHome.isEmpty()) {
                jdkHome = System.getProperty("java.home");
            }
            jdkSelector.loadJdksAsync(jdkHome);

            int memory = prefs.getInt(PREF_MEMORY_KEY_PREFIX, DEFAULT_MEMORY_MB);
            // Clamp to model bounds
            var model = (SpinnerNumberModel) memorySpinner.getModel();
            int min = ((Number) model.getMinimum()).intValue();
            int max = ((Number) model.getMaximum()).intValue();
            int clamped = Math.max(min, Math.min(memory, max));
            savedMemoryMB = clamped;
            memorySpinner.setValue(clamped);
            memoryWarningLabel.setVisible(false);
        }

        /** @return the saved memory value in MB. */
        public static int getSavedMemoryValueMb() {
            final Preferences prefs = Preferences.userNodeForPackage(SettingsProjectPanel.class);
            return prefs.getInt(PREF_MEMORY_KEY_PREFIX, DEFAULT_MEMORY_MB);
        }

        @Override
        public void saveSettings() {
            final String value = jdkSelector.getSelectedJdkPath();

            // JDK selection is optional - if none selected, just save memory settings
            if (value == null || value.isBlank()) {
<<<<<<< HEAD
                // Save memory setting
                int memoryMB = (Integer) memorySpinner.getValue();
                boolean memoryChanged = memoryMB != savedMemoryMB;
                final Preferences prefs = Preferences.userNodeForPackage(SettingsProjectPanel.class);
                prefs.putInt(PREF_MEMORY_KEY_PREFIX, memoryMB);
                savedMemoryMB = memoryMB;

                // Hide warning after saving
                memoryWarningLabel.setVisible(false);

                if (memoryChanged) {
                    consoleIO.systemNotify(
                            "Memory setting changed. Please restart Brokk for the change to take effect.",
                            "Restart Required",
                            JOptionPane.INFORMATION_MESSAGE);
                }
=======
                io.systemNotify(
                        "Please specify a valid JDK home directory.", "Invalid JDK Path", JOptionPane.WARNING_MESSAGE);
>>>>>>> b52e7958
                return;
            }

            final Path jdkPath;
            try {
                jdkPath = Path.of(value).normalize().toAbsolutePath();
            } catch (InvalidPathException ex) {
                io.systemNotify(
                        "The path \"" + value + "\" is not a valid file-system path.",
                        "Invalid JDK Path",
                        JOptionPane.ERROR_MESSAGE);
                logger.warn("Invalid JDK path string: {}", value, ex);
                return;
            }

            if (!Files.isDirectory(jdkPath)) {
                io.systemNotify(
                        "The path \"" + jdkPath + "\" does not exist or is not a directory.",
                        "Invalid JDK Path",
                        JOptionPane.ERROR_MESSAGE);
                return;
            }

            final boolean hasJavac = Files.isRegularFile(jdkPath.resolve("bin/javac"))
                    || Files.isRegularFile(jdkPath.resolve("bin/javac.exe"));
            final boolean hasJava = Files.isRegularFile(jdkPath.resolve("bin/java"))
                    || Files.isRegularFile(jdkPath.resolve("bin/java.exe"));

            if (!hasJavac || !hasJava) {
                io.systemNotify(
                        "The directory \"" + jdkPath + "\" does not appear to be a valid JDK home.",
                        "Invalid JDK Path",
                        JOptionPane.ERROR_MESSAGE);
                return;
            }

            // Check if the JDK path has actually changed
            final Preferences prefs = Preferences.userNodeForPackage(SettingsProjectPanel.class);
            final String previousValue = prefs.get(getPrefKey(), "");
            final boolean pathChanged = !value.equals(previousValue);

            if (pathChanged) {
<<<<<<< HEAD
                logger.debug("Java analyzer JDK home changed, will be applied when server starts: {}", value);
=======
                try {
                    // Wait synchronously so we can detect errors and notify the user immediately
                    SharedJdtLspServer.getInstance()
                            .updateWorkspaceJdk(projectRoot, jdkPath)
                            .join();
                } catch (Exception ex) {
                    io.systemNotify(
                            "Failed to apply the selected JDK to the Java analyzer. Please check the logs for details.",
                            "JDK Update Failed",
                            JOptionPane.ERROR_MESSAGE);
                    logger.error("Failed updating workspace JDK to {}", jdkPath, ex);
                    return;
                }
                logger.debug("Updated Java analyzer JDK home: {}", value);
>>>>>>> b52e7958
            } else {
                logger.debug("Java analyzer JDK home unchanged: {}", value);
            }

            // Persist the preference (even if unchanged, to ensure it's saved)
            prefs.put(getPrefKey(), value);

            // Save memory setting
            int memoryMB = (Integer) memorySpinner.getValue();
            boolean memoryChanged = memoryMB != savedMemoryMB;
            prefs.putInt(PREF_MEMORY_KEY_PREFIX, memoryMB);
            savedMemoryMB = memoryMB;

            // Hide warning after saving
            memoryWarningLabel.setVisible(false);

            if (memoryChanged) {
                io.systemNotify(
                        "Memory setting changed. Please restart Brokk for the change to take effect.",
                        "Restart Required",
                        JOptionPane.INFORMATION_MESSAGE);
            }
        }
    }

    public static class EmptyAnalyzerSettingsPanel extends AnalyzerSettingsPanel {

        public EmptyAnalyzerSettingsPanel(Language language, Path projectRoot, IConsoleIO io) {
            super(new BorderLayout(), language, projectRoot, io);
            this.add(new JLabel(language.name() + " analyzer (no configurable settings)"), BorderLayout.CENTER);
        }
    }
}<|MERGE_RESOLUTION|>--- conflicted
+++ resolved
@@ -7,6 +7,7 @@
 import java.nio.file.Files;
 import java.nio.file.InvalidPathException;
 import java.nio.file.Path;
+import java.util.Objects;
 import java.util.prefs.Preferences;
 import javax.swing.*;
 import org.slf4j.LoggerFactory;
@@ -187,29 +188,40 @@
         public void saveSettings() {
             final String value = jdkSelector.getSelectedJdkPath();
 
-            // JDK selection is optional - if none selected, just save memory settings
+            // Handle System Default selection (null/blank value is valid)
             if (value == null || value.isBlank()) {
-<<<<<<< HEAD
+                // Save both memory and JDK preference for System Default
+                final Preferences prefs = Preferences.userNodeForPackage(SettingsProjectPanel.class);
+
+                // Check if JDK preference changed
+                final String previousValue = prefs.get(getPrefKey(), "");
+                final boolean pathChanged = !Objects.equals("", previousValue);
+
+                // Save JDK preference as empty string for System Default
+                prefs.put(getPrefKey(), "");
+
                 // Save memory setting
                 int memoryMB = (Integer) memorySpinner.getValue();
                 boolean memoryChanged = memoryMB != savedMemoryMB;
-                final Preferences prefs = Preferences.userNodeForPackage(SettingsProjectPanel.class);
                 prefs.putInt(PREF_MEMORY_KEY_PREFIX, memoryMB);
                 savedMemoryMB = memoryMB;
 
                 // Hide warning after saving
                 memoryWarningLabel.setVisible(false);
 
+                // Log the change
+                if (pathChanged) {
+                    logger.debug("Java analyzer JDK home changed to System Default");
+                } else {
+                    logger.debug("Java analyzer JDK home unchanged: System Default");
+                }
+
                 if (memoryChanged) {
-                    consoleIO.systemNotify(
+                    io.systemNotify(
                             "Memory setting changed. Please restart Brokk for the change to take effect.",
                             "Restart Required",
                             JOptionPane.INFORMATION_MESSAGE);
                 }
-=======
-                io.systemNotify(
-                        "Please specify a valid JDK home directory.", "Invalid JDK Path", JOptionPane.WARNING_MESSAGE);
->>>>>>> b52e7958
                 return;
             }
 
@@ -252,24 +264,7 @@
             final boolean pathChanged = !value.equals(previousValue);
 
             if (pathChanged) {
-<<<<<<< HEAD
                 logger.debug("Java analyzer JDK home changed, will be applied when server starts: {}", value);
-=======
-                try {
-                    // Wait synchronously so we can detect errors and notify the user immediately
-                    SharedJdtLspServer.getInstance()
-                            .updateWorkspaceJdk(projectRoot, jdkPath)
-                            .join();
-                } catch (Exception ex) {
-                    io.systemNotify(
-                            "Failed to apply the selected JDK to the Java analyzer. Please check the logs for details.",
-                            "JDK Update Failed",
-                            JOptionPane.ERROR_MESSAGE);
-                    logger.error("Failed updating workspace JDK to {}", jdkPath, ex);
-                    return;
-                }
-                logger.debug("Updated Java analyzer JDK home: {}", value);
->>>>>>> b52e7958
             } else {
                 logger.debug("Java analyzer JDK home unchanged: {}", value);
             }
