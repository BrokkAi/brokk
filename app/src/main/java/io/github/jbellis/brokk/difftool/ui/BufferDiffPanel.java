package io.github.jbellis.brokk.difftool.ui;

<<<<<<< HEAD
import com.github.difflib.DiffUtils;
import com.github.difflib.UnifiedDiffUtils;
=======
import static java.util.Objects.requireNonNull;

>>>>>>> 1f8a062f
import com.github.difflib.patch.AbstractDelta;
import com.github.difflib.patch.Patch;
import com.jgoodies.forms.layout.CellConstraints;
import com.jgoodies.forms.layout.FormLayout;
import dev.langchain4j.data.message.ChatMessage;
import io.github.jbellis.brokk.IContextManager;
import io.github.jbellis.brokk.TaskResult;
import io.github.jbellis.brokk.analyzer.ProjectFile;
import io.github.jbellis.brokk.difftool.doc.BufferDocumentIF;
import io.github.jbellis.brokk.difftool.doc.FileDocument;
import io.github.jbellis.brokk.difftool.doc.JMDocumentEvent;
import io.github.jbellis.brokk.difftool.doc.StringDocument;
import io.github.jbellis.brokk.difftool.node.BufferNode;
import io.github.jbellis.brokk.difftool.node.JMDiffNode;
import io.github.jbellis.brokk.difftool.scroll.DiffScrollComponent;
import io.github.jbellis.brokk.difftool.scroll.ScrollSynchronizer;
import io.github.jbellis.brokk.gui.GuiTheme;
import io.github.jbellis.brokk.gui.ThemeAware;
<<<<<<< HEAD
import io.github.jbellis.brokk.util.Messages;
import io.github.jbellis.brokk.util.SlidingWindowCache;
import io.github.jbellis.brokk.gui.search.GenericSearchBar;
import io.github.jbellis.brokk.gui.util.KeyboardShortcutUtil;
import org.apache.logging.log4j.LogManager;
import org.apache.logging.log4j.Logger;
import org.jetbrains.annotations.Nullable;

import javax.swing.*;
import javax.swing.event.UndoableEditListener;
import javax.swing.text.BadLocationException;
import javax.swing.text.Document;
import javax.swing.text.JTextComponent;
import javax.swing.undo.UndoableEdit;
=======
import io.github.jbellis.brokk.gui.search.GenericSearchBar;
import io.github.jbellis.brokk.gui.util.KeyboardShortcutUtil;
import io.github.jbellis.brokk.util.SlidingWindowCache;
>>>>>>> 1f8a062f
import java.awt.*;
import java.io.IOException;
import java.nio.file.Paths;
import java.util.ArrayList;
import java.util.Collections;
import java.util.concurrent.CompletableFuture;
import java.util.EnumMap;
import java.util.HashMap;
import java.util.HashSet;
import java.util.LinkedHashMap;
import java.util.List;
<<<<<<< HEAD
import java.util.Map;
import java.util.Set;
import java.util.concurrent.ConcurrentHashMap;
import java.util.stream.Collectors;

import static java.util.Objects.requireNonNull;
=======
import javax.swing.*;
import javax.swing.text.BadLocationException;
import org.apache.logging.log4j.LogManager;
import org.apache.logging.log4j.Logger;
import org.jetbrains.annotations.Nullable;
>>>>>>> 1f8a062f

/**
 * This panel shows the side-by-side file panels, the diff curves, plus search bars. It no longer depends on custom
 * JMRevision/JMDelta but rather on a Patch<String>.
 */
public class BufferDiffPanel extends AbstractContentPanel implements ThemeAware, SlidingWindowCache.Disposable {
    private static final Logger logger = LogManager.getLogger(BufferDiffPanel.class);

    /**
     * Enum representing the two sides of the diff panel. Provides type safety and clarity compared to magic numbers.
     */
    public enum PanelSide {
        LEFT(BufferDocumentIF.ORIGINAL, 0),
        RIGHT(BufferDocumentIF.REVISED, 1);

        private final String documentType;
        private final int index;

        PanelSide(String documentType, int index) {
            this.documentType = documentType;
            this.index = index;
        }

        public String getDocumentType() {
            return documentType;
        }

        public int getIndex() {
            return index;
        }
    }

    private final BrokkDiffPanel mainPanel;
    private GuiTheme guiTheme;

    // Instead of JMRevision:
    @Nullable
    private Patch<String> patch; // from JMDiffNode

    @Nullable
    private AbstractDelta<String> selectedDelta;

    /**
     * Ensures that the automatic centering of the first difference executes at most once per BufferDiffPanel lifecycle.
     */
    private volatile boolean initialAutoScrollDone = false;

    /** Guards against concurrent auto-scroll attempts to prevent interference. */
    private volatile boolean autoScrollInProgress = false;

    private int selectedLine;

    /** Dirty flag that tracks whether there are any unsaved changes. */
    private boolean dirtySinceOpen = false;

    /**
<<<<<<< HEAD
     * Tracks applied diff operations that haven't been saved yet.
     * Maps filename to count of operations applied.
     */
    private final Map<String, Integer> pendingDiffChanges = new ConcurrentHashMap<>();

    /**
     * Tracks the content of files before any diff changes were applied.
     * Used to generate unified diffs showing what changes were made.
     */
    private final Map<String, String> contentBeforeChanges = Collections.synchronizedMap(
        new LinkedHashMap<String, String>(16, 0.75f, true) {
            private static final int MAX_ENTRIES = 100; // Limit to 100 files
            @Override
            protected boolean removeEldestEntry(Map.Entry<String, String> eldest) {
                return size() > MAX_ENTRIES;
            }
        }
    );

    /**
    * Recalculate dirty status by checking if any FilePanel has unsaved changes.
    * When the state changes, update tab title and toolbar buttons.
    */
    void recalcDirty() {
            // Check if either side has unsaved changes (document changed since last save)
            boolean newDirty = filePanels.values().stream().anyMatch(FilePanel::isDocumentChanged);
=======
     * Recalculate dirty status by checking if any FilePanel has unsaved changes. When the state changes, update tab
     * title and toolbar buttons.
     */
    private void recalcDirty() {
        // Check if either side has unsaved changes (document changed since last save)
        boolean newDirty = filePanels.values().stream().anyMatch(FilePanel::isDocumentChanged);
>>>>>>> 1f8a062f

        if (dirtySinceOpen != newDirty) {
            dirtySinceOpen = newDirty;
            SwingUtilities.invokeLater(() -> {
                mainPanel.refreshTabTitle(BufferDiffPanel.this);
                mainPanel.updateUndoRedoButtons();
            });
        }
    }

    @Nullable
    private GenericSearchBar leftSearchBar;

    @Nullable
    private GenericSearchBar rightSearchBar;

    // The left & right "file panels" using type-safe enum map
    private final EnumMap<PanelSide, FilePanel> filePanels = new EnumMap<>(PanelSide.class);
    private PanelSide selectedPanelSide = PanelSide.LEFT;

    @Nullable
    private JMDiffNode diffNode; // Where we get the Patch<String>

    @Nullable
    private ScrollSynchronizer scrollSynchronizer;

    public BufferDiffPanel(BrokkDiffPanel mainPanel, GuiTheme theme) {
        this.mainPanel = mainPanel;
        this.guiTheme = theme;

        // Let the mainPanel keep a reference to us for toolbar/undo/redo interplay
        mainPanel.setBufferDiffPanel(this);


        init();
        setFocusable(true);
    }

    public void setDiffNode(@Nullable JMDiffNode diffNode) {
        this.diffNode = diffNode;
        refreshDiffNode();
    }

    @Nullable
    public JMDiffNode getDiffNode() {
        return diffNode;
    }

    /** Re-read the patch from the node, re-bind the left & right documents, etc. */
    private void refreshDiffNode() {
        if (diffNode == null) {
            return;
        }
        BufferNode bnLeft = diffNode.getBufferNodeLeft();
        BufferNode bnRight = diffNode.getBufferNodeRight();

        BufferDocumentIF leftDocument = bnLeft != null ? bnLeft.getDocument() : null;
        BufferDocumentIF rightDocument = bnRight != null ? bnRight.getDocument() : null;

        // Calculate the diff to get the patch with actual differences
        diffNode.diff();
        this.patch = diffNode.getPatch(); // new Patch or null

        // Initialize selectedDelta to first change for proper navigation button states
        if (patch != null && !patch.getDeltas().isEmpty()) {
            selectedDelta = patch.getDeltas().getFirst();
        } else {
            selectedDelta = null;
        }

        // Set the documents into our file panels:
        // Order is important, The left panel will use the left panel syntax type if it can't figure its own
        var rightPanel = getFilePanel(PanelSide.RIGHT);
        if (rightPanel != null && rightDocument != null) {
            rightPanel.setBufferDocument(rightDocument);
        }
        var leftPanel = getFilePanel(PanelSide.LEFT);
        if (leftPanel != null && leftDocument != null) {
            leftPanel.setBufferDocument(leftDocument);
        }

        // Don't apply theme here - let it happen after the panel is added to the UI

        // Initialize dirty flag - should be false since no edits have been made yet
        recalcDirty();

        // Reset auto-scroll flag for new file/diff content to ensure fresh auto-scroll opportunity
        initialAutoScrollDone = false;

        // Auto-scroll to first difference when diff is opened, or to top when no differences
        if (selectedDelta != null && scrollSynchronizer != null) {
            // Check if auto-scroll should be skipped
            boolean skipAutoScroll = shouldSkipAutoScroll();

            if (!skipAutoScroll) {
                logger.debug(
                        "Auto-scrolling to first difference at line {}",
                        selectedDelta.getSource().getPosition());
                SwingUtilities.invokeLater(this::scrollToFirstDifference);
            }
        } else if (scrollSynchronizer != null) {
            scrollToTop();
        }
    }

    /**
     * Rerun the diff from scratch, if needed. For Phase 2 we re-run if a doc changed (the old incremental logic is
     * removed).
     */
    public void diff() {
        diff(false); // Don't scroll by default (used for document changes)
    }

    /**
     * Rerun the diff and optionally scroll to the selected delta.
     *
     * @param scrollToSelection whether to scroll to the selected delta after recalculation
     */
    public void diff(boolean scrollToSelection) {
        // Typically, we'd just re-call diffNode.diff() then re-pull patch.
        if (diffNode != null) {
            diffNode.diff();
            this.patch = diffNode.getPatch();

            // Try to preserve selected delta position, or find best alternative
            var previousDelta = selectedDelta;
            if (patch != null && !patch.getDeltas().isEmpty()) {
                if (previousDelta != null && patch.getDeltas().contains(previousDelta)) {
                    // Keep the same delta if it's still valid
                    selectedDelta = previousDelta;
                } else if (previousDelta != null) {
                    // Find the closest delta by line position
                    selectedDelta = findClosestDelta(previousDelta, patch.getDeltas());
                } else {
                    // No previous selection, start with first
                    selectedDelta = patch.getDeltas().getFirst();
                }
            } else {
                selectedDelta = null;
            }

            // Refresh display and optionally scroll to selected delta
            reDisplay();
            if (scrollToSelection && selectedDelta != null) {
                showSelectedDelta();
            }
        }
    }

    /** Find the closest delta by line position when the previously selected delta is no longer valid. */
    @Nullable
    private AbstractDelta<String> findClosestDelta(
            AbstractDelta<String> previousDelta, List<AbstractDelta<String>> availableDeltas) {
        if (availableDeltas.isEmpty()) {
            return null;
        }

        // Use the start line of the previous delta's source as reference
        int targetLine = previousDelta.getSource().getPosition();

        // Find the delta with the closest line position
        return availableDeltas.stream()
                .min((d1, d2) -> Integer.compare(
                        Math.abs(d1.getSource().getPosition() - targetLine),
                        Math.abs(d2.getSource().getPosition() - targetLine)))
                .orElse(availableDeltas.getFirst());
    }

    /** Tells each FilePanel to re-apply highlights, then repaint the parent panel. */
    private void reDisplay() {
        for (var fp : filePanels.values()) {
            fp.reDisplay();
        }
        mainPanel.repaint();
    }

<<<<<<< HEAD
    /**
     * Synchronizes the content of a source Document to a destination Document.
     * This is a fallback mechanism to ensure documents are identical.
     *
     * @param srcDoc the source document
     * @param dstDoc the destination document
     */
    public static void synchronizeDocuments(Document srcDoc, Document dstDoc)
    {
        if (srcDoc != dstDoc) { // copy only when different
            try {
                var len = srcDoc.getLength();
                var text = srcDoc.getText(0, len);
                dstDoc.remove(0, dstDoc.getLength());
                dstDoc.insertString(0, text, null);
            } catch (BadLocationException ex) {
                throw new RuntimeException("Failed to synchronize documents", ex);
            }
        }
    }

    /**
     * Synchronizes the BufferDocument's underlying document with the editor's document.
     * This ensures both documents contain identical content after text modifications.
     */
    private void synchronizeDocuments(JTextComponent editor, BufferDocumentIF bufferDoc) {
        synchronizeDocuments(editor.getDocument(), bufferDoc.getDocument());
    }

    public String getTitle()
    {
=======
    public String getTitle() {
>>>>>>> 1f8a062f
        if (diffNode != null && !diffNode.getName().isBlank()) {
            var name = diffNode.getName();
            return isDirty() ? name + " *" : name;
        }

        // Fallback if diffNode or its name is not available
        var titles = new ArrayList<String>();
        for (var fp : filePanels.values()) {
            var bd = fp.getBufferDocument();
            if (bd != null && !bd.getShortName().isBlank()) {
                titles.add(bd.getShortName());
            }
        }
        if (titles.isEmpty()) {
            return "Diff"; // Generic fallback
        }
        String base;
        if (titles.size() == 1) {
            base = titles.getFirst();
        } else if (titles.get(0).equals(titles.get(1))) {
            base = titles.getFirst();
        } else {
            base = String.join(" vs ", titles);
        }
        return isDirty() ? base + " *" : base;
    }

    /** Returns true if there are any unsaved changes on either side. */
    public boolean isDirty() {
        return dirtySinceOpen;
    }

    /** Do not try incremental updates. We just re-diff the whole thing. */
    public boolean revisionChanged(JMDocumentEvent de) {
        // Old incremental logic removed
        diff();
        return true;
    }

    /** The top-level UI for the left & right file panels plus the "diff scroll component". */
    private void init() {
        var columns = "3px, pref, 3px, 0:grow, 5px, min, 60px, 0:grow, 25px, min, 3px, pref, 3px";
        var rows = "6px, pref, 3px, fill:0:grow, pref";

        setLayout(new BorderLayout());

        // Build file panels first so they exist when creating search bars
        var filePanelComponent = buildFilePanel(columns, rows);
        var searchBarComponent = activateBarDialog(columns);

        // Add components directly to BorderLayout without vertical resize capability
        add(searchBarComponent, BorderLayout.NORTH);
        add(filePanelComponent, BorderLayout.CENTER);

        // Create the scroll synchronizer for the left & right panels
        scrollSynchronizer =
                new ScrollSynchronizer(this, requireFilePanel(PanelSide.LEFT), requireFilePanel(PanelSide.RIGHT));
        setSelectedPanel(PanelSide.LEFT);
        mainPanel.updateUndoRedoButtons();
        // Apply initial theme for syntax highlighting (but not diff highlights yet)
        applyTheme(guiTheme);
        // Register keyboard shortcuts for search functionality
        registerSearchKeyBindings();

        // Register save shortcut (Ctrl+S / Cmd+S)
        registerSaveShortcut();
    }

    /**
     * Re-establish component resize listeners after file navigation. This ensures resize events are properly handled
     * after tab operations.
     */
    public void refreshComponentListeners() {
        // Remove existing listeners to avoid duplicates
        var listeners = getComponentListeners();
        for (var listener : listeners) {
            removeComponentListener(listener);
        }

        // Re-add resize listener for scroll synchronization
        addComponentListener(new java.awt.event.ComponentAdapter() {
            @Override
            public void componentResized(java.awt.event.ComponentEvent e) {
                SwingUtilities.invokeLater(() -> {
                    if (scrollSynchronizer != null) {
                        scrollSynchronizer.invalidateViewportCacheForBothPanels();
                    }
                });
            }
        });
    }

    /** Build the top row that holds search bars. */
    public JPanel activateBarDialog(String columns) {
        // Use the same FormLayout structure as the file panels to align search bars with text areas
        var rows = "6px, pref";
        var layout = new com.jgoodies.forms.layout.FormLayout(columns, rows);
        var cc = new com.jgoodies.forms.layout.CellConstraints();
        var barContainer = new JPanel(layout);

        // Create GenericSearchBar instances using the FilePanel's SearchableComponent adapters
        var leftFilePanel = getFilePanel(PanelSide.LEFT);
        var rightFilePanel = getFilePanel(PanelSide.RIGHT);
        if (leftFilePanel != null && rightFilePanel != null) {
            leftSearchBar = new GenericSearchBar(leftFilePanel.createSearchableComponent());
            rightSearchBar = new GenericSearchBar(rightFilePanel.createSearchableComponent());
        }

        // Add search bars aligned with the text areas below
        // Left search bar spans the same columns as the left text area (columns 4-6)
        if (leftSearchBar != null) {
            barContainer.add(leftSearchBar, cc.xyw(4, 2, 3)); // Same span as left text area
        }
        // Right search bar spans the same columns as the right text area (columns 8-10)
        if (rightSearchBar != null) {
            barContainer.add(rightSearchBar, cc.xyw(8, 2, 3)); // Same span as right text area
        }

        return barContainer;
    }

    /** Build the actual file-panels and the center "diff scroll curves". */
    private JPanel buildFilePanel(String columns, String rows) {
        var layout = new FormLayout(columns, rows);
        var cc = new CellConstraints();
        var panel = new JPanel(layout);

        // Create file panels using enum-based approach
        filePanels.put(PanelSide.LEFT, new FilePanel(this, PanelSide.LEFT.getDocumentType()));
        filePanels.put(PanelSide.RIGHT, new FilePanel(this, PanelSide.RIGHT.getDocumentType()));

        var leftPanel = requireFilePanel(PanelSide.LEFT);
        var rightPanel = requireFilePanel(PanelSide.RIGHT);

        // Left side revision bar
        panel.add(new RevisionBar(this, leftPanel, true), cc.xy(2, 4));
        panel.add(new JLabel(""), cc.xy(2, 2)); // for spacing

        panel.add(leftPanel.getVisualComponent(), cc.xyw(4, 4, 3));

        // The middle area for drawing the linking curves
        var diffScrollComponent = new DiffScrollComponent(this, PanelSide.LEFT.getIndex(), PanelSide.RIGHT.getIndex());
        panel.add(diffScrollComponent, cc.xy(7, 4));

        // Right side revision bar
        panel.add(new RevisionBar(this, rightPanel, false), cc.xy(12, 4));
        panel.add(rightPanel.getVisualComponent(), cc.xyw(8, 4, 3));

        panel.setMinimumSize(new Dimension(300, 200));
        return panel;
    }

    @Nullable
    public ScrollSynchronizer getScrollSynchronizer() {
        return scrollSynchronizer;
    }

    public BrokkDiffPanel getMainPanel() {
        return mainPanel;
    }

    /** We simply retrieve the patch from the node if needed. */
    @Nullable
    public Patch<String> getPatch() {
        return patch;
    }

    /** Return whichever delta is considered "selected" in the UI. */
    @Nullable
    public AbstractDelta<String> getSelectedDelta() {
        return selectedDelta;
    }

    /** Called by `DiffScrollComponent` or `RevisionBar` to set which delta has been clicked. */
    public void setSelectedDelta(@Nullable AbstractDelta<String> newDelta) {
        this.selectedDelta = newDelta;
        setSelectedLine(newDelta != null ? newDelta.getSource().getPosition() : 0);
    }

    public void setSelectedLine(int line) {
        selectedLine = line;
    }

    public int getSelectedLine() {
        return selectedLine;
    }

    /**
     * Reset the auto-scroll flag to allow auto-scroll for file navigation. Called by BrokkDiffPanel when switching
     * between files.
     */
    public void resetAutoScrollFlag() {
        initialAutoScrollDone = false;
    }

    /**
     * Reset selectedDelta to first difference for consistent file navigation behavior. Ensures all file navigation goes
     * to first diff regardless of caching.
     */
    public void resetToFirstDifference() {
        if (patch != null && !patch.getDeltas().isEmpty()) {
            selectedDelta = patch.getDeltas().getFirst();
        } else {
            selectedDelta = null;
        }
    }

    /**
     * Type-safe method to get a file panel by side.
     *
     * @param side the panel side (LEFT or RIGHT)
     * @return the FilePanel for the specified side, or null if not set
     */
    @Nullable
    public FilePanel getFilePanel(PanelSide side) {
        return filePanels.get(side);
    }

    /**
     * Type-safe method to get a file panel, throwing if not initialized.
     *
     * @param side the panel side (LEFT or RIGHT)
     * @return the FilePanel for the specified side
     * @throws IllegalStateException if the panel is not initialized
     */
    public FilePanel requireFilePanel(PanelSide side) {
        var panel = filePanels.get(side);
        if (panel == null) {
            throw new IllegalStateException("FilePanel for " + side + " is not initialized");
        }
        return panel;
    }

    /** Gets the currently selected panel side. */
    public PanelSide getSelectedPanelSide() {
        return selectedPanelSide;
    }

    /** Gets the currently selected file panel. */
    public FilePanel getSelectedFilePanel() {
        return requireFilePanel(selectedPanelSide);
    }

    /**
     * Legacy helper method to get a file panel by integer index. This supports compatibility with existing code that
     * uses integer indices.
     *
     * @param index 0 for LEFT, 1 for RIGHT (or any other integer for RIGHT)
     * @return the FilePanel for the specified index, or null if not set
     */
    @Nullable
    public FilePanel getFilePanel(int index) {
        var side = (index == 0) ? PanelSide.LEFT : PanelSide.RIGHT;
        return filePanels.get(side);
    }

    void setSelectedPanel(FilePanel fp) {
        var oldSide = selectedPanelSide;
        PanelSide newSide = null;

        // Find which side this panel corresponds to
        for (var entry : filePanels.entrySet()) {
            if (entry.getValue() == fp) {
                newSide = entry.getKey();
                break;
            }
        }

        if (newSide != null && newSide != oldSide) {
            selectedPanelSide = newSide;
        }
    }

    /** Type-safe method to set the selected panel by side. */
    public void setSelectedPanel(PanelSide side) {
        this.selectedPanelSide = side;
    }

    /** Called by the top-level toolbar "Next" or "Previous" or by mouse wheel in DiffScrollComponent. */
    public void toNextDelta(boolean next) {
        if (patch == null || patch.getDeltas().isEmpty()) {
            return;
        }
        var deltas = patch.getDeltas();
        if (selectedDelta == null) {
            // If nothing selected, pick first or last
            setSelectedDelta(next ? deltas.getFirst() : deltas.getLast());
            showSelectedDelta();
            return;
        }
        var idx = deltas.indexOf(selectedDelta);
        if (idx < 0) {
            // The current selection is not in the patch list, pick first
            setSelectedDelta(deltas.getFirst());
        } else {
            var newIdx = next ? idx + 1 : idx - 1;
            if (newIdx < 0) newIdx = deltas.size() - 1;
            if (newIdx >= deltas.size()) newIdx = 0;
            setSelectedDelta(deltas.get(newIdx));
        }
        showSelectedDelta();
    }

    /**
     * Scroll so the selectedDelta is visible in the left panel, then the ScrollSynchronizer will sync the right side.
     */
    private void showSelectedDelta() {
        if (selectedDelta == null) return;
        if (scrollSynchronizer != null) {
            scrollSynchronizer.showDelta(selectedDelta);
        }
    }

    /**
     * Auto-scroll to the first difference when a diff is opened. Centers the first difference on both panels for
     * optimal user experience.
     */
    private void scrollToFirstDifference() {
        if (selectedDelta == null || scrollSynchronizer == null) {
            return;
        }

        if (initialAutoScrollDone) {
            return;
        }

        if (autoScrollInProgress) {
            logger.debug("Auto-scroll already in progress, skipping concurrent attempt");
            return;
        }

        autoScrollInProgress = true;
        // Use robust retry mechanism to handle UI timing issues
        scheduleAutoScrollWithRetry();
    }

    /** Schedule auto-scroll with ComponentListener approach to handle UI timing issues. */
    private void scheduleAutoScrollWithRetry() {
        // Use a different approach: wait for components to become visible
        SwingUtilities.invokeLater(this::executeAutoScrollWhenReady);
    }

    /** Execute auto-scroll when UI components are ready, using ComponentListener for reliable timing. */
    private void executeAutoScrollWhenReady() {
        // Re-check nulls for NullAway
        if (selectedDelta == null || scrollSynchronizer == null) {
            autoScrollInProgress = false;
            return;
        }

        var leftPanel = getFilePanel(PanelSide.LEFT);
        var rightPanel = getFilePanel(PanelSide.RIGHT);

        if (leftPanel == null || rightPanel == null) {
            autoScrollInProgress = false;
            return;
        }

        var leftScrollPane = leftPanel.getScrollPane();
        var rightScrollPane = rightPanel.getScrollPane();

        // Check if components are ready immediately
        if (areComponentsReady(leftScrollPane, rightScrollPane)) {
            performAutoScroll();
            return;
        }

        // Use ComponentListener to wait for visibility
        var componentListener = new java.awt.event.ComponentAdapter() {
            @Override
            public void componentShown(java.awt.event.ComponentEvent e) {
                if (areComponentsReady(leftScrollPane, rightScrollPane)) {
                    performAutoScroll();
                    // Remove listeners to prevent memory leaks
                    leftScrollPane.removeComponentListener(this);
                    rightScrollPane.removeComponentListener(this);
                }
            }
        };

        // Add listener to both scroll panes
        leftScrollPane.addComponentListener(componentListener);
        rightScrollPane.addComponentListener(componentListener);

        // Safety timeout - if components don't become ready within 3 seconds, give up
        javax.swing.Timer timeoutTimer = new javax.swing.Timer(3000, e -> {
            leftScrollPane.removeComponentListener(componentListener);
            rightScrollPane.removeComponentListener(componentListener);
            // Reset the concurrency flag since we're giving up
            autoScrollInProgress = false;
        });
        timeoutTimer.setRepeats(false);
        timeoutTimer.start();
    }

    /** Check if scroll pane components are ready for auto-scroll. */
    private boolean areComponentsReady(
            javax.swing.JScrollPane leftScrollPane, javax.swing.JScrollPane rightScrollPane) {
        boolean leftReady = leftScrollPane.isDisplayable()
                && leftScrollPane.isShowing()
                && leftScrollPane.getViewport().getSize().height > 0;
        boolean rightReady = rightScrollPane.isDisplayable()
                && rightScrollPane.isShowing()
                && rightScrollPane.getViewport().getSize().height > 0;
        return leftReady && rightReady;
    }

    /** Perform the actual auto-scroll operation. */
    private void performAutoScroll() {
        try {
            if (selectedDelta != null && scrollSynchronizer != null) {
                initialAutoScrollDone = true;
                scrollSynchronizer.showDelta(selectedDelta);
            }
        } finally {
            // Always reset the flag to allow future auto-scroll attempts
            autoScrollInProgress = false;
        }
    }

    /**
     * Scroll both panels to the top position (line 0). Used for files without differences to provide consistent
     * starting position.
     */
    private void scrollToTop() {
        var leftPanel = getFilePanel(PanelSide.LEFT);
        var rightPanel = getFilePanel(PanelSide.RIGHT);

        if (leftPanel != null && rightPanel != null) {
            SwingUtilities.invokeLater(() -> {
                try {
                    // Scroll both panels to position 0
                    leftPanel.getEditor().setCaretPosition(0);
                    rightPanel.getEditor().setCaretPosition(0);

                    // Ensure the scroll position is at the top
                    leftPanel.getScrollPane().getViewport().setViewPosition(new java.awt.Point(0, 0));
                    rightPanel.getScrollPane().getViewport().setViewPosition(new java.awt.Point(0, 0));

                    logger.debug("scrollToTop: Successfully scrolled both panels to top");
                } catch (Exception e) {
                    logger.debug("scrollToTop: Error scrolling to top", e);
                }
            });
        }
    }

    /**
     * Determines whether auto-scroll should be skipped for this diff. Auto-scroll is skipped for: 1. File
     * additions/deletions (one side ≤ 2 lines) 2. Massive changes (single large delta from beginning) 3. Pure
     * INSERT/DELETE deltas with very asymmetric content (< 5 vs > 20 lines)
     *
     * @return true if auto-scroll should be skipped
     */
    private boolean shouldSkipAutoScroll() {
        if (patch == null || patch.getDeltas().isEmpty()) {
            return false;
        }

        // Primary check: file addition/deletion scenarios (one side essentially empty)
        if (isFileAdditionOrDeletion()) {
            logger.debug("Skipping auto-scroll: file addition/deletion detected");
            return true;
        }

        // Check for massive single change covering most of the file
        if (isMassiveFileChange()) {
            logger.debug("Skipping auto-scroll: massive file change detected");
            return true;
        }

        // Only skip pure INSERT/DELETE if BOTH conditions are met:
        // 1. All deltas are pure INSERT/DELETE
        // 2. AND one side is very asymmetric (< 5 lines vs > 20 lines)
        boolean hasOnlyInsertDelete = patch.getDeltas().stream().allMatch(delta -> {
            var sourceSize = delta.getSource().size();
            var targetSize = delta.getTarget().size();
            return sourceSize == 0 || targetSize == 0;
        });

        if (hasOnlyInsertDelete && isVeryAsymmetricContent()) {
            logger.debug("Skipping auto-scroll: pure INSERT/DELETE with asymmetric content");
            return true;
        }

        return false;
    }

    /**
     * Detects file addition or deletion by checking if one side is essentially empty.
     *
     * @return true if one side has very few lines (likely file addition/deletion)
     */
    private boolean isFileAdditionOrDeletion() {
        var leftPanel = getFilePanel(PanelSide.LEFT);
        var rightPanel = getFilePanel(PanelSide.RIGHT);

        if (leftPanel == null || rightPanel == null) {
            return false;
        }

        var leftDoc = leftPanel.getBufferDocument();
        var rightDoc = rightPanel.getBufferDocument();

        if (leftDoc == null || rightDoc == null) {
            return false;
        }

        // Get line counts for both sides
        int leftLines = leftDoc.getNumberOfLines();
        int rightLines = rightDoc.getNumberOfLines();

        // Be more conservative: only consider it file addition/deletion if one side is actually empty (0-1 lines)
        // and the other side has substantial content (> 5 lines)
        boolean leftEmpty = leftLines <= 1;
        boolean rightEmpty = rightLines <= 1;
        boolean leftSubstantial = leftLines > 5;
        boolean rightSubstantial = rightLines > 5;

        boolean isAdditionOrDeletion = (leftEmpty && rightSubstantial) || (rightEmpty && leftSubstantial);

        if (isAdditionOrDeletion) {
            logger.debug("File addition/deletion detected: left={} lines, right={} lines", leftLines, rightLines);
        }

        return isAdditionOrDeletion;
    }

    /**
     * Detects massive changes that likely represent file restructuring.
     *
     * @return true if there's a single large delta covering most of the file
     */
    private boolean isMassiveFileChange() {
        if (patch == null || patch.getDeltas().size() != 1) {
            return false;
        }

        var delta = patch.getDeltas().getFirst();

        // Be more restrictive: consider it massive only if:
        // 1. Change starts at the very beginning (position <= 1)
        // 2. AND both source and target have very substantial content (> 50 lines)
        // This catches whole-file replacements but not normal large edits
        boolean isMassive = delta.getSource().getPosition() <= 1
                && delta.getSource().size() > 50
                && delta.getTarget().size() > 50;

        if (isMassive) {
            logger.debug(
                    "Massive file change detected: position={}, sourceSize={}, targetSize={}",
                    delta.getSource().getPosition(),
                    delta.getSource().size(),
                    delta.getTarget().size());
        }

        return isMassive;
    }

    /**
     * Detects very asymmetric content where one side is much smaller than the other. This helps distinguish between
     * normal file modifications with INSERT/DELETE deltas vs actual file additions/deletions.
     *
     * @return true if one side has < 3 lines and the other has > 50 lines
     */
    private boolean isVeryAsymmetricContent() {
        var leftPanel = getFilePanel(PanelSide.LEFT);
        var rightPanel = getFilePanel(PanelSide.RIGHT);

        if (leftPanel == null || rightPanel == null) {
            return false;
        }

        var leftDoc = leftPanel.getBufferDocument();
        var rightDoc = rightPanel.getBufferDocument();

        if (leftDoc == null || rightDoc == null) {
            return false;
        }

        int leftLines = leftDoc.getNumberOfLines();
        int rightLines = rightDoc.getNumberOfLines();

        // Very asymmetric if one side < 3 lines and other side > 50 lines
        // This is much more restrictive to avoid blocking normal file diffs
        boolean isAsymmetric = (leftLines < 3 && rightLines > 50) || (rightLines < 3 && leftLines > 50);

        if (isAsymmetric) {
            logger.debug("Very asymmetric content detected: left={} lines, right={} lines", leftLines, rightLines);
        }

        return isAsymmetric;
    }

    @FunctionalInterface
    private interface DocumentMutation {
        void perform() throws BadLocationException;
    }

    private void applyDelta(AbstractDelta<String> delta, BufferDocumentIF changedDoc, JTextComponent changedEditor, DocumentMutation mutation, String operationType) {
        assert SwingUtilities.isEventDispatchThread();

        var undoState = captureUndoState(delta);
        var documentEdits = new ArrayList<javax.swing.undo.UndoableEdit>();
        var editCapture = createEditCaptureListener(documentEdits);

        executeWithEditTracking(changedEditor, editCapture, () -> {
            performDocumentMutation(mutation);
            updatePatchState(delta);
            synchronizeAndRefreshDocuments(changedEditor, changedDoc);
            createUndoOperation(delta, documentEdits, undoState, operationType);
            refreshUserInterface();
        });
    }

    private UndoState captureUndoState(AbstractDelta<String> delta) {
        var originalDeltaIndex = patch != null ? patch.getDeltas().indexOf(delta) : null;
        var selectedDeltaSnapshot = selectedDelta;
        return new UndoState(originalDeltaIndex, selectedDeltaSnapshot);
    }

    private UndoableEditListener createEditCaptureListener(List<UndoableEdit> documentEdits) {
        return new javax.swing.event.UndoableEditListener() {
            @Override
            public void undoableEditHappened(javax.swing.event.UndoableEditEvent e) {
                documentEdits.add(e.getEdit());
            }
        };
    }

    private void executeWithEditTracking(JTextComponent editor, UndoableEditListener editCapture, Runnable operation) {
        var document = editor.getDocument();
        boolean listenerAdded = false;

        try {
            document.addUndoableEditListener(editCapture);
            listenerAdded = true;
            operation.run();
        } catch (Exception ex) {
            throw new RuntimeException("Error applying delta operation", ex);
        } finally {
            if (listenerAdded && editor.getDocument() == document) {
                try {
                    document.removeUndoableEditListener(editCapture);
                } catch (Exception e) {
                    logger.warn("Failed to remove UndoableEditListener, potential resource leak", e);
                }
            }
        }
    }

    private void performDocumentMutation(DocumentMutation mutation) {
        try {
            if (scrollSynchronizer != null) {
                try (var ignored = scrollSynchronizer.programmaticSection()) {
                    mutation.perform();
                }
            } else {
                mutation.perform();
            }
        } catch (Exception e) {
            throw new RuntimeException("Failed to perform document mutation", e);
        }
    }

    private void updatePatchState(AbstractDelta<String> delta) {
        if (patch != null) {
            patch.getDeltas().remove(delta);
        }
    }

    private void synchronizeAndRefreshDocuments(JTextComponent changedEditor, BufferDocumentIF changedDoc) {
        synchronizeDocuments(changedEditor, changedDoc);
        changedDoc.getLines(); // rebuild internal cache
    }

    private void createUndoOperation(AbstractDelta<String> delta, List<UndoableEdit> documentEdits, UndoState undoState, String operationType) {
        if (!documentEdits.isEmpty()) {
            var chunkEdit = new ChunkApplicationEdit(
                this, delta, documentEdits, undoState.originalDeltaIndex(), undoState.selectedDeltaSnapshot(), operationType);
            getUndoHandler().add(chunkEdit);
        }
    }

    private void refreshUserInterface() {
        diff(false); // recalc patch & refresh UI without auto-scrolling
        mainPanel.refreshTabTitle(this);
        recalcDirty(); // Update dirty state after document changes
    }

    private record UndoState(@Nullable Integer originalDeltaIndex, @Nullable AbstractDelta<String> selectedDeltaSnapshot) {}


    /**
     * The "change" operation from left->right or right->left. We replicate the old logic, then remove the used delta
     * from the patch so it can't be applied repeatedly.
     */
<<<<<<< HEAD
    public void runChange(int fromPanelIndex, int toPanelIndex, boolean shift)
    {
        assert SwingUtilities.isEventDispatchThread();
=======
    public void runChange(int fromPanelIndex, int toPanelIndex, boolean shift) {
>>>>>>> 1f8a062f
        var delta = getSelectedDelta();
        if (delta == null) return;

        var fromFilePanel = getFilePanel(fromPanelIndex);
        var toFilePanel = getFilePanel(toPanelIndex);
        if (fromFilePanel == null || toFilePanel == null) return;

        var destinationViewport = toFilePanel.getScrollPane().getViewport();
        var originalViewPosition = destinationViewport.getViewPosition();

        var fromDoc = fromFilePanel.getBufferDocument();
        var toDoc = toFilePanel.getBufferDocument();
        if (fromDoc == null || toDoc == null) return;

        var sourceChunk = (fromPanelIndex < toPanelIndex) ? delta.getSource() : delta.getTarget();
        var targetChunk = (fromPanelIndex < toPanelIndex) ? delta.getTarget() : delta.getSource();

        var fromLine = sourceChunk.getPosition();
        var size = sourceChunk.size();
        var fromOffset = fromDoc.getOffsetForLine(fromLine);
        if (fromOffset < 0) return;
        var toOffset = fromDoc.getOffsetForLine(fromLine + size);
        if (toOffset < 0) return;

        var toEditor = toFilePanel.getEditor();
        var operationType = shift ? "Apply Change (Insert)" : "Apply Change (Replace)";
        applyDelta(delta, toDoc, toEditor, () -> {
            var fromPlainDoc = fromDoc.getDocument();
            var replacedText = fromPlainDoc.getText(fromOffset, toOffset - fromOffset);

            var toLine = targetChunk.getPosition();
            var toSize = targetChunk.size();
            var toFromOffset = toDoc.getOffsetForLine(toLine);
            if (toFromOffset < 0) return;
            var toToOffset = toDoc.getOffsetForLine(toLine + toSize);
            if (toToOffset < 0) return;

            // Record that this file was modified by a diff operation BEFORE applying changes
            recordDiffChange(toDoc);

            toEditor.setSelectionStart(toFromOffset);
            toEditor.setSelectionEnd(toToOffset);

            if (!shift) {
                toEditor.replaceSelection(replacedText);
            } else {
                toEditor.getDocument().insertString(toToOffset, replacedText, null);
            }
            SwingUtilities.invokeLater(() -> {
                toEditor.setCaretPosition(toFromOffset);
                destinationViewport.setViewPosition(originalViewPosition);
            });
        }, operationType);
    }

    /**
     * The "delete" operation: remove the chunk from the fromPanel side. Afterward, remove the delta so it doesn't stay
     * clickable.
     */
    public void runDelete(int fromPanelIndex, int toPanelIndex) {
        assert SwingUtilities.isEventDispatchThread();
        var delta = getSelectedDelta();
        if (delta == null) return;

        var fromFilePanel = getFilePanel(fromPanelIndex);
        if (fromFilePanel == null) return;

        var fromDoc = fromFilePanel.getBufferDocument();
        if (fromDoc == null) return;

        var chunk = (fromPanelIndex < toPanelIndex) ? delta.getSource() : delta.getTarget();

        var fromLine = chunk.getPosition();
        var size = chunk.size();
        var fromOffset = fromDoc.getOffsetForLine(fromLine);
        if (fromOffset < 0) return;
        var toOffset = fromDoc.getOffsetForLine(fromLine + size);
        if (toOffset < 0) return;

        var editor = fromFilePanel.getEditor();
        applyDelta(delta, fromDoc, editor, () -> {
            // Record that this file was modified by a diff operation BEFORE applying changes
            recordDiffChange(fromDoc);

            editor.setSelectionStart(fromOffset);
            editor.setSelectionEnd(toOffset);
            editor.replaceSelection("");
            editor.setCaretPosition(fromOffset);

        }, "Delete Chunk");
    }

    /** Writes out any changed documents to disk. Typically invoked after applying changes or undo/redo. */
    public void doSave() {
        for (var fp : filePanels.values()) {
            if (!fp.isDocumentChanged()) continue;
            var doc = requireNonNull(fp.getBufferDocument());

            // Check if document is read-only before attempting to save
            if (doc.isReadonly()) {
                continue;
            }

            try {
                doc.write();
            } catch (Exception ex) {
                logger.error("Failed to save file: {} - {}", doc.getName(), ex.getMessage(), ex);
                mainPanel
                        .getConsoleIO()
                        .systemNotify(
                                "Can't save file: " + doc.getName() + "\n" + ex.getMessage(),
                                "Problem writing file",
                                JOptionPane.ERROR_MESSAGE);
            }
        }

        // Generate activity entries for files that had diff changes applied
        // Move expensive operations to background thread to avoid blocking UI
        if (!pendingDiffChanges.isEmpty()) {
            // Capture current state for background processing
            var diffChangesCopy = new HashMap<>(pendingDiffChanges);
            var contentBeforeChangesCopy = new HashMap<>(contentBeforeChanges);

            // Process in background thread
            CompletableFuture.supplyAsync(() -> {
                generateDiffChangeActivityEntriesAsync(diffChangesCopy, contentBeforeChangesCopy);
                return null;
            }).exceptionally(ex -> {
                logger.error("Failed to generate diff change activity entries in background", ex);
                return null;
            });

            // After processing, update baseline content for next save (like PreviewTextPanel)
            updateBaselineContentAfterSave();
        }

        // After saving, recalculate dirty status (should be false since undo history is cleared)
        recalcDirty();
    }

    /** The "down arrow" in the toolbar calls doDown(). We step to next delta if possible, or re-scroll from top. */
    @Override
    public void doDown() {
        toNextDelta(true);
    }

    /** The "up arrow" in the toolbar calls doUp(). We step to previous delta if possible, or re-scroll from bottom. */
    @Override
    public void doUp() {
        toNextDelta(false);
    }

    @Override
    public void doUndo() {
        super.doUndo();
        mainPanel.updateUndoRedoButtons();
        // ChunkApplicationEdit handles its own patch state restoration and diff() calls
        diff(true); // Scroll to selection since this is user-initiated
        recalcDirty();
    }

    @Override
    public void doRedo() {
        super.doRedo();
        mainPanel.updateUndoRedoButtons();
        // ChunkApplicationEdit handles its own patch state restoration and diff() calls
        diff(true); // Scroll to selection since this is user-initiated
        recalcDirty();
    }

    @Override
    public void checkActions() {
        // Update undo/redo button states when edits happen
        SwingUtilities.invokeLater(() -> {
            // Re-evaluate dirty state after the document change
            recalcDirty();

            mainPanel.updateUndoRedoButtons();
            mainPanel.refreshTabTitle(BufferDiffPanel.this);
        });
    }
    /** ThemeAware implementation - update highlight colours and syntax themes when the global GUI theme changes. */
    @Override
    public void applyTheme(GuiTheme guiTheme) {
        assert javax.swing.SwingUtilities.isEventDispatchThread() : "applyTheme must be invoked on the EDT";
        this.guiTheme = guiTheme;

        // Refresh RSyntax themes and highlights in each child FilePanel
        // Apply to RIGHT panel first so LEFT panel can inherit syntax style if needed
        var rightPanel = getFilePanel(PanelSide.RIGHT);
        if (rightPanel != null) {
            rightPanel.applyTheme(guiTheme);
        }
        var leftPanel = getFilePanel(PanelSide.LEFT);
        if (leftPanel != null) {
            leftPanel.applyTheme(guiTheme);
        }

        // Let the Look-and-Feel repaint every child component (headers, scroll-bars, etc.)
        SwingUtilities.updateComponentTreeUI(this);
        revalidate();

        // Repaint diff connectors, revision bars, etc.
        reDisplay();
    }

    public GuiTheme getTheme() {
        return guiTheme;
    }

    public boolean isDarkTheme() {
        return guiTheme.isDarkTheme();
    }

    @Override
    public boolean isAtFirstLogicalChange() {
        if (patch == null || patch.getDeltas().isEmpty()) {
            return true;
        }
        if (selectedDelta == null) {
            return false;
        }
        return patch.getDeltas().indexOf(selectedDelta) == 0;
    }

    @Override
    public boolean isAtLastLogicalChange() {
        if (patch == null || patch.getDeltas().isEmpty()) {
            return true;
        }
        if (selectedDelta == null) {
            return false;
        }
        var deltas = patch.getDeltas();
        var currentIndex = deltas.indexOf(selectedDelta);
        return currentIndex != -1 && currentIndex == deltas.size() - 1;
    }

    @Override
    public void goToLastLogicalChange() {
        if (patch != null && !patch.getDeltas().isEmpty()) {
            setSelectedDelta(patch.getDeltas().getLast());
            showSelectedDelta();
        }
    }

    /**
     * Registers keyboard shortcuts for search functionality. Cmd+F (or Ctrl+F) focuses the search field in the active
     * panel. Esc clears search highlights and returns focus to the editor.
     */
    private void registerSearchKeyBindings() {
        // Cmd+F / Ctrl+F focuses the search field using utility method
        KeyboardShortcutUtil.registerSearchFocusShortcut(this, this::focusActiveSearchField);

        // Register Esc key for both search bars to clear highlights
        // Note: We only register Esc, not Cmd+F, to avoid conflicts with our custom handler
        if (leftSearchBar != null) {
            KeyboardShortcutUtil.registerSearchEscapeShortcut(leftSearchBar.getSearchField(), () -> {
                if (leftSearchBar != null) { // Double check for safety within lambda
                    leftSearchBar.clearHighlights();
                }
                var leftPanel = getFilePanel(PanelSide.LEFT);
                if (leftPanel != null) {
                    leftPanel.getEditor().requestFocusInWindow();
                }
            });
        }
        if (rightSearchBar != null) {
            KeyboardShortcutUtil.registerSearchEscapeShortcut(rightSearchBar.getSearchField(), () -> {
                if (rightSearchBar != null) { // Double check for safety within lambda
                    rightSearchBar.clearHighlights();
                }
                var rightPanel = getFilePanel(PanelSide.RIGHT);
                if (rightPanel != null) {
                    rightPanel.getEditor().requestFocusInWindow();
                }
            });
        }
    }

    /** Registers Ctrl+S / Cmd+S keyboard shortcut for manual saving. */
    private void registerSaveShortcut() {
        KeyboardShortcutUtil.registerSaveShortcut(this, this::doSave);
    }

    /**
     * Focuses the search field corresponding to the currently active file panel. Uses real-time focus detection to
     * determine which search bar to focus.
     */
    private void focusActiveSearchField() {
        // Real-time focus detection: check which editor currently has focus
        var focusOwner = KeyboardFocusManager.getCurrentKeyboardFocusManager().getFocusOwner();
        // Check if the right editor has focus
        var rightPanel = getFilePanel(PanelSide.RIGHT);
        if (rightPanel != null && focusOwner == rightPanel.getEditor()) {
            if (rightSearchBar != null) {
                rightSearchBar.focusSearchField();
                return;
            }
        }

        // Check if the left editor has focus
        var leftPanel = getFilePanel(PanelSide.LEFT);
        if (leftPanel != null && focusOwner == leftPanel.getEditor()) {
            if (leftSearchBar != null) {
                leftSearchBar.focusSearchField();
                return;
            }
        }
        // Default to left search bar if we can't determine focus or no editor has focus
        if (leftSearchBar != null) {
            leftSearchBar.focusSearchField();
        }
    }

    /**
     * Cleanup method to properly dispose of resources when the panel is no longer needed. Should be called when the
     * BufferDiffPanel is being disposed to prevent memory leaks.
     */
    @Override
    public void dispose() {

        // Clear tracking maps
        pendingDiffChanges.clear();
        contentBeforeChanges.clear();

        // Dispose of file panels to clean up their timers and listeners
        for (var fp : filePanels.values()) {
            fp.dispose();
        }
        filePanels.clear();

        // Dispose of scroll synchronizer
        if (scrollSynchronizer != null) {
            scrollSynchronizer.dispose();
            scrollSynchronizer = null;
        }

        // Clear diff change tracking
        clearDiffChangeTracking();

        // Clear references
        diffNode = null;
        patch = null;
        selectedDelta = null;
    }

    @Override
    public boolean hasUnsavedChanges() {
        // Check if any file panel has unsaved changes
        for (var fp : filePanels.values()) {
            if (fp.isDocumentChanged()) {
                return true;
            }
        }
        return false;
    }

    /**
     * Returns {@code true} if at least one side is editable (not read-only). Used by the main toolbar to decide whether
     * undo/redo buttons should be shown.
     */
    public boolean atLeastOneSideEditable() {
        return filePanels.values().stream().anyMatch(fp -> {
            var doc = fp.getBufferDocument();
            return doc != null && !doc.isReadonly();
        });
    }

    /** Clear caches to free memory while keeping the panel functional. Used by sliding window memory management. */
    public void clearCaches() {
        // Clear undo history
        var undoManager = getUndoHandler();
        undoManager.discardAllEdits();

        // Clear file panel caches
        for (var fp : filePanels.values()) {
            fp.clearViewportCache();
            fp.clearSearchCache();
        }
    }

    /**
     * Records that a diff operation was applied to a file.
     */
    private void recordDiffChange(BufferDocumentIF doc) {
        var filename = doc.getShortName();

        // Capture baseline content before changes (first time or if no changes pending)
        if (contentBeforeChanges.get(filename) == null || pendingDiffChanges.get(filename) == null) {
            try {
                var document = doc.getDocument();
                var content = document.getText(0, document.getLength());

                // Only update baseline if no changes are pending (start of new change cycle)
                if (pendingDiffChanges.get(filename) == null) {
                    contentBeforeChanges.put(filename, content);
                } else {
                    // First time seeing this file, use putIfAbsent
                    contentBeforeChanges.putIfAbsent(filename, content);
                }

                // Add file to editable context - this preserves original content for undo
                var contextManager = mainPanel.getContextManager();
                var projectFile = new ProjectFile(contextManager.getRoot(), filename);
                contextManager.editFiles(List.of(projectFile));

            } catch (BadLocationException e) {
                logger.warn("Failed to capture original content for diff change tracking: {}", filename, e);
            }
        }

        // Thread-safe atomic increment
        pendingDiffChanges.merge(filename, 1, Integer::sum);
    }

    /**
     * Records a manual edit (typing, paste, etc.) on a document for history tracking.
     */
    public void recordManualEdit(BufferDocumentIF doc) {
        recordDiffChange(doc);
    }

    /**
     * Asynchronous version of generateDiffChangeActivityEntries that can run on background threads.
     */
    private void generateDiffChangeActivityEntriesAsync(Map<String, Integer> diffChanges, Map<String, String> contentBefore) {
        if (diffChanges.isEmpty()) {
            return;
        }

        for (var entry : diffChanges.entrySet()) {
            var filename = entry.getKey();
            var changeCount = entry.getValue();

            try {
                var fileData = findFileData(filename);
                if (fileData == null) {
                    logSimpleMessage(filename, changeCount);
                    continue;
                }

                var originalContent = contentBefore.get(filename);
                if (originalContent != null) {
                    createHistoryEntry(filename, changeCount, originalContent, fileData);
                } else {
                    logSimpleMessage(filename, changeCount);
                }
            } catch (Exception e) {
                logger.error("Failed to generate diff change activity entry for {}", filename, e);
                logSimpleMessage(filename, changeCount);
            }
        }
    }

    private record FileData(String currentContent, @Nullable ProjectFile projectFile) {}

    @Nullable
    private FileData findFileData(String filename) {
        for (var fp : filePanels.values()) {
            var doc = fp.getBufferDocument();
            if (doc != null && filename.equals(doc.getShortName())) {
                try {
                    var document = doc.getDocument();
                    var currentContent = document.getText(0, document.getLength());
                    var projectFile = createProjectFile(doc, filename);
                    return new FileData(currentContent, projectFile);
                } catch (Exception e) {
                    logger.warn("Failed to get current content for diff change history: {}", filename, e);
                    break;
                }
            }
        }
        return null;
    }

    @Nullable
    private ProjectFile createProjectFile(BufferDocumentIF doc, String filename) {
        var contextManager = mainPanel.getContextManager();
        var projectRoot = contextManager.getProject().getRoot();

        try {
            if (doc instanceof FileDocument fileDoc) {
                // Try absolute path first
                var fullPath = Paths.get(fileDoc.getName());
                if (fullPath.toFile().exists()) {
                    var relativePath = projectRoot.relativize(fullPath);
                    return new ProjectFile(projectRoot, relativePath);
                }

                // If that fails, try resolving against project root
                var resolvedPath = projectRoot.resolve(fileDoc.getName());
                if (resolvedPath.toFile().exists()) {
                    var relativePath = projectRoot.relativize(resolvedPath);
                    return new ProjectFile(projectRoot, relativePath);
                }
            } else {
                var filePath = projectRoot.resolve(filename);
                if (filePath.toFile().exists()) {
                    return new ProjectFile(projectRoot, Paths.get(filename));
                }

                var docNamePath = Paths.get(doc.getName());
                if (docNamePath.toFile().exists()) {
                    var relativePath = projectRoot.relativize(docNamePath);
                    return new ProjectFile(projectRoot, relativePath);
                }
            }
        } catch (Exception e) {
            logger.warn("Failed to create ProjectFile for {}: {}", filename, e.getMessage());
        }
        return null;
    }

    private void createHistoryEntry(String filename, int changeCount, String originalContent, FileData fileData) {
        if (fileData.projectFile == null) {
            logSimpleMessage(filename, changeCount);
            return;
        }

        // Generate unified diff (same as PreviewTextPanel approach)
        var originalLines = originalContent.lines().collect(Collectors.toList());
        var currentLines = fileData.currentContent.lines().collect(Collectors.toList());
        var patch = DiffUtils.diff(originalLines, currentLines);
        var unifiedDiff = UnifiedDiffUtils.generateUnifiedDiff(filename, filename, originalLines, patch, 3);

        var actionDescription = formatDiffActionDescription(changeCount, filename);

        // Create TaskResult with unified diff (same pattern as PreviewTextPanel)
        var messagesForHistory = new ArrayList<ChatMessage>();
        messagesForHistory.add(Messages.customSystem("Diff operation: " + actionDescription));
        messagesForHistory.add(Messages.customSystem("# Diff of changes\n\n```%s```".formatted(unifiedDiff)));

        var diffResult = new TaskResult(mainPanel.getContextManager(),
                                      actionDescription,
                                      messagesForHistory,
                                      Set.of(fileData.projectFile),
                                      TaskResult.StopReason.SUCCESS);

        // Add to history using standard mechanism (editable file system handles undo)
        mainPanel.getContextManager().addToHistory(diffResult, false);
    }


    private void logSimpleMessage(String filename, int changeCount) {
        var message = formatDiffActionDescription(changeCount, filename);
        mainPanel.getConsoleIO().systemOutput(message);
    }

    /**
     * Clears all diff change tracking state.
     * Should be called when loading a new diff or disposing the panel.
     */
    public void clearDiffChangeTracking() {
        pendingDiffChanges.clear();
        contentBeforeChanges.clear();
    }


    private String formatDiffActionDescription(int changeCount, String filename) {
        return changeCount == 1
            ? "Applied diff change to " + filename
            : "Applied " + changeCount + " diff changes to " + filename;
    }

    /**
     * Updates the baseline content after save to track future changes (like PreviewTextPanel).
     * This allows multiple saves to each create history entries.
     */
    private void updateBaselineContentAfterSave() {
        // Reset counters for next save cycle
        pendingDiffChanges.clear();

        // Update baseline content to current content for each tracked file
        var updatedBaseline = new HashMap<String, String>();
        for (var entry : contentBeforeChanges.entrySet()) {
            var filename = entry.getKey();

            // Find current content for this file
            for (var fp : filePanels.values()) {
                var doc = fp.getBufferDocument();
                if (doc != null && filename.equals(doc.getShortName())) {
                    try {
                        var document = doc.getDocument();
                        var currentContent = document.getText(0, document.getLength());
                        updatedBaseline.put(filename, currentContent);
                        break;
                    } catch (Exception e) {
                        logger.warn("Failed to update baseline content for {}: {}", filename, e.getMessage());
                        // Keep old baseline if we can't read current content
                        updatedBaseline.put(filename, entry.getValue());
                    }
                }
            }
        }

        // Replace the baseline with current content
        contentBeforeChanges.clear();
        contentBeforeChanges.putAll(updatedBaseline);
    }


}<|MERGE_RESOLUTION|>--- conflicted
+++ resolved
@@ -1,75 +1,51 @@
 package io.github.jbellis.brokk.difftool.ui;
 
-<<<<<<< HEAD
+import static java.util.Objects.requireNonNull;
+
 import com.github.difflib.DiffUtils;
 import com.github.difflib.UnifiedDiffUtils;
-=======
-import static java.util.Objects.requireNonNull;
-
->>>>>>> 1f8a062f
 import com.github.difflib.patch.AbstractDelta;
 import com.github.difflib.patch.Patch;
 import com.jgoodies.forms.layout.CellConstraints;
 import com.jgoodies.forms.layout.FormLayout;
 import dev.langchain4j.data.message.ChatMessage;
-import io.github.jbellis.brokk.IContextManager;
 import io.github.jbellis.brokk.TaskResult;
 import io.github.jbellis.brokk.analyzer.ProjectFile;
 import io.github.jbellis.brokk.difftool.doc.BufferDocumentIF;
 import io.github.jbellis.brokk.difftool.doc.FileDocument;
 import io.github.jbellis.brokk.difftool.doc.JMDocumentEvent;
-import io.github.jbellis.brokk.difftool.doc.StringDocument;
 import io.github.jbellis.brokk.difftool.node.BufferNode;
 import io.github.jbellis.brokk.difftool.node.JMDiffNode;
 import io.github.jbellis.brokk.difftool.scroll.DiffScrollComponent;
 import io.github.jbellis.brokk.difftool.scroll.ScrollSynchronizer;
 import io.github.jbellis.brokk.gui.GuiTheme;
 import io.github.jbellis.brokk.gui.ThemeAware;
-<<<<<<< HEAD
+import io.github.jbellis.brokk.gui.search.GenericSearchBar;
+import io.github.jbellis.brokk.gui.util.KeyboardShortcutUtil;
 import io.github.jbellis.brokk.util.Messages;
 import io.github.jbellis.brokk.util.SlidingWindowCache;
-import io.github.jbellis.brokk.gui.search.GenericSearchBar;
-import io.github.jbellis.brokk.gui.util.KeyboardShortcutUtil;
-import org.apache.logging.log4j.LogManager;
-import org.apache.logging.log4j.Logger;
-import org.jetbrains.annotations.Nullable;
-
+import java.awt.*;
+import java.nio.file.Paths;
+import java.util.ArrayList;
+import java.util.Collections;
+import java.util.EnumMap;
+import java.util.HashMap;
+import java.util.LinkedHashMap;
+import java.util.List;
+import java.util.Map;
+import java.util.Set;
+import java.util.concurrent.CompletableFuture;
+import java.util.concurrent.ConcurrentHashMap;
+import java.util.stream.Collectors;
 import javax.swing.*;
 import javax.swing.event.UndoableEditListener;
 import javax.swing.text.BadLocationException;
 import javax.swing.text.Document;
 import javax.swing.text.JTextComponent;
 import javax.swing.undo.UndoableEdit;
-=======
-import io.github.jbellis.brokk.gui.search.GenericSearchBar;
-import io.github.jbellis.brokk.gui.util.KeyboardShortcutUtil;
-import io.github.jbellis.brokk.util.SlidingWindowCache;
->>>>>>> 1f8a062f
-import java.awt.*;
-import java.io.IOException;
-import java.nio.file.Paths;
-import java.util.ArrayList;
-import java.util.Collections;
-import java.util.concurrent.CompletableFuture;
-import java.util.EnumMap;
-import java.util.HashMap;
-import java.util.HashSet;
-import java.util.LinkedHashMap;
-import java.util.List;
-<<<<<<< HEAD
-import java.util.Map;
-import java.util.Set;
-import java.util.concurrent.ConcurrentHashMap;
-import java.util.stream.Collectors;
-
-import static java.util.Objects.requireNonNull;
-=======
-import javax.swing.*;
-import javax.swing.text.BadLocationException;
 import org.apache.logging.log4j.LogManager;
 import org.apache.logging.log4j.Logger;
 import org.jetbrains.annotations.Nullable;
->>>>>>> 1f8a062f
 
 /**
  * This panel shows the side-by-side file panels, the diff curves, plus search bars. It no longer depends on custom
@@ -125,42 +101,30 @@
     /** Dirty flag that tracks whether there are any unsaved changes. */
     private boolean dirtySinceOpen = false;
 
-    /**
-<<<<<<< HEAD
-     * Tracks applied diff operations that haven't been saved yet.
-     * Maps filename to count of operations applied.
-     */
+    /** Tracks applied diff operations that haven't been saved yet. Maps filename to count of operations applied. */
     private final Map<String, Integer> pendingDiffChanges = new ConcurrentHashMap<>();
 
     /**
-     * Tracks the content of files before any diff changes were applied.
-     * Used to generate unified diffs showing what changes were made.
-     */
-    private final Map<String, String> contentBeforeChanges = Collections.synchronizedMap(
-        new LinkedHashMap<String, String>(16, 0.75f, true) {
-            private static final int MAX_ENTRIES = 100; // Limit to 100 files
-            @Override
-            protected boolean removeEldestEntry(Map.Entry<String, String> eldest) {
-                return size() > MAX_ENTRIES;
-            }
-        }
-    );
-
-    /**
-    * Recalculate dirty status by checking if any FilePanel has unsaved changes.
-    * When the state changes, update tab title and toolbar buttons.
-    */
-    void recalcDirty() {
-            // Check if either side has unsaved changes (document changed since last save)
-            boolean newDirty = filePanels.values().stream().anyMatch(FilePanel::isDocumentChanged);
-=======
+     * Tracks the content of files before any diff changes were applied. Used to generate unified diffs showing what
+     * changes were made.
+     */
+    private final Map<String, String> contentBeforeChanges =
+            Collections.synchronizedMap(new LinkedHashMap<String, String>(16, 0.75f, true) {
+                private static final int MAX_ENTRIES = 100; // Limit to 100 files
+
+                @Override
+                protected boolean removeEldestEntry(Map.Entry<String, String> eldest) {
+                    return size() > MAX_ENTRIES;
+                }
+            });
+
+    /**
      * Recalculate dirty status by checking if any FilePanel has unsaved changes. When the state changes, update tab
      * title and toolbar buttons.
      */
-    private void recalcDirty() {
+    void recalcDirty() {
         // Check if either side has unsaved changes (document changed since last save)
         boolean newDirty = filePanels.values().stream().anyMatch(FilePanel::isDocumentChanged);
->>>>>>> 1f8a062f
 
         if (dirtySinceOpen != newDirty) {
             dirtySinceOpen = newDirty;
@@ -193,7 +157,6 @@
 
         // Let the mainPanel keep a reference to us for toolbar/undo/redo interplay
         mainPanel.setBufferDiffPanel(this);
-
 
         init();
         setFocusable(true);
@@ -337,16 +300,14 @@
         mainPanel.repaint();
     }
 
-<<<<<<< HEAD
-    /**
-     * Synchronizes the content of a source Document to a destination Document.
-     * This is a fallback mechanism to ensure documents are identical.
+    /**
+     * Synchronizes the content of a source Document to a destination Document. This is a fallback mechanism to ensure
+     * documents are identical.
      *
      * @param srcDoc the source document
      * @param dstDoc the destination document
      */
-    public static void synchronizeDocuments(Document srcDoc, Document dstDoc)
-    {
+    public static void synchronizeDocuments(Document srcDoc, Document dstDoc) {
         if (srcDoc != dstDoc) { // copy only when different
             try {
                 var len = srcDoc.getLength();
@@ -360,18 +321,14 @@
     }
 
     /**
-     * Synchronizes the BufferDocument's underlying document with the editor's document.
-     * This ensures both documents contain identical content after text modifications.
+     * Synchronizes the BufferDocument's underlying document with the editor's document. This ensures both documents
+     * contain identical content after text modifications.
      */
     private void synchronizeDocuments(JTextComponent editor, BufferDocumentIF bufferDoc) {
         synchronizeDocuments(editor.getDocument(), bufferDoc.getDocument());
     }
 
-    public String getTitle()
-    {
-=======
     public String getTitle() {
->>>>>>> 1f8a062f
         if (diffNode != null && !diffNode.getName().isBlank()) {
             var name = diffNode.getName();
             return isDirty() ? name + " *" : name;
@@ -971,7 +928,12 @@
         void perform() throws BadLocationException;
     }
 
-    private void applyDelta(AbstractDelta<String> delta, BufferDocumentIF changedDoc, JTextComponent changedEditor, DocumentMutation mutation, String operationType) {
+    private void applyDelta(
+            AbstractDelta<String> delta,
+            BufferDocumentIF changedDoc,
+            JTextComponent changedEditor,
+            DocumentMutation mutation,
+            String operationType) {
         assert SwingUtilities.isEventDispatchThread();
 
         var undoState = captureUndoState(delta);
@@ -1048,10 +1010,16 @@
         changedDoc.getLines(); // rebuild internal cache
     }
 
-    private void createUndoOperation(AbstractDelta<String> delta, List<UndoableEdit> documentEdits, UndoState undoState, String operationType) {
+    private void createUndoOperation(
+            AbstractDelta<String> delta, List<UndoableEdit> documentEdits, UndoState undoState, String operationType) {
         if (!documentEdits.isEmpty()) {
             var chunkEdit = new ChunkApplicationEdit(
-                this, delta, documentEdits, undoState.originalDeltaIndex(), undoState.selectedDeltaSnapshot(), operationType);
+                    this,
+                    delta,
+                    documentEdits,
+                    undoState.originalDeltaIndex(),
+                    undoState.selectedDeltaSnapshot(),
+                    operationType);
             getUndoHandler().add(chunkEdit);
         }
     }
@@ -1062,20 +1030,15 @@
         recalcDirty(); // Update dirty state after document changes
     }
 
-    private record UndoState(@Nullable Integer originalDeltaIndex, @Nullable AbstractDelta<String> selectedDeltaSnapshot) {}
-
+    private record UndoState(
+            @Nullable Integer originalDeltaIndex, @Nullable AbstractDelta<String> selectedDeltaSnapshot) {}
 
     /**
      * The "change" operation from left->right or right->left. We replicate the old logic, then remove the used delta
      * from the patch so it can't be applied repeatedly.
      */
-<<<<<<< HEAD
-    public void runChange(int fromPanelIndex, int toPanelIndex, boolean shift)
-    {
+    public void runChange(int fromPanelIndex, int toPanelIndex, boolean shift) {
         assert SwingUtilities.isEventDispatchThread();
-=======
-    public void runChange(int fromPanelIndex, int toPanelIndex, boolean shift) {
->>>>>>> 1f8a062f
         var delta = getSelectedDelta();
         if (delta == null) return;
 
@@ -1102,33 +1065,38 @@
 
         var toEditor = toFilePanel.getEditor();
         var operationType = shift ? "Apply Change (Insert)" : "Apply Change (Replace)";
-        applyDelta(delta, toDoc, toEditor, () -> {
-            var fromPlainDoc = fromDoc.getDocument();
-            var replacedText = fromPlainDoc.getText(fromOffset, toOffset - fromOffset);
-
-            var toLine = targetChunk.getPosition();
-            var toSize = targetChunk.size();
-            var toFromOffset = toDoc.getOffsetForLine(toLine);
-            if (toFromOffset < 0) return;
-            var toToOffset = toDoc.getOffsetForLine(toLine + toSize);
-            if (toToOffset < 0) return;
-
-            // Record that this file was modified by a diff operation BEFORE applying changes
-            recordDiffChange(toDoc);
-
-            toEditor.setSelectionStart(toFromOffset);
-            toEditor.setSelectionEnd(toToOffset);
-
-            if (!shift) {
-                toEditor.replaceSelection(replacedText);
-            } else {
-                toEditor.getDocument().insertString(toToOffset, replacedText, null);
-            }
-            SwingUtilities.invokeLater(() -> {
-                toEditor.setCaretPosition(toFromOffset);
-                destinationViewport.setViewPosition(originalViewPosition);
-            });
-        }, operationType);
+        applyDelta(
+                delta,
+                toDoc,
+                toEditor,
+                () -> {
+                    var fromPlainDoc = fromDoc.getDocument();
+                    var replacedText = fromPlainDoc.getText(fromOffset, toOffset - fromOffset);
+
+                    var toLine = targetChunk.getPosition();
+                    var toSize = targetChunk.size();
+                    var toFromOffset = toDoc.getOffsetForLine(toLine);
+                    if (toFromOffset < 0) return;
+                    var toToOffset = toDoc.getOffsetForLine(toLine + toSize);
+                    if (toToOffset < 0) return;
+
+                    // Record that this file was modified by a diff operation BEFORE applying changes
+                    recordDiffChange(toDoc);
+
+                    toEditor.setSelectionStart(toFromOffset);
+                    toEditor.setSelectionEnd(toToOffset);
+
+                    if (!shift) {
+                        toEditor.replaceSelection(replacedText);
+                    } else {
+                        toEditor.getDocument().insertString(toToOffset, replacedText, null);
+                    }
+                    SwingUtilities.invokeLater(() -> {
+                        toEditor.setCaretPosition(toFromOffset);
+                        destinationViewport.setViewPosition(originalViewPosition);
+                    });
+                },
+                operationType);
     }
 
     /**
@@ -1156,16 +1124,20 @@
         if (toOffset < 0) return;
 
         var editor = fromFilePanel.getEditor();
-        applyDelta(delta, fromDoc, editor, () -> {
-            // Record that this file was modified by a diff operation BEFORE applying changes
-            recordDiffChange(fromDoc);
-
-            editor.setSelectionStart(fromOffset);
-            editor.setSelectionEnd(toOffset);
-            editor.replaceSelection("");
-            editor.setCaretPosition(fromOffset);
-
-        }, "Delete Chunk");
+        applyDelta(
+                delta,
+                fromDoc,
+                editor,
+                () -> {
+                    // Record that this file was modified by a diff operation BEFORE applying changes
+                    recordDiffChange(fromDoc);
+
+                    editor.setSelectionStart(fromOffset);
+                    editor.setSelectionEnd(toOffset);
+                    editor.replaceSelection("");
+                    editor.setCaretPosition(fromOffset);
+                },
+                "Delete Chunk");
     }
 
     /** Writes out any changed documents to disk. Typically invoked after applying changes or undo/redo. */
@@ -1201,12 +1173,13 @@
 
             // Process in background thread
             CompletableFuture.supplyAsync(() -> {
-                generateDiffChangeActivityEntriesAsync(diffChangesCopy, contentBeforeChangesCopy);
-                return null;
-            }).exceptionally(ex -> {
-                logger.error("Failed to generate diff change activity entries in background", ex);
-                return null;
-            });
+                        generateDiffChangeActivityEntriesAsync(diffChangesCopy, contentBeforeChangesCopy);
+                        return null;
+                    })
+                    .exceptionally(ex -> {
+                        logger.error("Failed to generate diff change activity entries in background", ex);
+                        return null;
+                    });
 
             // After processing, update baseline content for next save (like PreviewTextPanel)
             updateBaselineContentAfterSave();
@@ -1458,9 +1431,7 @@
         }
     }
 
-    /**
-     * Records that a diff operation was applied to a file.
-     */
+    /** Records that a diff operation was applied to a file. */
     private void recordDiffChange(BufferDocumentIF doc) {
         var filename = doc.getShortName();
 
@@ -1492,17 +1463,14 @@
         pendingDiffChanges.merge(filename, 1, Integer::sum);
     }
 
-    /**
-     * Records a manual edit (typing, paste, etc.) on a document for history tracking.
-     */
+    /** Records a manual edit (typing, paste, etc.) on a document for history tracking. */
     public void recordManualEdit(BufferDocumentIF doc) {
         recordDiffChange(doc);
     }
 
-    /**
-     * Asynchronous version of generateDiffChangeActivityEntries that can run on background threads.
-     */
-    private void generateDiffChangeActivityEntriesAsync(Map<String, Integer> diffChanges, Map<String, String> contentBefore) {
+    /** Asynchronous version of generateDiffChangeActivityEntries that can run on background threads. */
+    private void generateDiffChangeActivityEntriesAsync(
+            Map<String, Integer> diffChanges, Map<String, String> contentBefore) {
         if (diffChanges.isEmpty()) {
             return;
         }
@@ -1609,41 +1577,37 @@
         messagesForHistory.add(Messages.customSystem("Diff operation: " + actionDescription));
         messagesForHistory.add(Messages.customSystem("# Diff of changes\n\n```%s```".formatted(unifiedDiff)));
 
-        var diffResult = new TaskResult(mainPanel.getContextManager(),
-                                      actionDescription,
-                                      messagesForHistory,
-                                      Set.of(fileData.projectFile),
-                                      TaskResult.StopReason.SUCCESS);
+        var diffResult = new TaskResult(
+                mainPanel.getContextManager(),
+                actionDescription,
+                messagesForHistory,
+                Set.of(fileData.projectFile),
+                TaskResult.StopReason.SUCCESS);
 
         // Add to history using standard mechanism (editable file system handles undo)
         mainPanel.getContextManager().addToHistory(diffResult, false);
     }
-
 
     private void logSimpleMessage(String filename, int changeCount) {
         var message = formatDiffActionDescription(changeCount, filename);
         mainPanel.getConsoleIO().systemOutput(message);
     }
 
-    /**
-     * Clears all diff change tracking state.
-     * Should be called when loading a new diff or disposing the panel.
-     */
+    /** Clears all diff change tracking state. Should be called when loading a new diff or disposing the panel. */
     public void clearDiffChangeTracking() {
         pendingDiffChanges.clear();
         contentBeforeChanges.clear();
     }
 
-
     private String formatDiffActionDescription(int changeCount, String filename) {
         return changeCount == 1
-            ? "Applied diff change to " + filename
-            : "Applied " + changeCount + " diff changes to " + filename;
-    }
-
-    /**
-     * Updates the baseline content after save to track future changes (like PreviewTextPanel).
-     * This allows multiple saves to each create history entries.
+                ? "Applied diff change to " + filename
+                : "Applied " + changeCount + " diff changes to " + filename;
+    }
+
+    /**
+     * Updates the baseline content after save to track future changes (like PreviewTextPanel). This allows multiple
+     * saves to each create history entries.
      */
     private void updateBaselineContentAfterSave() {
         // Reset counters for next save cycle
@@ -1676,6 +1640,4 @@
         contentBeforeChanges.clear();
         contentBeforeChanges.putAll(updatedBaseline);
     }
-
-
 }