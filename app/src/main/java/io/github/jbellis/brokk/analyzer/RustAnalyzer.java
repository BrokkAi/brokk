--- conflicted
+++ resolved
@@ -1,4 +1,6 @@
 package io.github.jbellis.brokk.analyzer;
+
+import static io.github.jbellis.brokk.analyzer.rust.RustTreeSitterNodeTypes.*;
 
 import io.github.jbellis.brokk.IProject;
 import java.nio.file.Files;
@@ -11,15 +13,6 @@
 import org.treesitter.TSNode;
 import org.treesitter.TreeSitterRust;
 
-<<<<<<< HEAD
-import java.nio.file.Files;
-import java.nio.file.Path;
-import java.util.*;
-
-import static io.github.jbellis.brokk.analyzer.rust.RustTreeSitterNodeTypes.*;
-
-=======
->>>>>>> 1f8a062f
 public final class RustAnalyzer extends TreeSitterAnalyzer {
     private static final Logger log = LoggerFactory.getLogger(RustAnalyzer.class);
 
@@ -39,12 +32,7 @@
                     "function.definition", SkeletonType.FUNCTION_LIKE,
                     "field.definition", SkeletonType.FIELD_LIKE),
             /* async keyword node   */ "",
-<<<<<<< HEAD
-            /* modifier node types  */ Set.of(VISIBILITY_MODIFIER)
-    );
-=======
-            /* modifier node types  */ Set.of("visibility_modifier"));
->>>>>>> 1f8a062f
+            /* modifier node types  */ Set.of(VISIBILITY_MODIFIER));
 
     public RustAnalyzer(IProject project, Set<String> excludedFiles) {
         super(project, Language.RUST, excludedFiles);
