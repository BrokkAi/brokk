--- conflicted
+++ resolved
@@ -1,4 +1,6 @@
 package io.github.jbellis.brokk.analyzer;
+
+import static io.github.jbellis.brokk.analyzer.rust.RustTreeSitterNodeTypes.*;
 
 import io.github.jbellis.brokk.IProject;
 import java.nio.file.Files;
@@ -11,15 +13,6 @@
 import org.treesitter.TSNode;
 import org.treesitter.TreeSitterRust;
 
-<<<<<<< HEAD
-=======
-import java.nio.file.Files;
-import java.nio.file.Path;
-import java.util.*;
-
-import static io.github.jbellis.brokk.analyzer.rust.RustTreeSitterNodeTypes.*;
-
->>>>>>> 4dd4071f
 public final class RustAnalyzer extends TreeSitterAnalyzer {
     private static final Logger log = LoggerFactory.getLogger(RustAnalyzer.class);
 
@@ -39,12 +32,7 @@
                     "function.definition", SkeletonType.FUNCTION_LIKE,
                     "field.definition", SkeletonType.FIELD_LIKE),
             /* async keyword node   */ "",
-<<<<<<< HEAD
-            /* modifier node types  */ Set.of("visibility_modifier"));
-=======
-            /* modifier node types  */ Set.of(VISIBILITY_MODIFIER)
-    );
->>>>>>> 4dd4071f
+            /* modifier node types  */ Set.of(VISIBILITY_MODIFIER));
 
     public RustAnalyzer(IProject project, Set<String> excludedFiles) {
         super(project, Language.RUST, excludedFiles);
@@ -126,10 +114,8 @@
         String relativeDirModulePath = relativeDirFromModuleRoot
                 .toString()
                 .replace(absFilePath.getFileSystem().getSeparator(), ".");
-        // Path.toString() on an empty path (e.g., if fileParentDir is effectiveModuleRoot) results in
-        // an empty string.
-        // Ensure that leading/trailing dots from malformed paths or separator replacement are handled
-        // if necessary,
+        // Path.toString() on an empty path (e.g., if fileParentDir is effectiveModuleRoot) results in an empty string.
+        // Ensure that leading/trailing dots from malformed paths or separator replacement are handled if necessary,
         // though Path relativize and toString usually behave well. Here, simple replacement is okay.
         if (".".equals(relativeDirModulePath)
                 || relativeDirModulePath.startsWith(".निया")) { // Handle potential dot from root relativization
@@ -143,11 +129,9 @@
         } else if (fileNameStr.endsWith(".rs")) {
             String fileStem = fileNameStr.substring(0, fileNameStr.length() - ".rs".length());
             if (relativeDirModulePath.isEmpty()) {
-                // File is directly in effectiveModuleRoot (e.g., src/my_module.rs or
-                // project_root/my_crate_file.rs).
+                // File is directly in effectiveModuleRoot (e.g., src/my_module.rs or project_root/my_crate_file.rs).
                 // If 'src/' layout is used (e.g., 'src/my_module.rs'), its package path is 'my_module'.
-                // If not 'src/' layout (e.g. 'project_root/Point.rs' from tests), package path is "" (crate
-                // root).
+                // If not 'src/' layout (e.g. 'project_root/Point.rs' from tests), package path is "" (crate root).
                 return usesSrcLayout ? fileStem : "";
             } else {
                 // File is in a subdirectory of effectiveModuleRoot (e.g., 'src/foo/bar.rs').
@@ -253,8 +237,7 @@
     protected String renderClassHeader(
             TSNode classNode, String src, String exportPrefix, String signatureText, String baseIndent) {
         // signatureText is derived by TreeSitterAnalyzer using textSlice up to the body or end of node.
-        // For Rust, this text (e.g. "struct Foo", "impl Point for Bar") is what we want, prefixed by
-        // visibility.
+        // For Rust, this text (e.g. "struct Foo", "impl Point for Bar") is what we want, prefixed by visibility.
         return baseIndent + exportPrefix + signatureText + " {";
     }
 
@@ -265,8 +248,7 @@
 
     @Override
     protected Set<String> getIgnoredCaptures() {
-        // If queries have helper captures like @_.type or similar that aren't actual definitions, list
-        // them here.
+        // If queries have helper captures like @_.type or similar that aren't actual definitions, list them here.
         // For now, assuming all captures ending in .name or .definition are intentional.
         return Set.of();
     }
@@ -348,8 +330,8 @@
             String baseIndent,
             ProjectFile file) {
         String fullSignature = (exportPrefix.stripTrailing() + " " + signatureText.strip()).strip();
-        // Rust fields like "pub x: i32," and "const ORIGIN: Point = ..." should not have semicolons
-        // added in skeleton format
+        // Rust fields like "pub x: i32," and "const ORIGIN: Point = ..." should not have semicolons added in skeleton
+        // format
         return baseIndent + fullSignature;
     }
 
