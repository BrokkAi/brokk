--- conflicted
+++ resolved
@@ -603,11 +603,7 @@
 
 
         pack();
-<<<<<<< HEAD
-        setLocationRelativeTo(getOwner());
-=======
         setLocationRelativeTo(chrome.getFrame());
->>>>>>> fecff8e3
         worker.execute();
     }
 
