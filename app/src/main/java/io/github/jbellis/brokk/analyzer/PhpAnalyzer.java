package io.github.jbellis.brokk.analyzer;

import io.github.jbellis.brokk.IProject;
import java.util.*;
import java.util.concurrent.ConcurrentHashMap;
import org.jetbrains.annotations.Nullable;
import org.treesitter.*;

import static io.github.jbellis.brokk.analyzer.php.PhpTreeSitterNodeTypes.*;

public final class PhpAnalyzer extends TreeSitterAnalyzer {
    // PHP_LANGUAGE field removed, createTSLanguage will provide new instances.

    private static final String NODE_TYPE_PHP_TAG = "php_tag";
    private static final String NODE_TYPE_REFERENCE_MODIFIER = "reference_modifier";
    private static final String NODE_TYPE_READONLY_MODIFIER = "readonly_modifier";

    private static final LanguageSyntaxProfile PHP_SYNTAX_PROFILE = new LanguageSyntaxProfile(
<<<<<<< HEAD
            Set.of("class_declaration", "interface_declaration", "trait_declaration"), // classLikeNodeTypes
            Set.of("function_definition", "method_declaration"), // functionLikeNodeTypes
            Set.of("property_declaration", "const_declaration"), // fieldLikeNodeTypes (capturing the whole declaration)
            Set.of("attribute_list"), // decoratorNodeTypes (PHP attributes are grouped in
            // attribute_list)
            "name", // identifierFieldName
            "body", // bodyFieldName (applies to functions/methods, class body is declaration_list)
            "parameters", // parametersFieldName
            "return_type", // returnTypeFieldName (for return type declaration)
            "", // typeParametersFieldName (PHP doesn't have generics)
            java.util.Map.of( // captureConfiguration
=======
            Set.of(CLASS_DECLARATION, INTERFACE_DECLARATION, TRAIT_DECLARATION), // classLikeNodeTypes
            Set.of(FUNCTION_DEFINITION, METHOD_DECLARATION),                     // functionLikeNodeTypes
            Set.of(PROPERTY_DECLARATION, CONST_DECLARATION),                     // fieldLikeNodeTypes (capturing the whole declaration)
            Set.of("attribute_list"),                                                // decoratorNodeTypes (PHP attributes are grouped in attribute_list)
            "name",                                                                  // identifierFieldName
            "body",                                                                  // bodyFieldName (applies to functions/methods, class body is declaration_list)
            "parameters",                                                            // parametersFieldName
            "return_type",                                                           // returnTypeFieldName (for return type declaration)
            "",                                                                      // typeParametersFieldName (PHP doesn't have generics)
            java.util.Map.of(                                                        // captureConfiguration
>>>>>>> 4dd4071f
                    "class.definition", SkeletonType.CLASS_LIKE,
                    "interface.definition", SkeletonType.CLASS_LIKE,
                    "trait.definition", SkeletonType.CLASS_LIKE,
                    "function.definition", SkeletonType.FUNCTION_LIKE,
                    "field.definition", SkeletonType.FIELD_LIKE,
                    "attribute.definition", SkeletonType.UNSUPPORTED // Attributes are handled by getPrecedingDecorators
                    ),
            "", // asyncKeywordNodeType (PHP has no async/await keywords for functions)
            Set.of(
                    "visibility_modifier",
                    "static_modifier",
                    "abstract_modifier",
                    "final_modifier",
                    NODE_TYPE_READONLY_MODIFIER) // modifierNodeTypes
            );

    @Nullable
    private final Map<ProjectFile, String> fileScopedPackageNames = new ConcurrentHashMap<>();

    @Nullable
    private final ThreadLocal<TSQuery> phpNamespaceQuery;

    public PhpAnalyzer(IProject project, Set<String> excludedFiles) {
        super(project, Language.PHP, excludedFiles);
        // Initialize the ThreadLocal for the PHP namespace query.
        // getTSLanguage() is safe to call here.
        this.phpNamespaceQuery = ThreadLocal.withInitial(() -> {
            try {
                return new TSQuery(getTSLanguage(), "(namespace_definition name: (namespace_name) @nsname)");
            } catch (Exception e) { // TSQuery constructor can throw various exceptions
                log.error("Failed to compile phpNamespaceQuery for PhpAnalyzer ThreadLocal", e);
                throw e; // Re-throw to indicate critical setup error for this thread's query
            }
        });
    }

    public PhpAnalyzer(IProject project) {
        this(project, Collections.emptySet());
    }

    @Override
    protected TSLanguage createTSLanguage() {
        return new TreeSitterPhp();
    }

    @Override
    protected String getQueryResource() {
        return "treesitter/php.scm";
    }

    @Override
    protected LanguageSyntaxProfile getLanguageSyntaxProfile() {
        return PHP_SYNTAX_PROFILE;
    }

    @Override
    protected @Nullable CodeUnit createCodeUnit(
            ProjectFile file, String captureName, String simpleName, String packageName, String classChain) {
        return switch (captureName) {
            case "class.definition", "interface.definition", "trait.definition" -> {
                String finalShortName = classChain.isEmpty() ? simpleName : classChain + "$" + simpleName;
                yield CodeUnit.cls(file, packageName, finalShortName);
            }
            case "function.definition" -> { // Covers global functions and class methods
                String finalShortName = classChain.isEmpty() ? simpleName : classChain + "." + simpleName;
                yield CodeUnit.fn(file, packageName, finalShortName);
            }
            case "field.definition" -> { // Covers class properties, class constants, and global constants
                String finalShortName;
                if (classChain.isEmpty()) { // Global constant
                    finalShortName = "_module_." + simpleName;
                } else { // Class property or class constant
                    finalShortName = classChain + "." + simpleName;
                }
                yield CodeUnit.field(file, packageName, finalShortName);
            }
            default -> {
                // Attributes are handled by decorator logic, not direct CUs.
                // Namespace definitions are used by determinePackageName.
                // The "namespace.name" capture from the main query is now part of getIgnoredCaptures
                // as namespace processing is handled by computeFilePackageName with its own query.
                if (!"attribute.definition".equals(captureName)
                        && !"namespace.definition".equals(captureName)
                        && // Main query's namespace.definition
                        !"namespace.name".equals(captureName)) { // Main query's namespace.name
                    log.debug(
                            "Ignoring capture in PhpAnalyzer: {} with name: {} and classChain: {}",
                            captureName,
                            simpleName,
                            classChain);
                }
                yield null; // Explicitly yield null
            }
        };
    }

    private String computeFilePackageName(ProjectFile file, TSNode rootNode, String src) {
        TSQuery currentPhpNamespaceQuery;
        if (this.phpNamespaceQuery != null) { // Check if PhpAnalyzer constructor has initialized the ThreadLocal
            currentPhpNamespaceQuery = this.phpNamespaceQuery.get();
        } else {
            // This block executes if computeFilePackageName is called (likely via determinePackageName)
            // during the super() constructor phase, before this.phpNamespaceQuery (ThreadLocal) is
            // initialized.
            log.trace(
                    "PhpAnalyzer.computeFilePackageName: phpNamespaceQuery ThreadLocal is null, creating temporary query for file {}",
                    file);
            try {
                currentPhpNamespaceQuery =
                        new TSQuery(getTSLanguage(), "(namespace_definition name: (namespace_name) @nsname)");
            } catch (Exception e) {
                log.error(
                        "Failed to compile temporary namespace query for PhpAnalyzer in computeFilePackageName for file {}: {}",
                        file,
                        e.getMessage(),
                        e);
                return ""; // Cannot proceed without the query
            }
        }

        TSQueryCursor cursor = new TSQueryCursor();
        cursor.exec(currentPhpNamespaceQuery, rootNode);
        TSQueryMatch match = new TSQueryMatch(); // Reusable match object

        if (cursor.nextMatch(match)) { // Assuming one namespace per file, take the first
            for (TSQueryCapture capture : match.getCaptures()) {
                // Check capture name using query's method
                if ("nsname".equals(currentPhpNamespaceQuery.getCaptureNameForId(capture.getIndex()))) {
                    TSNode nameNode = capture.getNode();
                    if (nameNode != null) {
                        return textSlice(nameNode, src).replace('\\', '.');
                    }
                }
            }
        }
        // Fallback to manual scan if query fails or no match, though query is preferred
        for (int i = 0; i < rootNode.getChildCount(); i++) {
            TSNode current = rootNode.getChild(i);
            if (current != null && NAMESPACE_DEFINITION.equals(current.getType())) {
                TSNode nameNode = current.getChildByFieldName("name");
                if (nameNode != null) {
                    return textSlice(nameNode, src).replace('\\', '.');
                }
            }
<<<<<<< HEAD
            if (current != null
                    && !NODE_TYPE_PHP_TAG.equals(current.getType())
                    && !NODE_TYPE_NAMESPACE_DEFINITION.equals(current.getType())
                    && !NODE_TYPE_DECLARE_STATEMENT.equals(current.getType())
                    && i > 5) {
=======
            if (current != null &&
                !NODE_TYPE_PHP_TAG.equals(current.getType()) &&
                !NAMESPACE_DEFINITION.equals(current.getType()) &&
                !DECLARE_STATEMENT.equals(current.getType()) && i > 5) {
>>>>>>> 4dd4071f
                break; // Stop searching after a few top-level elements
            }
        }
        return ""; // No namespace found
    }

    @Override
    protected String determinePackageName(ProjectFile file, TSNode definitionNode, TSNode rootNode, String src) {
        // definitionNode is not used here as package is file-scoped.

        // If this.fileScopedPackageNames is null, it means this method is being called
        // from the superclass (TreeSitterAnalyzer) constructor, before this PhpAnalyzer
        // instance's fields (like fileScopedPackageNames or phpNamespaceQueryInstance) have been
        // initialized.
        // In this specific scenario, we cannot use the instance cache for fileScopedPackageNames.
        // We must compute the package name directly. computeFilePackageName will handle query
        // initialization.
        if (this.fileScopedPackageNames == null) {
            log.trace("PhpAnalyzer.determinePackageName called during super-constructor for file: {}", file);
            return computeFilePackageName(file, rootNode, src);
        }

        // If fileScopedPackageNames is not null, the PhpAnalyzer instance is (likely) fully
        // initialized,
        // and we can use the caching mechanism.
        return fileScopedPackageNames.computeIfAbsent(file, f -> computeFilePackageName(f, rootNode, src));
    }

    @Override
    protected String getLanguageSpecificCloser(CodeUnit cu) {
        if (cu.isClass()) { // CodeUnit.cls is used for class, interface, trait
            boolean isEmptyCuBody = childrenByParent.getOrDefault(cu, List.of()).isEmpty();
            if (isEmptyCuBody) {
                return ""; // Closer already handled by renderClassHeader for empty bodies
            }
            return "}";
        }
        return "";
    }

    @Override
    protected String getLanguageSpecificIndent() {
        return "  ";
    }

    private String extractModifiers(TSNode methodNode, String src) {
        StringBuilder sb = new StringBuilder();
        for (int i = 0; i < methodNode.getChildCount(); i++) {
            TSNode child = methodNode.getChild(i);
            if (child == null || child.isNull()) continue;
            String type = child.getType();

            if (PHP_SYNTAX_PROFILE.decoratorNodeTypes().contains(type)) { // This is an attribute
                sb.append(textSlice(child, src)).append("\n");
            } else if (PHP_SYNTAX_PROFILE.modifierNodeTypes().contains(type)) { // This is a keyword modifier
                sb.append(textSlice(child, src)).append(" ");
            } else if (type.equals("function")) { // Stop when the 'function' keyword token itself is encountered
                break;
            }
            // Other child types (e.g., comments, other anonymous tokens before 'function') are skipped.
        }
        return sb.toString();
    }

    @Override
    protected String renderClassHeader(
            TSNode classNode, String src, String exportPrefix, String signatureText, String baseIndent) {
        TSNode bodyNode = classNode.getChildByFieldName(PHP_SYNTAX_PROFILE.bodyFieldName());
        boolean isEmptyBody =
                (bodyNode == null || bodyNode.getNamedChildCount() == 0); // bodyNode.isNull() check removed
        String suffix = isEmptyBody ? " { }" : " {";

        return signatureText.stripTrailing() + suffix;
    }

    @Override
    protected String renderFunctionDeclaration(
            TSNode funcNode,
            String src,
            String exportPrefix,
            String asyncPrefix,
            String functionName,
            String typeParamsText,
            String paramsText,
            String returnTypeText,
            String indent) {
        // Attributes that are children of the funcNode (e.g., PHP attributes on methods)
        // are collected by extractModifiers.
        // exportPrefix and asyncPrefix are "" for PHP. indent is also "" at this stage from base.
        String modifiers = extractModifiers(funcNode, src);

        String ampersand = "";
        TSNode referenceModifierNode = null;
        // Iterate children to find reference_modifier, as its position can vary slightly.
        for (int i = 0; i < funcNode.getChildCount(); i++) {
            TSNode child = funcNode.getChild(i);
            // Check for Java null before calling getType or other methods on child
            if (child != null && NODE_TYPE_REFERENCE_MODIFIER.equals(child.getType())) {
                referenceModifierNode = child;
                break;
            }
        }

        if (referenceModifierNode != null) { // No need for !referenceModifierNode.isNull()
            ampersand = textSlice(referenceModifierNode, src).trim();
        }

        String formattedReturnType = "";
        if (!returnTypeText.isEmpty()) {
            formattedReturnType = ": " + returnTypeText.strip();
        }

        String ampersandPart = ampersand.isEmpty() ? "" : ampersand;

        String mainSignaturePart = String.format(
                        "%sfunction %s%s%s%s", modifiers, ampersandPart, functionName, paramsText, formattedReturnType)
                .stripTrailing();

        TSNode bodyNode = funcNode.getChildByFieldName(PHP_SYNTAX_PROFILE.bodyFieldName());
        // If bodyNode is null or not a compound statement, it's an abstract/interface method.
        if (bodyNode != null && !bodyNode.isNull() && COMPOUND_STATEMENT.equals(bodyNode.getType())) {
            return mainSignaturePart + " { " + bodyPlaceholder() + " }";
        } else {
            // Abstract method or interface method (no body, ends with ';')
            return mainSignaturePart + ";";
        }
    }

    @Override
    protected String bodyPlaceholder() {
        return "...";
    }

    @Override
    protected String getVisibilityPrefix(TSNode node, String src) {
        return "";
    }

    @Override
    protected Set<String> getIgnoredCaptures() {
        // namespace.definition and namespace.name from the main query are ignored
        // as namespace processing is now handled by computeFilePackageName.
        // attribute.definition is handled by decorator logic in base class.
        return Set.of("namespace.definition", "namespace.name", "attribute.definition");
    }
}<|MERGE_RESOLUTION|>--- conflicted
+++ resolved
@@ -1,4 +1,6 @@
 package io.github.jbellis.brokk.analyzer;
+
+import static io.github.jbellis.brokk.analyzer.php.PhpTreeSitterNodeTypes.*;
 
 import io.github.jbellis.brokk.IProject;
 import java.util.*;
@@ -6,8 +8,6 @@
 import org.jetbrains.annotations.Nullable;
 import org.treesitter.*;
 
-import static io.github.jbellis.brokk.analyzer.php.PhpTreeSitterNodeTypes.*;
-
 public final class PhpAnalyzer extends TreeSitterAnalyzer {
     // PHP_LANGUAGE field removed, createTSLanguage will provide new instances.
 
@@ -16,30 +16,16 @@
     private static final String NODE_TYPE_READONLY_MODIFIER = "readonly_modifier";
 
     private static final LanguageSyntaxProfile PHP_SYNTAX_PROFILE = new LanguageSyntaxProfile(
-<<<<<<< HEAD
-            Set.of("class_declaration", "interface_declaration", "trait_declaration"), // classLikeNodeTypes
-            Set.of("function_definition", "method_declaration"), // functionLikeNodeTypes
-            Set.of("property_declaration", "const_declaration"), // fieldLikeNodeTypes (capturing the whole declaration)
-            Set.of("attribute_list"), // decoratorNodeTypes (PHP attributes are grouped in
-            // attribute_list)
+            Set.of(CLASS_DECLARATION, INTERFACE_DECLARATION, TRAIT_DECLARATION), // classLikeNodeTypes
+            Set.of(FUNCTION_DEFINITION, METHOD_DECLARATION), // functionLikeNodeTypes
+            Set.of(PROPERTY_DECLARATION, CONST_DECLARATION), // fieldLikeNodeTypes (capturing the whole declaration)
+            Set.of("attribute_list"), // decoratorNodeTypes (PHP attributes are grouped in attribute_list)
             "name", // identifierFieldName
             "body", // bodyFieldName (applies to functions/methods, class body is declaration_list)
             "parameters", // parametersFieldName
             "return_type", // returnTypeFieldName (for return type declaration)
             "", // typeParametersFieldName (PHP doesn't have generics)
             java.util.Map.of( // captureConfiguration
-=======
-            Set.of(CLASS_DECLARATION, INTERFACE_DECLARATION, TRAIT_DECLARATION), // classLikeNodeTypes
-            Set.of(FUNCTION_DEFINITION, METHOD_DECLARATION),                     // functionLikeNodeTypes
-            Set.of(PROPERTY_DECLARATION, CONST_DECLARATION),                     // fieldLikeNodeTypes (capturing the whole declaration)
-            Set.of("attribute_list"),                                                // decoratorNodeTypes (PHP attributes are grouped in attribute_list)
-            "name",                                                                  // identifierFieldName
-            "body",                                                                  // bodyFieldName (applies to functions/methods, class body is declaration_list)
-            "parameters",                                                            // parametersFieldName
-            "return_type",                                                           // returnTypeFieldName (for return type declaration)
-            "",                                                                      // typeParametersFieldName (PHP doesn't have generics)
-            java.util.Map.of(                                                        // captureConfiguration
->>>>>>> 4dd4071f
                     "class.definition", SkeletonType.CLASS_LIKE,
                     "interface.definition", SkeletonType.CLASS_LIKE,
                     "trait.definition", SkeletonType.CLASS_LIKE,
@@ -142,8 +128,7 @@
             currentPhpNamespaceQuery = this.phpNamespaceQuery.get();
         } else {
             // This block executes if computeFilePackageName is called (likely via determinePackageName)
-            // during the super() constructor phase, before this.phpNamespaceQuery (ThreadLocal) is
-            // initialized.
+            // during the super() constructor phase, before this.phpNamespaceQuery (ThreadLocal) is initialized.
             log.trace(
                     "PhpAnalyzer.computeFilePackageName: phpNamespaceQuery ThreadLocal is null, creating temporary query for file {}",
                     file);
@@ -184,18 +169,11 @@
                     return textSlice(nameNode, src).replace('\\', '.');
                 }
             }
-<<<<<<< HEAD
             if (current != null
                     && !NODE_TYPE_PHP_TAG.equals(current.getType())
-                    && !NODE_TYPE_NAMESPACE_DEFINITION.equals(current.getType())
-                    && !NODE_TYPE_DECLARE_STATEMENT.equals(current.getType())
+                    && !NAMESPACE_DEFINITION.equals(current.getType())
+                    && !DECLARE_STATEMENT.equals(current.getType())
                     && i > 5) {
-=======
-            if (current != null &&
-                !NODE_TYPE_PHP_TAG.equals(current.getType()) &&
-                !NAMESPACE_DEFINITION.equals(current.getType()) &&
-                !DECLARE_STATEMENT.equals(current.getType()) && i > 5) {
->>>>>>> 4dd4071f
                 break; // Stop searching after a few top-level elements
             }
         }
@@ -208,18 +186,15 @@
 
         // If this.fileScopedPackageNames is null, it means this method is being called
         // from the superclass (TreeSitterAnalyzer) constructor, before this PhpAnalyzer
-        // instance's fields (like fileScopedPackageNames or phpNamespaceQueryInstance) have been
-        // initialized.
+        // instance's fields (like fileScopedPackageNames or phpNamespaceQueryInstance) have been initialized.
         // In this specific scenario, we cannot use the instance cache for fileScopedPackageNames.
-        // We must compute the package name directly. computeFilePackageName will handle query
-        // initialization.
+        // We must compute the package name directly. computeFilePackageName will handle query initialization.
         if (this.fileScopedPackageNames == null) {
             log.trace("PhpAnalyzer.determinePackageName called during super-constructor for file: {}", file);
             return computeFilePackageName(file, rootNode, src);
         }
 
-        // If fileScopedPackageNames is not null, the PhpAnalyzer instance is (likely) fully
-        // initialized,
+        // If fileScopedPackageNames is not null, the PhpAnalyzer instance is (likely) fully initialized,
         // and we can use the caching mechanism.
         return fileScopedPackageNames.computeIfAbsent(file, f -> computeFilePackageName(f, rootNode, src));
     }
