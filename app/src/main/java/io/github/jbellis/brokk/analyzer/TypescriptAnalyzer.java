--- conflicted
+++ resolved
@@ -1,4 +1,6 @@
 package io.github.jbellis.brokk.analyzer;
+
+import static io.github.jbellis.brokk.analyzer.typescript.TypeScriptTreeSitterNodeTypes.*;
 
 import com.google.common.base.Splitter;
 import io.github.jbellis.brokk.IProject;
@@ -15,8 +17,6 @@
 import org.treesitter.TSNode;
 import org.treesitter.TreeSitterTypescript;
 
-import static io.github.jbellis.brokk.analyzer.typescript.TypeScriptTreeSitterNodeTypes.*;
-
 public final class TypescriptAnalyzer extends TreeSitterAnalyzer {
     private static final TSLanguage TS_LANGUAGE = new TreeSitterTypescript();
 
@@ -26,72 +26,45 @@
     private static final Pattern TYPE_ALIAS_LINE = Pattern.compile("(type |export type ).*=.*");
 
     // Fast lookups for type checks
-<<<<<<< HEAD
     private static final Set<String> FUNCTION_NODE_TYPES =
-            Set.of("function_declaration", "generator_function_declaration", "function_signature");
+            Set.of(FUNCTION_DECLARATION, GENERATOR_FUNCTION_DECLARATION, FUNCTION_SIGNATURE);
 
     // Class keyword mapping for fast lookup
     private static final Map<String, String> CLASS_KEYWORDS = Map.of(
-            "interface_declaration", "interface",
-            "enum_declaration", "enum",
-            "module", "namespace",
-            "internal_module", "namespace",
-            "ambient_declaration", "namespace",
-            "abstract_class_declaration", "abstract class");
+            INTERFACE_DECLARATION, INTERFACE,
+            ENUM_DECLARATION, ENUM,
+            MODULE, NAMESPACE,
+            INTERNAL_MODULE, NAMESPACE,
+            AMBIENT_DECLARATION, NAMESPACE,
+            ABSTRACT_CLASS_DECLARATION, ABSTRACT_CLASS);
 
     private static final LanguageSyntaxProfile TS_SYNTAX_PROFILE = new LanguageSyntaxProfile(
             // classLikeNodeTypes
             Set.of(
-                    "class_declaration",
-                    "interface_declaration",
-                    "enum_declaration",
-                    "abstract_class_declaration",
-                    "module",
-                    "internal_module"),
+                    CLASS_DECLARATION,
+                    INTERFACE_DECLARATION,
+                    ENUM_DECLARATION,
+                    ABSTRACT_CLASS_DECLARATION,
+                    MODULE,
+                    INTERNAL_MODULE),
             // functionLikeNodeTypes
             Set.of(
-                    "function_declaration",
-                    "method_definition",
-                    "arrow_function",
-                    "generator_function_declaration",
-                    "function_signature",
-                    "method_signature",
-                    "abstract_method_signature"), // function_signature for overloads, method_signature
-            // for interfaces, abstract_method_signature for
-            // abstract classes
+                    FUNCTION_DECLARATION,
+                    METHOD_DEFINITION,
+                    ARROW_FUNCTION,
+                    GENERATOR_FUNCTION_DECLARATION,
+                    FUNCTION_SIGNATURE,
+                    METHOD_SIGNATURE,
+                    ABSTRACT_METHOD_SIGNATURE), // function_signature for overloads, method_signature for interfaces,
+            // abstract_method_signature for abstract classes
             // fieldLikeNodeTypes
             Set.of(
-                    "variable_declarator",
-                    "public_field_definition",
-                    "property_signature",
-                    "enum_member",
-                    "lexical_declaration",
-                    "variable_declaration"), // type_alias_declaration will be ALIAS_LIKE
-=======
-    private static final Set<String> FUNCTION_NODE_TYPES = Set.of(
-        FUNCTION_DECLARATION, GENERATOR_FUNCTION_DECLARATION, FUNCTION_SIGNATURE
-    );
-
-    // Class keyword mapping for fast lookup
-    private static final Map<String, String> CLASS_KEYWORDS = Map.of(
-        INTERFACE_DECLARATION, INTERFACE,
-        ENUM_DECLARATION, ENUM,
-        MODULE, NAMESPACE,
-        INTERNAL_MODULE, NAMESPACE,
-        AMBIENT_DECLARATION, NAMESPACE,
-        ABSTRACT_CLASS_DECLARATION, ABSTRACT_CLASS
-    );
-
-
-    private static final LanguageSyntaxProfile TS_SYNTAX_PROFILE = new LanguageSyntaxProfile(
-            // classLikeNodeTypes
-            Set.of(CLASS_DECLARATION, INTERFACE_DECLARATION, ENUM_DECLARATION, ABSTRACT_CLASS_DECLARATION, MODULE, INTERNAL_MODULE),
-            // functionLikeNodeTypes
-            Set.of(FUNCTION_DECLARATION, METHOD_DEFINITION, ARROW_FUNCTION, GENERATOR_FUNCTION_DECLARATION,
-                   FUNCTION_SIGNATURE, METHOD_SIGNATURE, ABSTRACT_METHOD_SIGNATURE), // function_signature for overloads, method_signature for interfaces, abstract_method_signature for abstract classes
-            // fieldLikeNodeTypes
-            Set.of(VARIABLE_DECLARATOR, PUBLIC_FIELD_DEFINITION, PROPERTY_SIGNATURE, ENUM_MEMBER, LEXICAL_DECLARATION, VARIABLE_DECLARATION), // type_alias_declaration will be ALIAS_LIKE
->>>>>>> 4dd4071f
+                    VARIABLE_DECLARATOR,
+                    PUBLIC_FIELD_DEFINITION,
+                    PROPERTY_SIGNATURE,
+                    ENUM_MEMBER,
+                    LEXICAL_DECLARATION,
+                    VARIABLE_DECLARATION), // type_alias_declaration will be ALIAS_LIKE
             // decoratorNodeTypes
             Set.of(DECORATOR),
             // identifierFieldName
@@ -115,8 +88,7 @@
             // asyncKeywordNodeType
             "async", // TS uses 'async' keyword
             // modifierNodeTypes: Contains node types of keywords/constructs that act as modifiers.
-            // Used in TreeSitterAnalyzer.buildSignatureString to gather modifiers by inspecting
-            // children.
+            // Used in TreeSitterAnalyzer.buildSignatureString to gather modifiers by inspecting children.
             Set.of(
                     "export",
                     "default",
@@ -132,8 +104,7 @@
                     "override" // "override" might be via override_modifier
                     // Note: "public", "private", "protected" themselves are not node types here,
                     // but "accessibility_modifier" is the node type whose text content is one of these.
-                    // "const", "let" are token types for the `kind` of a lexical_declaration, often its
-                    // first child.
+                    // "const", "let" are token types for the `kind` of a lexical_declaration, often its first child.
                     // "var" is a token type, often first child of variable_declaration.
                     ));
 
@@ -183,8 +154,8 @@
                             captureName,
                             file,
                             classChain);
-                    // simpleName might be "anonymous_arrow_function" if #set! "default_name" was used and no
-                    // var name found
+                    // simpleName might be "anonymous_arrow_function" if #set! "default_name" was used and no var name
+                    // found
                 }
                 finalShortName = classChain.isEmpty() ? simpleName : classChain + "." + simpleName;
                 return CodeUnit.fn(file, packageName, finalShortName);
@@ -221,8 +192,7 @@
         if (text.startsWith(":")) {
             return text.substring(1).strip();
         }
-        return text; // Should not happen if TS grammar for return_type capture is specific to
-        // type_annotation
+        return text; // Should not happen if TS grammar for return_type capture is specific to type_annotation
     }
 
     @Override
@@ -302,8 +272,7 @@
         var parts = new ArrayList<String>();
         if (!prefix.isEmpty()) parts.add(prefix);
         if (!keyword.isEmpty()) parts.add(keyword);
-        // For construct signatures, keyword is "new" and functionName is also "new", so skip
-        // functionName
+        // For construct signatures, keyword is "new" and functionName is also "new", so skip functionName
         if (!functionName.isEmpty() && !keyword.equals(functionName)) {
             parts.add(functionName + typeParamsText);
         } else if (keyword.equals("constructor")) {
@@ -316,11 +285,7 @@
         }
 
         // For construct signatures, we need a space before params
-<<<<<<< HEAD
-        boolean needsSpaceBeforeParams = "construct_signature".equals(funcNode.getType());
-=======
         boolean needsSpaceBeforeParams = CONSTRUCT_SIGNATURE.equals(funcNode.getType());
->>>>>>> 4dd4071f
 
         String signature = String.join(" ", parts);
         if (!paramsText.isEmpty()) {
@@ -561,8 +526,7 @@
 
             // Fix duplicate interface headers within skeleton
             if (skeleton.contains("interface ") && skeleton.contains("export interface ")) {
-                // Remove lines that are just "interface Name {" when we already have "export interface Name
-                // {"
+                // Remove lines that are just "interface Name {" when we already have "export interface Name {"
                 var lines = List.of(skeleton.split("\n"));
                 var filteredLines = new ArrayList<String>();
                 boolean foundExportInterface = false;
@@ -760,8 +724,7 @@
                 String line = lines.get(i);
                 String trimmed = line.strip();
 
-                // Remove semicolons from function overload signatures (lines ending with ; that don't have
-                // {)
+                // Remove semicolons from function overload signatures (lines ending with ; that don't have {)
                 if (trimmed.startsWith("export function") && trimmed.endsWith(";") && !trimmed.contains("{")) {
                     line = TRAILING_SEMICOLON.matcher(line).replaceAll("");
                 }
