--- conflicted
+++ resolved
@@ -1003,11 +1003,8 @@
     //  - "auto" (default): detect from environment (kscreen-doctor/gsettings on Linux)
     //  - numeric value (e.g., "1.25"), applied to sun.java2d.uiScale at startup, capped elsewhere to sane bounds
     private static final String UI_SCALE_KEY = "uiScale";
-<<<<<<< HEAD
     private static final String MOP_ZOOM_KEY = "mopZoom";
-=======
     private static final String TERMINAL_FONT_SIZE_KEY = "terminalFontSize";
->>>>>>> 385b4394
 
     public static String getUiScalePref() {
         var props = loadGlobalProperties();
@@ -1026,7 +1023,6 @@
         saveGlobalProperties(props);
     }
 
-<<<<<<< HEAD
     public static double getMopZoom() {
         var props = loadGlobalProperties();
         String s = props.getProperty(MOP_ZOOM_KEY, "1.0");
@@ -1045,7 +1041,8 @@
         double clamped = Math.max(0.5, Math.min(2.0, zoom));
         var props = loadGlobalProperties();
         props.setProperty(MOP_ZOOM_KEY, Double.toString(clamped));
-=======
+    }
+
     public static float getTerminalFontSize() {
         var props = loadGlobalProperties();
         String valueStr = props.getProperty(TERMINAL_FONT_SIZE_KEY);
@@ -1066,7 +1063,6 @@
         } else {
             props.setProperty(TERMINAL_FONT_SIZE_KEY, Float.toString(size));
         }
->>>>>>> 385b4394
         saveGlobalProperties(props);
     }
 
