package io.github.jbellis.brokk;

import com.fasterxml.jackson.core.JsonProcessingException;
import io.github.jbellis.brokk.Service.ModelConfig;
import io.github.jbellis.brokk.agents.ArchitectAgent;
import io.github.jbellis.brokk.agents.BuildAgent;
<<<<<<< HEAD
import io.github.jbellis.brokk.issues.IssueProviderType;
import org.eclipse.jgit.errors.ConfigInvalidException;
import org.eclipse.jgit.util.SystemReader;
import org.jetbrains.annotations.Nullable;
=======
>>>>>>> 1f8a062f
import io.github.jbellis.brokk.analyzer.Language;
import io.github.jbellis.brokk.analyzer.ProjectFile;
import io.github.jbellis.brokk.git.GitRepo;
import io.github.jbellis.brokk.issues.IssueProviderType;
import io.github.jbellis.brokk.util.AtomicWrites;
<<<<<<< HEAD
import io.github.jbellis.brokk.util.Environment;
import org.apache.logging.log4j.LogManager;
import org.apache.logging.log4j.Logger;

=======
>>>>>>> 1f8a062f
import java.io.IOException;
import java.nio.file.Files;
import java.nio.file.Path;
import java.util.ArrayList;
import java.util.Arrays;
import java.util.Comparator;
import java.util.HashMap;
import java.util.HashSet;
import java.util.LinkedHashSet;
import java.util.List;
import java.util.Locale;
import java.util.Map;
import java.util.Objects;
import java.util.Optional;
import java.util.Properties;
import java.util.Set;
import java.util.UUID;
import java.util.concurrent.CompletableFuture;
import java.util.concurrent.CopyOnWriteArrayList;
import java.util.concurrent.ExecutionException;
import java.util.stream.Collectors;
import org.apache.logging.log4j.LogManager;
import org.apache.logging.log4j.Logger;
import org.jetbrains.annotations.Nullable;

public final class MainProject extends AbstractProject {
    private static final Logger logger =
            LogManager.getLogger(MainProject.class); // Separate logger from AbstractProject

    private final Path propertiesFile;
    private final Properties projectProps;
    private final Path styleGuidePath;
    private final Path reviewGuidePath;
    private final Path mainWorkspacePropertiesPath;
    private final Properties mainWorkspaceProps;
    private final SessionManager sessionManager;
    private volatile CompletableFuture<BuildAgent.BuildDetails> detailsFuture = new CompletableFuture<>();

    private static final String BUILD_DETAILS_KEY = "buildDetailsJson";
    private static final String LIVE_DEPENDENCIES_KEY = "liveDependencies";
    private static final String CODE_INTELLIGENCE_LANGUAGES_KEY = "code_intelligence_languages";
    private static final String GITHUB_TOKEN_KEY = "githubToken";

    // New key for the IssueProvider record as JSON
    private static final String ISSUES_PROVIDER_JSON_KEY = "issuesProviderJson";

    // Keys for Architect Options persistence
    private static final String ARCHITECT_OPTIONS_JSON_KEY = "architectOptionsJson";
    private static final String ARCHITECT_RUN_IN_WORKTREE_KEY = "architectRunInWorktree";

    private static final String LAST_MERGE_MODE_KEY = "lastMergeMode";

    // Old keys for migration
    private static final String OLD_ISSUE_PROVIDER_ENUM_KEY = "issueProvider"; // Stores the enum name (GITHUB, JIRA)
    private static final String JIRA_PROJECT_BASE_URL_KEY = "jiraProjectBaseUrl";
    private static final String JIRA_PROJECT_API_TOKEN_KEY = "jiraProjectApiToken";
    private static final String JIRA_PROJECT_KEY_KEY = "jiraProjectKey";

    private record ModelTypeInfo(String configKey, ModelConfig preferredConfig) {}

    private static final Map<String, ModelTypeInfo> MODEL_TYPE_INFOS = Map.of(
            "Architect",
                    new ModelTypeInfo(
                            "architectConfig", new ModelConfig(Service.GEMINI_2_5_PRO, Service.ReasoningLevel.DEFAULT)),
            "Code",
                    new ModelTypeInfo(
                            "codeConfig", new ModelConfig(Service.GEMINI_2_5_PRO, Service.ReasoningLevel.DEFAULT)),
            "Ask", new ModelTypeInfo("askConfig", new ModelConfig(Service.O3, Service.ReasoningLevel.DEFAULT)),
            "Search",
                    new ModelTypeInfo(
                            "searchConfig", new ModelConfig(Service.GEMINI_2_5_PRO, Service.ReasoningLevel.DEFAULT)));

    private static final String RUN_COMMAND_TIMEOUT_SECONDS_KEY = "runCommandTimeoutSeconds";
    private static final long DEFAULT_RUN_COMMAND_TIMEOUT_SECONDS = Environment.DEFAULT_TIMEOUT.toSeconds();
    private static final String CODE_AGENT_TEST_SCOPE_KEY = "codeAgentTestScope";
    private static final String COMMIT_MESSAGE_FORMAT_KEY = "commitMessageFormat";
    /* Blitz-history workspace property key */
    private static final String BLITZ_HISTORY_KEY = "blitzHistory";

    private static final List<SettingsChangeListener> settingsChangeListeners = new CopyOnWriteArrayList<>();

    public static final String DEFAULT_COMMIT_MESSAGE_FORMAT =
            """
                                                               The commit message should be structured as follows: <type>: <description>
                                                               Use these for <type>: debug, fix, feat, chore, config, docs, style, refactor, perf, test, enh
                                                               """
                    .stripIndent();

    @Nullable
    private static volatile Boolean isDataShareAllowedCache = null;

    @Nullable
    private static Properties globalPropertiesCache = null; // protected by synchronized

    private static final Path BROKK_CONFIG_DIR = Path.of(System.getProperty("user.home"), ".config", "brokk");
    private static final Path PROJECTS_PROPERTIES_PATH = BROKK_CONFIG_DIR.resolve("projects.properties");
    private static final Path GLOBAL_PROPERTIES_PATH = BROKK_CONFIG_DIR.resolve("brokk.properties");
    private static final Path OUT_OF_MEMORY_EXCEPTION_FLAG = BROKK_CONFIG_DIR.resolve("oom.flag");

    public enum LlmProxySetting {
        BROKK,
        LOCALHOST,
        STAGING
    }

    private static final String LLM_PROXY_SETTING_KEY = "llmProxySetting";
    public static final String BROKK_PROXY_URL = "https://proxy.brokk.ai";
    public static final String LOCALHOST_PROXY_URL = "http://localhost:4000";
    public static final String STAGING_PROXY_URL = "https://staging.brokk.ai";
    public static final String BROKK_SERVICE_URL = "https://app.brokk.ai";
    public static final String STAGING_SERVICE_URL = "https://brokk-backend-staging.up.railway.app";

    private static final String DATA_RETENTION_POLICY_KEY = "dataRetentionPolicy";
    private static final String FAVORITE_MODELS_KEY = "favoriteModelsJson";

    public static final String DEFAULT_REVIEW_GUIDE =
            """
            When reviewing the pull request, please address the following points:
            - explain your understanding of what this PR is intended to do
            - does it accomplish its goals
            - does it conform to the style guidelines
            - what parts are the trickiest and how could they be simplified
            """
                    .stripIndent();

    public record ProjectPersistentInfo(long lastOpened, List<String> openWorktrees) {
        public ProjectPersistentInfo {}

        public static ProjectPersistentInfo fromTimestamp(long lastOpened) {
            return new ProjectPersistentInfo(lastOpened, List.of());
        }
    }

    public MainProject(Path root) {
        super(root); // Initializes this.root and this.repo

        this.propertiesFile = this.masterRootPathForConfig.resolve(".brokk").resolve("project.properties");
        this.styleGuidePath = this.masterRootPathForConfig.resolve(".brokk").resolve("style.md");
        this.reviewGuidePath = this.masterRootPathForConfig.resolve(".brokk").resolve("review.md");
        var sessionsDir = this.masterRootPathForConfig.resolve(".brokk").resolve("sessions");
        this.sessionManager = new SessionManager(sessionsDir);
        this.mainWorkspacePropertiesPath = this.root.resolve(".brokk").resolve("workspace.properties");
        this.mainWorkspaceProps = new Properties();

        this.projectProps = new Properties();

        try {
            if (Files.exists(propertiesFile)) {
                try (var reader = Files.newBufferedReader(propertiesFile)) {
                    projectProps.load(reader);
                }
            }
        } catch (IOException e) {
            logger.error("Error loading project properties from {}: {}", propertiesFile, e.getMessage());
            projectProps.clear();
        }

        try {
            if (Files.exists(mainWorkspacePropertiesPath)) {
                try (var reader = Files.newBufferedReader(mainWorkspacePropertiesPath)) {
                    mainWorkspaceProps.load(reader);
                }
            }
        } catch (IOException e) {
            logger.error("Error loading workspace properties from {}: {}", mainWorkspacePropertiesPath, e.getMessage());
            mainWorkspaceProps.clear();
        }

        // Migrate Architect options from projectProps to workspaceProps
        boolean migratedArchitectSettings = false;
        if (projectProps.containsKey(ARCHITECT_OPTIONS_JSON_KEY)) {
            if (!mainWorkspaceProps.containsKey(ARCHITECT_OPTIONS_JSON_KEY)
                    || !mainWorkspaceProps
                            .getProperty(ARCHITECT_OPTIONS_JSON_KEY)
                            .equals(projectProps.getProperty(ARCHITECT_OPTIONS_JSON_KEY))) {
                mainWorkspaceProps.setProperty(
                        ARCHITECT_OPTIONS_JSON_KEY, projectProps.getProperty(ARCHITECT_OPTIONS_JSON_KEY));
                migratedArchitectSettings = true;
            }
            projectProps.remove(ARCHITECT_OPTIONS_JSON_KEY);
            // Ensure projectProps is saved if a key is removed, even if not transferred (e.g. already in workspace)
            // This flag will trigger saveProjectProperties if any key was removed.
            // migratedArchitectSettings specifically tracks if data was written to workspaceProps.
            if (!migratedArchitectSettings && mainWorkspaceProps.containsKey(ARCHITECT_OPTIONS_JSON_KEY)) {
                // Key was in projectProps, removed, but already existed (maybe identically) in workspaceProps.
                // We still need to save projectProps due to removal.
                // Let's use a broader flag for saving projectProps.
            }
        }
        // boolean projectPropsChangedByMigration = projectProps.containsKey(ARCHITECT_OPTIONS_JSON_KEY); // This
        // variable is not used

        if (projectProps.containsKey(ARCHITECT_RUN_IN_WORKTREE_KEY)) {
            if (!mainWorkspaceProps.containsKey(ARCHITECT_RUN_IN_WORKTREE_KEY)
                    || !mainWorkspaceProps
                            .getProperty(ARCHITECT_RUN_IN_WORKTREE_KEY)
                            .equals(projectProps.getProperty(ARCHITECT_RUN_IN_WORKTREE_KEY))) {
                mainWorkspaceProps.setProperty(
                        ARCHITECT_RUN_IN_WORKTREE_KEY, projectProps.getProperty(ARCHITECT_RUN_IN_WORKTREE_KEY));
                migratedArchitectSettings = true;
            }
            projectProps.remove(ARCHITECT_RUN_IN_WORKTREE_KEY);
            // projectPropsChangedByMigration = projectPropsChangedByMigration ||
            // projectProps.containsKey(ARCHITECT_RUN_IN_WORKTREE_KEY); // This variable is not used
        }

        // Determine if projectProps needs saving due to removal of architect keys.
        boolean removedKey1 = projectProps.remove(ARCHITECT_OPTIONS_JSON_KEY) != null;
        boolean removedKey2 = projectProps.remove(ARCHITECT_RUN_IN_WORKTREE_KEY) != null;
        boolean needsProjectSave = removedKey1 || removedKey2;

        // Migrate Live Dependencies from projectProps to workspaceProps
        boolean migratedLiveDeps = false;
        if (projectProps.containsKey(LIVE_DEPENDENCIES_KEY)) {
            if (!mainWorkspaceProps.containsKey(LIVE_DEPENDENCIES_KEY)) {
                mainWorkspaceProps.setProperty(LIVE_DEPENDENCIES_KEY, projectProps.getProperty(LIVE_DEPENDENCIES_KEY));
                migratedLiveDeps = true;
            }
            projectProps.remove(LIVE_DEPENDENCIES_KEY);
            needsProjectSave = true;
        }

        if (migratedArchitectSettings || migratedLiveDeps) { // Data was written to workspaceProps
            persistWorkspacePropertiesFile();
            if (migratedArchitectSettings) {
                logger.info(
                        "Migrated Architect options from project.properties to workspace.properties for {}",
                        root.getFileName());
            }
            if (migratedLiveDeps) {
                logger.info(
                        "Migrated Live Dependencies from project.properties to workspace.properties for {}",
                        root.getFileName());
            }
        }
        if (needsProjectSave) { // Keys were removed from projectProps
            saveProjectProperties();
            if (!migratedArchitectSettings) { // Log if keys were only removed but not "migrated" (i.e. already in
                // workspace)
                logger.info(
                        "Removed Architect/Dependency options from project.properties (already in or now moved to workspace.properties) for {}",
                        root.getFileName());
            }
        }

<<<<<<< HEAD
        // Load build details AFTER projectProps might have been modified by migration (though build details keys are not affected here)
=======
        // Load build details AFTER projectProps might have been modified by migration (though build details keys are
        // not affected here)
>>>>>>> 1f8a062f
        var bd = loadBuildDetailsInternal(); // Uses projectProps
        if (!bd.equals(BuildAgent.BuildDetails.EMPTY)) {
            this.detailsFuture.complete(bd);
        }

        // Initialize cache and trigger migration/defaulting if necessary
        this.issuesProviderCache = getIssuesProvider();
    }

    @Override
    public MainProject getParent() {
        return this;
    }

    @Override
    public Path getMasterRootPathForConfig() {
        return this.masterRootPathForConfig;
    }

    private static synchronized Properties loadGlobalProperties() {
        if (globalPropertiesCache != null) {
            return (Properties) globalPropertiesCache.clone();
        }

        var props = new Properties();
        if (Files.exists(GLOBAL_PROPERTIES_PATH)) {
            try (var reader = Files.newBufferedReader(GLOBAL_PROPERTIES_PATH)) {
                props.load(reader);
            } catch (IOException e) {
                logger.warn("Unable to read global properties file: {}", e.getMessage());
                globalPropertiesCache = (Properties) props.clone();
                return props;
            }
        }
        globalPropertiesCache = (Properties) props.clone();
        return props;
    }

    private static synchronized void saveGlobalProperties(Properties props) {
        try {
            if (loadGlobalProperties().equals(props)) {
                return;
            }
            AtomicWrites.atomicSaveProperties(GLOBAL_PROPERTIES_PATH, props, "Brokk global configuration");
            globalPropertiesCache = (Properties) props.clone();
        } catch (IOException e) {
            logger.error("Error saving global properties: {}", e.getMessage());
            globalPropertiesCache = null; // Invalidate cache on error
        }
    }

    @Override
    public boolean hasBuildDetails() {
        return detailsFuture.isDone();
    }

    private BuildAgent.BuildDetails loadBuildDetailsInternal() { // Renamed to avoid conflict with IProject
        String json = projectProps.getProperty(BUILD_DETAILS_KEY);
        if (json != null && !json.isEmpty()) {
            try {
                return objectMapper.readValue(json, BuildAgent.BuildDetails.class);
            } catch (JsonProcessingException e) {
                logger.error("Failed to deserialize BuildDetails from JSON: {}", json, e);
            }
        }
        return BuildAgent.BuildDetails.EMPTY;
    }

    @Override
    public BuildAgent.BuildDetails loadBuildDetails() {
        return loadBuildDetailsInternal();
    }

    @Override
    public void saveBuildDetails(BuildAgent.BuildDetails details) {
        if (!details.equals(BuildAgent.BuildDetails.EMPTY)) {
            try {
                String json = objectMapper.writeValueAsString(details);
                projectProps.setProperty(BUILD_DETAILS_KEY, json);
                logger.debug("Saving build details to project properties.");
            } catch (JsonProcessingException e) {
                throw new RuntimeException(e);
            }
            saveProjectProperties();
        }
        if (detailsFuture.isDone()) {
            detailsFuture = new CompletableFuture<>();
        }
        detailsFuture.complete(details);
    }

    @Override
    public CompletableFuture<BuildAgent.BuildDetails> getBuildDetailsFuture() {
        return detailsFuture;
    }

    @Override
    public BuildAgent.BuildDetails awaitBuildDetails() {
        try {
            return detailsFuture.get();
        } catch (ExecutionException e) {
            logger.error("ExecutionException while awaiting build details completion", e);
            return BuildAgent.BuildDetails.EMPTY;
        } catch (InterruptedException e) {
            Thread.currentThread().interrupt();
            throw new RuntimeException(e);
        }
    }

    private ModelConfig getModelConfigInternal(String modelTypeKey) {
        var props = loadGlobalProperties();
        var typeInfo = MODEL_TYPE_INFOS.get(modelTypeKey);
        Objects.requireNonNull(typeInfo, "typeInfo should not be null for modelTypeKey: " + modelTypeKey);

        // read user-specified value
        String jsonString = props.getProperty(typeInfo.configKey());
        if (jsonString != null && !jsonString.isBlank()) {
            try {
                return objectMapper.readValue(jsonString, ModelConfig.class);
            } catch (JsonProcessingException e) {
                logger.warn(
                        "Error parsing ModelConfig JSON for {} from key '{}': {}. Using preferred default. JSON: '{}'",
                        modelTypeKey,
                        typeInfo.configKey(),
                        e.getMessage(),
                        jsonString);
            }
        }

        // fallback to hardcoded default
        return typeInfo.preferredConfig();
    }

    private void setModelConfigInternal(String modelTypeKey, ModelConfig config) {
        var props = loadGlobalProperties();
        var typeInfo = MODEL_TYPE_INFOS.get(modelTypeKey);
        Objects.requireNonNull(typeInfo, "typeInfo should not be null for modelTypeKey: " + modelTypeKey);

        try {
            String jsonString = objectMapper.writeValueAsString(config);
            props.setProperty(typeInfo.configKey(), jsonString);
            saveGlobalProperties(props);
        } catch (JsonProcessingException e) {
            logger.error(
                    "Error serializing ModelConfig for {} (key '{}'): {}",
                    modelTypeKey,
                    typeInfo.configKey(),
                    config,
                    e);
            throw new RuntimeException("Failed to serialize ModelConfig for " + modelTypeKey, e);
        }
    }

    @Override
    public ModelConfig getArchitectModelConfig() {
        return getModelConfigInternal("Architect");
    }

    @Override
    public void setArchitectModelConfig(ModelConfig config) {
        setModelConfigInternal("Architect", config);
    }

    @Override
    public ModelConfig getCodeModelConfig() {
        return getModelConfigInternal("Code");
    }

    @Override
    public void setCodeModelConfig(ModelConfig config) {
        setModelConfigInternal("Code", config);
    }

    @Override
    public void setAskModelConfig(ModelConfig config) {
        setModelConfigInternal("Ask", config);
    }

    @Override
    public ModelConfig getSearchModelConfig() {
        return getModelConfigInternal("Search");
    }

    @Override
    public void setSearchModelConfig(ModelConfig config) {
        setModelConfigInternal("Search", config);
    }

    @Override
    public String getCommitMessageFormat() {
        return projectProps.getProperty(COMMIT_MESSAGE_FORMAT_KEY, DEFAULT_COMMIT_MESSAGE_FORMAT);
    }

    @Override
    public void setCommitMessageFormat(String format) {
        if (format.isBlank() || format.trim().equals(DEFAULT_COMMIT_MESSAGE_FORMAT)) {
            if (projectProps.containsKey(COMMIT_MESSAGE_FORMAT_KEY)) {
                projectProps.remove(COMMIT_MESSAGE_FORMAT_KEY);
                saveProjectProperties();
                logger.debug("Removed commit message format, reverting to default.");
            }
        } else if (!format.trim().equals(projectProps.getProperty(COMMIT_MESSAGE_FORMAT_KEY))) {
            projectProps.setProperty(COMMIT_MESSAGE_FORMAT_KEY, format.trim());
            saveProjectProperties();
            logger.debug("Set commit message format.");
        }
    }

    public long getRunCommandTimeoutSeconds() {
        String valueStr = projectProps.getProperty(RUN_COMMAND_TIMEOUT_SECONDS_KEY);
        if (valueStr == null) {
            return DEFAULT_RUN_COMMAND_TIMEOUT_SECONDS;
        }
        try {
            long seconds = Long.parseLong(valueStr);
            return seconds > 0 ? seconds : DEFAULT_RUN_COMMAND_TIMEOUT_SECONDS;
        } catch (NumberFormatException e) {
            return DEFAULT_RUN_COMMAND_TIMEOUT_SECONDS;
        }
    }

    public void setRunCommandTimeoutSeconds(long seconds) {
        if (seconds > 0 && seconds != DEFAULT_RUN_COMMAND_TIMEOUT_SECONDS) {
            projectProps.setProperty(RUN_COMMAND_TIMEOUT_SECONDS_KEY, String.valueOf(seconds));
        } else {
            projectProps.remove(RUN_COMMAND_TIMEOUT_SECONDS_KEY);
        }
        saveProjectProperties();
    }

    @Override
    public Set<Language> getAnalyzerLanguages() {
        String langsProp = projectProps.getProperty(CODE_INTELLIGENCE_LANGUAGES_KEY);
        if (langsProp != null && !langsProp.isBlank()) {
            return Arrays.stream(langsProp.split(","))
                    .map(String::trim)
                    .filter(s -> !s.isEmpty())
                    .map(langName -> {
                        try {
                            return Language.valueOf(langName.toUpperCase(Locale.ROOT));
                        } catch (IllegalArgumentException e) {
                            logger.warn("Invalid language '{}' in project properties, ignoring.", langName);
                            return null;
                        }
                    })
                    .filter(Objects::nonNull)
                    .collect(Collectors.toSet());
        }

        Map<Language, Long> languageCounts = repo.getTrackedFiles().stream() // repo from AbstractProject
                .map(pf -> Language.fromExtension(pf.extension()))
                .filter(l -> l != Language.NONE)
                .collect(Collectors.groupingBy(l -> l, Collectors.counting()));

        if (languageCounts.isEmpty()) {
            logger.debug(
                    "No files with recognized (non-NONE) languages found for {}. Defaulting to Language.NONE.", root);
            return Set.of(Language.NONE);
        }

        long totalRecognizedFiles =
                languageCounts.values().stream().mapToLong(Long::longValue).sum();
        Set<Language> detectedLanguages = new HashSet<>();

        languageCounts.entrySet().stream()
                .filter(entry -> (double) entry.getValue() / totalRecognizedFiles >= 0.10)
                .forEach(entry -> detectedLanguages.add(entry.getKey()));

        if (detectedLanguages.isEmpty()) {
            var mostCommonEntry = languageCounts.entrySet().stream()
                    .max(Map.Entry.comparingByValue())
                    .orElseThrow();
            detectedLanguages.add(mostCommonEntry.getKey());
            logger.debug(
                    "No language met 10% threshold for {}. Adding most common: {}",
                    root, mostCommonEntry.getKey().name());
        }

        if (languageCounts.containsKey(Language.SQL)) {
            boolean addedByThisRule = detectedLanguages.add(Language.SQL);
            if (addedByThisRule) {
                logger.debug("SQL files present for {}, ensuring SQL is included in detected languages.", root);
            }
        }
        logger.debug(
                "Auto-detected languages for {}: {}",
                root,
                detectedLanguages.stream().map(Language::name).collect(Collectors.joining(", ")));
        return detectedLanguages;
    }

    @Override
    public void setAnalyzerLanguages(Set<Language> languages) {
        if (languages.isEmpty() || ((languages.size() == 1) && languages.contains(Language.NONE))) {
            projectProps.remove(CODE_INTELLIGENCE_LANGUAGES_KEY);
        } else {
            String langsString = languages.stream().map(Language::name).collect(Collectors.joining(","));
            projectProps.setProperty(CODE_INTELLIGENCE_LANGUAGES_KEY, langsString);
        }
        saveProjectProperties();
    }

    @Override
    public CodeAgentTestScope getCodeAgentTestScope() {
        String value = projectProps.getProperty(CODE_AGENT_TEST_SCOPE_KEY);
        return CodeAgentTestScope.fromString(value, CodeAgentTestScope.WORKSPACE);
    }

    @Override
    public void setCodeAgentTestScope(CodeAgentTestScope scope) {
        projectProps.setProperty(CODE_AGENT_TEST_SCOPE_KEY, scope.name());
        saveProjectProperties();
    }

    @Nullable
    private volatile IssueProvider issuesProviderCache = null;

    @Override
    public IssueProvider getIssuesProvider() {
        if (issuesProviderCache != null) {
            return issuesProviderCache;
        }

        String json = projectProps.getProperty(ISSUES_PROVIDER_JSON_KEY);
        if (json != null && !json.isBlank()) {
            try {
                issuesProviderCache = objectMapper.readValue(json, IssueProvider.class);
                return issuesProviderCache;
            } catch (JsonProcessingException e) {
                logger.error(
                        "Failed to deserialize IssueProvider from JSON: {}. Will attempt migration or default.",
                        json,
                        e);
            }
        }

        // Defaulting logic if no JSON and no old properties
        if (isGitHubRepo()) {
            issuesProviderCache = IssueProvider.github();
        } else {
            issuesProviderCache = IssueProvider.none();
        }

        // Save the default so it's persisted
        setIssuesProvider(issuesProviderCache);
        logger.info(
                "Defaulted issue provider to {} for project {}",
                issuesProviderCache.type(),
                getRoot().getFileName());
        return issuesProviderCache;
    }

    @Override
    public void setIssuesProvider(IssueProvider provider) {
        IssueProvider oldProvider = this.issuesProviderCache;
        IssueProviderType oldType = null;
        if (oldProvider != null) {
            oldType = oldProvider.type();
        } else {
            // Attempt to load from props if cache is null to get a definitive "before" type
            String currentJsonInProps = projectProps.getProperty(ISSUES_PROVIDER_JSON_KEY);
            if (currentJsonInProps != null && !currentJsonInProps.isBlank()) {
                try {
                    IssueProvider providerFromProps = objectMapper.readValue(currentJsonInProps, IssueProvider.class);
                    oldType = providerFromProps.type();
                } catch (JsonProcessingException e) {
                    // Log or ignore, oldType remains null or determined by migration if applicable
                    logger.debug(
                            "Could not parse existing IssueProvider JSON from properties while determining old type: {}",
                            e.getMessage());
                }
            }
        }

        var newType = provider.type();

        try {
            String json = objectMapper.writeValueAsString(provider);
            projectProps.setProperty(ISSUES_PROVIDER_JSON_KEY, json);
            this.issuesProviderCache = provider; // Update cache

            // Remove old keys after successful new key storage
            boolean removedOld = projectProps.remove(OLD_ISSUE_PROVIDER_ENUM_KEY) != null;
            removedOld |= projectProps.remove(JIRA_PROJECT_BASE_URL_KEY) != null;
            removedOld |= projectProps.remove(JIRA_PROJECT_API_TOKEN_KEY) != null;
            removedOld |= projectProps.remove(JIRA_PROJECT_KEY_KEY) != null;
            if (removedOld) {
                logger.debug("Removed old issue provider properties after setting new JSON format.");
            }

            saveProjectProperties();
            logger.info(
                    "Set issue provider to type '{}' for project {}",
                    provider.type(),
                    getRoot().getFileName());

            // Notify listeners if the provider *type* has changed.
            if (oldType != newType) {
                logger.debug("Issue provider type changed from {} to {}. Notifying listeners.", oldType, newType);
                notifyIssueProviderChanged();
            }
        } catch (JsonProcessingException e) {
            logger.error("Failed to serialize IssueProvider to JSON: {}. Settings not saved.", provider, e);
            throw new RuntimeException("Failed to serialize IssueProvider", e);
        }
    }

    public void saveProjectProperties() {
        // Use AbstractProject's saveProperties for consistency if it were public static or passed instance
        // For now, keep local implementation matching AbstractProject's logic.
        try {
            Files.createDirectories(propertiesFile.getParent());
            Properties existingProps = new Properties();
            if (Files.exists(propertiesFile)) {
                try (var reader = Files.newBufferedReader(propertiesFile)) {
                    existingProps.load(reader);
                } catch (IOException e) {
                    /* ignore loading error, will attempt to save anyway */
                }
            }

            if (Objects.equals(existingProps, projectProps)) {
                return;
            }
            AtomicWrites.atomicSaveProperties(propertiesFile, projectProps, "Brokk project configuration");
        } catch (IOException e) {
            logger.error("Error saving properties to {}: {}", propertiesFile, e.getMessage());
        }
    }

    private void persistWorkspacePropertiesFile() {
        try {
            Files.createDirectories(mainWorkspacePropertiesPath.getParent());
            Properties existingProps = new Properties();
            if (Files.exists(mainWorkspacePropertiesPath)) {
                try (var reader = Files.newBufferedReader(mainWorkspacePropertiesPath)) {
                    existingProps.load(reader);
                } catch (IOException e) {
                    /* ignore loading error, will attempt to save anyway */
                }
            }
            if (Objects.equals(existingProps, mainWorkspaceProps)) {
                return;
            }
            AtomicWrites.atomicSaveProperties(
                    mainWorkspacePropertiesPath, mainWorkspaceProps, "Brokk workspace configuration");
        } catch (IOException e) {
            logger.error("Error saving workspace properties to {}: {}", mainWorkspacePropertiesPath, e.getMessage());
        }
    }

    @Override
    public boolean isGitHubRepo() {
        if (!hasGit()) return false; // hasGit from AbstractProject
        var gitRepo = (GitRepo) getRepo(); // getRepo from AbstractProject
        String remoteUrl = gitRepo.getRemoteUrl("origin");
        if (remoteUrl == null || remoteUrl.isBlank()) return false;
        return remoteUrl.contains("github.com");
    }

    @Override
    public boolean isGitIgnoreSet() {
        try {
            var gitignorePath = getMasterRootPathForConfig().resolve(".gitignore");
            if (isBrokkIgnored(gitignorePath)) {
                logger.debug(".gitignore at {} is set to ignore Brokk files.", gitignorePath);
                return true;
            }
        } catch (IOException e) {
            logger.error(
                    "Error checking .gitignore at {}: {}",
                    getMasterRootPathForConfig().resolve(".gitignore"),
                    e.getMessage());
        }
        try {
            var gitUserConfig = SystemReader.getInstance().getUserConfig();
            var excludesFile = gitUserConfig.getString("core", null, "excludesfile");
            if (excludesFile != null && !excludesFile.isBlank()) {
                try {
                    var excludesFilePath = Path.of(excludesFile);
                    if (isBrokkIgnored(excludesFilePath)) {
                        logger.debug("core.excludesfile at {} is set to ignore Brokk files.", excludesFilePath);
                        return true;
                    }
                } catch (IOException e) {
                    logger.error("Error checking core.excludesfile at {}: {}", excludesFile, e.getMessage());
                }
            }
        } catch (IOException | ConfigInvalidException e) {
            logger.error("Error checking core.excludesfile setting in ~/.gitconfig: {}", e.getMessage());
        }
        return false;
    }

    private static boolean isBrokkIgnored(Path gitignorePath) throws IOException {
        if (Files.exists(gitignorePath)) {
            var content = Files.readString(gitignorePath);
            return content.contains(".brokk/") || content.contains(".brokk/**");
        }
        return false;
    }

    @Override
    public CpgRefresh getAnalyzerRefresh() {
        String value = projectProps.getProperty("code_intelligence_refresh");
        if (value == null) return CpgRefresh.UNSET;
        try {
            return CpgRefresh.valueOf(value.toUpperCase(Locale.ROOT));
        } catch (IllegalArgumentException e) {
            return CpgRefresh.UNSET;
        }
    }

    @Override
    public void setAnalyzerRefresh(CpgRefresh value) {
        projectProps.setProperty("code_intelligence_refresh", value.name());
        saveProjectProperties();
    }

    @Override
    public String getStyleGuide() {
        try {
            if (Files.exists(styleGuidePath)) {
                return Files.readString(styleGuidePath);
            }
        } catch (IOException e) {
            logger.error("Error reading style guide: {}", e.getMessage());
        }
        return "";
    }

    @Override
    public void saveStyleGuide(String styleGuide) {
        try {
            Files.createDirectories(styleGuidePath.getParent());
            AtomicWrites.atomicOverwrite(styleGuidePath, styleGuide);
        } catch (IOException e) {
            logger.error("Error saving style guide: {}", e.getMessage());
        }
    }

    @Override
    public String getReviewGuide() {
        try {
            if (Files.exists(reviewGuidePath)) {
                return Files.readString(reviewGuidePath);
            }
        } catch (IOException e) {
            logger.error("Error reading review guide: {}", e.getMessage());
        }
        return ""; // Return empty string if not found or error
    }

    @Override
    public void saveReviewGuide(String reviewGuide) {
        try {
            Files.createDirectories(reviewGuidePath.getParent());
            AtomicWrites.atomicOverwrite(reviewGuidePath, reviewGuide);
        } catch (IOException e) {
            logger.error("Error saving review guide: {}", e.getMessage());
        }
    }

    public static LlmProxySetting getProxySetting() {
        var props = loadGlobalProperties();
        String val = props.getProperty(LLM_PROXY_SETTING_KEY, LlmProxySetting.BROKK.name());
        try {
            return LlmProxySetting.valueOf(val);
        } catch (IllegalArgumentException e) {
            return LlmProxySetting.BROKK;
        }
    }

    public static void setLlmProxySetting(LlmProxySetting setting) {
        var props = loadGlobalProperties();
        props.setProperty(LLM_PROXY_SETTING_KEY, setting.name());
        saveGlobalProperties(props);
    }

    public static String getProxyUrl() {
        return switch (getProxySetting()) {
            case BROKK -> BROKK_PROXY_URL;
            case LOCALHOST -> LOCALHOST_PROXY_URL;
            case STAGING -> STAGING_PROXY_URL;
        };
    }

    public static String getServiceUrl() {
        return switch (getProxySetting()) {
            case BROKK -> BROKK_SERVICE_URL;
            case LOCALHOST -> BROKK_SERVICE_URL;
            case STAGING -> STAGING_SERVICE_URL;
        };
    }

    public static void setGitHubToken(String token) {
        var props = loadGlobalProperties();
        if (token.isBlank()) {
            props.remove(GITHUB_TOKEN_KEY);
        } else {
            props.setProperty(GITHUB_TOKEN_KEY, token.trim());
        }
        saveGlobalProperties(props);
        notifyGitHubTokenChanged();
    }

    private static void notifyIssueProviderChanged() {
        for (SettingsChangeListener listener : settingsChangeListeners) {
            try {
                listener.issueProviderChanged();
            } catch (Exception e) {
                logger.error("Error notifying listener of issue provider change", e);
            }
        }
    }

    private static void notifyGitHubTokenChanged() {
        for (SettingsChangeListener listener : settingsChangeListeners) {
            try {
                listener.gitHubTokenChanged();
            } catch (Exception e) {
                logger.error("Error notifying listener of GitHub token change", e);
            }
        }
    }

    @Override
    public ArchitectAgent.ArchitectOptions getArchitectOptions() {
        String json = mainWorkspaceProps.getProperty(ARCHITECT_OPTIONS_JSON_KEY);
        if (json != null && !json.isBlank()) {
            try {
                return objectMapper.readValue(json, ArchitectAgent.ArchitectOptions.class);
            } catch (JsonProcessingException e) {
                logger.error(
                        "Failed to deserialize ArchitectOptions from workspace JSON: {}. Returning defaults.", json, e);
            }
        }
        return ArchitectAgent.ArchitectOptions.DEFAULTS;
    }

    @Override
    public boolean getArchitectRunInWorktree() {
        return Boolean.parseBoolean(mainWorkspaceProps.getProperty(ARCHITECT_RUN_IN_WORKTREE_KEY, "false"));
    }

    @Override
    public void setArchitectOptions(ArchitectAgent.ArchitectOptions options, boolean runInWorktree) {
        try {
            String json = objectMapper.writeValueAsString(options);
            mainWorkspaceProps.setProperty(ARCHITECT_OPTIONS_JSON_KEY, json);
            mainWorkspaceProps.setProperty(ARCHITECT_RUN_IN_WORKTREE_KEY, String.valueOf(runInWorktree));
            persistWorkspacePropertiesFile();
            logger.debug("Saved Architect options and worktree preference to workspace properties.");
        } catch (JsonProcessingException e) {
            logger.error(
                    "Failed to serialize ArchitectOptions to JSON for workspace: {}. Settings not saved.", options, e);
            // Not re-throwing as this is a preference, not critical state.
        }
    }

    @Override
    public Set<ProjectFile> getLiveDependencies() {
        var allDeps = getAllOnDiskDependencies();
        var liveDepsNames = mainWorkspaceProps.getProperty(LIVE_DEPENDENCIES_KEY);
        if (liveDepsNames == null || liveDepsNames.isBlank()) {
            return allDeps;
        }

        var liveNamesSet = Arrays.stream(liveDepsNames.split(","))
                .map(String::trim)
                .filter(s -> !s.isEmpty())
                .collect(Collectors.toSet());

        return allDeps.stream()
                .filter(dep -> {
                    // .brokk/dependencies/dep-name/file.java -> path has 3+ parts
                    if (dep.getRelPath().getNameCount() < 3) {
                        return false;
                    }
                    // relPath is relative to masterRootPathForConfig, so .brokk is first component
                    var depName = dep.getRelPath().getName(2).toString();
                    return liveNamesSet.contains(depName);
                })
                .collect(Collectors.toSet());
    }

    @Override
    public void saveLiveDependencies(Set<Path> dependencyTopLevelDirs) {
        var names = dependencyTopLevelDirs.stream()
                .map(p -> p.getFileName().toString())
                .collect(Collectors.joining(","));
        mainWorkspaceProps.setProperty(LIVE_DEPENDENCIES_KEY, names);
        persistWorkspacePropertiesFile();
    }

    public Optional<GitRepo.MergeMode> getLastMergeMode() {
        String modeName = mainWorkspaceProps.getProperty(LAST_MERGE_MODE_KEY);
        if (modeName == null) {
            return Optional.empty();
        }
        try {
            return Optional.of(GitRepo.MergeMode.valueOf(modeName));
        } catch (IllegalArgumentException e) {
            logger.warn("Invalid merge mode '{}' in workspace properties, ignoring.", modeName);
            return Optional.empty();
        }
    }

    public void setLastMergeMode(GitRepo.MergeMode mode) {
        mainWorkspaceProps.setProperty(LAST_MERGE_MODE_KEY, mode.name());
        persistWorkspacePropertiesFile();
    }

    public static String getGitHubToken() {
        var props = loadGlobalProperties();
        return props.getProperty(GITHUB_TOKEN_KEY, "");
    }

    public static String getTheme() {
        var props = loadGlobalProperties();
        return props.getProperty("theme", "dark");
    }

    public static void setTheme(String theme) {
        var props = loadGlobalProperties();
        props.setProperty("theme", theme);
        saveGlobalProperties(props);
    }

    public static String getBrokkKey() {
        var props = loadGlobalProperties();
        return props.getProperty("brokkApiKey", "");
    }

    public static void setBrokkKey(String key) {
        var props = loadGlobalProperties();
        if (key.isBlank()) {
            props.remove("brokkApiKey");
        } else {
            props.setProperty("brokkApiKey", key.trim());
        }
        saveGlobalProperties(props);
        isDataShareAllowedCache = null;
        logger.trace("Cleared data share allowed cache.");
    }

    @Override
    public boolean isDataShareAllowed() {
        if (isDataShareAllowedCache != null) {
            return isDataShareAllowedCache;
        }
        String brokkKey = getBrokkKey();
        if (brokkKey.isEmpty()) {
            isDataShareAllowedCache = true;
            return true;
        }
        boolean allowed = Service.getDataShareAllowed(brokkKey);
        isDataShareAllowedCache = allowed;
        logger.info("Data sharing allowed for organization: {}", allowed);
        return allowed;
    }

    public static void addSettingsChangeListener(SettingsChangeListener listener) {
        settingsChangeListeners.add(listener);
    }

    public static void removeSettingsChangeListener(SettingsChangeListener listener) {
        settingsChangeListeners.remove(listener);
    }

    public enum DataRetentionPolicy {
        IMPROVE_BROKK("Make Brokk Better for Everyone"),
        MINIMAL("Essential Use Only"),
        UNSET("Unset");
        private final String displayName;

        DataRetentionPolicy(String displayName) {
            this.displayName = displayName;
        }

        public String getDisplayName() {
            return displayName;
        }

        @Override
        public String toString() {
            return displayName;
        }

        public static DataRetentionPolicy fromString(String value) {
            for (DataRetentionPolicy policy : values()) {
                if (policy.name().equalsIgnoreCase(value)) return policy;
            }
            return UNSET;
        }
    }

    @Override
    public DataRetentionPolicy getDataRetentionPolicy() {
        if (!isDataShareAllowed()) {
            return DataRetentionPolicy.MINIMAL;
        }
        String value = projectProps.getProperty(DATA_RETENTION_POLICY_KEY);
        return DataRetentionPolicy.fromString(value);
    }

    @Override
    public void setDataRetentionPolicy(DataRetentionPolicy policy) {
        assert policy != DataRetentionPolicy.UNSET : "Cannot set policy to UNSET or null";
        projectProps.setProperty(DATA_RETENTION_POLICY_KEY, policy.name());
        saveProjectProperties();
        logger.info("Set Data Retention Policy to {} for project {}", policy, root.getFileName());
    }

    public static final List<Service.FavoriteModel> DEFAULT_FAVORITE_MODELS = List.of(
            new Service.FavoriteModel("o3", Service.O3, Service.ReasoningLevel.DEFAULT),
            new Service.FavoriteModel("Gemini Pro 2.5", Service.GEMINI_2_5_PRO, Service.ReasoningLevel.DEFAULT),
            new Service.FavoriteModel("Flash 2.5", "gemini-2.5-flash", Service.ReasoningLevel.DISABLE),
            new Service.FavoriteModel("Sonnet 4", "claude-4-sonnet", Service.ReasoningLevel.LOW));

    public static List<Service.FavoriteModel> loadFavoriteModels() {
        var props = loadGlobalProperties();
        String json = props.getProperty(FAVORITE_MODELS_KEY);
        if (json != null && !json.isEmpty()) {
            try {
                var typeFactory = objectMapper.getTypeFactory();
                var listType = typeFactory.constructCollectionType(List.class, Service.FavoriteModel.class);
                List<Service.FavoriteModel> loadedList = objectMapper.readValue(json, listType);
                logger.debug("Loaded {} favorite models from global properties.", loadedList.size());
                return loadedList;
            } catch (JsonProcessingException | ClassCastException e) {
                logger.error("Error loading/casting favorite models from JSON: {}", json, e);
            }
        }
        logger.debug("No favorite models found or error loading, returning defaults.");
        return new ArrayList<>(DEFAULT_FAVORITE_MODELS);
    }

    /**
     * Look up a favourite model by its alias (case-insensitive).
     *
     * @param alias the alias supplied by the user (e.g. from the CLI)
     * @return the matching {@link Service.FavoriteModel}
     * @throws IllegalArgumentException if no favourite model with the given alias exists
     */
    public static Service.FavoriteModel getFavoriteModel(String alias) {
        return loadFavoriteModels().stream()
                .filter(fm -> fm.alias().equalsIgnoreCase(alias))
                .findFirst()
                .orElseThrow(() -> new IllegalArgumentException("Unknown favorite model alias: " + alias));
    }

    public static void saveFavoriteModels(List<Service.FavoriteModel> favorites) {
        var props = loadGlobalProperties();
        String newJson;
        try {
            newJson = objectMapper.writeValueAsString(favorites);
        } catch (JsonProcessingException e) {
            logger.error("Error serializing favorite models to JSON", e);
            return;
        }
        String oldJson = props.getProperty(FAVORITE_MODELS_KEY, "");
        if (!newJson.equals(oldJson)) {
            props.setProperty(FAVORITE_MODELS_KEY, newJson);
            saveGlobalProperties(props);
            logger.debug("Saved {} favorite models to global properties.", favorites.size());
        } else {
            logger.trace("Favorite models unchanged, skipping save.");
        }
    }

    private static Properties loadProjectsProperties() {
        var props = new Properties();
        if (Files.exists(PROJECTS_PROPERTIES_PATH)) {
            try (var reader = Files.newBufferedReader(PROJECTS_PROPERTIES_PATH)) {
                props.load(reader);
            } catch (IOException e) {
                logger.warn("Unable to read projects properties file: {}", e.getMessage());
            }
        }
        return props;
    }

    private static void saveProjectsProperties(Properties props) {
        try {
            Files.createDirectories(PROJECTS_PROPERTIES_PATH.getParent());
            AtomicWrites.atomicSaveProperties(
                    PROJECTS_PROPERTIES_PATH, props, "Brokk projects: recently opened and currently open");
        } catch (IOException e) {
            logger.error("Error saving projects properties: {}", e.getMessage());
        }
    }

    public static Map<Path, ProjectPersistentInfo> loadRecentProjects() {
        var allLoadedEntries = new HashMap<Path, ProjectPersistentInfo>();
        var props = loadProjectsProperties();
        for (String key : props.stringPropertyNames()) {
            if (!key.contains(java.io.File.separator) || key.endsWith("_activeSession")) {
                continue;
            }
            String propertyValue = props.getProperty(key);
            try {
                Path projectPath = Path.of(key); // Create path once
                ProjectPersistentInfo persistentInfo =
                        objectMapper.readValue(propertyValue, ProjectPersistentInfo.class);
                allLoadedEntries.put(projectPath, persistentInfo);
            } catch (JsonProcessingException e) {
                // Likely old-format timestamp, try to parse as long
                try {
                    Path projectPath = Path.of(key); // Create path once
                    long parsedLongValue = Long.parseLong(propertyValue);
                    ProjectPersistentInfo persistentInfo = ProjectPersistentInfo.fromTimestamp(parsedLongValue);
                    allLoadedEntries.put(projectPath, persistentInfo);
                } catch (NumberFormatException nfe) {
                    logger.warn(
                            "Could not parse value for key '{}' in projects.properties as JSON or long: {}",
                            key,
                            propertyValue);
                }
            } catch (Exception e) {
                logger.warn("Error processing recent project entry for key '{}': {}", key, e.getMessage());
            }
        }

        var validEntries = new HashMap<Path, ProjectPersistentInfo>();
        boolean entriesFiltered = false;

        for (Map.Entry<Path, ProjectPersistentInfo> entry : allLoadedEntries.entrySet()) {
            Path projectPath = entry.getKey();
            ProjectPersistentInfo persistentInfo = entry.getValue();
            if (Files.isDirectory(projectPath)) {
                validEntries.put(projectPath, persistentInfo);
            } else {
                logger.warn(
                        "Recent project path '{}' no longer exists or is not a directory. Removing from recent projects list.",
                        projectPath);
                entriesFiltered = true;
            }
        }

        if (entriesFiltered) {
            saveRecentProjects(validEntries); // Persist the cleaned list
        }

        return validEntries;
    }

    public static void saveRecentProjects(Map<Path, ProjectPersistentInfo> projects) {
        var props = loadProjectsProperties();

        var sorted = projects.entrySet().stream()
                .sorted(Map.Entry.<Path, ProjectPersistentInfo>comparingByValue(
                                Comparator.comparingLong(ProjectPersistentInfo::lastOpened))
                        .reversed())
                .limit(10)
                .toList();

        // Collect current project paths to keep
        Set<String> pathsToKeep = sorted.stream()
                .map(entry -> entry.getKey().toAbsolutePath().toString())
                .collect(Collectors.toSet());

        List<String> keysToRemove = props.stringPropertyNames().stream()
                .filter(key -> key.contains(java.io.File.separator) && !key.endsWith("_activeSession"))
                .filter(key -> !pathsToKeep.contains(key))
                .toList();
        keysToRemove.forEach(props::remove);

        for (var entry : sorted) {
            Path projectPath = entry.getKey();
            ProjectPersistentInfo persistentInfo = entry.getValue();
            try {
                String jsonString = objectMapper.writeValueAsString(persistentInfo);
                props.setProperty(projectPath.toAbsolutePath().toString(), jsonString);
            } catch (JsonProcessingException e) {
                logger.error("Error serializing ProjectPersistentInfo for path '{}': {}", projectPath, e.getMessage());
            }
        }
        saveProjectsProperties(props);
    }

    public static void updateRecentProject(Path projectDir) {
        Path pathForRecentProjectsMap = projectDir;
        boolean isWorktree = false;

        if (GitRepo.hasGitRepo(projectDir)) {
            try (var tempRepo = new GitRepo(projectDir)) {
                isWorktree = tempRepo.isWorktree();
                if (isWorktree) {
                    pathForRecentProjectsMap = tempRepo.getGitTopLevel();
                }
            } catch (Exception e) {
                logger.warn(
                        "Could not determine if {} is a worktree during updateRecentProject: {}",
                        projectDir,
                        e.getMessage());
            }
        }

        var currentMap = loadRecentProjects();
        ProjectPersistentInfo persistentInfo = currentMap.get(pathForRecentProjectsMap);
        if (persistentInfo == null) {
            persistentInfo = ProjectPersistentInfo.fromTimestamp(System.currentTimeMillis());
        }

        long newTimestamp = System.currentTimeMillis();
        List<String> newOpenWorktrees = new ArrayList<>(persistentInfo.openWorktrees());

        if (isWorktree) {
            String worktreePathToAdd = projectDir.toAbsolutePath().normalize().toString();
            String mainProjectPathString =
                    pathForRecentProjectsMap.toAbsolutePath().normalize().toString();
            if (!newOpenWorktrees.contains(worktreePathToAdd) && !worktreePathToAdd.equals(mainProjectPathString)) {
                newOpenWorktrees.add(worktreePathToAdd);
            }
        } else {
            addToOpenProjectsList(projectDir);
        }

        currentMap.put(pathForRecentProjectsMap, new ProjectPersistentInfo(newTimestamp, newOpenWorktrees));
        saveRecentProjects(currentMap);
    }

    private static void addToOpenProjectsList(Path projectDir) {
        var absPathStr = projectDir.toAbsolutePath().toString();
        var props = loadProjectsProperties();
        var openListStr = props.getProperty("openProjectsList", "");
        var openSet = new LinkedHashSet<>(Arrays.asList(openListStr.split(";")));
        openSet.remove("");
        if (openSet.add(absPathStr)) {
            props.setProperty("openProjectsList", String.join(";", openSet));
            saveProjectsProperties(props);
        }
    }

    public static void removeFromOpenProjectsListAndClearActiveSession(Path projectDir) {
        var absPathStr = projectDir.toAbsolutePath().toString();
        var props = loadProjectsProperties();
        boolean changed = false;
        var openListStr = props.getProperty("openProjectsList", "");
        var openSet = new LinkedHashSet<>(Arrays.asList(openListStr.split(";")));
        openSet.remove("");
        if (openSet.remove(absPathStr)) {
            props.setProperty("openProjectsList", String.join(";", openSet));
            changed = true;
        }
        if (props.remove(absPathStr + "_activeSession") != null) {
            changed = true;
        }
        if (changed) {
            saveProjectsProperties(props);
        }

        // Update ProjectPersistentInfo map
        var recentProjectsMap = loadRecentProjects();
        Path mainProjectPathKey = projectDir;
        boolean isWorktree = false;

        if (GitRepo.hasGitRepo(projectDir)) {
            try (var tempRepo = new GitRepo(projectDir)) {
                isWorktree = tempRepo.isWorktree();
                if (isWorktree) {
                    mainProjectPathKey = tempRepo.getGitTopLevel();
                }
            } catch (Exception e) {
                logger.warn(
                        "Could not determine if {} is a worktree during removeFromOpenProjectsListAndClearActiveSession: {}",
                        projectDir,
                        e.getMessage());
            }
        }

        boolean recentProjectsMapModified = false;

        if (isWorktree) {
            ProjectPersistentInfo mainProjectInfo = recentProjectsMap.get(mainProjectPathKey);
            if (mainProjectInfo != null) {
                List<String> openWorktrees = new ArrayList<>(mainProjectInfo.openWorktrees());
                if (openWorktrees.remove(projectDir.toAbsolutePath().normalize().toString())) {
                    recentProjectsMap.put(
                            mainProjectPathKey, new ProjectPersistentInfo(mainProjectInfo.lastOpened(), openWorktrees));
                    recentProjectsMapModified = true;
                }
            }
        }

        if (recentProjectsMapModified) {
            saveRecentProjects(recentProjectsMap);
        }
    }

    public static List<Path> getOpenProjects() {
        var result = new ArrayList<Path>();
        var pathsToRemove = new ArrayList<String>();
        var props = loadProjectsProperties();
        var openListStr = props.getProperty("openProjectsList", "");
        if (openListStr.isEmpty()) return result;

        var openPathsInList = Arrays.asList(openListStr.split(";"));
        var finalPathsToOpen = new LinkedHashSet<Path>();
        var validPathsFromOpenList = new HashSet<Path>();

        // First pass: Process openProjectsList
        for (String pathStr : openPathsInList) {
            if (pathStr.isEmpty()) continue;
            try {
                var path = Path.of(pathStr);
                if (Files.isDirectory(path)) {
                    finalPathsToOpen.add(path);
                    validPathsFromOpenList.add(path);
                } else {
                    logger.warn("Removing invalid or non-existent project from open list: {}", pathStr);
                    pathsToRemove.add(pathStr);
                }
            } catch (Exception e) {
                logger.warn("Invalid path string in openProjectsList: {}", pathStr, e);
                pathsToRemove.add(pathStr);
            }
        }

        // Second pass: Add associated open worktrees for main projects found in openProjectsList
        var recentProjectsMap = loadRecentProjects();
        for (var entry : recentProjectsMap.entrySet()) {
            var mainProjectPathKey = entry.getKey();
            var persistentInfo = entry.getValue();
            if (validPathsFromOpenList.contains(mainProjectPathKey)) {
                for (String worktreePathStr : persistentInfo.openWorktrees()) {
                    if (!worktreePathStr.isBlank()) {
                        try {
                            var worktreePath = Path.of(worktreePathStr);
                            if (Files.isDirectory(worktreePath)) {
                                finalPathsToOpen.add(worktreePath);
                            } else {
                                logger.warn(
                                        "Invalid worktree path '{}' found for main project '{}', not adding to open list.",
                                        worktreePathStr,
                                        mainProjectPathKey);
                            }
                        } catch (Exception e) {
                            logger.warn(
                                    "Error processing worktree path '{}' for main project '{}': {}",
                                    worktreePathStr,
                                    mainProjectPathKey,
                                    e.getMessage());
                        }
                    }
                }
            }
        }

        // Cleanup openProjectsList property if necessary
        if (!pathsToRemove.isEmpty()) {
            var updatedOpenSet = new LinkedHashSet<>(openPathsInList);
            updatedOpenSet.removeAll(pathsToRemove);
            updatedOpenSet.remove("");
            props.setProperty("openProjectsList", String.join(";", updatedOpenSet));
            saveProjectsProperties(props);
        }

        result.addAll(finalPathsToOpen);
        return result;
    }

    /**
     * Attempts to persist the fact that an {@link OutOfMemoryError} occurred during this session. The JVM would be in a
     * fatal state, and thus writing this to project properties would not work and creating a file is usually
     * successful.
     */
    public static void setOomFlag() {
        try {
            Files.createFile(OUT_OF_MEMORY_EXCEPTION_FLAG);
        } catch (IOException e) {
            logger.error("Unable to persist OutOfMemoryError flag.");
        }
    }

    public static boolean initializeOomFlag() {
        try {
            if (Files.exists(OUT_OF_MEMORY_EXCEPTION_FLAG)) {
                Files.delete(OUT_OF_MEMORY_EXCEPTION_FLAG);
                return true;
            } else {
                return false;
            }
        } catch (IOException e) {
            logger.error("Unable to determine if OutOfMemoryError flag was present or not.");
            return false;
        }
    }

    public static void clearActiveSessions() {
        var props = loadProjectsProperties();
        props.setProperty("openProjectsList", "");
        saveProjectsProperties(props);
    }

    public static Optional<String> getActiveSessionTitle(Path worktreeRoot) {
        return SessionManager.getActiveSessionTitle(worktreeRoot);
    }

    @Override
    public void close() {
        super.close();
        sessionManager.close();
    }

    public Path getWorktreeStoragePath() {
        return Path.of(
                System.getProperty("user.home"),
                ".brokk",
                "worktrees",
                getMasterRootPathForConfig().getFileName().toString());
    }

    public void reserveSessionsForKnownWorktrees() {
        if (this.repo.isWorktree() || !(this.repo instanceof GitRepo gitRepo) || !gitRepo.supportsWorktrees()) {
            return;
        }
        logger.debug("Main project {} reserving sessions for its known worktrees.", this.root.getFileName());
        try {
            var worktrees = gitRepo.listWorktrees();
            for (var wtInfo : worktrees) {
                Path wtPath = wtInfo.path().toAbsolutePath().normalize();
                if (wtPath.equals(this.root)) continue;

                if (Brokk.isProjectOpen(wtPath)) {
                    continue;
                }

                var wsPropsPath = wtPath.resolve(".brokk").resolve("workspace.properties");
                if (!Files.exists(wsPropsPath)) {
                    continue;
                }

                var props = new Properties();
                try (var reader = Files.newBufferedReader(wsPropsPath)) {
                    props.load(reader);
                    String sessionIdStr = props.getProperty("lastActiveSession");
                    if (sessionIdStr != null && !sessionIdStr.isBlank()) {
                        UUID sessionId = UUID.fromString(sessionIdStr.trim());
                        if (SessionRegistry.claim(wtPath, sessionId)) {
                            logger.info(
                                    "Reserved session {} for non-open worktree {}", sessionId, wtPath.getFileName());
                        } else {
                            logger.warn(
                                    "Failed to reserve session {} for worktree {} (already claimed elsewhere or error).",
                                    sessionId,
                                    wtPath.getFileName());
                        }
                    }
                } catch (IOException | IllegalArgumentException e) {
                    logger.warn(
                            "Error reading last active session for worktree {} or claiming it: {}",
                            wtPath.getFileName(),
                            e.getMessage());
                }
            }
        } catch (Exception e) {
            logger.error(
                    "Error listing worktrees or reserving their sessions for main project {}: {}",
                    this.root.getFileName(),
                    e.getMessage(),
                    e);
        }
    }

    /* --------------------------------------------------------
    Blitz-history (parallel + post-processing instructions)
    -------------------------------------------------------- */
    @Override
    public List<List<String>> loadBlitzHistory() {
        try {
            String json = mainWorkspaceProps.getProperty(BLITZ_HISTORY_KEY);
            if (json != null && !json.isEmpty()) {
                var tf = objectMapper.getTypeFactory();
                var type = tf.constructCollectionType(List.class, tf.constructCollectionType(List.class, String.class));
                return objectMapper.readValue(json, type);
            }
        } catch (Exception e) {
            logger.error("Error loading Blitz history: {}", e.getMessage(), e);
        }
        return new ArrayList<>();
    }

    @Override
    public List<List<String>> addToBlitzHistory(String parallel, String post, int maxItems) {
        if (parallel.trim().isEmpty() && post.trim().isEmpty()) {
            return loadBlitzHistory();
        }
        var history = new ArrayList<>(loadBlitzHistory());
        history.removeIf(
                p -> p.size() >= 2 && p.get(0).equals(parallel) && p.get(1).equals(post));
        history.add(0, List.of(parallel, post));
        if (history.size() > maxItems) {
            history = new ArrayList<>(history.subList(0, maxItems));
        }
        try {
            String json = objectMapper.writeValueAsString(history);
            mainWorkspaceProps.setProperty(BLITZ_HISTORY_KEY, json);
            persistWorkspacePropertiesFile();
        } catch (Exception e) {
            logger.error("Error saving Blitz history: {}", e.getMessage());
        }
        return history;
    }

    @Override
    public SessionManager getSessionManager() {
        return sessionManager;
    }
}<|MERGE_RESOLUTION|>--- conflicted
+++ resolved
@@ -4,25 +4,12 @@
 import io.github.jbellis.brokk.Service.ModelConfig;
 import io.github.jbellis.brokk.agents.ArchitectAgent;
 import io.github.jbellis.brokk.agents.BuildAgent;
-<<<<<<< HEAD
-import io.github.jbellis.brokk.issues.IssueProviderType;
-import org.eclipse.jgit.errors.ConfigInvalidException;
-import org.eclipse.jgit.util.SystemReader;
-import org.jetbrains.annotations.Nullable;
-=======
->>>>>>> 1f8a062f
 import io.github.jbellis.brokk.analyzer.Language;
 import io.github.jbellis.brokk.analyzer.ProjectFile;
 import io.github.jbellis.brokk.git.GitRepo;
 import io.github.jbellis.brokk.issues.IssueProviderType;
 import io.github.jbellis.brokk.util.AtomicWrites;
-<<<<<<< HEAD
 import io.github.jbellis.brokk.util.Environment;
-import org.apache.logging.log4j.LogManager;
-import org.apache.logging.log4j.Logger;
-
-=======
->>>>>>> 1f8a062f
 import java.io.IOException;
 import java.nio.file.Files;
 import java.nio.file.Path;
@@ -46,6 +33,8 @@
 import java.util.stream.Collectors;
 import org.apache.logging.log4j.LogManager;
 import org.apache.logging.log4j.Logger;
+import org.eclipse.jgit.errors.ConfigInvalidException;
+import org.eclipse.jgit.util.SystemReader;
 import org.jetbrains.annotations.Nullable;
 
 public final class MainProject extends AbstractProject {
@@ -268,12 +257,8 @@
             }
         }
 
-<<<<<<< HEAD
-        // Load build details AFTER projectProps might have been modified by migration (though build details keys are not affected here)
-=======
         // Load build details AFTER projectProps might have been modified by migration (though build details keys are
         // not affected here)
->>>>>>> 1f8a062f
         var bd = loadBuildDetailsInternal(); // Uses projectProps
         if (!bd.equals(BuildAgent.BuildDetails.EMPTY)) {
             this.detailsFuture.complete(bd);
