package io.github.jbellis.brokk;

import com.fasterxml.jackson.core.JsonProcessingException;
import com.jakewharton.disklrucache.DiskLruCache;
import io.github.jbellis.brokk.Service.ModelConfig;
import io.github.jbellis.brokk.agents.ArchitectAgent;
import io.github.jbellis.brokk.agents.BuildAgent;
import io.github.jbellis.brokk.analyzer.Language;
import io.github.jbellis.brokk.analyzer.ProjectFile;
import io.github.jbellis.brokk.git.GitRepo;
import io.github.jbellis.brokk.gui.Chrome;
import io.github.jbellis.brokk.issues.IssueProviderType;
import io.github.jbellis.brokk.mcp.McpConfig;
import io.github.jbellis.brokk.util.AtomicWrites;
import io.github.jbellis.brokk.util.Environment;
import java.io.IOException;
import java.nio.file.Files;
import java.nio.file.Path;
import java.util.ArrayList;
import java.util.Arrays;
import java.util.Comparator;
import java.util.HashMap;
import java.util.HashSet;
import java.util.LinkedHashSet;
import java.util.List;
import java.util.Locale;
import java.util.Map;
import java.util.Objects;
import java.util.Optional;
import java.util.Properties;
import java.util.Set;
import java.util.UUID;
import java.util.concurrent.CompletableFuture;
import java.util.concurrent.CopyOnWriteArrayList;
import java.util.concurrent.ExecutionException;
import java.util.stream.Collectors;
import javax.swing.SwingUtilities;
import org.apache.logging.log4j.LogManager;
import org.apache.logging.log4j.Logger;
import org.eclipse.jgit.errors.ConfigInvalidException;
import org.eclipse.jgit.util.SystemReader;
import org.jetbrains.annotations.Nullable;

public final class MainProject extends AbstractProject {
    private static final Logger logger =
            LogManager.getLogger(MainProject.class); // Separate logger from AbstractProject

    private final Path propertiesFile;
    private final Properties projectProps;
    private final Path styleGuidePath;
    private final Path reviewGuidePath;
    private final SessionManager sessionManager;
    private volatile CompletableFuture<BuildAgent.BuildDetails> detailsFuture = new CompletableFuture<>();

    @Nullable
    private volatile DiskLruCache diskCache = null;

    private static final long DEFAULT_DISK_CACHE_SIZE = 10L * 1024L * 1024L; // 10 MB

    private static final String BUILD_DETAILS_KEY = "buildDetailsJson";
    private static final String LIVE_DEPENDENCIES_KEY = "liveDependencies";
    private static final String CODE_INTELLIGENCE_LANGUAGES_KEY = "code_intelligence_languages";
    private static final String GITHUB_TOKEN_KEY = "githubToken";

    // New key for the IssueProvider record as JSON
    private static final String ISSUES_PROVIDER_JSON_KEY = "issuesProviderJson";

    // Keys for Architect Options persistence
    private static final String ARCHITECT_OPTIONS_JSON_KEY = "architectOptionsJson";
    private static final String ARCHITECT_RUN_IN_WORKTREE_KEY = "architectRunInWorktree";
    private static final String MCP_CONFIG_JSON_KEY = "mcpConfigJson";

    // Keys for Plan First and Search First workspace preferences
    private static final String PLAN_FIRST_KEY = "planFirst";
    private static final String SEARCH_FIRST_KEY = "searchFirst";

    private static final String LAST_MERGE_MODE_KEY = "lastMergeMode";
    private static final String MIGRATIONS_TO_SESSIONS_V3_COMPLETE_KEY = "migrationsToSessionsV3Complete";

    // Old keys for migration
    private static final String OLD_ISSUE_PROVIDER_ENUM_KEY = "issueProvider"; // Stores the enum name (GITHUB, JIRA)
    private static final String JIRA_PROJECT_BASE_URL_KEY = "jiraProjectBaseUrl";
    private static final String JIRA_PROJECT_API_TOKEN_KEY = "jiraProjectApiToken";
    private static final String JIRA_PROJECT_KEY_KEY = "jiraProjectKey";

    private record ModelTypeInfo(String configKey, ModelConfig preferredConfig) {}

    private static final Map<String, ModelTypeInfo> MODEL_TYPE_INFOS = Map.of(
            "Architect", new ModelTypeInfo("architectConfig", new ModelConfig(Service.GEMINI_2_5_PRO)),
            "Code", new ModelTypeInfo("codeConfig", new ModelConfig(Service.GEMINI_2_5_PRO)),
            "Ask", new ModelTypeInfo("askConfig", new ModelConfig(Service.GPT_5)),
            "Search", new ModelTypeInfo("searchConfig", new ModelConfig(Service.GEMINI_2_5_PRO)));

    private static final String RUN_COMMAND_TIMEOUT_SECONDS_KEY = "runCommandTimeoutSeconds";
    private static final long DEFAULT_RUN_COMMAND_TIMEOUT_SECONDS = Environment.DEFAULT_TIMEOUT.toSeconds();
    private static final String CODE_AGENT_TEST_SCOPE_KEY = "codeAgentTestScope";
    private static final String COMMIT_MESSAGE_FORMAT_KEY = "commitMessageFormat";

    private static final List<SettingsChangeListener> settingsChangeListeners = new CopyOnWriteArrayList<>();

    public static final String DEFAULT_COMMIT_MESSAGE_FORMAT =
            """
                                                               The commit message should be structured as follows: <type>: <description>
                                                               Use these for <type>: debug, fix, feat, chore, config, docs, style, refactor, perf, test, enh
                                                               """
                    .stripIndent();

    @Nullable
    private static volatile Boolean isDataShareAllowedCache = null;

    @Nullable
    private static Properties globalPropertiesCache = null; // protected by synchronized

    private static final Path BROKK_CONFIG_DIR = Path.of(System.getProperty("user.home"), ".config", "brokk");
    private static final Path PROJECTS_PROPERTIES_PATH = BROKK_CONFIG_DIR.resolve("projects.properties");
    private static final Path GLOBAL_PROPERTIES_PATH = BROKK_CONFIG_DIR.resolve("brokk.properties");
    private static final Path OUT_OF_MEMORY_EXCEPTION_FLAG = BROKK_CONFIG_DIR.resolve("oom.flag");

    public enum LlmProxySetting {
        BROKK,
        LOCALHOST,
        STAGING
    }

    private static final String LLM_PROXY_SETTING_KEY = "llmProxySetting";
    public static final String BROKK_PROXY_URL = "https://proxy.brokk.ai";
    public static final String LOCALHOST_PROXY_URL = "http://localhost:4000";
    public static final String STAGING_PROXY_URL = "https://staging.brokk.ai";
    public static final String BROKK_SERVICE_URL = "https://app.brokk.ai";
    public static final String STAGING_SERVICE_URL = "https://brokk-backend-staging.up.railway.app";

    private static final String DATA_RETENTION_POLICY_KEY = "dataRetentionPolicy";
    private static final String FAVORITE_MODELS_KEY = "favoriteModelsJson";

    public static final String DEFAULT_REVIEW_GUIDE =
            """
            When reviewing the pull request, please address the following points:
            - explain your understanding of what this PR is intended to do
            - does it accomplish its goals
            - does it conform to the style guidelines
            - what parts are the trickiest and how could they be simplified
            """
                    .stripIndent();

    public record ProjectPersistentInfo(long lastOpened, List<String> openWorktrees) {
        public ProjectPersistentInfo {}

        public static ProjectPersistentInfo fromTimestamp(long lastOpened) {
            return new ProjectPersistentInfo(lastOpened, List.of());
        }
    }

    public MainProject(Path root) {
        super(root); // Initializes this.root and this.repo

        this.propertiesFile = this.masterRootPathForConfig.resolve(BROKK_DIR).resolve(PROJECT_PROPERTIES_FILE);
        this.styleGuidePath = this.masterRootPathForConfig.resolve(BROKK_DIR).resolve(STYLE_GUIDE_FILE);
        this.reviewGuidePath = this.masterRootPathForConfig.resolve(BROKK_DIR).resolve(REVIEW_GUIDE_FILE);
        var sessionsDir = this.masterRootPathForConfig.resolve(BROKK_DIR).resolve(SESSIONS_DIR);
        this.sessionManager = new SessionManager(sessionsDir);

        this.projectProps = new Properties();

        try {
            if (Files.exists(propertiesFile)) {
                try (var reader = Files.newBufferedReader(propertiesFile)) {
                    projectProps.load(reader);
                }
            }
        } catch (IOException e) {
            logger.error("Error loading project properties from {}: {}", propertiesFile, e.getMessage());
            projectProps.clear();
        }

        // Migrate Architect options from projectProps to workspace properties (centralized in AbstractProject)
        boolean needsProjectSave = false;
        boolean migratedArchitectSettings = false;
        if (projectProps.containsKey(ARCHITECT_OPTIONS_JSON_KEY)) {
            if (!workspaceProps.containsKey(ARCHITECT_OPTIONS_JSON_KEY)
                    || !workspaceProps
                            .getProperty(ARCHITECT_OPTIONS_JSON_KEY)
                            .equals(projectProps.getProperty(ARCHITECT_OPTIONS_JSON_KEY))) {
                workspaceProps.setProperty(
                        ARCHITECT_OPTIONS_JSON_KEY, projectProps.getProperty(ARCHITECT_OPTIONS_JSON_KEY));
                migratedArchitectSettings = true;
            }
            projectProps.remove(ARCHITECT_OPTIONS_JSON_KEY);
            needsProjectSave = true;
            // Ensure projectProps is saved if a key is removed, even if not transferred (e.g. already in workspace)
            // migratedArchitectSettings specifically tracks if data was written to workspaceProps.
            if (!migratedArchitectSettings && workspaceProps.containsKey(ARCHITECT_OPTIONS_JSON_KEY)) {
                // Key was in projectProps, removed, but already existed (maybe identically) in workspaceProps.
                // We still need to save projectProps due to removal.
            }
        }
        // boolean projectPropsChangedByMigration = projectProps.containsKey(ARCHITECT_OPTIONS_JSON_KEY); // This
        // variable is not used

        if (projectProps.containsKey(ARCHITECT_RUN_IN_WORKTREE_KEY)) {
            if (!workspaceProps.containsKey(ARCHITECT_RUN_IN_WORKTREE_KEY)
                    || !workspaceProps
                            .getProperty(ARCHITECT_RUN_IN_WORKTREE_KEY)
                            .equals(projectProps.getProperty(ARCHITECT_RUN_IN_WORKTREE_KEY))) {
                workspaceProps.setProperty(
                        ARCHITECT_RUN_IN_WORKTREE_KEY, projectProps.getProperty(ARCHITECT_RUN_IN_WORKTREE_KEY));
                migratedArchitectSettings = true;
            }
            projectProps.remove(ARCHITECT_RUN_IN_WORKTREE_KEY);
            needsProjectSave = true;
            // projectPropsChangedByMigration = projectPropsChangedByMigration ||
            // projectProps.containsKey(ARCHITECT_RUN_IN_WORKTREE_KEY); // This variable is not used
        }

        // Migrate Live Dependencies from projectProps to workspace properties
        boolean migratedLiveDeps = false;
        if (projectProps.containsKey(LIVE_DEPENDENCIES_KEY)) {
            if (!workspaceProps.containsKey(LIVE_DEPENDENCIES_KEY)) {
                workspaceProps.setProperty(LIVE_DEPENDENCIES_KEY, projectProps.getProperty(LIVE_DEPENDENCIES_KEY));
                migratedLiveDeps = true;
            }
            projectProps.remove(LIVE_DEPENDENCIES_KEY);
            needsProjectSave = true;
        }

        if (migratedArchitectSettings || migratedLiveDeps) { // Data was written to workspace properties
            saveWorkspaceProperties();
            if (migratedArchitectSettings) {
                logger.info(
                        "Migrated Architect options from project.properties to workspace.properties for {}",
                        root.getFileName());
            }
            if (migratedLiveDeps) {
                logger.info(
                        "Migrated Live Dependencies from project.properties to workspace.properties for {}",
                        root.getFileName());
            }
        }
        if (needsProjectSave) { // Keys were removed from projectProps
            saveProjectProperties();
            if (!migratedArchitectSettings) { // Log if keys were only removed but not "migrated" (i.e. already in
                // workspace)
                logger.info(
                        "Removed Architect/Dependency options from project.properties (already in or now moved to workspace.properties) for {}",
                        root.getFileName());
            }
        }

        // Load build details AFTER projectProps might have been modified by migration (though build details keys are
        // not affected here)
        var bd = loadBuildDetailsInternal(); // Uses projectProps
        if (!bd.equals(BuildAgent.BuildDetails.EMPTY)) {
            this.detailsFuture.complete(bd);
        }

        // Initialize cache and trigger migration/defaulting if necessary
        this.issuesProviderCache = getIssuesProvider();
    }

    @Override
    public MainProject getParent() {
        return this;
    }

    @Override
    public MainProject getMainProject() {
        return this;
    }

    @Override
    public synchronized DiskLruCache getDiskCache() {
        if (diskCache != null) {
            return diskCache;
        }
        var cacheDir = getMasterRootPathForConfig().resolve(BROKK_DIR).resolve("cache");
        try {
            Files.createDirectories(cacheDir);
            diskCache = DiskLruCache.open(cacheDir.toFile(), 1, 1, DEFAULT_DISK_CACHE_SIZE);
            logger.debug("Initialized disk cache at {} (max {} bytes)", cacheDir, DEFAULT_DISK_CACHE_SIZE);
            return diskCache;
        } catch (IOException e) {
            logger.error("Unable to open disk cache at {}: {}", cacheDir, e.getMessage());
            throw new RuntimeException("Unable to open disk cache", e);
        }
    }

    private static synchronized Properties loadGlobalProperties() {
        if (globalPropertiesCache != null) {
            return (Properties) globalPropertiesCache.clone();
        }

        var props = new Properties();
        if (Files.exists(GLOBAL_PROPERTIES_PATH)) {
            try (var reader = Files.newBufferedReader(GLOBAL_PROPERTIES_PATH)) {
                props.load(reader);
            } catch (IOException e) {
                logger.warn("Unable to read global properties file: {}", e.getMessage());
                globalPropertiesCache = (Properties) props.clone();
                return props;
            }
        }
        globalPropertiesCache = (Properties) props.clone();
        return props;
    }

    private static synchronized void saveGlobalProperties(Properties props) {
        try {
            if (loadGlobalProperties().equals(props)) {
                return;
            }
            AtomicWrites.atomicSaveProperties(GLOBAL_PROPERTIES_PATH, props, "Brokk global configuration");
            globalPropertiesCache = (Properties) props.clone();
        } catch (IOException e) {
            logger.error("Error saving global properties: {}", e.getMessage());
            globalPropertiesCache = null; // Invalidate cache on error
        }
    }

    @Override
    public boolean hasBuildDetails() {
        return detailsFuture.isDone();
    }

    private BuildAgent.BuildDetails loadBuildDetailsInternal() { // Renamed to avoid conflict with IProject
        String json = projectProps.getProperty(BUILD_DETAILS_KEY);
        if (json != null && !json.isEmpty()) {
            try {
                return objectMapper.readValue(json, BuildAgent.BuildDetails.class);
            } catch (JsonProcessingException e) {
                logger.error("Failed to deserialize BuildDetails from JSON: {}", json, e);
            }
        }
        return BuildAgent.BuildDetails.EMPTY;
    }

    @Override
    public BuildAgent.BuildDetails loadBuildDetails() {
        return loadBuildDetailsInternal();
    }

    @Override
    public void saveBuildDetails(BuildAgent.BuildDetails details) {
        if (!details.equals(BuildAgent.BuildDetails.EMPTY)) {
            try {
                String json = objectMapper.writeValueAsString(details);
                projectProps.setProperty(BUILD_DETAILS_KEY, json);
                logger.debug("Saving build details to project properties.");
            } catch (JsonProcessingException e) {
                throw new RuntimeException(e);
            }
            saveProjectProperties();
        }
        if (detailsFuture.isDone()) {
            detailsFuture = new CompletableFuture<>();
        }
        detailsFuture.complete(details);
    }

    @Override
    public CompletableFuture<BuildAgent.BuildDetails> getBuildDetailsFuture() {
        return detailsFuture;
    }

    @Override
    public BuildAgent.BuildDetails awaitBuildDetails() {
        try {
            return detailsFuture.get();
        } catch (ExecutionException e) {
            logger.error("ExecutionException while awaiting build details completion", e);
            return BuildAgent.BuildDetails.EMPTY;
        } catch (InterruptedException e) {
            Thread.currentThread().interrupt();
            throw new RuntimeException(e);
        }
    }

    private ModelConfig getModelConfigInternal(String modelTypeKey) {
        var props = loadGlobalProperties();
        var typeInfo = MODEL_TYPE_INFOS.get(modelTypeKey);
        Objects.requireNonNull(typeInfo, "typeInfo should not be null for modelTypeKey: " + modelTypeKey);

        // read user-specified value
        String jsonString = props.getProperty(typeInfo.configKey());
        if (jsonString != null && !jsonString.isBlank()) {
            try {
                var mc = objectMapper.readValue(jsonString, ModelConfig.class);
                // Null Away doesn't prevent Jackson from reading a null via reflection. All the
                // "official" Jackson ways to fix this are horrible.
                @SuppressWarnings("RedundantNullCheck")
                ModelConfig checkedMc = (mc.tier() == null)
                        ? new ModelConfig(mc.name(), mc.reasoning(), Service.ProcessingTier.DEFAULT)
                        : mc;
                return checkedMc;
            } catch (JsonProcessingException e) {
                logger.warn(
                        "Error parsing ModelConfig JSON for {} from key '{}': {}. Using preferred default. JSON: '{}'",
                        modelTypeKey,
                        typeInfo.configKey(),
                        e.getMessage(),
                        jsonString);
            }
        }

        // fallback to hardcoded default
        return typeInfo.preferredConfig();
    }

    private void setModelConfigInternal(String modelTypeKey, ModelConfig config) {
        var props = loadGlobalProperties();
        var typeInfo = MODEL_TYPE_INFOS.get(modelTypeKey);
        Objects.requireNonNull(typeInfo, "typeInfo should not be null for modelTypeKey: " + modelTypeKey);

        try {
            String jsonString = objectMapper.writeValueAsString(config);
            props.setProperty(typeInfo.configKey(), jsonString);
            saveGlobalProperties(props);
        } catch (JsonProcessingException e) {
            logger.error(
                    "Error serializing ModelConfig for {} (key '{}'): {}",
                    modelTypeKey,
                    typeInfo.configKey(),
                    config,
                    e);
            throw new RuntimeException("Failed to serialize ModelConfig for " + modelTypeKey, e);
        }
    }

    @Override
    public ModelConfig getArchitectModelConfig() {
        return getModelConfigInternal("Architect");
    }

    @Override
    public void setArchitectModelConfig(ModelConfig config) {
        setModelConfigInternal("Architect", config);
    }

    @Override
    public ModelConfig getCodeModelConfig() {
        return getModelConfigInternal("Code");
    }

    @Override
    public void setCodeModelConfig(ModelConfig config) {
        setModelConfigInternal("Code", config);
    }

    @Override
    public void setAskModelConfig(ModelConfig config) {
        setModelConfigInternal("Ask", config);
    }

    @Override
    public ModelConfig getSearchModelConfig() {
        return getModelConfigInternal("Search");
    }

    @Override
    public void setSearchModelConfig(ModelConfig config) {
        setModelConfigInternal("Search", config);
    }

    @Override
    public String getCommitMessageFormat() {
        return projectProps.getProperty(COMMIT_MESSAGE_FORMAT_KEY, DEFAULT_COMMIT_MESSAGE_FORMAT);
    }

    @Override
    public void setCommitMessageFormat(String format) {
        if (format.isBlank() || format.trim().equals(DEFAULT_COMMIT_MESSAGE_FORMAT)) {
            if (projectProps.containsKey(COMMIT_MESSAGE_FORMAT_KEY)) {
                projectProps.remove(COMMIT_MESSAGE_FORMAT_KEY);
                saveProjectProperties();
                logger.debug("Removed commit message format, reverting to default.");
            }
        } else if (!format.trim().equals(projectProps.getProperty(COMMIT_MESSAGE_FORMAT_KEY))) {
            projectProps.setProperty(COMMIT_MESSAGE_FORMAT_KEY, format.trim());
            saveProjectProperties();
            logger.debug("Set commit message format.");
        }
    }

    public long getRunCommandTimeoutSeconds() {
        String valueStr = projectProps.getProperty(RUN_COMMAND_TIMEOUT_SECONDS_KEY);
        if (valueStr == null) {
            return DEFAULT_RUN_COMMAND_TIMEOUT_SECONDS;
        }
        try {
            long seconds = Long.parseLong(valueStr);
            return seconds > 0 ? seconds : DEFAULT_RUN_COMMAND_TIMEOUT_SECONDS;
        } catch (NumberFormatException e) {
            return DEFAULT_RUN_COMMAND_TIMEOUT_SECONDS;
        }
    }

    public void setRunCommandTimeoutSeconds(long seconds) {
        if (seconds > 0 && seconds != DEFAULT_RUN_COMMAND_TIMEOUT_SECONDS) {
            projectProps.setProperty(RUN_COMMAND_TIMEOUT_SECONDS_KEY, String.valueOf(seconds));
        } else {
            projectProps.remove(RUN_COMMAND_TIMEOUT_SECONDS_KEY);
        }
        saveProjectProperties();
    }

    /**
     * Returns the size of the given {@link ProjectFile} in bytes. Any {@link IOException} is logged and a size of
     * {@code 0} is returned so that a single problematic file does not break language detection.
     */
    private static long getFileSize(ProjectFile pf) {
        try {
            return Files.size(pf.absPath());
        } catch (IOException e) {
            logger.warn("Unable to determine size of file {}: {}", pf, e.getMessage());
            return 0L;
        }
    }

    /**
     * Detects the primary Language used by a dependency directory by scanning file extensions inside it and selecting
     * the most frequently occurring language. Falls back to Language.NONE if none detected.
     */
    private static Language detectLanguageForDependency(ProjectFile depDir) {
        var counts = new IProject.Dependency(depDir, Language.NONE)
                .files().stream()
                        .map(pf -> com.google.common.io.Files.getFileExtension(
                                pf.absPath().toString()))
                        .filter(ext -> !ext.isEmpty())
                        .map(Language::fromExtension)
                        .filter(lang -> lang != Language.NONE)
                        .collect(Collectors.groupingBy(lang -> lang, Collectors.counting()));

        return counts.entrySet().stream()
                .max(Map.Entry.comparingByValue())
                .map(Map.Entry::getKey)
                .orElse(Language.NONE);
    }

    @Override
    public Set<Language> getAnalyzerLanguages() {
        String langsProp = projectProps.getProperty(CODE_INTELLIGENCE_LANGUAGES_KEY);
        if (langsProp != null && !langsProp.isBlank()) {
            return Arrays.stream(langsProp.split(","))
                    .map(String::trim)
                    .filter(s -> !s.isEmpty())
                    .map(langName -> {
                        try {
                            return Language.valueOf(langName.toUpperCase(Locale.ROOT));
                        } catch (IllegalArgumentException e) {
                            logger.warn("Invalid language '{}' in project properties, ignoring.", langName);
                            return null;
                        }
                    })
                    .filter(Objects::nonNull)
                    .collect(Collectors.toSet());
        }

        Map<Language, Long> languageSizes = repo.getTrackedFiles().stream() // repo from AbstractProject
                .filter(pf -> Language.fromExtension(pf.extension()) != Language.NONE)
                .collect(Collectors.groupingBy(
                        pf -> Language.fromExtension(pf.extension()),
                        Collectors.summingLong(MainProject::getFileSize)));

        if (languageSizes.isEmpty()) {
            logger.debug(
                    "No files with recognized (non-NONE) languages found for {}. Defaulting to Language.NONE.", root);
            return Set.of(Language.NONE);
        }

        long totalRecognizedBytes =
                languageSizes.values().stream().mapToLong(Long::longValue).sum();
        Set<Language> detectedLanguages = new HashSet<>();

        languageSizes.entrySet().stream()
                .filter(entry -> (double) entry.getValue() / totalRecognizedBytes >= 0.10)
                .forEach(entry -> detectedLanguages.add(entry.getKey()));

        if (detectedLanguages.isEmpty()) {
            var mostCommonEntry = languageSizes.entrySet().stream()
                    .max(Map.Entry.comparingByValue())
                    .orElseThrow();
            detectedLanguages.add(mostCommonEntry.getKey());
            logger.debug(
                    "No language met 10% threshold for {}. Adding most common: {}",
                    root, mostCommonEntry.getKey().name());
        }

        if (languageSizes.containsKey(Language.SQL)) {
            boolean addedByThisRule = detectedLanguages.add(Language.SQL);
            if (addedByThisRule) {
                logger.debug("SQL files present for {}, ensuring SQL is included in detected languages.", root);
            }
        }
        logger.debug(
                "Auto-detected languages for {}: {}",
                root,
                detectedLanguages.stream().map(Language::name).collect(Collectors.joining(", ")));
        return detectedLanguages;
    }

    @Override
    public void setAnalyzerLanguages(Set<Language> languages) {
        if (languages.isEmpty() || ((languages.size() == 1) && languages.contains(Language.NONE))) {
            projectProps.remove(CODE_INTELLIGENCE_LANGUAGES_KEY);
        } else {
            String langsString = languages.stream().map(Language::name).collect(Collectors.joining(","));
            projectProps.setProperty(CODE_INTELLIGENCE_LANGUAGES_KEY, langsString);
        }
        saveProjectProperties();
    }

    @Override
    public CodeAgentTestScope getCodeAgentTestScope() {
        String value = projectProps.getProperty(CODE_AGENT_TEST_SCOPE_KEY);
        return CodeAgentTestScope.fromString(value, CodeAgentTestScope.WORKSPACE);
    }

    @Override
    public void setCodeAgentTestScope(CodeAgentTestScope scope) {
        projectProps.setProperty(CODE_AGENT_TEST_SCOPE_KEY, scope.name());
        saveProjectProperties();
    }

    @Nullable
    private volatile IssueProvider issuesProviderCache = null;

    @Override
    public IssueProvider getIssuesProvider() {
        if (issuesProviderCache != null) {
            return issuesProviderCache;
        }

        String json = projectProps.getProperty(ISSUES_PROVIDER_JSON_KEY);
        if (json != null && !json.isBlank()) {
            try {
                issuesProviderCache = objectMapper.readValue(json, IssueProvider.class);
                return issuesProviderCache;
            } catch (JsonProcessingException e) {
                logger.error(
                        "Failed to deserialize IssueProvider from JSON: {}. Will attempt migration or default.",
                        json,
                        e);
            }
        }

        // Defaulting logic if no JSON and no old properties
        if (isGitHubRepo()) {
            issuesProviderCache = IssueProvider.github();
        } else {
            issuesProviderCache = IssueProvider.none();
        }

        // Save the default so it's persisted
        setIssuesProvider(issuesProviderCache);
        logger.info(
                "Defaulted issue provider to {} for project {}",
                issuesProviderCache.type(),
                getRoot().getFileName());
        return issuesProviderCache;
    }

    @Override
    public void setIssuesProvider(IssueProvider provider) {
        IssueProvider oldProvider = this.issuesProviderCache;
        IssueProviderType oldType = null;
        if (oldProvider != null) {
            oldType = oldProvider.type();
        } else {
            // Attempt to load from props if cache is null to get a definitive "before" type
            String currentJsonInProps = projectProps.getProperty(ISSUES_PROVIDER_JSON_KEY);
            if (currentJsonInProps != null && !currentJsonInProps.isBlank()) {
                try {
                    IssueProvider providerFromProps = objectMapper.readValue(currentJsonInProps, IssueProvider.class);
                    oldType = providerFromProps.type();
                } catch (JsonProcessingException e) {
                    // Log or ignore, oldType remains null or determined by migration if applicable
                    logger.debug(
                            "Could not parse existing IssueProvider JSON from properties while determining old type: {}",
                            e.getMessage());
                }
            }
        }

        var newType = provider.type();

        try {
            String json = objectMapper.writeValueAsString(provider);
            projectProps.setProperty(ISSUES_PROVIDER_JSON_KEY, json);
            this.issuesProviderCache = provider; // Update cache

            // Remove old keys after successful new key storage
            boolean removedOld = projectProps.remove(OLD_ISSUE_PROVIDER_ENUM_KEY) != null;
            removedOld |= projectProps.remove(JIRA_PROJECT_BASE_URL_KEY) != null;
            removedOld |= projectProps.remove(JIRA_PROJECT_API_TOKEN_KEY) != null;
            removedOld |= projectProps.remove(JIRA_PROJECT_KEY_KEY) != null;
            if (removedOld) {
                logger.debug("Removed old issue provider properties after setting new JSON format.");
            }

            saveProjectProperties();
            logger.info(
                    "Set issue provider to type '{}' for project {}",
                    provider.type(),
                    getRoot().getFileName());

            // Notify listeners if the provider *type* has changed.
            if (oldType != newType) {
                logger.debug("Issue provider type changed from {} to {}. Notifying listeners.", oldType, newType);
                notifyIssueProviderChanged();
            }
        } catch (JsonProcessingException e) {
            logger.error("Failed to serialize IssueProvider to JSON: {}. Settings not saved.", provider, e);
            throw new RuntimeException("Failed to serialize IssueProvider", e);
        }
    }

    public void saveProjectProperties() {
        // Use AbstractProject's saveProperties for consistency if it were public static or passed instance
        // For now, keep local implementation matching AbstractProject's logic.
        try {
            Files.createDirectories(propertiesFile.getParent());
            Properties existingProps = new Properties();
            if (Files.exists(propertiesFile)) {
                try (var reader = Files.newBufferedReader(propertiesFile)) {
                    existingProps.load(reader);
                } catch (IOException e) {
                    /* ignore loading error, will attempt to save anyway */
                }
            }

            if (Objects.equals(existingProps, projectProps)) {
                return;
            }
            AtomicWrites.atomicSaveProperties(propertiesFile, projectProps, "Brokk project configuration");
        } catch (IOException e) {
            logger.error("Error saving properties to {}: {}", propertiesFile, e.getMessage());
        }
    }

    @Override
    public boolean isGitHubRepo() {
        if (!hasGit()) return false; // hasGit from AbstractProject
        var gitRepo = (GitRepo) getRepo(); // getRepo from AbstractProject
        String remoteUrl = gitRepo.getRemoteUrl("origin");
        if (remoteUrl == null || remoteUrl.isBlank()) return false;
        return remoteUrl.contains("github.com");
    }

    @Override
    public boolean isGitIgnoreSet() {
        try {
            var gitignorePath = getMasterRootPathForConfig().resolve(".gitignore");
            if (isBrokkIgnored(gitignorePath)) {
                logger.debug(".gitignore at {} is set to ignore Brokk files.", gitignorePath);
                return true;
            }
        } catch (IOException e) {
            logger.error(
                    "Error checking .gitignore at {}: {}",
                    getMasterRootPathForConfig().resolve(".gitignore"),
                    e.getMessage());
        }
        try {
            var gitUserConfig = SystemReader.getInstance().getUserConfig();
            var excludesFile = gitUserConfig.getString("core", null, "excludesfile");
            if (excludesFile != null && !excludesFile.isBlank()) {
                try {
                    var excludesFilePath = Path.of(excludesFile);
                    if (isBrokkIgnored(excludesFilePath)) {
                        logger.debug("core.excludesfile at {} is set to ignore Brokk files.", excludesFilePath);
                        return true;
                    }
                } catch (IOException e) {
                    logger.error("Error checking core.excludesfile at {}: {}", excludesFile, e.getMessage());
                }
            }
        } catch (IOException | ConfigInvalidException e) {
            logger.error("Error checking core.excludesfile setting in ~/.gitconfig: {}", e.getMessage());
        }
        return false;
    }

    private static boolean isBrokkIgnored(Path gitignorePath) throws IOException {
        if (Files.exists(gitignorePath)) {
            var content = Files.readString(gitignorePath);
            return content.contains(".brokk/") || content.contains(".brokk/**");
        }
        return false;
    }

    @Override
    public AnalyzerRefresh getAnalyzerRefresh() {
        String value = projectProps.getProperty("code_intelligence_refresh");
        if (value == null) return AnalyzerRefresh.UNSET;
        try {
            return AnalyzerRefresh.valueOf(value.toUpperCase(Locale.ROOT));
        } catch (IllegalArgumentException e) {
            return AnalyzerRefresh.UNSET;
        }
    }

    @Override
    public void setAnalyzerRefresh(AnalyzerRefresh analyzerRefresh) {
        projectProps.setProperty("code_intelligence_refresh", analyzerRefresh.name());
        saveProjectProperties();
    }

    @Override
    public String getStyleGuide() {
        try {
            if (Files.exists(styleGuidePath)) {
                return Files.readString(styleGuidePath);
            }
        } catch (IOException e) {
            logger.error("Error reading style guide: {}", e.getMessage());
        }
        return "";
    }

    @Override
    public void saveStyleGuide(String styleGuide) {
        try {
            Files.createDirectories(styleGuidePath.getParent());
            AtomicWrites.atomicOverwrite(styleGuidePath, styleGuide);
        } catch (IOException e) {
            logger.error("Error saving style guide: {}", e.getMessage());
        }
    }

    @Override
    public String getReviewGuide() {
        try {
            if (Files.exists(reviewGuidePath)) {
                return Files.readString(reviewGuidePath);
            }
        } catch (IOException e) {
            logger.error("Error reading review guide: {}", e.getMessage());
        }
        return ""; // Return empty string if not found or error
    }

    @Override
    public void saveReviewGuide(String reviewGuide) {
        try {
            Files.createDirectories(reviewGuidePath.getParent());
            AtomicWrites.atomicOverwrite(reviewGuidePath, reviewGuide);
        } catch (IOException e) {
            logger.error("Error saving review guide: {}", e.getMessage());
        }
    }

    public static LlmProxySetting getProxySetting() {
        var props = loadGlobalProperties();
        String val = props.getProperty(LLM_PROXY_SETTING_KEY, LlmProxySetting.BROKK.name());
        try {
            return LlmProxySetting.valueOf(val);
        } catch (IllegalArgumentException e) {
            return LlmProxySetting.BROKK;
        }
    }

    public static void setLlmProxySetting(LlmProxySetting setting) {
        var props = loadGlobalProperties();
        props.setProperty(LLM_PROXY_SETTING_KEY, setting.name());
        saveGlobalProperties(props);
    }

    public static String getProxyUrl() {
        return switch (getProxySetting()) {
            case BROKK -> BROKK_PROXY_URL;
            case LOCALHOST -> LOCALHOST_PROXY_URL;
            case STAGING -> STAGING_PROXY_URL;
        };
    }

    public static String getServiceUrl() {
        return switch (getProxySetting()) {
            case BROKK -> BROKK_SERVICE_URL;
            case LOCALHOST -> BROKK_SERVICE_URL;
            case STAGING -> STAGING_SERVICE_URL;
        };
    }

    public static void setGitHubToken(String token) {
        var props = loadGlobalProperties();
        if (token.isBlank()) {
            props.remove(GITHUB_TOKEN_KEY);
        } else {
            props.setProperty(GITHUB_TOKEN_KEY, token.trim());
        }
        saveGlobalProperties(props);
        notifyGitHubTokenChanged();
    }

    private static void notifyIssueProviderChanged() {
        for (SettingsChangeListener listener : settingsChangeListeners) {
            try {
                listener.issueProviderChanged();
            } catch (Exception e) {
                logger.error("Error notifying listener of issue provider change", e);
            }
        }
    }

    private static void notifyGitHubTokenChanged() {
        for (SettingsChangeListener listener : settingsChangeListeners) {
            try {
                listener.gitHubTokenChanged();
            } catch (Exception e) {
                logger.error("Error notifying listener of GitHub token change", e);
            }
        }
    }

    @Override
    public ArchitectAgent.ArchitectOptions getArchitectOptions() {
        String json = workspaceProps.getProperty(ARCHITECT_OPTIONS_JSON_KEY);
        if (json != null && !json.isBlank()) {
            try {
                return objectMapper.readValue(json, ArchitectAgent.ArchitectOptions.class);
            } catch (JsonProcessingException e) {
                logger.error(
                        "Failed to deserialize ArchitectOptions from workspace JSON: {}. Returning defaults.", json, e);
            }
        }
        return ArchitectAgent.ArchitectOptions.DEFAULTS;
    }

    @Override
    public boolean getArchitectRunInWorktree() {
        return Boolean.parseBoolean(workspaceProps.getProperty(ARCHITECT_RUN_IN_WORKTREE_KEY, "false"));
    }

    @Override
    public void setArchitectOptions(ArchitectAgent.ArchitectOptions options, boolean runInWorktree) {
        try {
            String json = objectMapper.writeValueAsString(options);
            workspaceProps.setProperty(ARCHITECT_OPTIONS_JSON_KEY, json);
            workspaceProps.setProperty(ARCHITECT_RUN_IN_WORKTREE_KEY, String.valueOf(runInWorktree));
            saveWorkspaceProperties();
            logger.debug("Saved Architect options and worktree preference to workspace properties.");
        } catch (JsonProcessingException e) {
            logger.error(
                    "Failed to serialize ArchitectOptions to JSON for workspace: {}. Settings not saved.", options, e);
            // Not re-throwing as this is a preference, not critical state.
        }
    }

    /** Workspace preference: whether to "Plan First" (Architect) when coding. Defaults to true on first run. */
    public boolean getPlanFirst() {
        return Boolean.parseBoolean(workspaceProps.getProperty(PLAN_FIRST_KEY, "true"));
    }

    public void setPlanFirst(boolean v) {
        workspaceProps.setProperty(PLAN_FIRST_KEY, String.valueOf(v));
        saveWorkspaceProperties();
    }

    /** Workspace preference: whether to "Search First" when in Ask/Answer mode. Defaults to true on first run. */
    public boolean getSearchFirst() {
        return Boolean.parseBoolean(workspaceProps.getProperty(SEARCH_FIRST_KEY, "true"));
    }

    public void setSearchFirst(boolean v) {
        workspaceProps.setProperty(SEARCH_FIRST_KEY, String.valueOf(v));
        saveWorkspaceProperties();
    }

    @Override
<<<<<<< HEAD
    public McpConfig getMcpConfig() {
        var props = loadGlobalProperties();
        String json = props.getProperty(MCP_CONFIG_JSON_KEY);
        if (json == null || json.isBlank()) {
            return McpConfig.EMPTY;
        }
        logger.info("Deserializing McpConfig from JSON: {}", json);
        try {
            return objectMapper.readValue(json, McpConfig.class);
        } catch (JsonProcessingException e) {
            logger.error("Failed to deserialize McpConfig from JSON. JSON: {}", json, e);
            return McpConfig.EMPTY;
        }
    }

    @Override
    public void setMcpConfig(McpConfig config) {
        var props = loadGlobalProperties();
        try {
            if (config.servers().isEmpty()) {
                props.remove(MCP_CONFIG_JSON_KEY);
            } else {
                String newJson = objectMapper.writeValueAsString(config);
                logger.info("Serialized McpConfig to JSON: {}", newJson);
                props.setProperty(MCP_CONFIG_JSON_KEY, newJson);
            }
            saveGlobalProperties(props);
            logger.debug("Saved MCP configuration to global properties.");
        } catch (JsonProcessingException e) {
            logger.error("Failed to serialize McpConfig to JSON: {}. Settings not saved.", config, e);
            throw new RuntimeException(e);
        }
    }

    @Override
    public Set<ProjectFile> getLiveDependencies() {
=======
    public Set<Dependency> getLiveDependencies() {
>>>>>>> e256ba06
        var allDeps = getAllOnDiskDependencies();
        var liveDepsNames = workspaceProps.getProperty(LIVE_DEPENDENCIES_KEY);

        Set<ProjectFile> selected;
        if (liveDepsNames == null) {
            // Property not set: default to all dependencies enabled
            selected = allDeps;
        } else if (liveDepsNames.isBlank()) {
            // Property explicitly set but empty: user disabled all dependencies
            return Set.of();
        } else {
            var liveNamesSet = Arrays.stream(liveDepsNames.split(","))
                    .map(String::trim)
                    .filter(s -> !s.isEmpty())
                    .collect(Collectors.toSet());

            selected = allDeps.stream()
                    .filter(dep -> {
                        // .brokk/dependencies/dep-name/file.java -> path has 3+ parts
                        if (dep.getRelPath().getNameCount() < 3) {
                            return false;
                        }
                        // relPath is relative to masterRootPathForConfig, so .brokk is first component
                        var depName = dep.getRelPath().getName(2).toString();
                        return liveNamesSet.contains(depName);
                    })
                    .collect(Collectors.toSet());
        }

        // Wrap with detected language for each dependency root directory
        return selected.stream()
                .map(dep -> new Dependency(dep, detectLanguageForDependency(dep)))
                .collect(Collectors.toSet());
    }

    @Override
    public void saveLiveDependencies(Set<Path> dependencyTopLevelDirs) {
        var names = dependencyTopLevelDirs.stream()
                .map(p -> p.getFileName().toString())
                .collect(Collectors.joining(","));
        workspaceProps.setProperty(LIVE_DEPENDENCIES_KEY, names);
        saveWorkspaceProperties();
        invalidateAllFiles();
    }

    public Optional<GitRepo.MergeMode> getLastMergeMode() {
        String modeName = workspaceProps.getProperty(LAST_MERGE_MODE_KEY);
        if (modeName == null) {
            return Optional.empty();
        }
        try {
            return Optional.of(GitRepo.MergeMode.valueOf(modeName));
        } catch (IllegalArgumentException e) {
            logger.warn("Invalid merge mode '{}' in workspace properties, ignoring.", modeName);
            return Optional.empty();
        }
    }

    public void setLastMergeMode(GitRepo.MergeMode mode) {
        workspaceProps.setProperty(LAST_MERGE_MODE_KEY, mode.name());
        saveWorkspaceProperties();
    }

    public boolean isMigrationsToSessionsV3Complete() {
        return Boolean.parseBoolean(workspaceProps.getProperty(MIGRATIONS_TO_SESSIONS_V3_COMPLETE_KEY, "false"));
    }

    public void setMigrationsToSessionsV3Complete(boolean complete) {
        workspaceProps.setProperty(MIGRATIONS_TO_SESSIONS_V3_COMPLETE_KEY, String.valueOf(complete));
        saveWorkspaceProperties();
    }

    public static String getGitHubToken() {
        var props = loadGlobalProperties();
        return props.getProperty(GITHUB_TOKEN_KEY, "");
    }

    public static String getTheme() {
        var props = loadGlobalProperties();
        return props.getProperty("theme", "dark");
    }

    public static void setTheme(String theme) {
        var props = loadGlobalProperties();
        props.setProperty("theme", theme);
        saveGlobalProperties(props);
    }

    public static boolean getCodeBlockWrapMode() {
        var props = loadGlobalProperties();
        return Boolean.parseBoolean(props.getProperty("wordWrap", "true"));
    }

    public static void setCodeBlockWrapMode(boolean wrap) {
        var props = loadGlobalProperties();
        props.setProperty("wordWrap", String.valueOf(wrap));
        saveGlobalProperties(props);
    }

    // UI Scale global preference
    // Values:
    //  - "auto" (default): detect from environment (kscreen-doctor/gsettings on Linux)
    //  - numeric value (e.g., "1.25"), applied to sun.java2d.uiScale at startup, capped elsewhere to sane bounds
    private static final String UI_SCALE_KEY = "uiScale";
    private static final String TERMINAL_FONT_SIZE_KEY = "terminalFontSize";

    public static String getUiScalePref() {
        var props = loadGlobalProperties();
        return props.getProperty(UI_SCALE_KEY, "auto");
    }

    public static void setUiScalePrefAuto() {
        var props = loadGlobalProperties();
        props.setProperty(UI_SCALE_KEY, "auto");
        saveGlobalProperties(props);
    }

    public static void setUiScalePrefCustom(double scale) {
        var props = loadGlobalProperties();
        props.setProperty(UI_SCALE_KEY, Double.toString(scale));
        saveGlobalProperties(props);
    }

    public static float getTerminalFontSize() {
        var props = loadGlobalProperties();
        String valueStr = props.getProperty(TERMINAL_FONT_SIZE_KEY);
        if (valueStr != null) {
            try {
                return Float.parseFloat(valueStr);
            } catch (NumberFormatException e) {
                // fall through and return default
            }
        }
        return 11.0f;
    }

    public static void setTerminalFontSize(float size) {
        var props = loadGlobalProperties();
        if (size == 11.0f) {
            props.remove(TERMINAL_FONT_SIZE_KEY);
        } else {
            props.setProperty(TERMINAL_FONT_SIZE_KEY, Float.toString(size));
        }
        saveGlobalProperties(props);
    }

    public static String getBrokkKey() {
        var props = loadGlobalProperties();
        return props.getProperty("brokkApiKey", "");
    }

    public static void setBrokkKey(String key) {
        var props = loadGlobalProperties();
        if (key.isBlank()) {
            props.remove("brokkApiKey");
        } else {
            props.setProperty("brokkApiKey", key.trim());
        }
        saveGlobalProperties(props);
        isDataShareAllowedCache = null;
        logger.trace("Cleared data share allowed cache.");
    }

    @Override
    public boolean isDataShareAllowed() {
        if (isDataShareAllowedCache != null) {
            return isDataShareAllowedCache;
        }
        String brokkKey = getBrokkKey();
        if (brokkKey.isEmpty()) {
            isDataShareAllowedCache = true;
            return true;
        }
        boolean allowed = Service.getDataShareAllowed(brokkKey);
        isDataShareAllowedCache = allowed;
        logger.info("Data sharing allowed for organization: {}", allowed);
        return allowed;
    }

    public static void addSettingsChangeListener(SettingsChangeListener listener) {
        settingsChangeListeners.add(listener);
    }

    public static void removeSettingsChangeListener(SettingsChangeListener listener) {
        settingsChangeListeners.remove(listener);
    }

    public enum DataRetentionPolicy {
        IMPROVE_BROKK("Make Brokk Better for Everyone"),
        MINIMAL("Essential Use Only"),
        UNSET("Unset");
        private final String displayName;

        DataRetentionPolicy(String displayName) {
            this.displayName = displayName;
        }

        public String getDisplayName() {
            return displayName;
        }

        @Override
        public String toString() {
            return displayName;
        }

        public static DataRetentionPolicy fromString(String value) {
            for (DataRetentionPolicy policy : values()) {
                if (policy.name().equalsIgnoreCase(value)) return policy;
            }
            return UNSET;
        }
    }

    @Override
    public DataRetentionPolicy getDataRetentionPolicy() {
        if (!isDataShareAllowed()) {
            return DataRetentionPolicy.MINIMAL;
        }
        String value = projectProps.getProperty(DATA_RETENTION_POLICY_KEY);
        return DataRetentionPolicy.fromString(value);
    }

    @Override
    public void setDataRetentionPolicy(DataRetentionPolicy policy) {
        assert policy != DataRetentionPolicy.UNSET : "Cannot set policy to UNSET or null";
        projectProps.setProperty(DATA_RETENTION_POLICY_KEY, policy.name());
        saveProjectProperties();
        logger.info("Set Data Retention Policy to {} for project {}", policy, root.getFileName());
    }

    public static final List<Service.FavoriteModel> DEFAULT_FAVORITE_MODELS = List.of(
            new Service.FavoriteModel("GPT-5", new ModelConfig(Service.GPT_5)),
            new Service.FavoriteModel("GPT-5 mini", new ModelConfig("gpt-5-mini")),
            new Service.FavoriteModel("Gemini Pro 2.5", new ModelConfig(Service.GEMINI_2_5_PRO)),
            new Service.FavoriteModel("Flash 2.5", new ModelConfig("gemini-2.5-flash")),
            new Service.FavoriteModel("Sonnet 4", new ModelConfig("claude-4-sonnet", Service.ReasoningLevel.LOW)));

    public static List<Service.FavoriteModel> loadFavoriteModels() {
        var props = loadGlobalProperties();
        String json = props.getProperty(FAVORITE_MODELS_KEY);
        if (json != null && !json.isEmpty()) {
            try {
                var typeFactory = objectMapper.getTypeFactory();
                var listType = typeFactory.constructCollectionType(List.class, Service.FavoriteModel.class);
                List<Service.FavoriteModel> loadedList = objectMapper.readValue(json, listType);
                logger.debug("Loaded {} favorite models from global properties.", loadedList.size());
                return loadedList;
            } catch (JsonProcessingException | ClassCastException e) {
                logger.error("Error loading/casting favorite models from JSON: {}", json, e);
            }
        }
        logger.debug("No favorite models found or error loading, returning defaults.");
        return new ArrayList<>(DEFAULT_FAVORITE_MODELS);
    }

    /**
     * Look up a favourite model by its alias (case-insensitive).
     *
     * @param alias the alias supplied by the user (e.g. from the CLI)
     * @return the matching {@link Service.FavoriteModel}
     * @throws IllegalArgumentException if no favourite model with the given alias exists
     */
    public static Service.FavoriteModel getFavoriteModel(String alias) {
        return loadFavoriteModels().stream()
                .filter(fm -> fm.alias().equalsIgnoreCase(alias))
                .findFirst()
                .orElseThrow(() -> new IllegalArgumentException("Unknown favorite model alias: " + alias));
    }

    public static void saveFavoriteModels(List<Service.FavoriteModel> favorites) {
        var props = loadGlobalProperties();
        String newJson;
        try {
            newJson = objectMapper.writeValueAsString(favorites);
        } catch (JsonProcessingException e) {
            logger.error("Error serializing favorite models to JSON", e);
            return;
        }
        String oldJson = props.getProperty(FAVORITE_MODELS_KEY, "");
        if (!newJson.equals(oldJson)) {
            props.setProperty(FAVORITE_MODELS_KEY, newJson);
            saveGlobalProperties(props);
            logger.debug("Saved {} favorite models to global properties.", favorites.size());
        } else {
            logger.trace("Favorite models unchanged, skipping save.");
        }
    }

    private static Properties loadProjectsProperties() {
        var props = new Properties();
        if (Files.exists(PROJECTS_PROPERTIES_PATH)) {
            try (var reader = Files.newBufferedReader(PROJECTS_PROPERTIES_PATH)) {
                props.load(reader);
            } catch (IOException e) {
                logger.warn("Unable to read projects properties file: {}", e.getMessage());
            }
        }
        return props;
    }

    private static void saveProjectsProperties(Properties props) {
        try {
            Files.createDirectories(PROJECTS_PROPERTIES_PATH.getParent());
            AtomicWrites.atomicSaveProperties(
                    PROJECTS_PROPERTIES_PATH, props, "Brokk projects: recently opened and currently open");
        } catch (IOException e) {
            logger.error("Error saving projects properties: {}", e.getMessage());
        }
    }

    public static Map<Path, ProjectPersistentInfo> loadRecentProjects() {
        var allLoadedEntries = new HashMap<Path, ProjectPersistentInfo>();
        var props = loadProjectsProperties();
        for (String key : props.stringPropertyNames()) {
            if (!key.contains(java.io.File.separator) || key.endsWith("_activeSession")) {
                continue;
            }
            String propertyValue = props.getProperty(key);
            try {
                Path projectPath = Path.of(key); // Create path once
                ProjectPersistentInfo persistentInfo =
                        objectMapper.readValue(propertyValue, ProjectPersistentInfo.class);
                allLoadedEntries.put(projectPath, persistentInfo);
            } catch (JsonProcessingException e) {
                // Likely old-format timestamp, try to parse as long
                try {
                    Path projectPath = Path.of(key); // Create path once
                    long parsedLongValue = Long.parseLong(propertyValue);
                    ProjectPersistentInfo persistentInfo = ProjectPersistentInfo.fromTimestamp(parsedLongValue);
                    allLoadedEntries.put(projectPath, persistentInfo);
                } catch (NumberFormatException nfe) {
                    logger.warn(
                            "Could not parse value for key '{}' in projects.properties as JSON or long: {}",
                            key,
                            propertyValue);
                }
            } catch (Exception e) {
                logger.warn("Error processing recent project entry for key '{}': {}", key, e.getMessage());
            }
        }

        var validEntries = new HashMap<Path, ProjectPersistentInfo>();
        boolean entriesFiltered = false;

        for (Map.Entry<Path, ProjectPersistentInfo> entry : allLoadedEntries.entrySet()) {
            Path projectPath = entry.getKey();
            ProjectPersistentInfo persistentInfo = entry.getValue();
            if (Files.isDirectory(projectPath)) {
                validEntries.put(projectPath, persistentInfo);
            } else {
                logger.warn(
                        "Recent project path '{}' no longer exists or is not a directory. Removing from recent projects list.",
                        projectPath);
                entriesFiltered = true;
            }
        }

        if (entriesFiltered) {
            saveRecentProjects(validEntries); // Persist the cleaned list
        }

        return validEntries;
    }

    public static void saveRecentProjects(Map<Path, ProjectPersistentInfo> projects) {
        var props = loadProjectsProperties();

        var sorted = projects.entrySet().stream()
                .sorted(Map.Entry.<Path, ProjectPersistentInfo>comparingByValue(
                                Comparator.comparingLong(ProjectPersistentInfo::lastOpened))
                        .reversed())
                .toList();

        // Collect current project paths to keep
        Set<String> pathsToKeep = sorted.stream()
                .map(entry -> entry.getKey().toAbsolutePath().toString())
                .collect(Collectors.toSet());

        List<String> keysToRemove = props.stringPropertyNames().stream()
                .filter(key -> key.contains(java.io.File.separator) && !key.endsWith("_activeSession"))
                .filter(key -> !pathsToKeep.contains(key))
                .toList();
        keysToRemove.forEach(props::remove);

        for (var entry : sorted) {
            Path projectPath = entry.getKey();
            ProjectPersistentInfo persistentInfo = entry.getValue();
            try {
                String jsonString = objectMapper.writeValueAsString(persistentInfo);
                props.setProperty(projectPath.toAbsolutePath().toString(), jsonString);
            } catch (JsonProcessingException e) {
                logger.error("Error serializing ProjectPersistentInfo for path '{}': {}", projectPath, e.getMessage());
            }
        }
        saveProjectsProperties(props);
    }

    public static void updateRecentProject(Path projectDir) {
        Path pathForRecentProjectsMap = projectDir;
        boolean isWorktree = false;

        if (GitRepo.hasGitRepo(projectDir)) {
            try (var tempRepo = new GitRepo(projectDir)) {
                isWorktree = tempRepo.isWorktree();
                if (isWorktree) {
                    pathForRecentProjectsMap = tempRepo.getGitTopLevel();
                }
            } catch (Exception e) {
                logger.warn(
                        "Could not determine if {} is a worktree during updateRecentProject: {}",
                        projectDir,
                        e.getMessage());
            }
        }

        var currentMap = loadRecentProjects();
        ProjectPersistentInfo persistentInfo = currentMap.get(pathForRecentProjectsMap);
        if (persistentInfo == null) {
            persistentInfo = ProjectPersistentInfo.fromTimestamp(System.currentTimeMillis());
        }

        long newTimestamp = System.currentTimeMillis();
        List<String> newOpenWorktrees = new ArrayList<>(persistentInfo.openWorktrees());

        if (isWorktree) {
            String worktreePathToAdd = projectDir.toAbsolutePath().normalize().toString();
            String mainProjectPathString =
                    pathForRecentProjectsMap.toAbsolutePath().normalize().toString();
            if (!newOpenWorktrees.contains(worktreePathToAdd) && !worktreePathToAdd.equals(mainProjectPathString)) {
                newOpenWorktrees.add(worktreePathToAdd);
            }
        } else {
            addToOpenProjectsList(projectDir);
        }

        currentMap.put(pathForRecentProjectsMap, new ProjectPersistentInfo(newTimestamp, newOpenWorktrees));
        saveRecentProjects(currentMap);
    }

    private static void addToOpenProjectsList(Path projectDir) {
        var absPathStr = projectDir.toAbsolutePath().toString();
        var props = loadProjectsProperties();
        var openListStr = props.getProperty("openProjectsList", "");
        var openSet = new LinkedHashSet<>(Arrays.asList(openListStr.split(";")));
        openSet.remove("");
        if (openSet.add(absPathStr)) {
            props.setProperty("openProjectsList", String.join(";", openSet));
            saveProjectsProperties(props);
        }
    }

    public static void removeFromOpenProjectsListAndClearActiveSession(Path projectDir) {
        var absPathStr = projectDir.toAbsolutePath().toString();
        var props = loadProjectsProperties();
        boolean changed = false;
        var openListStr = props.getProperty("openProjectsList", "");
        var openSet = new LinkedHashSet<>(Arrays.asList(openListStr.split(";")));
        openSet.remove("");
        if (openSet.remove(absPathStr)) {
            props.setProperty("openProjectsList", String.join(";", openSet));
            changed = true;
        }
        if (props.remove(absPathStr + "_activeSession") != null) {
            changed = true;
        }
        if (changed) {
            saveProjectsProperties(props);
        }

        // Update ProjectPersistentInfo map
        var recentProjectsMap = loadRecentProjects();
        Path mainProjectPathKey = projectDir;
        boolean isWorktree = false;

        if (GitRepo.hasGitRepo(projectDir)) {
            try (var tempRepo = new GitRepo(projectDir)) {
                isWorktree = tempRepo.isWorktree();
                if (isWorktree) {
                    mainProjectPathKey = tempRepo.getGitTopLevel();
                }
            } catch (Exception e) {
                logger.warn(
                        "Could not determine if {} is a worktree during removeFromOpenProjectsListAndClearActiveSession: {}",
                        projectDir,
                        e.getMessage());
            }
        }

        boolean recentProjectsMapModified = false;

        if (isWorktree) {
            ProjectPersistentInfo mainProjectInfo = recentProjectsMap.get(mainProjectPathKey);
            if (mainProjectInfo != null) {
                List<String> openWorktrees = new ArrayList<>(mainProjectInfo.openWorktrees());
                if (openWorktrees.remove(projectDir.toAbsolutePath().normalize().toString())) {
                    recentProjectsMap.put(
                            mainProjectPathKey, new ProjectPersistentInfo(mainProjectInfo.lastOpened(), openWorktrees));
                    recentProjectsMapModified = true;
                }
            }
        }

        if (recentProjectsMapModified) {
            saveRecentProjects(recentProjectsMap);
        }
    }

    public static List<Path> getOpenProjects() {
        var result = new ArrayList<Path>();
        var pathsToRemove = new ArrayList<String>();
        var props = loadProjectsProperties();
        var openListStr = props.getProperty("openProjectsList", "");
        if (openListStr.isEmpty()) return result;

        var openPathsInList = Arrays.asList(openListStr.split(";"));
        var finalPathsToOpen = new LinkedHashSet<Path>();
        var validPathsFromOpenList = new HashSet<Path>();

        // First pass: Process openProjectsList
        for (String pathStr : openPathsInList) {
            if (pathStr.isEmpty()) continue;
            try {
                var path = Path.of(pathStr);
                if (Files.isDirectory(path)) {
                    finalPathsToOpen.add(path);
                    validPathsFromOpenList.add(path);
                } else {
                    logger.warn("Removing invalid or non-existent project from open list: {}", pathStr);
                    pathsToRemove.add(pathStr);
                }
            } catch (Exception e) {
                logger.warn("Invalid path string in openProjectsList: {}", pathStr, e);
                pathsToRemove.add(pathStr);
            }
        }

        // Second pass: Add associated open worktrees for main projects found in openProjectsList
        var recentProjectsMap = loadRecentProjects();
        for (var entry : recentProjectsMap.entrySet()) {
            var mainProjectPathKey = entry.getKey();
            var persistentInfo = entry.getValue();
            if (validPathsFromOpenList.contains(mainProjectPathKey)) {
                for (String worktreePathStr : persistentInfo.openWorktrees()) {
                    if (!worktreePathStr.isBlank()) {
                        try {
                            var worktreePath = Path.of(worktreePathStr);
                            if (Files.isDirectory(worktreePath)) {
                                finalPathsToOpen.add(worktreePath);
                            } else {
                                logger.warn(
                                        "Invalid worktree path '{}' found for main project '{}', not adding to open list.",
                                        worktreePathStr,
                                        mainProjectPathKey);
                            }
                        } catch (Exception e) {
                            logger.warn(
                                    "Error processing worktree path '{}' for main project '{}': {}",
                                    worktreePathStr,
                                    mainProjectPathKey,
                                    e.getMessage());
                        }
                    }
                }
            }
        }

        // Cleanup openProjectsList property if necessary
        if (!pathsToRemove.isEmpty()) {
            var updatedOpenSet = new LinkedHashSet<>(openPathsInList);
            updatedOpenSet.removeAll(pathsToRemove);
            updatedOpenSet.remove("");
            props.setProperty("openProjectsList", String.join(";", updatedOpenSet));
            saveProjectsProperties(props);
        }

        result.addAll(finalPathsToOpen);
        return result;
    }

    /**
     * Attempts to persist the fact that an {@link OutOfMemoryError} occurred during this session. The JVM would be in a
     * fatal state, and thus writing this to project properties would not work and creating a file is usually
     * successful.
     */
    public static void setOomFlag() {
        try {
            Files.createFile(OUT_OF_MEMORY_EXCEPTION_FLAG);
        } catch (IOException e) {
            logger.error("Unable to persist OutOfMemoryError flag.");
        }
    }

    public static boolean initializeOomFlag() {
        try {
            if (Files.exists(OUT_OF_MEMORY_EXCEPTION_FLAG)) {
                Files.delete(OUT_OF_MEMORY_EXCEPTION_FLAG);
                return true;
            } else {
                return false;
            }
        } catch (IOException e) {
            logger.error("Unable to determine if OutOfMemoryError flag was present or not.");
            return false;
        }
    }

    public static void clearActiveSessions() {
        var props = loadProjectsProperties();
        props.setProperty("openProjectsList", "");
        saveProjectsProperties(props);
    }

    public static Optional<String> getActiveSessionTitle(Path worktreeRoot) {
        return SessionManager.getActiveSessionTitle(worktreeRoot);
    }

    @Override
    public void close() {
        // Close disk cache if open
        try {
            if (diskCache != null) {
                diskCache.close();
                diskCache = null;
                logger.debug("Closed disk cache for project {}", root.getFileName());
            }
        } catch (Exception e) {
            logger.warn("Error closing disk cache for {}: {}", root.getFileName(), e.getMessage());
        }

        // Close session manager and other resources
        sessionManager.close();
        super.close();
    }

    public Path getWorktreeStoragePath() {
        return Path.of(
                System.getProperty("user.home"),
                BROKK_DIR,
                "worktrees",
                getMasterRootPathForConfig().getFileName().toString());
    }

    public void reserveSessionsForKnownWorktrees() {
        if (this.repo.isWorktree() || !(this.repo instanceof GitRepo gitRepo) || !gitRepo.supportsWorktrees()) {
            return;
        }
        logger.debug("Main project {} reserving sessions for its known worktrees.", this.root.getFileName());
        try {
            var worktrees = gitRepo.listWorktrees();
            for (var wtInfo : worktrees) {
                Path wtPath = wtInfo.path().toAbsolutePath().normalize();
                if (wtPath.equals(this.root)) continue;

                if (Brokk.isProjectOpen(wtPath)) {
                    continue;
                }

                var wsPropsPath = wtPath.resolve(BROKK_DIR).resolve(WORKSPACE_PROPERTIES_FILE);
                if (!Files.exists(wsPropsPath)) {
                    continue;
                }

                var props = new Properties();
                try (var reader = Files.newBufferedReader(wsPropsPath)) {
                    props.load(reader);
                    String sessionIdStr = props.getProperty("lastActiveSession");
                    if (sessionIdStr != null && !sessionIdStr.isBlank()) {
                        UUID sessionId = UUID.fromString(sessionIdStr.trim());
                        if (SessionRegistry.claim(wtPath, sessionId)) {
                            logger.info(
                                    "Reserved session {} for non-open worktree {}", sessionId, wtPath.getFileName());
                        } else {
                            logger.warn(
                                    "Failed to reserve session {} for worktree {} (already claimed elsewhere or error).",
                                    sessionId,
                                    wtPath.getFileName());
                        }
                    }
                } catch (IOException | IllegalArgumentException e) {
                    logger.warn(
                            "Error reading last active session for worktree {} or claiming it: {}",
                            wtPath.getFileName(),
                            e.getMessage());
                }
            }
        } catch (Exception e) {
            logger.error(
                    "Error listing worktrees or reserving their sessions for main project {}: {}",
                    this.root.getFileName(),
                    e.getMessage(),
                    e);
        }
    }

    // ------------------------------------------------------------------
    // Blitz-History (parallel + post-processing instructions)
    // ------------------------------------------------------------------
    private static final String BLITZ_HISTORY_KEY = "blitzHistory";

    private void saveBlitzHistory(List<List<String>> historyItems, int maxItems) {
        try {
            var limited = historyItems.stream().limit(maxItems).toList();
            String json = objectMapper.writeValueAsString(limited);
            workspaceProps.setProperty(BLITZ_HISTORY_KEY, json);
            saveWorkspaceProperties();
        } catch (Exception e) {
            logger.error("Error saving Blitz history: {}", e.getMessage());
        }
    }

    @Override
    public List<List<String>> loadBlitzHistory() {
        try {
            String json = workspaceProps.getProperty(BLITZ_HISTORY_KEY);
            if (json != null && !json.isEmpty()) {
                var tf = objectMapper.getTypeFactory();
                var type = tf.constructCollectionType(List.class, tf.constructCollectionType(List.class, String.class));
                return objectMapper.readValue(json, type);
            }
        } catch (Exception e) {
            logger.error("Error loading Blitz history: {}", e.getMessage(), e);
        }
        return new ArrayList<>();
    }

    @Override
    public List<List<String>> addToBlitzHistory(String parallel, String post, int maxItems) {
        if (parallel.trim().isEmpty() && post.trim().isEmpty()) {
            return loadBlitzHistory();
        }
        var history = new ArrayList<>(loadBlitzHistory());
        history.removeIf(
                p -> p.size() >= 2 && p.get(0).equals(parallel) && p.get(1).equals(post));
        history.add(0, List.of(parallel, post));
        if (history.size() > maxItems) {
            history = new ArrayList<>(history.subList(0, maxItems));
        }
        saveBlitzHistory(history, maxItems);
        return history;
    }

    @Override
    public SessionManager getSessionManager() {
        return sessionManager;
    }

    @Override
    public void sessionsListChanged() {
        var mainChrome = Brokk.findOpenProjectWindow(getRoot());
        var worktreeChromes = Brokk.getWorktreeChromes(this);

        var allChromes = new ArrayList<Chrome>();
        if (mainChrome != null) {
            allChromes.add(mainChrome);
        }
        allChromes.addAll(worktreeChromes);

        for (var chrome : allChromes) {
            SwingUtilities.invokeLater(() -> chrome.getHistoryOutputPanel().updateSessionComboBox());
        }
    }
}<|MERGE_RESOLUTION|>--- conflicted
+++ resolved
@@ -965,7 +965,6 @@
     }
 
     @Override
-<<<<<<< HEAD
     public McpConfig getMcpConfig() {
         var props = loadGlobalProperties();
         String json = props.getProperty(MCP_CONFIG_JSON_KEY);
@@ -1001,10 +1000,7 @@
     }
 
     @Override
-    public Set<ProjectFile> getLiveDependencies() {
-=======
     public Set<Dependency> getLiveDependencies() {
->>>>>>> e256ba06
         var allDeps = getAllOnDiskDependencies();
         var liveDepsNames = workspaceProps.getProperty(LIVE_DEPENDENCIES_KEY);
 
