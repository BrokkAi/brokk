package io.github.jbellis.brokk.context;

import com.google.common.collect.Streams;
import dev.langchain4j.data.message.ChatMessage;
import io.github.jbellis.brokk.AnalyzerUtil;
import io.github.jbellis.brokk.IContextManager;
import io.github.jbellis.brokk.TaskEntry;
import io.github.jbellis.brokk.TaskResult;
import io.github.jbellis.brokk.analyzer.CodeUnit;
import io.github.jbellis.brokk.analyzer.IAnalyzer;
import io.github.jbellis.brokk.analyzer.JoernAnalyzer;
import io.github.jbellis.brokk.context.ContextFragment.HistoryFragment;
import io.github.jbellis.brokk.context.ContextFragment.SkeletonFragment;
import io.github.jbellis.brokk.util.Messages;
import java.io.IOException;
import java.util.ArrayList;
import java.util.Collection;
import java.util.Comparator;
import java.util.HashMap;
import java.util.List;
import java.util.Map;
import java.util.Objects;
import java.util.Set;
import java.util.UUID;
import java.util.concurrent.CompletableFuture;
import java.util.concurrent.Future;
import java.util.stream.Collectors;
import java.util.stream.Stream;
import org.apache.logging.log4j.LogManager;
import org.apache.logging.log4j.Logger;
import org.jetbrains.annotations.Nullable;

/** Encapsulates all state that will be sent to the model (prompts, filename context, conversation history). */
public class Context {
    private static final Logger logger = LogManager.getLogger(Context.class);

    private final UUID id;
    public static final Context EMPTY = new Context(new IContextManager() {}, null);

    public static final int MAX_AUTO_CONTEXT_FILES = 100;
    private static final String WELCOME_ACTION = "Welcome to Brokk";
    public static final String SUMMARIZING = "(Summarizing)";
    public static final long CONTEXT_ACTION_SUMMARY_TIMEOUT_SECONDS = 5;

    private final transient IContextManager contextManager;
    final List<ContextFragment> editableFiles; // Can hold PathFragment or FrozenFragment
    final List<ContextFragment> readonlyFiles; // Can hold PathFragment or FrozenFragment
    final List<ContextFragment.VirtualFragment> virtualFragments;

    /** Task history list. Each entry represents a user request and the subsequent conversation */
    final List<TaskEntry> taskHistory;

    /** LLM output or other parsed content, with optional fragment. May be null */
    @Nullable
    final transient ContextFragment.TaskFragment parsedOutput;

    /** description of the action that created this context, can be a future (like PasteFragment) */
    public final transient Future<String> action;

    /** Constructor for initial empty context */
    public Context(IContextManager contextManager, @Nullable String initialOutputText) {
        this(
                contextManager,
                List.of(),
                List.of(),
                List.of(),
                new ArrayList<>(),
                getWelcomeOutput(contextManager, initialOutputText),
                CompletableFuture.completedFuture(WELCOME_ACTION));
    }

    private static ContextFragment.TaskFragment getWelcomeOutput(
            IContextManager contextManager, @Nullable String initialOutputText) {
        var messages = initialOutputText == null
                ? List.<ChatMessage>of()
                : List.<ChatMessage>of(Messages.customSystem(initialOutputText));
        return new ContextFragment.TaskFragment(contextManager, messages, "Welcome");
    }

    private Context(
            UUID id,
            IContextManager contextManager,
            List<ContextFragment> editableFiles,
            List<ContextFragment> readonlyFiles,
            List<ContextFragment.VirtualFragment> virtualFragments,
            List<TaskEntry> taskHistory,
            @Nullable ContextFragment.TaskFragment parsedOutput,
            Future<String> action) {
        this.id = id;
        this.contextManager = contextManager;
        this.editableFiles = List.copyOf(editableFiles);
        this.readonlyFiles = List.copyOf(readonlyFiles);
        this.virtualFragments = List.copyOf(virtualFragments);
        this.taskHistory = List.copyOf(taskHistory); // Ensure immutability
        this.action = action;
        this.parsedOutput = parsedOutput;
    }

    public Context(
            IContextManager contextManager,
            List<ContextFragment> editableFiles,
            List<ContextFragment> readonlyFiles,
            List<ContextFragment.VirtualFragment> virtualFragments,
            List<TaskEntry> taskHistory,
            @Nullable ContextFragment.TaskFragment parsedOutput,
            Future<String> action) {
        this(
                UUID.randomUUID(),
                contextManager,
                editableFiles,
                readonlyFiles,
                virtualFragments,
                taskHistory,
                parsedOutput,
                action);
    }

    /**
     * Produces a *live* context whose fragments are un-frozen versions of those in {@code frozen}. Used by the UI when
     * the user selects an old snapshot.
     */
    public static Context unfreeze(Context frozen) {
        var cm = frozen.getContextManager();

        var editable = new ArrayList<ContextFragment>(); // Use general ContextFragment
        var readonly = new ArrayList<ContextFragment>(); // Use general ContextFragment
        var virtuals = new ArrayList<ContextFragment.VirtualFragment>();

        // Iterate over frozen.editableFiles() and unfreeze any FrozenFragment found
        frozen.editableFiles().forEach(f -> {
            if (f instanceof FrozenFragment ff) {
                try {
                    editable.add(ff.unfreeze(cm));
                } catch (IOException e) {
                    logger.warn("Unable to unfreeze editable fragment {}: {}", ff.description(), e.getMessage());
                    editable.add(ff); // fall back to frozen
                }
            } else {
                editable.add(f); // Already live or non-dynamic
            }
        });

        // Iterate over frozen.readonlyFiles() and unfreeze any FrozenFragment found
        frozen.readonlyFiles().forEach(f -> {
            if (f instanceof FrozenFragment ff) {
                try {
                    readonly.add(ff.unfreeze(cm));
                } catch (IOException e) {
                    logger.warn("Unable to unfreeze readonly fragment {}: {}", ff.description(), e.getMessage());
                    readonly.add(ff); // fall back to frozen
                }
            } else {
                readonly.add(f); // Already live or non-dynamic
            }
        });

        // Iterate over frozen.virtualFragments() and unfreeze any FrozenFragment found
        frozen.virtualFragments()
                .forEach(
                        vf -> { // vf is a VirtualFragment (could be a FrozenFragment of one)
                            if (vf instanceof FrozenFragment ff) {
                                try {
                                    var liveUnfrozen = ff.unfreeze(cm);
                                    // Ensure only VirtualFragments are added to virtuals list
                                    if (liveUnfrozen instanceof ContextFragment.VirtualFragment liveVf) {
                                        virtuals.add(liveVf);
                                    } else {
                                        // This case should be rare if Context.freeze() is correct.
                                        logger.warn(
                                                "FrozenFragment from virtuals un-froze to non-VirtualFragment: {}. Retaining frozen.",
                                                ff.description());
                                        virtuals.add(ff); // fall back to frozen
                                    }
                                } catch (IOException e) {
                                    logger.warn(
                                            "Unable to unfreeze virtual fragment {}: {}",
                                            ff.description(),
                                            e.getMessage());
                                    virtuals.add(ff); // fall back to frozen
                                }
                            } else {
                                virtuals.add(vf); // Already a live VirtualFragment
                            }
                        });

        return new Context(
                frozen.id(),
                cm,
                List.copyOf(editable),
                List.copyOf(readonly),
                List.copyOf(virtuals),
                frozen.getTaskHistory(),
                frozen.getParsedOutput(),
                frozen.action);
    }

    /** Creates a new Context with an additional set of editable files. Rebuilds autoContext if toggled on. */
    public Context addEditableFiles(
            Collection<ContextFragment.ProjectPathFragment> paths) { // IContextManager is already member
        var toAdd = paths.stream()
                .filter(Objects::nonNull) // Ensure correct type for contains check
                .filter(fragment -> !editableFiles.contains(fragment))
                .toList();
        if (toAdd.isEmpty()) {
            return this;
        }
        var newEditable = new ArrayList<>(editableFiles);
        newEditable.addAll(toAdd);

        String actionDetails =
                toAdd.stream().map(ContextFragment::shortDescription).collect(Collectors.joining(", "));
        String action = "Edit " + actionDetails;
        return getWithFragments(newEditable, readonlyFiles, virtualFragments, action);
    }

    public Context addReadonlyFiles(
            Collection<ContextFragment.PathFragment> paths) { // IContextManager is already member
        var toAdd = paths.stream()
                .filter(Objects::nonNull) // Ensure correct type for contains check
                .filter(fragment -> !readonlyFiles.contains(fragment))
                .toList();
        if (toAdd.isEmpty()) {
            return this;
        }
        var newReadOnly = new ArrayList<>(readonlyFiles);
        newReadOnly.addAll(toAdd);

        String actionDetails =
                toAdd.stream().map(ContextFragment::shortDescription).collect(Collectors.joining(", "));
        String action = "Read " + actionDetails;
        return getWithFragments(editableFiles, newReadOnly, virtualFragments, action);
    }

    public Context removeEditableFiles(List<? extends ContextFragment> fragments) { // IContextManager is already member
        var newEditable = new ArrayList<>(editableFiles);
        if (!newEditable.removeAll(fragments)) { // removeAll returns true if list changed
            return this;
        }

        String actionDetails =
                fragments.stream().map(ContextFragment::shortDescription).collect(Collectors.joining(", "));
        String action = "Removed " + actionDetails;
        return getWithFragments(newEditable, readonlyFiles, virtualFragments, action);
    }

    public Context removeReadonlyFiles(List<? extends ContextFragment> fragments) { // IContextManager is already member
        var newReadOnly = new ArrayList<>(readonlyFiles);
        if (!newReadOnly.removeAll(fragments)) { // removeAll returns true if list changed
            return this;
        }

        String actionDetails =
                fragments.stream().map(ContextFragment::shortDescription).collect(Collectors.joining(", "));
        String action = "Removed " + actionDetails;
        return getWithFragments(editableFiles, newReadOnly, virtualFragments, action);
    }

    public Context addVirtualFragment(ContextFragment.VirtualFragment fragment) { // IContextManager is already member
        // Check if a fragment with the same text content already exists
        boolean duplicateByText = virtualFragments.stream().anyMatch(vf -> Objects.equals(vf.text(), fragment.text()));

        if (duplicateByText) {
            return this; // Fragment with same text content already present, no change
        }

        var newFragments = new ArrayList<>(virtualFragments);
        newFragments.add(fragment);

        String action = "Added " + fragment.shortDescription();
        return getWithFragments(editableFiles, readonlyFiles, newFragments, action);
    }

    private Context getWithFragments(
            List<ContextFragment> newEditableFiles,
            List<ContextFragment> newReadonlyFiles,
            List<ContextFragment.VirtualFragment> newVirtualFragments,
            String action) {
        return withFragments(
                newEditableFiles, newReadonlyFiles, newVirtualFragments, CompletableFuture.completedFuture(action));
    }

    /**
     * 1) Gather all classes from each fragment. 2) Compute PageRank with those classes as seeds, requesting up to
     * 2*MAX_AUTO_CONTEXT_FILES 3) Return a SkeletonFragment constructed with the FQNs of the top results.
     */
    public SkeletonFragment buildAutoContext(int topK) throws InterruptedException {
        IAnalyzer analyzer;
        analyzer = contextManager.getAnalyzer();

        // Collect ineligible classnames from fragments not eligible for auto-context
        var ineligibleSources = Streams.concat(
                        editableFiles.stream(), readonlyFiles.stream(), virtualFragments.stream())
                .filter(f -> !f.isEligibleForAutoContext())
                .flatMap(f -> f.sources().stream()) // No analyzer
                .collect(Collectors.toSet());

        // Collect initial seeds
        var weightedSeeds = new HashMap<String, Double>();
        // editable files have a weight of 1.0, each
        editableFiles.stream()
                .flatMap(f -> f.sources().stream())
                .forEach(
                        unit -> { // No analyzer
                            weightedSeeds.put(unit.fqName(), 1.0);
                        });
        // everything else splits a weight of 1.0
        Streams.concat(readonlyFiles.stream(), virtualFragments.stream())
                .flatMap(f -> f.sources().stream()) // No analyzer
                .forEach(unit -> {
                    weightedSeeds.merge(
                            unit.fqName(), 1.0 / (readonlyFiles.size() + virtualFragments.size()), Double::sum);
                });

        // If no seeds, we can't compute pagerank
        if (weightedSeeds.isEmpty()) {
            // Pass contextManager to SkeletonFragment constructor
<<<<<<< HEAD
            return new SkeletonFragment(contextManager, List.of(), ContextFragment.SummaryType.CODEUNIT_SKELETON); // Empty skeleton fragment
=======
            return new SkeletonFragment(
                    contextManager, List.of(), ContextFragment.SummaryType.CLASS_SKELETON); // Empty skeleton fragment
>>>>>>> 1f8a062f
        }

        return buildAutoContextFragment(contextManager, analyzer, weightedSeeds, ineligibleSources, topK);
    }

    public static SkeletonFragment buildAutoContextFragment(
            IContextManager contextManager,
            IAnalyzer analyzer,
            Map<String, Double> weightedSeeds,
            Set<CodeUnit> ineligibleSources,
            int topK) {
        var pagerankResults = AnalyzerUtil.combinedPagerankFor(analyzer, weightedSeeds);

        List<String> targetFqns = new ArrayList<>();
        for (var codeUnit : pagerankResults) {
            var fqcn = codeUnit.fqName();
            var sourceFileOption = analyzer.getFileFor(fqcn);
            if (sourceFileOption.isEmpty()) {
                logger.warn("No source file found for class {}", fqcn);
                continue;
            }
            var sourceFile = sourceFileOption.get();
            // Check if the class or its parent is in ineligible classnames
            boolean eligible = !ineligibleSources.contains(codeUnit);
            if (fqcn.contains("$")) {
                var parentFqcn = fqcn.substring(0, fqcn.indexOf('$'));
                // FIXME generalize this
                // Check if the analyzer supports cuClass and cast if necessary
                if (analyzer instanceof JoernAnalyzer aa) {
                    // Use the analyzer helper method which handles splitting correctly
                    @Nullable var parentUnitOpt = aa.cuClassOrNull(parentFqcn, sourceFile); // Returns scala.Option
                    if (parentUnitOpt != null && ineligibleSources.contains(parentUnitOpt)) {
                        eligible = false;
                    }
                } else {
                    logger.warn(
                            "Analyzer of type {} does not support direct CodeUnit creation, skipping parent eligibility check for {}",
                            analyzer.getClass().getSimpleName(),
                            fqcn);
                }
            }

            if (eligible) { // Parentheses removed around condition
                // Check if skeleton exists before adding, to ensure it's a valid target for summary
                if (analyzer.getSkeleton(fqcn).isPresent()) {
                    targetFqns.add(fqcn);
                }
            }
            if (targetFqns.size() >= topK) {
                break;
            }
        }
        if (targetFqns.isEmpty()) {
            // Pass contextManager to SkeletonFragment constructor
            return new SkeletonFragment(contextManager, List.of(), ContextFragment.SummaryType.CODEUNIT_SKELETON); // Empty
        }
        // Pass contextManager to SkeletonFragment constructor
        return new SkeletonFragment(contextManager, targetFqns, ContextFragment.SummaryType.CODEUNIT_SKELETON);
    }

    // ---------------------------------------------------------
    // Accessors
    // ---------------------------------------------------------

    public UUID id() {
        return id;
    }

    public Stream<ContextFragment> editableFiles() {
        return editableFiles.stream();
    }

    public Stream<ContextFragment> readonlyFiles() {
        return readonlyFiles.stream();
    }

    public Stream<ContextFragment.VirtualFragment> virtualFragments() {
        // this.virtualFragments is guaranteed to be non-null and deduplicated by the constructor.
        return this.virtualFragments.stream();
    }

    /** Returns readonly files and virtual fragments (excluding usage fragments) as a combined stream */
    public Stream<ContextFragment> getReadOnlyFragments() {
        return Streams.concat(
                readonlyFiles.stream(),
                virtualFragments.stream().filter(f -> f.getType() != ContextFragment.FragmentType.USAGE));
    }

    /** Returns editable files and usage fragments as a combined stream */
    public Stream<ContextFragment> getEditableFragments() {
        // Helper record for associating a fragment with its mtime for safe sorting and filtering
        record EditableFileWithMtime(ContextFragment.ProjectPathFragment fragment, long mtime) {}

        Stream<ContextFragment.ProjectPathFragment> sortedProjectFiles = editableFiles.stream()
                .filter(ContextFragment.ProjectPathFragment.class::isInstance)
                .map(ContextFragment.ProjectPathFragment.class::cast)
                .map(pf -> {
                    try {
                        return new EditableFileWithMtime(pf, pf.file().mtime());
                    } catch (IOException e) {
                        logger.warn(
                                "Could not get mtime for editable file [{}], it will be excluded from ordered editable fragments.",
                                pf.shortDescription(),
                                e);
                        return new EditableFileWithMtime(pf, -1L); // Mark for filtering
                    }
                })
                .filter(mf -> mf.mtime() >= 0) // Filter out files with errors or negative mtime
                .sorted(Comparator.comparingLong(EditableFileWithMtime::mtime)) // Sort by mtime
                .map(EditableFileWithMtime::fragment); // Extract the original fragment

        // Include FrozenFragments that originated from editable files, and other non-ProjectPathFragment types if any.
        // These will not be sorted by mtime but will appear after usage fragments and before mtime-sorted project
        // files.
        // This ordering might need refinement based on desired UX. For now, keeping it simple.
        Stream<ContextFragment> otherEditableFragments =
                editableFiles.stream().filter(f -> !(f instanceof ContextFragment.ProjectPathFragment));

        return Streams.concat(
                virtualFragments.stream().filter(f -> f.getType() == ContextFragment.FragmentType.USAGE),
                otherEditableFragments,
                sortedProjectFiles.map(ContextFragment.class::cast));
    }

    public Stream<ContextFragment> allFragments() {
        return Streams.concat(editableFiles.stream(), readonlyFiles.stream(), virtualFragments.stream());
    }

    /**
     * Removes fragments from this context by their IDs.
     *
     * @param idsToRemove Collection of fragment IDs to remove
     * @return A new Context with the specified fragments removed, or this context if no changes were made
     */
    public Context removeFragmentsByIds(Collection<String> idsToRemove) {
        if (idsToRemove.isEmpty()) {
            return this;
        }

        var newEditableFiles = editableFiles.stream()
                .filter(f -> !idsToRemove.contains(f.id()))
                .toList();
        var newReadonlyFiles = readonlyFiles.stream()
                .filter(f -> !idsToRemove.contains(f.id()))
                .toList();
        var newVirtualFragments = virtualFragments.stream()
                .filter(f -> !idsToRemove.contains(f.id()))
                .toList();

        // Count how many fragments were actually removed
        int originalCount = editableFiles.size() + readonlyFiles.size() + virtualFragments.size();
        int newCount = newEditableFiles.size() + newReadonlyFiles.size() + newVirtualFragments.size();
        int removedCount = originalCount - newCount;

        if (removedCount == 0) {
            return this; // No changes made
        }

        String actionString = "Removed " + removedCount + " fragment" + (removedCount == 1 ? "" : "s");
        return withFragments(
                newEditableFiles,
                newReadonlyFiles,
                newVirtualFragments,
                CompletableFuture.completedFuture(actionString));
    }

    /** Creates a new context with custom collections and action description, refreshing auto-context if needed. */
    private Context withFragments(
            List<ContextFragment> newEditableFiles,
            List<ContextFragment> newReadonlyFiles,
            List<ContextFragment.VirtualFragment> newVirtualFragments,
            Future<String> action) {
        return new Context(
                contextManager, newEditableFiles, newReadonlyFiles, newVirtualFragments, taskHistory, null, action);
    }

    public Context removeAll() {
        String action = "Dropped all context";
        return new Context(
                contextManager,
                List.of(), // editable
                List.of(), // readonly
                List.of(), // virtual
                List.of(), // task history
                null, // parsed output
                CompletableFuture.completedFuture(action));
    }

    // Method removed in favor of toFragment(int position)

    public boolean isEmpty() {
        return editableFiles.isEmpty()
                && readonlyFiles.isEmpty()
                && virtualFragments.isEmpty()
                && taskHistory.isEmpty();
    }

    /**
     * Creates a new TaskEntry with the correct sequence number based on the current history.
     *
     * @return A new TaskEntry.
     */
    public TaskEntry createTaskEntry(TaskResult result) {
        int nextSequence = taskHistory.isEmpty() ? 1 : taskHistory.getLast().sequence() + 1;
        return TaskEntry.fromSession(nextSequence, result);
    }

    /**
     * Adds a new TaskEntry to the history.
     *
     * @param taskEntry The pre-constructed TaskEntry to add.
     * @param parsed The parsed output associated with this task.
     * @param action A future describing the action that created this history entry.
     * @return A new Context instance with the added task history.
     */
    public Context addHistoryEntry(
            TaskEntry taskEntry, @Nullable ContextFragment.TaskFragment parsed, Future<String> action) {
        var newTaskHistory =
                Streams.concat(taskHistory.stream(), Stream.of(taskEntry)).toList();
        return new Context(
                contextManager,
                editableFiles,
                readonlyFiles,
                virtualFragments,
                newTaskHistory, // new task history list
                parsed,
                action);
    }

    public Context clearHistory() {
        return new Context(
                contextManager,
                editableFiles,
                readonlyFiles,
                virtualFragments,
                List.of(), // Cleared task history
                null,
                CompletableFuture.completedFuture("Cleared task history"));
    }

    /** @return an immutable copy of the task history. */
    public List<TaskEntry> getTaskHistory() {
        return taskHistory;
    }

    /** Get the action that created this context */
    public String getAction() {
        if (action.isDone()) {
            try {
                return action.get();
            } catch (Exception e) {
                logger.warn("Error retrieving action", e);
                return "(Error retrieving action)";
            }
        }
        return SUMMARIZING;
    }

    public IContextManager getContextManager() {
        return contextManager;
    }

    /**
     * Returns all fragments in display order: 0 => conversation history (if not empty) 1 => autoContext (always
     * present, even when DISABLED) next => read-only (readonlyFiles + virtualFragments) finally => editable
     */
    public List<ContextFragment> getAllFragmentsInDisplayOrder() {
        var result = new ArrayList<ContextFragment>();

        // Then conversation history
        if (!taskHistory.isEmpty()) {
            result.add(new HistoryFragment(contextManager, taskHistory));
        }

        // then read-only
        result.addAll(readonlyFiles);
        result.addAll(virtualFragments);

        // then editable
        result.addAll(editableFiles);

        return result;
    }

    public Context withParsedOutput(@Nullable ContextFragment.TaskFragment parsedOutput, Future<String> action) {
        return new Context(
                contextManager, editableFiles, readonlyFiles, virtualFragments, taskHistory, parsedOutput, action);
    }

    public Context withParsedOutput(@Nullable ContextFragment.TaskFragment parsedOutput, String action) {
        return new Context(
                contextManager,
                editableFiles,
                readonlyFiles,
                virtualFragments,
                taskHistory,
                parsedOutput,
                CompletableFuture.completedFuture(action));
    }

    public Context withAction(Future<String> action) {
        return new Context(
                contextManager, editableFiles, readonlyFiles, virtualFragments, taskHistory, parsedOutput, action);
    }

    static Context createWithId(
            UUID id,
            IContextManager cm,
            List<ContextFragment> editable,
            List<ContextFragment> readonly,
            List<ContextFragment.VirtualFragment> virtuals,
            List<TaskEntry> history,
            @Nullable ContextFragment.TaskFragment parsed,
            java.util.concurrent.Future<String> action) {
        return new Context(id, cm, editable, readonly, virtuals, history, parsed, action);
    }

    /**
     * Creates a new Context with a modified task history list. This generates a new context state with a new ID and
     * action.
     *
     * @param newHistory The new list of TaskEntry objects.
     * @return A new Context instance with the updated history.
     */
    public Context withCompressedHistory(List<TaskEntry> newHistory) {
        return new Context(
                contextManager,
                editableFiles,
                readonlyFiles,
                virtualFragments,
                newHistory, // Use the new history
                null, // parsed output
                CompletableFuture.completedFuture("Compressed History"));
    }

    @Nullable
    public ContextFragment.TaskFragment getParsedOutput() {
        return parsedOutput;
    }

    /**
     * Creates a new (live) Context that copies specific elements from the provided context. This creates a reset point
     * by: - Using the files and fragments from the source context - Keeping the history messages from the current
     * context - Setting up properly for rebuilding autoContext - Clearing parsed output and original contents - Setting
     * a suitable action description
     */
    public static Context createFrom(Context sourceContext, Context currentContext, List<TaskEntry> newHistory) {
        // Unfreeze fragments from the source context if they are frozen
        var unfrozenEditableFiles = sourceContext
                .editableFiles()
                .map(fragment -> unfreezeFragmentIfNeeded(fragment, currentContext.contextManager))
                .toList();
        var unfrozenReadonlyFiles = sourceContext
                .readonlyFiles()
                .map(fragment -> unfreezeFragmentIfNeeded(fragment, currentContext.contextManager))
                .toList();
        var unfrozenVirtualFragments = sourceContext
                .virtualFragments()
                .map(fragment -> unfreezeFragmentIfNeeded(fragment, currentContext.contextManager))
                .toList();

        // New ID for the reset point
        return new Context(
                UUID.randomUUID(),
                currentContext.contextManager,
                unfrozenEditableFiles,
                unfrozenReadonlyFiles,
                unfrozenVirtualFragments,
                newHistory,
                null,
                CompletableFuture.completedFuture("Reset context to historical state"));
    }

    public record FreezeResult(Context liveContext, Context frozenContext) {}

    /**
     * @return a FreezeResult with the (potentially modified to exclude invalid Fragments) liveContext + frozenContext
     */
    public FreezeResult freezeAndCleanup() {
        assert !containsFrozenFragments();

        var liveEditableFiles = new ArrayList<ContextFragment>();
        var frozenEditableFiles = new ArrayList<ContextFragment>();

        for (var fragment : this.editableFiles) {
            try {
                var frozen = FrozenFragment.freeze(fragment, contextManager);
                liveEditableFiles.add(fragment);
                frozenEditableFiles.add(frozen);
            } catch (IOException e) {
                logger.warn("Failed to freeze editable fragment {}: {}", fragment.description(), e.getMessage());
            } catch (InterruptedException e) {
                throw new RuntimeException(e); // we should not be interrupted here
            }
        }

        var liveReadonlyFiles = new ArrayList<ContextFragment>();
        var frozenReadonlyFiles = new ArrayList<ContextFragment>();

        for (var fragment : this.readonlyFiles) {
            try {
                var frozen = FrozenFragment.freeze(fragment, contextManager);
                liveReadonlyFiles.add(fragment);
                frozenReadonlyFiles.add(frozen);
            } catch (IOException e) {
                logger.warn("Failed to freeze readonly fragment {}: {}", fragment.description(), e.getMessage());
            } catch (InterruptedException e) {
                throw new RuntimeException(e); // we should not be interrupted here
            }
        }

        var liveVirtualFragments = new ArrayList<ContextFragment.VirtualFragment>();
        var frozenVirtualFragments = new ArrayList<ContextFragment.VirtualFragment>();

        for (var fragment : this.virtualFragments) {
            try {
                var frozen = FrozenFragment.freeze(fragment, contextManager);
                liveVirtualFragments.add(fragment);
                frozenVirtualFragments.add((ContextFragment.VirtualFragment) frozen);
            } catch (IOException e) {
                logger.warn("Failed to freeze virtual fragment {}: {}", fragment.description(), e.getMessage());
            } catch (InterruptedException e) {
                throw new RuntimeException(e); // we should not be interrupted here
            }
        }

        // Create live context with bad fragments removed
        Context liveContext;
        if (!liveEditableFiles.equals(editableFiles)
                || !liveReadonlyFiles.equals(readonlyFiles)
                || !liveVirtualFragments.equals(virtualFragments)) {
            liveContext = new Context(
                    this.contextManager,
                    liveEditableFiles,
                    liveReadonlyFiles,
                    liveVirtualFragments,
                    this.taskHistory,
                    this.parsedOutput,
                    this.action);
        } else {
            liveContext = this;
        }

        // Create frozen context
        var frozenContext = new Context(
                this.id,
                this.contextManager,
                frozenEditableFiles,
                frozenReadonlyFiles,
                frozenVirtualFragments,
                this.taskHistory,
                this.parsedOutput,
                this.action);

        return new FreezeResult(liveContext, frozenContext);
    }

    /**
     * Creates a new Context with dynamic fragments replaced by their frozen counterparts. Dynamic PathFragments (from
     * editable or readonly lists) are frozen and remain in their respective lists as FrozenFragment instances. Dynamic
     * VirtualFragments are also frozen and remain in the virtualFragments list.
     *
     * <p>Use with care since this method throws away the changes made by excluding newly-invalid fragments!
     *
     * @return A new Context instance with dynamic fragments frozen
     */
    public Context freeze() {
        if (!containsDynamicFragments()) {
            return this;
        }

        return freezeAndCleanup().frozenContext;
    }

    /**
     * Helper method to unfreeze a fragment if it's a FrozenFragment, otherwise return as-is. Used when restoring
     * contexts from history to get live fragments.
     */
    @SuppressWarnings("unchecked")
    public static <T extends ContextFragment> T unfreezeFragmentIfNeeded(T fragment, IContextManager contextManager) {
        if (fragment instanceof FrozenFragment frozen) {
            try {
                return (T) frozen.unfreeze(contextManager);
            } catch (IOException e) {
                logger.warn("Failed to unfreeze fragment {}: {}", frozen.description(), e.getMessage());
                // Return the frozen fragment if unfreezing fails
                return fragment;
            }
        }
        return fragment;
    }

    @Override
    public boolean equals(@Nullable Object o) {
        if (this == o) return true;
        if (!(o instanceof Context context)) return false;
        return id.equals(context.id);
    }

    @Override
    public int hashCode() {
        return id.hashCode();
    }

    /**
     * this is to support answering the question of, "did the dynamic components of the Context change". probably best
     * to avoid the temptation to scope-creep further than that.
     */
    public boolean workspaceContentEquals(Context other) {
        // comparing live with frozen contexts will ~always fail since FrozenFragment's id is content-based
        assert !this.containsDynamicFragments();
        assert !other.containsDynamicFragments();

        return allFragments().toList().equals(other.allFragments().toList());
    }

    public boolean containsFrozenFragments() {
        return allFragments().anyMatch(f -> f instanceof FrozenFragment);
    }

    public boolean containsDynamicFragments() {
        return allFragments().anyMatch(ContextFragment::isDynamic);
    }
}<|MERGE_RESOLUTION|>--- conflicted
+++ resolved
@@ -314,12 +314,10 @@
         // If no seeds, we can't compute pagerank
         if (weightedSeeds.isEmpty()) {
             // Pass contextManager to SkeletonFragment constructor
-<<<<<<< HEAD
-            return new SkeletonFragment(contextManager, List.of(), ContextFragment.SummaryType.CODEUNIT_SKELETON); // Empty skeleton fragment
-=======
             return new SkeletonFragment(
-                    contextManager, List.of(), ContextFragment.SummaryType.CLASS_SKELETON); // Empty skeleton fragment
->>>>>>> 1f8a062f
+                    contextManager,
+                    List.of(),
+                    ContextFragment.SummaryType.CODEUNIT_SKELETON); // Empty skeleton fragment
         }
 
         return buildAutoContextFragment(contextManager, analyzer, weightedSeeds, ineligibleSources, topK);
@@ -374,7 +372,8 @@
         }
         if (targetFqns.isEmpty()) {
             // Pass contextManager to SkeletonFragment constructor
-            return new SkeletonFragment(contextManager, List.of(), ContextFragment.SummaryType.CODEUNIT_SKELETON); // Empty
+            return new SkeletonFragment(
+                    contextManager, List.of(), ContextFragment.SummaryType.CODEUNIT_SKELETON); // Empty
         }
         // Pass contextManager to SkeletonFragment constructor
         return new SkeletonFragment(contextManager, targetFqns, ContextFragment.SummaryType.CODEUNIT_SKELETON);
