package io.github.jbellis.brokk.gui.dialogs;

import io.github.jbellis.brokk.GitHubAuth;
import io.github.jbellis.brokk.MainProject;
import io.github.jbellis.brokk.Service;
import io.github.jbellis.brokk.gui.Chrome;
import io.github.jbellis.brokk.gui.GuiTheme;
import io.github.jbellis.brokk.gui.ThemeAware;
import io.github.jbellis.brokk.gui.components.BrowserLabel;
<<<<<<< HEAD
import io.github.jbellis.brokk.gui.util.Icons;
import io.github.jbellis.brokk.mcp.McpConfig;
import io.github.jbellis.brokk.mcp.McpServer;
import io.github.jbellis.brokk.mcp.McpUtils;
=======
import io.github.jbellis.brokk.util.Environment;
>>>>>>> 7ed09d4c
import java.awt.*;
import java.io.IOException;
import java.net.MalformedURLException;
import java.net.URI;
import java.net.URISyntaxException;
import java.net.URL;
import java.util.ArrayList;
import java.util.Comparator;
import java.util.List;
import javax.swing.*;
import javax.swing.event.DocumentListener;
import javax.swing.table.AbstractTableModel;
import javax.swing.table.DefaultTableCellRenderer;
import javax.swing.table.TableColumn;
import javax.swing.table.TableRowSorter;
import org.apache.logging.log4j.LogManager;
import org.apache.logging.log4j.Logger;
import org.jetbrains.annotations.Nullable;

public class SettingsGlobalPanel extends JPanel implements ThemeAware {
    private static final Logger logger = LogManager.getLogger(SettingsGlobalPanel.class);
    public static final String MODELS_TAB_TITLE = "Favorite Models"; // Used for targeting this tab

    private final Chrome chrome;
    private final SettingsDialog parentDialog; // To access project for data retention refresh

    // UI Components managed by this panel
    private JTextField brokkKeyField = new JTextField();

    @Nullable
    private JRadioButton brokkProxyRadio; // Can be null if STAGING

    @Nullable
    private JRadioButton localhostProxyRadio; // Can be null if STAGING

    private JRadioButton lightThemeRadio = new JRadioButton("Light");
    private JRadioButton darkThemeRadio = new JRadioButton("Dark");
    private JTable quickModelsTable = new JTable();
    private FavoriteModelsTableModel quickModelsTableModel = new FavoriteModelsTableModel(new ArrayList<>());
    private JTextField balanceField = new JTextField();
    private BrowserLabel signupLabel = new BrowserLabel("", ""); // Initialized with dummy values

    @Nullable
    private JTextField gitHubTokenField; // Null if GitHub tab not shown

<<<<<<< HEAD
    private DefaultListModel<McpServer> mcpServersListModel = new DefaultListModel<>();
    private JList<McpServer> mcpServersList = new JList<>(mcpServersListModel);
=======
    @Nullable
    private JRadioButton uiScaleAutoRadio; // Hidden on macOS

    @Nullable
    private JRadioButton uiScaleCustomRadio; // Hidden on macOS

    @Nullable
    private JComboBox<String> uiScaleCombo; // Hidden on macOS
>>>>>>> 7ed09d4c

    private JTabbedPane globalSubTabbedPane = new JTabbedPane(JTabbedPane.TOP);

    public SettingsGlobalPanel(Chrome chrome, SettingsDialog parentDialog) {
        this.chrome = chrome;
        this.parentDialog = parentDialog;
        setLayout(new BorderLayout());
        initComponents(); // This will fully initialize or conditionally initialize fields
        loadSettings();
    }

    private void initComponents() {
        // globalSubTabbedPane is already initialized

        // Service Tab
        var servicePanel = createServicePanel();
        globalSubTabbedPane.addTab("Service", null, servicePanel, "Service configuration");

        // Appearance Tab
        var appearancePanel = createAppearancePanel();
        globalSubTabbedPane.addTab("Appearance", null, appearancePanel, "Theme settings");

        // Quick Models Tab
        var quickModelsPanel = createQuickModelsPanel();
        globalSubTabbedPane.addTab(MODELS_TAB_TITLE, null, quickModelsPanel, "Define model aliases (shortcuts)");

        // GitHub Tab (conditionally added)
        var project = chrome.getProject();
        boolean shouldShowGitHubTab = project.isGitHubRepo();

        if (shouldShowGitHubTab) {
            var gitHubPanel = createGitHubPanel();
            globalSubTabbedPane.addTab(
                    SettingsDialog.GITHUB_SETTINGS_TAB_NAME, null, gitHubPanel, "GitHub integration settings");
        }

        // MCP Servers Tab
        var mcpPanel = createMcpPanel();
        globalSubTabbedPane.addTab("MCP Servers", null, mcpPanel, "MCP server configuration");

        add(globalSubTabbedPane, BorderLayout.CENTER);
    }

    public JTabbedPane getGlobalSubTabbedPane() {
        return globalSubTabbedPane;
    }

    private JPanel createServicePanel() {
        var servicePanel = new JPanel(new GridBagLayout());
        servicePanel.setBorder(BorderFactory.createEmptyBorder(10, 10, 10, 10));
        var gbc = new GridBagConstraints();
        gbc.insets = new Insets(2, 5, 2, 5);
        gbc.anchor = GridBagConstraints.WEST;
        int row = 0;

        gbc.gridx = 0;
        gbc.gridy = row;
        gbc.weightx = 0.0;
        servicePanel.add(new JLabel("Brokk Key:"), gbc);

        brokkKeyField = new JTextField(20);
        gbc.gridx = 1;
        gbc.gridy = row++;
        gbc.weightx = 1.0;
        gbc.fill = GridBagConstraints.HORIZONTAL;
        servicePanel.add(brokkKeyField, gbc);

        gbc.gridx = 0;
        gbc.gridy = row;
        gbc.weightx = 0.0;
        gbc.fill = GridBagConstraints.NONE;
        servicePanel.add(new JLabel("Balance:"), gbc);

        this.balanceField = new JTextField("Loading...");
        this.balanceField.setEditable(false);
        this.balanceField.setColumns(8);
        var balanceDisplayPanel = new JPanel(new FlowLayout(FlowLayout.LEFT, 5, 0));
        balanceDisplayPanel.add(this.balanceField);
        var topUpUrl = Service.TOP_UP_URL;
        var topUpLabel = new BrowserLabel(topUpUrl, "Top Up");
        balanceDisplayPanel.add(topUpLabel);

        gbc.gridx = 1;
        gbc.gridy = row++;
        gbc.weightx = 0.0;
        gbc.fill = GridBagConstraints.NONE;
        servicePanel.add(balanceDisplayPanel, gbc);

        var signupUrl = "https://brokk.ai";
        this.signupLabel = new BrowserLabel(signupUrl, "Sign up or get your key at " + signupUrl);
        this.signupLabel.setFont(this.signupLabel.getFont().deriveFont(Font.ITALIC));
        gbc.gridx = 1;
        gbc.gridy = row++;
        gbc.fill = GridBagConstraints.HORIZONTAL;
        gbc.weightx = 1.0;
        gbc.insets = new Insets(2, 5, 8, 5);
        servicePanel.add(this.signupLabel, gbc);
        gbc.insets = new Insets(2, 5, 2, 5);

        gbc.gridx = 0;
        gbc.gridy = row;
        gbc.weightx = 0.0;
        gbc.fill = GridBagConstraints.NONE;
        servicePanel.add(new JLabel("LLM Proxy:"), gbc);

        if (MainProject.getProxySetting() == MainProject.LlmProxySetting.STAGING) {
            var proxyInfoLabel = new JLabel(
                    "Proxy has been set to STAGING in ~/.brokk/brokk.properties. Changing it back must be done in the same place.");
            proxyInfoLabel.setFont(proxyInfoLabel.getFont().deriveFont(Font.ITALIC));
            gbc.gridx = 1;
            gbc.gridy = row++;
            gbc.weightx = 1.0;
            gbc.fill = GridBagConstraints.HORIZONTAL;
            servicePanel.add(proxyInfoLabel, gbc);
        } else {
            brokkProxyRadio = new JRadioButton("Brokk");
            localhostProxyRadio = new JRadioButton("Localhost");
            var proxyGroup = new ButtonGroup();
            proxyGroup.add(brokkProxyRadio);
            proxyGroup.add(localhostProxyRadio);

            gbc.gridx = 1;
            gbc.gridy = row++;
            gbc.weightx = 1.0;
            gbc.fill = GridBagConstraints.HORIZONTAL;
            servicePanel.add(brokkProxyRadio, gbc);

            gbc.gridy = row++;
            servicePanel.add(localhostProxyRadio, gbc);

            var proxyInfoLabel = new JLabel("Brokk will look for a litellm proxy on localhost:4000");
            proxyInfoLabel.setFont(proxyInfoLabel.getFont().deriveFont(Font.ITALIC));
            gbc.insets = new Insets(0, 25, 2, 5);
            gbc.gridy = row++;
            servicePanel.add(proxyInfoLabel, gbc);

            var restartLabel = new JLabel("Restart required after changing proxy settings");
            restartLabel.setFont(restartLabel.getFont().deriveFont(Font.ITALIC));
            gbc.gridy = row++;
            servicePanel.add(restartLabel, gbc);
            gbc.insets = new Insets(2, 5, 2, 5);
        }

        gbc.gridy = row;
        gbc.weighty = 1.0;
        gbc.fill = GridBagConstraints.VERTICAL;
        servicePanel.add(Box.createVerticalGlue(), gbc);

        return servicePanel;
    }

    private JPanel createGitHubPanel() {
        var gitHubPanel = new JPanel(new GridBagLayout());
        gitHubPanel.setBorder(BorderFactory.createEmptyBorder(10, 10, 10, 10));
        var gbc = new GridBagConstraints();
        gbc.insets = new Insets(2, 5, 2, 5);
        gbc.anchor = GridBagConstraints.WEST;
        int row = 0;

        gbc.gridx = 0;
        gbc.gridy = row;
        gbc.weightx = 0.0;
        gitHubPanel.add(new JLabel("GitHub Token:"), gbc);

        gitHubTokenField = new JTextField(20);
        gbc.gridx = 1;
        gbc.gridy = row++;
        gbc.weightx = 1.0;
        gbc.fill = GridBagConstraints.HORIZONTAL;
        gitHubPanel.add(gitHubTokenField, gbc);

        var explanationLabel = new JLabel(
                "<html>This token is used to access GitHub APIs. It should have read and write access to Pull Requests and Issues.</html>");
        explanationLabel.setFont(explanationLabel
                .getFont()
                .deriveFont(Font.ITALIC, explanationLabel.getFont().getSize() * 0.9f));
        gbc.gridx = 1;
        gbc.gridy = row++;
        gbc.fill = GridBagConstraints.HORIZONTAL;
        gbc.weightx = 1.0;
        gbc.insets = new Insets(2, 5, 8, 5);
        gitHubPanel.add(explanationLabel, gbc);
        gbc.insets = new Insets(2, 5, 2, 5);

        gbc.gridy = row;
        gbc.weighty = 1.0;
        gbc.fill = GridBagConstraints.VERTICAL;
        gitHubPanel.add(Box.createVerticalGlue(), gbc);

        return gitHubPanel;
    }

    private void updateSignupLabelVisibility() {
        String currentPersistedKey = MainProject.getBrokkKey(); // Read from persistent store
        boolean keyIsEffectivelyPresent = !currentPersistedKey.trim().isEmpty();
        this.signupLabel.setVisible(!keyIsEffectivelyPresent);
    }

    private JPanel createAppearancePanel() {
        var appearancePanel = new JPanel(new GridBagLayout());
        appearancePanel.setBorder(BorderFactory.createEmptyBorder(10, 10, 10, 10));
        var gbc = new GridBagConstraints();
        gbc.insets = new Insets(2, 5, 2, 5);
        gbc.anchor = GridBagConstraints.WEST;
        int row = 0;

        // Theme
        gbc.gridx = 0;
        gbc.gridy = row;
        gbc.weightx = 0.0;
        appearancePanel.add(new JLabel("Theme:"), gbc);

        lightThemeRadio = new JRadioButton("Light");
        darkThemeRadio = new JRadioButton("Dark");
        var themeGroup = new ButtonGroup();
        themeGroup.add(lightThemeRadio);
        themeGroup.add(darkThemeRadio);

        lightThemeRadio.putClientProperty("theme", false); // Custom property for easy identification
        darkThemeRadio.putClientProperty("theme", true);

        gbc.gridx = 1;
        gbc.gridy = row++;
        gbc.weightx = 1.0;
        gbc.fill = GridBagConstraints.HORIZONTAL;
        appearancePanel.add(lightThemeRadio, gbc);

        gbc.gridy = row++;
        appearancePanel.add(darkThemeRadio, gbc);

        // UI Scale controls (hidden on macOS)
        if (!Environment.isMacOs()) {
            gbc.insets = new Insets(10, 5, 2, 5); // spacing before next section
            gbc.gridx = 0;
            gbc.gridy = row;
            gbc.weightx = 0.0;
            gbc.fill = GridBagConstraints.NONE;
            appearancePanel.add(new JLabel("UI Scale:"), gbc);

            uiScaleAutoRadio = new JRadioButton("Auto (recommended)");
            uiScaleCustomRadio = new JRadioButton("Custom:");
            var scaleGroup = new ButtonGroup();
            scaleGroup.add(uiScaleAutoRadio);
            scaleGroup.add(uiScaleCustomRadio);

            uiScaleCombo = new JComboBox<>();
            final JComboBox<String> combo = uiScaleCombo;
            var uiScaleModel = new DefaultComboBoxModel<String>();
            uiScaleModel.addElement("1.0");
            uiScaleModel.addElement("2.0");
            uiScaleModel.addElement("3.0");
            uiScaleModel.addElement("4.0");
            uiScaleModel.addElement("5.0");
            combo.setModel(uiScaleModel);
            combo.setEnabled(false);

            uiScaleAutoRadio.addActionListener(e -> combo.setEnabled(false));
            uiScaleCustomRadio.addActionListener(e -> combo.setEnabled(true));

            gbc.gridx = 1;
            gbc.gridy = row++;
            gbc.weightx = 1.0;
            gbc.fill = GridBagConstraints.HORIZONTAL;
            appearancePanel.add(uiScaleAutoRadio, gbc);

            var customPanel = new JPanel(new FlowLayout(FlowLayout.LEFT, 5, 0));
            customPanel.add(uiScaleCustomRadio);
            customPanel.add(combo);

            gbc.gridy = row++;
            appearancePanel.add(customPanel, gbc);

            var restartLabel = new JLabel("Restart required after changing UI scale");
            restartLabel.setFont(restartLabel.getFont().deriveFont(Font.ITALIC));
            gbc.gridy = row++;
            gbc.insets = new Insets(0, 25, 2, 5);
            appearancePanel.add(restartLabel, gbc);
            gbc.insets = new Insets(2, 5, 2, 5);
        } else {
            uiScaleAutoRadio = null;
            uiScaleCustomRadio = null;
            uiScaleCombo = null;
        }

        // filler
        gbc.gridy = row;
        gbc.weighty = 1.0;
        gbc.fill = GridBagConstraints.VERTICAL;
        appearancePanel.add(Box.createVerticalGlue(), gbc);
        return appearancePanel;
    }

    private JPanel createQuickModelsPanel() {
        var panel = new JPanel(new BorderLayout(5, 5));
        panel.setBorder(BorderFactory.createEmptyBorder(10, 10, 10, 10));

        var models = chrome.getContextManager().getService();
        var availableModelNames =
                models.getAvailableModels().keySet().stream().sorted().toArray(String[]::new);
        var reasoningLevels = Service.ReasoningLevel.values();

        quickModelsTableModel =
                new FavoriteModelsTableModel(new ArrayList<>()); // Initial empty, loaded in loadSettings
        quickModelsTable = new JTable(quickModelsTableModel);
        quickModelsTable.setSelectionMode(ListSelectionModel.SINGLE_SELECTION);
        quickModelsTable.setRowHeight(quickModelsTable.getRowHeight() + 4);

        // Enable sorting by clicking on column headers
        var sorter = new TableRowSorter<>(quickModelsTableModel);
        // Sort the Reasoning column using enum ordinal to preserve natural order
        sorter.setComparator(2, Comparator.comparingInt(Service.ReasoningLevel::ordinal));
        var showServiceTiers = Boolean.getBoolean("brokk.servicetiers");
        if (showServiceTiers) {
            // Sort the Processing Tier column similarly when tiers are enabled
            sorter.setComparator(3, Comparator.comparingInt(Service.ProcessingTier::ordinal));
        }
        quickModelsTable.setRowSorter(sorter);

        TableColumn aliasColumn = quickModelsTable.getColumnModel().getColumn(0);
        aliasColumn.setPreferredWidth(100);

        TableColumn modelColumn = quickModelsTable.getColumnModel().getColumn(1);
        var modelComboBoxEditor = new JComboBox<>(availableModelNames);
        modelColumn.setCellEditor(new DefaultCellEditor(modelComboBoxEditor));
        modelColumn.setPreferredWidth(200);

        TableColumn reasoningColumn = quickModelsTable.getColumnModel().getColumn(2);
        var reasoningComboBoxEditor = new JComboBox<>(reasoningLevels);
        reasoningColumn.setCellEditor(new ReasoningCellEditor(reasoningComboBoxEditor, models, quickModelsTable));
        reasoningColumn.setCellRenderer(new ReasoningCellRenderer(models));
        reasoningColumn.setPreferredWidth(100);

        if (showServiceTiers) {
            TableColumn processingColumn = quickModelsTable.getColumnModel().getColumn(3);
            var processingComboBoxEditor = new JComboBox<>(Service.ProcessingTier.values());
            processingColumn.setCellEditor(
                    new ProcessingTierCellEditor(processingComboBoxEditor, models, quickModelsTable));
            processingColumn.setCellRenderer(new ProcessingTierCellRenderer(models));
            processingColumn.setPreferredWidth(120);
        } else {
            // Remove the Processing Tier column from the view when service tiers are disabled
            quickModelsTable.removeColumn(quickModelsTable.getColumnModel().getColumn(3));
        }

        var buttonPanel = new JPanel(new FlowLayout(FlowLayout.LEFT));
        var addButton = new JButton("Add");
        var removeButton = new JButton("Remove");
        buttonPanel.add(addButton);
        buttonPanel.add(removeButton);

        addButton.addActionListener(e -> {
            if (quickModelsTable.isEditing()) {
                quickModelsTable.getCellEditor().stopCellEditing();
            }
            String defaultModel = availableModelNames.length > 0 ? availableModelNames[0] : "";
            quickModelsTableModel.addFavorite(
                    new Service.FavoriteModel("new-alias", new Service.ModelConfig(defaultModel)));
            int modelRowIndex = quickModelsTableModel.getRowCount() - 1;
            int viewRowIndex = quickModelsTable.convertRowIndexToView(modelRowIndex);
            quickModelsTable.setRowSelectionInterval(viewRowIndex, viewRowIndex);
            quickModelsTable.scrollRectToVisible(quickModelsTable.getCellRect(viewRowIndex, 0, true));
            quickModelsTable.editCellAt(viewRowIndex, 0);
            Component editorComponent = quickModelsTable.getEditorComponent();
            if (editorComponent != null) {
                editorComponent.requestFocusInWindow();
            }
        });

        removeButton.addActionListener(e -> {
            int viewRow = quickModelsTable.getSelectedRow();
            if (viewRow != -1) {
                if (quickModelsTable.isEditing()) {
                    quickModelsTable.getCellEditor().stopCellEditing();
                }
                int modelRow = quickModelsTable.convertRowIndexToModel(viewRow);
                quickModelsTableModel.removeFavorite(modelRow);
            }
        });

        panel.add(new JScrollPane(quickModelsTable), BorderLayout.CENTER);
        panel.add(buttonPanel, BorderLayout.SOUTH);
        return panel;
    }

    private void refreshBalanceDisplay() {
        this.balanceField.setText("Loading...");
        var contextManager = chrome.getContextManager();
        var models = contextManager.getService();
        contextManager.submitBackgroundTask("Refreshing user balance", () -> {
            try {
                float balance = models.getUserBalance();
                SwingUtilities.invokeLater(() -> this.balanceField.setText(String.format("$%.2f", balance)));
            } catch (IOException e) {
                logger.debug("Failed to refresh user balance", e);
                SwingUtilities.invokeLater(() -> this.balanceField.setText("Error"));
            }
        });
    }

    public void loadSettings() {
        // Service Tab
        brokkKeyField.setText(MainProject.getBrokkKey());
        refreshBalanceDisplay();
        updateSignupLabelVisibility();
        if (brokkProxyRadio != null
                && localhostProxyRadio != null) { // STAGING check in createServicePanel handles this
            if (MainProject.getProxySetting() == MainProject.LlmProxySetting.BROKK) {
                brokkProxyRadio.setSelected(true);
            } else {
                localhostProxyRadio.setSelected(true);
            }
        }

        // Appearance Tab
        if (MainProject.getTheme().equals("dark")) {
            darkThemeRadio.setSelected(true);
        } else {
            lightThemeRadio.setSelected(true);
        }

        // UI Scale (if present; hidden on macOS)
        if (uiScaleAutoRadio != null && uiScaleCustomRadio != null && uiScaleCombo != null) {
            String pref = MainProject.getUiScalePref();
            if ("auto".equalsIgnoreCase(pref)) {
                uiScaleAutoRadio.setSelected(true);
                uiScaleCombo.setSelectedItem("1.0");
                uiScaleCombo.setEnabled(false);
            } else {
                uiScaleCustomRadio.setSelected(true);
                var model = (DefaultComboBoxModel<String>) uiScaleCombo.getModel();
                String selected = pref;
                boolean found = false;
                for (int i = 0; i < model.getSize(); i++) {
                    if (pref.equals(model.getElementAt(i))) {
                        found = true;
                        break;
                    }
                }
                if (!found) {
                    try {
                        double v = Double.parseDouble(pref);
                        int nearest = (int) Math.round(v);
                        if (nearest < 1) nearest = 1;
                        if (nearest > 5) nearest = 5;
                        selected = nearest + ".0";
                    } catch (NumberFormatException ignore) {
                        selected = "1.0";
                    }
                }
                uiScaleCombo.setSelectedItem(selected);
                uiScaleCombo.setEnabled(true);
            }
        }

        // Quick Models Tab
        quickModelsTableModel.setFavorites(MainProject.loadFavoriteModels());

        // GitHub Tab
        if (gitHubTokenField != null) { // Only if panel was created
            gitHubTokenField.setText(MainProject.getGitHubToken());
        }

        // MCP Servers Tab
        mcpServersListModel.clear();
        var mcpConfig = chrome.getProject().getMcpConfig();
        for (McpServer server : mcpConfig.servers()) {
            mcpServersListModel.addElement(server);
        }
    }

    public boolean applySettings() {
        // Service Tab
        String currentBrokkKeyInSettings = MainProject.getBrokkKey();
        String newBrokkKeyFromField = brokkKeyField.getText().trim();
        boolean keyStateChangedInUI = !newBrokkKeyFromField.equals(currentBrokkKeyInSettings);

        if (keyStateChangedInUI) {
            if (!newBrokkKeyFromField.isEmpty()) {
                try {
                    Service.validateKey(newBrokkKeyFromField);
                    MainProject.setBrokkKey(newBrokkKeyFromField);
                    refreshBalanceDisplay();
                    updateSignupLabelVisibility();
                    parentDialog.triggerDataRetentionPolicyRefresh(); // Key change might affect org policy
                } catch (IllegalArgumentException ex) {
                    JOptionPane.showMessageDialog(this, "Invalid Brokk Key", "Invalid Key", JOptionPane.ERROR_MESSAGE);
                    return false;
                } catch (IOException ex) { // Network error, but allow saving
                    JOptionPane.showMessageDialog(
                            this,
                            "Network error: " + ex.getMessage() + ". Key saved, but validation failed.",
                            "Network Error",
                            JOptionPane.WARNING_MESSAGE);
                    MainProject.setBrokkKey(newBrokkKeyFromField);
                    refreshBalanceDisplay();
                    updateSignupLabelVisibility();
                    parentDialog.triggerDataRetentionPolicyRefresh();
                }
            } else { // newBrokkKeyFromField is empty
                MainProject.setBrokkKey(newBrokkKeyFromField);
                refreshBalanceDisplay();
                updateSignupLabelVisibility();
                parentDialog.triggerDataRetentionPolicyRefresh();
            }
        }

        if (brokkProxyRadio != null && localhostProxyRadio != null) { // Not STAGING
            MainProject.LlmProxySetting proxySetting = brokkProxyRadio.isSelected()
                    ? MainProject.LlmProxySetting.BROKK
                    : MainProject.LlmProxySetting.LOCALHOST;
            if (proxySetting != MainProject.getProxySetting()) {
                MainProject.setLlmProxySetting(proxySetting);
                logger.debug("Applied LLM Proxy Setting: {}", proxySetting);
                // Consider notifying user about restart if changed. Dialog does this.
            }
        }

        // Appearance Tab
        boolean newIsDark = darkThemeRadio.isSelected();
        String newTheme = newIsDark ? "dark" : "light";
        if (!newTheme.equals(MainProject.getTheme())) {
            chrome.switchTheme(newIsDark);
            logger.debug("Applied Theme: {}", newTheme);
        }

        // UI Scale preference (if present; hidden on macOS)
        if (uiScaleAutoRadio != null && uiScaleCustomRadio != null && uiScaleCombo != null) {
            String before = MainProject.getUiScalePref();
            if (uiScaleAutoRadio.isSelected()) {
                if (!"auto".equalsIgnoreCase(before)) {
                    MainProject.setUiScalePrefAuto();
                    parentDialog.markRestartNeededForUiScale();
                    logger.debug("Applied UI scale preference: auto");
                }
            } else {
                String txt = String.valueOf(uiScaleCombo.getSelectedItem()).trim();
                var allowed = java.util.Set.of("1.0", "2.0", "3.0", "4.0", "5.0");
                if (!allowed.contains(txt)) {
                    JOptionPane.showMessageDialog(
                            this,
                            "Select a scale from 1.0, 2.0, 3.0, 4.0, or 5.0.",
                            "Invalid UI Scale",
                            JOptionPane.ERROR_MESSAGE);
                    return false;
                }
                if (!txt.equals(before)) {
                    double v = Double.parseDouble(txt);
                    MainProject.setUiScalePrefCustom(v);
                    parentDialog.markRestartNeededForUiScale();
                    logger.debug("Applied UI scale preference: {}", v);
                }
            }
        }

        // Quick Models Tab
        if (quickModelsTable.isEditing()) {
            quickModelsTable.getCellEditor().stopCellEditing();
        }
        MainProject.saveFavoriteModels(quickModelsTableModel.getFavorites());
        // chrome.getQuickContextActions().reloadFavoriteModels(); // Commented out due to missing method in Chrome

        // GitHub Tab
        if (gitHubTokenField != null) {
            String newToken = gitHubTokenField.getText().trim();
            if (!newToken.equals(MainProject.getGitHubToken())) {
                MainProject.setGitHubToken(newToken);
                GitHubAuth.invalidateInstance();
                logger.debug("Applied GitHub Token");
            }
        }

        // MCP Servers Tab
        var servers = new ArrayList<McpServer>();
        for (int i = 0; i < mcpServersListModel.getSize(); i++) {
            servers.add(mcpServersListModel.getElementAt(i));
        }
        var newMcpConfig = new McpConfig(servers);
        chrome.getProject().setMcpConfig(newMcpConfig);

        return true;
    }

    @Override
    public void applyTheme(GuiTheme guiTheme) {
        SwingUtilities.updateComponentTreeUI(this);
    }

    private JLabel createMcpServerUrlErrorLabel() {
        var urlErrorLabel = new JLabel("Invalid URL");
        var errorColor = UIManager.getColor("Label.errorForeground");
        // A fallback to a softer, brownish-red if not defined in the theme
        if (errorColor == null) {
            errorColor = new Color(219, 49, 49);
        }
        urlErrorLabel.setForeground(errorColor);
        urlErrorLabel.setVisible(false);
        return urlErrorLabel;
    }

    private JPanel createMcpPanel() {
        var mcpPanel = new JPanel(new BorderLayout(5, 5));
        mcpPanel.setBorder(BorderFactory.createEmptyBorder(10, 10, 10, 10));

        // Server list
        mcpServersList.setSelectionMode(ListSelectionModel.SINGLE_SELECTION);
        mcpServersList.setCellRenderer(new DefaultListCellRenderer() {
            @Override
            public Component getListCellRendererComponent(
                    JList<?> list, Object value, int index, boolean isSelected, boolean cellHasFocus) {
                super.getListCellRendererComponent(list, value, index, isSelected, cellHasFocus);
                if (value instanceof McpServer server) {
                    setText(server.name() + " (" + server.url() + ")");
                }
                return this;
            }
        });
        var scrollPane = new JScrollPane(mcpServersList);
        mcpPanel.add(scrollPane, BorderLayout.CENTER);

        // Buttons
        var buttonPanel = new JPanel(new FlowLayout(FlowLayout.RIGHT));
        var addButton = new JButton("Add...");
        var editButton = new JButton("Edit...");
        var removeButton = new JButton("Remove");

        // Enable and wire up action listeners for MCP server management.
        addButton.setEnabled(true);
        editButton.setEnabled(false);
        removeButton.setEnabled(false);

        // Enable Edit/Remove when a server is selected
        mcpServersList.addListSelectionListener(e -> {
            boolean hasSelection = !mcpServersList.isSelectionEmpty();
            editButton.setEnabled(hasSelection);
            removeButton.setEnabled(hasSelection);
        });

        // Add new MCP server (name + url). Tools can be fetched later.
        addButton.addActionListener(e -> showMcpServerDialog("Add MCP Server", null, server -> {
            mcpServersListModel.addElement(server);
            mcpServersList.setSelectedValue(server, true);
        }));

        // Edit selected MCP server
        editButton.addActionListener(e -> {
            int idx = mcpServersList.getSelectedIndex();
            if (idx < 0) return;
            McpServer existing = mcpServersListModel.getElementAt(idx);
            showMcpServerDialog("Edit MCP Server", existing, updated -> {
                mcpServersListModel.setElementAt(updated, idx);
                mcpServersList.setSelectedIndex(idx);
            });
        });

        // Remove selected MCP server with confirmation
        removeButton.addActionListener(e -> {
            int idx = mcpServersList.getSelectedIndex();
            if (idx >= 0) {
                int confirm = JOptionPane.showConfirmDialog(
                        SettingsGlobalPanel.this,
                        "Remove selected MCP server?",
                        "Confirm Remove",
                        JOptionPane.YES_NO_OPTION);
                if (confirm == JOptionPane.YES_OPTION) {
                    mcpServersListModel.removeElementAt(idx);
                }
            }
        });

        buttonPanel.add(addButton);
        buttonPanel.add(editButton);
        buttonPanel.add(removeButton);
        mcpPanel.add(buttonPanel, BorderLayout.SOUTH);

        return mcpPanel;
    }

    private void showMcpServerDialog(
            String title, @Nullable McpServer existing, java.util.function.Consumer<McpServer> onSave) {
        final var fetchedTools = new Object() {
            @Nullable
            List<String> value = existing != null ? existing.tools() : null;
        };
        JTextField nameField = new JTextField(existing != null ? existing.name() : "");
        JTextField urlField = new JTextField(existing != null ? existing.url().toString() : "");
        JCheckBox useTokenCheckbox = new JCheckBox("Use Bearer Token");
        JPasswordField tokenField = new JPasswordField();
        JLabel tokenLabel = new JLabel("Bearer Token:");
        var showTokenButton = new JToggleButton(Icons.VISIBILITY_OFF);
        showTokenButton.setToolTipText("Show/Hide token");
        showTokenButton.setBorder(BorderFactory.createEmptyBorder(0, 5, 0, 5));
        showTokenButton.setContentAreaFilled(false);
        showTokenButton.setCursor(new Cursor(Cursor.HAND_CURSOR));

        char defaultEchoChar = tokenField.getEchoChar();
        showTokenButton.addActionListener(ae -> {
            if (showTokenButton.isSelected()) {
                tokenField.setEchoChar((char) 0);
                showTokenButton.setIcon(Icons.VISIBILITY);
            } else {
                tokenField.setEchoChar(defaultEchoChar);
                showTokenButton.setIcon(Icons.VISIBILITY_OFF);
            }
        });

        var tokenPanel = new JPanel(new BorderLayout());
        tokenPanel.add(tokenField, BorderLayout.CENTER);
        tokenPanel.add(showTokenButton, BorderLayout.EAST);

        String existingToken = existing != null ? existing.bearerToken() : null;
        if (existingToken != null && !existingToken.isEmpty()) {
            useTokenCheckbox.setSelected(true);
            String displayToken = existingToken;
            if (displayToken.regionMatches(false, 0, "Bearer ", 0, 7)) {
                displayToken = displayToken.substring(7);
            }
            tokenField.setText(displayToken);
            tokenLabel.setVisible(true);
            tokenPanel.setVisible(true);
        } else {
            tokenLabel.setVisible(false);
            tokenPanel.setVisible(false);
        }

        useTokenCheckbox.addActionListener(ae -> {
            boolean sel = useTokenCheckbox.isSelected();
            tokenLabel.setVisible(sel);
            tokenPanel.setVisible(sel);
            SwingUtilities.invokeLater(() -> {
                java.awt.Window w = SwingUtilities.getWindowAncestor(tokenPanel);
                if (w != null) w.pack();
                tokenPanel.revalidate();
                tokenPanel.repaint();
            });
        });

        var fetchToolsButton = new JButton("Fetch Tools");
        var toolsTextArea = new JTextArea(5, 20);
        toolsTextArea.setEditable(false);
        var toolsScrollPane = new JScrollPane(toolsTextArea);
        toolsScrollPane.setVisible(false);

        if (fetchedTools.value != null && !fetchedTools.value.isEmpty()) {
            toolsTextArea.setText(String.join("\n", fetchedTools.value));
            toolsScrollPane.setVisible(true);
        }

        fetchToolsButton.addActionListener(e -> {
            String rawUrl = urlField.getText().trim();
            if (rawUrl.isEmpty()) {
                JOptionPane.showMessageDialog(fetchToolsButton, "URL is required.", "Error", JOptionPane.ERROR_MESSAGE);
                return;
            }

            URL url;
            try {
                url = new URI(rawUrl).toURL();
            } catch (MalformedURLException | URISyntaxException ex) {
                JOptionPane.showMessageDialog(fetchToolsButton, "Invalid URL.", "Error", JOptionPane.ERROR_MESSAGE);
                return;
            }

            String bearerToken = null;
            if (useTokenCheckbox.isSelected()) {
                String rawToken = new String(tokenField.getPassword()).trim();
                if (!rawToken.isEmpty()) {
                    if (rawToken.regionMatches(true, 0, "Bearer ", 0, 7)) {
                        bearerToken = rawToken;
                    } else {
                        bearerToken = "Bearer " + rawToken;
                    }
                }
            }
            final String finalBearerToken = bearerToken;

            fetchToolsButton.setEnabled(false);
            fetchToolsButton.setText("Fetching...");

            new SwingWorker<List<String>, Void>() {
                @Override
                protected List<String> doInBackground() {
                    return McpUtils.fetchTools(url, finalBearerToken);
                }

                @Override
                protected void done() {
                    try {
                        List<String> tools = get();
                        fetchedTools.value = tools;
                        if (tools.isEmpty()) {
                            toolsTextArea.setText("No tools found or failed to fetch.");
                        } else {
                            toolsTextArea.setText(String.join("\n", tools));
                        }
                        toolsScrollPane.setVisible(true);
                        SwingUtilities.getWindowAncestor(fetchToolsButton).pack();
                    } catch (Exception ex) {
                        logger.error("Error fetching MCP tools", ex);
                        fetchedTools.value = null;
                        toolsTextArea.setText("Error fetching tools: " + ex.getMessage());
                        toolsScrollPane.setVisible(true);
                        SwingUtilities.getWindowAncestor(fetchToolsButton).pack();
                    } finally {
                        fetchToolsButton.setEnabled(true);
                        fetchToolsButton.setText("Fetch Tools");
                    }
                }
            }.execute();
        });

        JLabel urlErrorLabel = createMcpServerUrlErrorLabel();
        urlField.getDocument().addDocumentListener(createUrlValidationListener(urlField, urlErrorLabel));

        var panel = new JPanel(new GridBagLayout());
        var gbc = new GridBagConstraints();
        gbc.insets = new Insets(2, 2, 2, 2);
        gbc.anchor = GridBagConstraints.WEST;

        // Row 0: Name
        gbc.gridx = 0;
        gbc.gridy = 0;
        gbc.fill = GridBagConstraints.NONE;
        gbc.weightx = 0;
        panel.add(new JLabel("Name:"), gbc);
        gbc.gridx = 1;
        gbc.fill = GridBagConstraints.HORIZONTAL;
        gbc.weightx = 1;
        panel.add(nameField, gbc);

        // Row 1: URL
        gbc.gridx = 0;
        gbc.gridy = 1;
        gbc.fill = GridBagConstraints.NONE;
        gbc.weightx = 0;
        panel.add(new JLabel("URL:"), gbc);
        gbc.gridx = 1;
        gbc.fill = GridBagConstraints.HORIZONTAL;
        gbc.weightx = 1;
        panel.add(urlField, gbc);

        // Row 2: URL Error
        gbc.gridx = 1;
        gbc.gridy = 2;
        panel.add(urlErrorLabel, gbc);

        // Row 3: Token checkbox
        gbc.gridx = 0;
        gbc.gridy = 3;
        gbc.gridwidth = 2;
        panel.add(useTokenCheckbox, gbc);
        gbc.gridwidth = 1;

        // Row 4: Token
        gbc.gridx = 0;
        gbc.gridy = 4;
        gbc.fill = GridBagConstraints.NONE;
        gbc.weightx = 0;
        panel.add(tokenLabel, gbc);
        gbc.gridx = 1;
        gbc.fill = GridBagConstraints.HORIZONTAL;
        gbc.weightx = 1;
        panel.add(tokenPanel, gbc);

        // Row 5: Fetch Tools Button
        gbc.gridx = 1;
        gbc.gridy = 5;
        gbc.fill = GridBagConstraints.NONE;
        gbc.weightx = 0;
        gbc.anchor = GridBagConstraints.WEST;
        panel.add(fetchToolsButton, gbc);

        // Row 6: Tools Pane
        gbc.gridx = 0;
        gbc.gridy = 6;
        gbc.gridwidth = 2;
        gbc.fill = GridBagConstraints.BOTH;
        gbc.weightx = 1;
        gbc.weighty = 1;
        gbc.insets = new Insets(8, 0, 0, 0);
        panel.add(toolsScrollPane, gbc);

        var optionPane = new JOptionPane(panel, JOptionPane.PLAIN_MESSAGE, JOptionPane.OK_CANCEL_OPTION);
        final var dialog = optionPane.createDialog(SettingsGlobalPanel.this, title);

        optionPane.addPropertyChangeListener(pce -> {
            if (pce.getSource() != optionPane || !pce.getPropertyName().equals(JOptionPane.VALUE_PROPERTY)) {
                return;
            }
            var value = optionPane.getValue();
            if (value == JOptionPane.UNINITIALIZED_VALUE) {
                return;
            }

            if (value.equals(JOptionPane.OK_OPTION)) {
                String name = nameField.getText().trim();
                String rawUrl = urlField.getText().trim();
                boolean useToken = useTokenCheckbox.isSelected();
                McpServer newServer = createMcpServerFromInputs(name, rawUrl, useToken, tokenField, fetchedTools.value);

                if (newServer != null) {
                    onSave.accept(newServer);
                    dialog.setVisible(false);
                } else {
                    urlErrorLabel.setVisible(true);
                    dialog.pack();
                    dialog.setVisible(true);
                    optionPane.setValue(JOptionPane.UNINITIALIZED_VALUE);
                }
            } else {
                dialog.setVisible(false);
            }
        });

        dialog.setVisible(true);
    }

    /**
     * Shared helper: create a debounced URL DocumentListener that validates the URL and toggles the provided error
     * label. Debounce interval is 500ms.
     */
    private DocumentListener createUrlValidationListener(JTextField urlField, JLabel urlErrorLabel) {
        final javax.swing.Timer[] debounceTimer = new javax.swing.Timer[1];
        return new DocumentListener() {
            private void scheduleValidation() {
                if (debounceTimer[0] != null && debounceTimer[0].isRunning()) {
                    debounceTimer[0].stop();
                }
                debounceTimer[0] = new javax.swing.Timer(500, ev -> {
                    String text = urlField.getText().trim();
                    boolean ok = true;
                    if (text.isEmpty()) {
                        ok = false;
                    } else {
                        try {
                            URL u = new URI(text).toURL();
                            String host = u.getHost();
                            if (host == null || host.isEmpty()) ok = false;
                        } catch (URISyntaxException | MalformedURLException ex) {
                            ok = false;
                        }
                    }
                    urlErrorLabel.setVisible(!ok);
                    // Repack containing dialog/window so visibility change is applied
                    SwingUtilities.invokeLater(() -> {
                        java.awt.Window w = SwingUtilities.getWindowAncestor(urlField);
                        if (w != null) w.pack();
                    });
                });
                debounceTimer[0].setRepeats(false);
                debounceTimer[0].start();
            }

            @Override
            public void insertUpdate(javax.swing.event.DocumentEvent e) {
                scheduleValidation();
            }

            @Override
            public void removeUpdate(javax.swing.event.DocumentEvent e) {
                scheduleValidation();
            }

            @Override
            public void changedUpdate(javax.swing.event.DocumentEvent e) {
                scheduleValidation();
            }
        };
    }

    /**
     * Helper to validate inputs from Add/Edit dialogs and construct an McpServer. Returns null if validation failed.
     *
     * <p>This method also normalizes bearer token inputs if they start with "Bearer " and updates the provided
     * tokenField with the normalized value (so the user sees the normalized form).
     */
    private @Nullable McpServer createMcpServerFromInputs(
            String name, String rawUrl, boolean useToken, JPasswordField tokenField, @Nullable List<String> tools) {

        // Validate URL presence and format - inline validation will show error
        if (rawUrl.isEmpty()) {
            return null;
        }

        URL url;
        try {
            var u = new URI(rawUrl).toURL();
            String host = u.getHost();
            if (host == null || host.isEmpty()) throw new MalformedURLException("Missing host");
            url = u;
        } catch (Exception mfe) {
            return null;
        }

        // Name fallback (only check emptiness; name is non-null)
        if (name.isEmpty()) name = rawUrl;

        // Token normalization (non-obstructive)
        String token = null;
        if (useToken) {
            String raw = new String(tokenField.getPassword()).trim();
            if (!raw.isEmpty()) {
                String bearerToken;
                if (raw.regionMatches(true, 0, "Bearer ", 0, 7)) {
                    bearerToken = raw;
                    tokenField.setText(raw.substring(7).trim());
                } else {
                    bearerToken = "Bearer " + raw;
                }
                token = bearerToken;
            } else {
                token = null; // empty token => treat as null
            }
        }

        return new McpServer(name, url, tools, token);
    }

    // --- Inner Classes for Quick Models Table (Copied from SettingsDialog) ---
    private static class FavoriteModelsTableModel extends AbstractTableModel {
        private List<Service.FavoriteModel> favorites;
        private final String[] columnNames = {"Alias", "Model Name", "Reasoning", "Processing Tier"};

        public FavoriteModelsTableModel(List<Service.FavoriteModel> initialFavorites) {
            this.favorites = new ArrayList<>(initialFavorites);
        }

        public void setFavorites(List<Service.FavoriteModel> newFavorites) {
            this.favorites = new ArrayList<>(newFavorites);
            fireTableDataChanged();
        }

        public List<Service.FavoriteModel> getFavorites() {
            return new ArrayList<>(favorites);
        }

        public void addFavorite(Service.FavoriteModel favorite) {
            favorites.add(favorite);
            fireTableRowsInserted(favorites.size() - 1, favorites.size() - 1);
        }

        public void removeFavorite(int rowIndex) {
            if (rowIndex >= 0 && rowIndex < favorites.size()) {
                favorites.remove(rowIndex);
                fireTableRowsDeleted(rowIndex, rowIndex);
            }
        }

        @Override
        public int getRowCount() {
            return favorites.size();
        }

        @Override
        public int getColumnCount() {
            return columnNames.length;
        }

        @Override
        public String getColumnName(int column) {
            return columnNames[column];
        }

        @Override
        public Class<?> getColumnClass(int columnIndex) {
            return switch (columnIndex) {
                case 0, 1 -> String.class;
                case 2 -> Service.ReasoningLevel.class;
                case 3 -> Service.ProcessingTier.class;
                default -> Object.class;
            };
        }

        @Override
        public boolean isCellEditable(int rowIndex, int columnIndex) {
            return true;
        }

        @Override
        public @Nullable Object getValueAt(int rowIndex, int columnIndex) {
            Service.FavoriteModel favorite = favorites.get(rowIndex);
            return switch (columnIndex) {
                case 0 -> favorite.alias();
                case 1 -> favorite.config().name();
                case 2 -> favorite.config().reasoning();
                case 3 -> favorite.config().tier();
                default -> null;
            };
        }

        @Override
        public void setValueAt(Object aValue, int rowIndex, int columnIndex) {
            if (rowIndex < 0 || rowIndex >= favorites.size()) return;
            Service.FavoriteModel oldFavorite = favorites.get(rowIndex);
            Service.FavoriteModel newFavorite;
            try {
                newFavorite = switch (columnIndex) {
                    case 0 -> {
                        if (aValue instanceof String alias) {
                            yield new Service.FavoriteModel(alias.trim(), oldFavorite.config());
                        }
                        yield oldFavorite;
                    }
                    case 1 -> {
                        if (aValue instanceof String modelName) {
                            yield new Service.FavoriteModel(
                                    oldFavorite.alias(),
                                    new Service.ModelConfig(
                                            modelName,
                                            oldFavorite.config().reasoning(),
                                            oldFavorite.config().tier()));
                        }
                        yield oldFavorite;
                    }
                    case 2 -> {
                        if (aValue instanceof Service.ReasoningLevel reasoning) {
                            yield new Service.FavoriteModel(
                                    oldFavorite.alias(),
                                    new Service.ModelConfig(
                                            oldFavorite.config().name(),
                                            reasoning,
                                            oldFavorite.config().tier()));
                        }
                        yield oldFavorite;
                    }
                    case 3 -> {
                        if (aValue instanceof Service.ProcessingTier tier) {
                            yield new Service.FavoriteModel(
                                    oldFavorite.alias(),
                                    new Service.ModelConfig(
                                            oldFavorite.config().name(),
                                            oldFavorite.config().reasoning(),
                                            tier));
                        }
                        yield oldFavorite;
                    }
                    default -> oldFavorite;
                };
            } catch (Exception e) {
                logger.error("Error setting value at ({}, {}) to {}", rowIndex, columnIndex, aValue, e);
                return;
            }
            if (!newFavorite.equals(oldFavorite)) {
                favorites.set(rowIndex, newFavorite);
                fireTableCellUpdated(rowIndex, columnIndex);
                if (columnIndex == 1) {
                    fireTableCellUpdated(rowIndex, 2); // If model name changed, reasoning support might change
                    fireTableCellUpdated(rowIndex, 3); // And processing tier support might also change
                }
            }
        }
    }

    private static class ReasoningCellRenderer extends DefaultTableCellRenderer {
        private final Service models;

        public ReasoningCellRenderer(Service service) {
            this.models = service;
        }

        @Override
        public Component getTableCellRendererComponent(
                JTable table, @Nullable Object value, boolean isSelected, boolean hasFocus, int row, int column) {
            JLabel label =
                    (JLabel) super.getTableCellRendererComponent(table, value, isSelected, hasFocus, row, column);
            int modelRow = table.convertRowIndexToModel(row);
            String modelName = (String) table.getModel().getValueAt(modelRow, 1);
            if (modelName != null && !models.supportsReasoningEffort(modelName)) {
                label.setText("Off");
                label.setEnabled(false);
                label.setToolTipText("Reasoning effort not supported by " + modelName);
            } else if (value instanceof Service.ReasoningLevel level) {
                label.setText(level.toString());
                label.setEnabled(true);
                label.setToolTipText("Select reasoning effort");
            } else {
                label.setText(value == null ? "" : value.toString());
                label.setEnabled(true);
                label.setToolTipText(null);
            }
            if (!isSelected) {
                label.setBackground(table.getBackground());
                label.setForeground(
                        label.isEnabled() ? table.getForeground() : UIManager.getColor("Label.disabledForeground"));
            } else {
                label.setBackground(table.getSelectionBackground());
                label.setForeground(
                        label.isEnabled()
                                ? table.getSelectionForeground()
                                : UIManager.getColor("Label.disabledForeground"));
            }
            return label;
        }
    }

    private static class ReasoningCellEditor extends DefaultCellEditor {
        private final Service models;
        private final JTable table;
        private final JComboBox<Service.ReasoningLevel> comboBox;

        public ReasoningCellEditor(JComboBox<Service.ReasoningLevel> comboBox, Service service, JTable table) {
            super(comboBox);
            this.comboBox = comboBox;
            this.models = service;
            this.table = table;
            setClickCountToStart(1);
        }

        @Override
        public Component getTableCellEditorComponent(
                JTable table, Object value, boolean isSelected, int row, int column) {
            int modelRow = table.convertRowIndexToModel(row);
            String modelName = (String) table.getModel().getValueAt(modelRow, 1);
            boolean supportsReasoning = modelName != null && models.supportsReasoningEffort(modelName);
            Component editorComponent = super.getTableCellEditorComponent(table, value, isSelected, row, column);
            editorComponent.setEnabled(supportsReasoning);
            comboBox.setEnabled(supportsReasoning);
            if (!supportsReasoning) {
                comboBox.setSelectedItem(Service.ReasoningLevel.DEFAULT);
                comboBox.setToolTipText("Reasoning effort not supported by " + modelName);
                comboBox.setRenderer(new DefaultListCellRenderer() {
                    @Override
                    public Component getListCellRendererComponent(
                            JList<?> list, @Nullable Object val, int i, boolean sel, boolean foc) {
                        JLabel label = (JLabel) super.getListCellRendererComponent(list, val, i, sel, foc);
                        if (i == -1) {
                            label.setText("Off");
                            label.setForeground(UIManager.getColor("ComboBox.disabledForeground"));
                        } else if (val instanceof Service.ReasoningLevel lvl) label.setText(lvl.toString());
                        else label.setText(val == null ? "" : val.toString());
                        return label;
                    }
                });
            } else {
                comboBox.setToolTipText("Select reasoning effort");
                comboBox.setRenderer(new DefaultListCellRenderer());
                comboBox.setSelectedItem(value);
            }
            return editorComponent;
        }

        @Override
        public boolean isCellEditable(java.util.EventObject anEvent) {
            int editingRow = table.getEditingRow();
            if (editingRow != -1) {
                int modelRow = table.convertRowIndexToModel(editingRow);
                String modelName = (String) table.getModel().getValueAt(modelRow, 1);
                return modelName != null && models.supportsReasoningEffort(modelName);
            }
            return super.isCellEditable(anEvent);
        }

        @Override
        public Object getCellEditorValue() {
            return comboBox.isEnabled() ? super.getCellEditorValue() : Service.ReasoningLevel.DEFAULT;
        }
    }

    private static class ProcessingTierCellRenderer extends DefaultTableCellRenderer {
        private final Service models;

        public ProcessingTierCellRenderer(Service service) {
            this.models = service;
        }

        @Override
        public Component getTableCellRendererComponent(
                JTable table, @Nullable Object value, boolean isSelected, boolean hasFocus, int row, int column) {
            JLabel label =
                    (JLabel) super.getTableCellRendererComponent(table, value, isSelected, hasFocus, row, column);
            int modelRow = table.convertRowIndexToModel(row);
            String modelName = (String) table.getModel().getValueAt(modelRow, 1);
            if (modelName != null && !models.supportsProcessingTier(modelName)) {
                label.setText("Off");
                label.setEnabled(false);
                label.setToolTipText("Processing tiers not supported by " + modelName);
            } else if (value instanceof Service.ProcessingTier tier) {
                label.setText(tier.toString());
                label.setEnabled(true);
                label.setToolTipText("Select processing tier");
            } else {
                label.setText(value == null ? "" : value.toString());
                label.setEnabled(true);
                label.setToolTipText(null);
            }
            if (!isSelected) {
                label.setBackground(table.getBackground());
                label.setForeground(
                        label.isEnabled() ? table.getForeground() : UIManager.getColor("Label.disabledForeground"));
            } else {
                label.setBackground(table.getSelectionBackground());
                label.setForeground(
                        label.isEnabled()
                                ? table.getSelectionForeground()
                                : UIManager.getColor("Label.disabledForeground"));
            }
            return label;
        }
    }

    private static class ProcessingTierCellEditor extends DefaultCellEditor {
        private final Service models;
        private final JTable table;
        private final JComboBox<Service.ProcessingTier> comboBox;

        public ProcessingTierCellEditor(JComboBox<Service.ProcessingTier> comboBox, Service service, JTable table) {
            super(comboBox);
            this.comboBox = comboBox;
            this.models = service;
            this.table = table;
            setClickCountToStart(1);
        }

        @Override
        public Component getTableCellEditorComponent(
                JTable table, Object value, boolean isSelected, int row, int column) {
            int modelRow = table.convertRowIndexToModel(row);
            String modelName = (String) table.getModel().getValueAt(modelRow, 1);
            boolean supports = modelName != null && models.supportsProcessingTier(modelName);
            Component editorComponent = super.getTableCellEditorComponent(table, value, isSelected, row, column);
            editorComponent.setEnabled(supports);
            comboBox.setEnabled(supports);
            if (!supports) {
                comboBox.setSelectedItem(Service.ProcessingTier.DEFAULT);
                comboBox.setToolTipText("Processing tiers not supported by " + modelName);
                comboBox.setRenderer(new DefaultListCellRenderer() {
                    @Override
                    public Component getListCellRendererComponent(
                            JList<?> list, @Nullable Object val, int i, boolean sel, boolean foc) {
                        JLabel label = (JLabel) super.getListCellRendererComponent(list, val, i, sel, foc);
                        if (i == -1) {
                            label.setText("Off");
                            label.setForeground(UIManager.getColor("ComboBox.disabledForeground"));
                        } else if (val instanceof Service.ProcessingTier p) label.setText(p.toString());
                        else label.setText(val == null ? "" : val.toString());
                        return label;
                    }
                });
            } else {
                comboBox.setToolTipText("Select processing tier");
                comboBox.setRenderer(new DefaultListCellRenderer());
                comboBox.setSelectedItem(value);
            }
            return editorComponent;
        }

        @Override
        public boolean isCellEditable(java.util.EventObject anEvent) {
            int editingRow = table.getEditingRow();
            if (editingRow != -1) {
                int modelRow = table.convertRowIndexToModel(editingRow);
                String modelName = (String) table.getModel().getValueAt(modelRow, 1);
                return modelName != null && models.supportsProcessingTier(modelName);
            }
            return super.isCellEditable(anEvent);
        }

        @Override
        public Object getCellEditorValue() {
            return comboBox.isEnabled() ? super.getCellEditorValue() : Service.ProcessingTier.DEFAULT;
        }
    }
}<|MERGE_RESOLUTION|>--- conflicted
+++ resolved
@@ -7,14 +7,11 @@
 import io.github.jbellis.brokk.gui.GuiTheme;
 import io.github.jbellis.brokk.gui.ThemeAware;
 import io.github.jbellis.brokk.gui.components.BrowserLabel;
-<<<<<<< HEAD
+import io.github.jbellis.brokk.util.Environment;
 import io.github.jbellis.brokk.gui.util.Icons;
 import io.github.jbellis.brokk.mcp.McpConfig;
 import io.github.jbellis.brokk.mcp.McpServer;
 import io.github.jbellis.brokk.mcp.McpUtils;
-=======
-import io.github.jbellis.brokk.util.Environment;
->>>>>>> 7ed09d4c
 import java.awt.*;
 import java.io.IOException;
 import java.net.MalformedURLException;
@@ -60,10 +57,9 @@
     @Nullable
     private JTextField gitHubTokenField; // Null if GitHub tab not shown
 
-<<<<<<< HEAD
     private DefaultListModel<McpServer> mcpServersListModel = new DefaultListModel<>();
     private JList<McpServer> mcpServersList = new JList<>(mcpServersListModel);
-=======
+
     @Nullable
     private JRadioButton uiScaleAutoRadio; // Hidden on macOS
 
@@ -72,7 +68,6 @@
 
     @Nullable
     private JComboBox<String> uiScaleCombo; // Hidden on macOS
->>>>>>> 7ed09d4c
 
     private JTabbedPane globalSubTabbedPane = new JTabbedPane(JTabbedPane.TOP);
 
