package io.github.jbellis.brokk.gui.dialogs;

import io.github.jbellis.brokk.MainProject;
import io.github.jbellis.brokk.Service;
import io.github.jbellis.brokk.SettingsChangeListener;
import io.github.jbellis.brokk.gui.Chrome;
import io.github.jbellis.brokk.gui.GuiTheme;
import io.github.jbellis.brokk.gui.SwingUtil.ThemedIcon;
import io.github.jbellis.brokk.gui.ThemeAware;
import io.github.jbellis.brokk.gui.components.BrowserLabel;
import io.github.jbellis.brokk.gui.components.MaterialButton;
import io.github.jbellis.brokk.gui.components.McpToolTable;
import io.github.jbellis.brokk.gui.components.SpinnerIconUtil;
import io.github.jbellis.brokk.gui.util.Icons;
import io.github.jbellis.brokk.gui.util.JDeploySettingsUtil;
import io.github.jbellis.brokk.mcp.HttpMcpServer;
import io.github.jbellis.brokk.mcp.McpConfig;
import io.github.jbellis.brokk.mcp.McpServer;
import io.github.jbellis.brokk.mcp.McpUtils;
import io.github.jbellis.brokk.mcp.StdioMcpServer;
import io.github.jbellis.brokk.util.Environment;
import io.github.jbellis.brokk.util.GlobalUiSettings;
import io.modelcontextprotocol.spec.McpSchema;
import java.awt.*;
import java.awt.event.WindowAdapter;
import java.awt.event.WindowEvent;
import java.io.IOException;
import java.net.MalformedURLException;
import java.net.URI;
import java.net.URISyntaxException;
import java.net.URL;
import java.util.ArrayList;
import java.util.Comparator;
import java.util.List;
import java.util.Map;
import java.util.concurrent.Callable;
import java.util.concurrent.atomic.AtomicLong;
import java.util.concurrent.atomic.AtomicReference;
import java.util.stream.Collectors;
import javax.swing.*;
import javax.swing.border.Border;
import javax.swing.event.DocumentListener;
import javax.swing.table.AbstractTableModel;
import javax.swing.table.DefaultTableCellRenderer;
import javax.swing.table.TableColumn;
import javax.swing.table.TableRowSorter;
import org.apache.logging.log4j.LogManager;
import org.apache.logging.log4j.Logger;
import org.jetbrains.annotations.Nullable;

public class SettingsGlobalPanel extends JPanel implements ThemeAware, SettingsChangeListener {
    private static final Logger logger = LogManager.getLogger(SettingsGlobalPanel.class);
    public static final String MODELS_TAB_TITLE = "Favorite Models"; // Used for targeting this tab

    private final Chrome chrome;
    private final SettingsDialog parentDialog; // To access project for data retention refresh

    // UI Components managed by this panel
    private JTextField brokkKeyField = new JTextField();

    @Nullable
    private JRadioButton brokkProxyRadio; // Can be null if STAGING

    @Nullable
    private JRadioButton localhostProxyRadio; // Can be null if STAGING

    private JRadioButton lightThemeRadio = new JRadioButton("Light");
    private JRadioButton darkThemeRadio = new JRadioButton("Dark");
    private JCheckBox wordWrapCheckbox = new JCheckBox("Enable word wrap");
    private JTable quickModelsTable = new JTable();
    private FavoriteModelsTableModel quickModelsTableModel = new FavoriteModelsTableModel(new ArrayList<>());
    private JTextField balanceField = new JTextField();
    private BrowserLabel signupLabel = new BrowserLabel("", ""); // Initialized with dummy values
    private JCheckBox showCostNotificationsCheckbox = new JCheckBox("Show LLM cost notifications");
    private JCheckBox showGeminiLiteCostNotificationsCheckbox =
            new JCheckBox("Show Gemini Flash Lite cost notifications");
    private JCheckBox showErrorNotificationsCheckbox = new JCheckBox("Show error notifications");
    private JCheckBox showConfirmNotificationsCheckbox = new JCheckBox("Show confirmation notifications");
    private JCheckBox showInfoNotificationsCheckbox = new JCheckBox("Show info notifications");

    // Compression settings
    private JCheckBox autoCompressCheckbox = new JCheckBox("Auto-compress conversation history");
    private JSpinner autoCompressThresholdSpinner = new JSpinner();

    @Nullable
    private JCheckBox forceToolEmulationCheckbox; // Dev-only

    @Nullable
    private GitHubSettingsPanel gitHubSettingsPanel; // Null if GitHub tab not shown

    private DefaultListModel<McpServer> mcpServersListModel = new DefaultListModel<>();
    private JList<McpServer> mcpServersList = new JList<>(mcpServersListModel);

    @Nullable
    private JRadioButton uiScaleAutoRadio; // Hidden on macOS

    @Nullable
    private JRadioButton uiScaleCustomRadio; // Hidden on macOS

    @Nullable
    private JComboBox<String> uiScaleCombo; // Hidden on macOS

    // JVM memory settings controls (General tab)
    private JRadioButton memoryAutoRadio = new JRadioButton("Automatic (recommended)");
    private JRadioButton memoryManualRadio = new JRadioButton("Manual:");
    private JSpinner memorySpinner = new JSpinner();

    private JSpinner terminalFontSizeSpinner = new JSpinner();

    private JRadioButton startupOpenLastRadio = new JRadioButton("Open last project (recommended)");
    private JRadioButton startupOpenAllRadio = new JRadioButton("Reopen all previously open projects");
    private JCheckBox persistPerProjectWindowCheckbox = new JCheckBox("Save window position per project (recommended)");

    private JTabbedPane globalSubTabbedPane = new JTabbedPane(JTabbedPane.TOP);

    public SettingsGlobalPanel(Chrome chrome, SettingsDialog parentDialog) {
        this.chrome = chrome;
        this.parentDialog = parentDialog;
        setLayout(new BorderLayout());
        initComponents(); // This will fully initialize or conditionally initialize fields
        loadSettings();

        // Ensure a wider default size once the dialog is shown to avoid conflicting with pack()
        parentDialog.addWindowListener(new WindowAdapter() {
            @Override
            public void windowOpened(WindowEvent e) {
                SwingUtilities.invokeLater(() -> {
                    Dimension current = parentDialog.getSize();
                    int targetWidth = Math.max(1100, current.width);
                    parentDialog.setSize(targetWidth, current.height);
                });
            }
        });

        // Register for settings change notifications
        MainProject.addSettingsChangeListener(this);
    }

    private void initComponents() {
        // globalSubTabbedPane is already initialized

        // General Tab
        var generalPanel = createGeneralPanel();
        globalSubTabbedPane.addTab("General", null, generalPanel, "General settings");

        // Service Tab
        var servicePanel = createServicePanel();
        globalSubTabbedPane.addTab("Service", null, servicePanel, "Service configuration");

        // Appearance Tab
        var appearancePanel = createAppearancePanel();
        globalSubTabbedPane.addTab("Appearance", null, appearancePanel, "Theme settings");

        // Quick Models Tab
        var quickModelsPanel = createQuickModelsPanel();
        globalSubTabbedPane.addTab(MODELS_TAB_TITLE, null, quickModelsPanel, "Define model aliases (shortcuts)");

        // GitHub Tab (conditionally added)
        var project = chrome.getProject();
        boolean shouldShowGitHubTab = project.isGitHubRepo();

        if (shouldShowGitHubTab) {
            gitHubSettingsPanel = new GitHubSettingsPanel(chrome.getContextManager(), this);
            globalSubTabbedPane.addTab(
                    SettingsDialog.GITHUB_SETTINGS_TAB_NAME, null, gitHubSettingsPanel, "GitHub integration settings");
        }

        // MCP Servers Tab
        var mcpPanel = createMcpPanel();
        globalSubTabbedPane.addTab("MCP Servers", null, mcpPanel, "MCP server configuration");

        // Startup Tab
        var startupPanel = createStartupPanel();
        globalSubTabbedPane.addTab("Startup", null, startupPanel, "Startup behavior");

        // Keybindings Tab (wrapped in a scroll pane to ensure visibility on smaller screens)
        var keybindingsPanel = createKeybindingsPanel();
        var keybindingsScroll = new JScrollPane(keybindingsPanel);
        keybindingsScroll.setBorder(BorderFactory.createEmptyBorder());
        keybindingsScroll.setHorizontalScrollBarPolicy(ScrollPaneConstants.HORIZONTAL_SCROLLBAR_AS_NEEDED);
        keybindingsScroll.setVerticalScrollBarPolicy(ScrollPaneConstants.VERTICAL_SCROLLBAR_AS_NEEDED);
        globalSubTabbedPane.addTab("Keybindings", null, keybindingsScroll, "Configure keyboard shortcuts");

        var notificationsPanel = createNotificationsPanel();
        globalSubTabbedPane.addTab("Notifications", null, notificationsPanel, "Notification preferences");

        // Compression Tab
        var compressionPanel = createCompressionPanel();
        globalSubTabbedPane.addTab("Compression", null, compressionPanel, "Conversation history compression");

        add(globalSubTabbedPane, BorderLayout.CENTER);
    }

    private JPanel createKeybindingsPanel() {
        var panel = new JPanel(new GridBagLayout());
        panel.setBorder(BorderFactory.createEmptyBorder(10, 10, 10, 10));
        final java.util.concurrent.atomic.AtomicInteger row = new java.util.concurrent.atomic.AtomicInteger(0);

        class RowAdder {
            void add(String id, String label) {
                javax.swing.KeyStroke def = defaultFor(id);
                javax.swing.KeyStroke cur = io.github.jbellis.brokk.util.GlobalUiSettings.getKeybinding(id, def);

                int r = row.getAndIncrement();
                var gbcLabel = new GridBagConstraints();
                gbcLabel.insets = new Insets(4, 6, 4, 6);
                gbcLabel.anchor = GridBagConstraints.WEST;
                gbcLabel.gridx = 0;
                gbcLabel.gridy = r;
                gbcLabel.weightx = 0.0;
                panel.add(new JLabel(label + ":"), gbcLabel);

                var field = new JTextField(formatKeyStroke(cur));
                field.setEditable(false);
                var gbcField = new GridBagConstraints();
                gbcField.insets = new Insets(4, 6, 4, 6);
                gbcField.fill = GridBagConstraints.HORIZONTAL;
                gbcField.gridx = 1;
                gbcField.gridy = r;
                gbcField.weightx = 1.0;
                panel.add(field, gbcField);

                var setBtn = new MaterialButton("Set");
                var gbcSet = new GridBagConstraints();
                gbcSet.insets = new Insets(4, 6, 4, 6);
                gbcSet.gridx = 2;
                gbcSet.gridy = r;
                gbcSet.weightx = 0.0;
                panel.add(setBtn, gbcSet);

                var clearBtn = new MaterialButton("Clear");
                var gbcClear = new GridBagConstraints();
                gbcClear.insets = new Insets(4, 6, 4, 6);
                gbcClear.gridx = 3;
                gbcClear.gridy = r;
                gbcClear.weightx = 0.0;
                panel.add(clearBtn, gbcClear);

                setBtn.addActionListener(ev -> {
                    javax.swing.KeyStroke captured = captureKeyStroke(panel);
                    if ("global.closeWindow".equals(id)
                            && captured.getKeyCode() == java.awt.event.KeyEvent.VK_ESCAPE
                            && captured.getModifiers() == 0) {
                        JOptionPane.showMessageDialog(
                                panel,
                                "ESC alone cannot be used for Close Window.",
                                "Invalid Shortcut",
                                JOptionPane.WARNING_MESSAGE);
                        return;
                    }

                    // Check for conflicts
                    String conflictingAction = findConflictingKeybinding(captured, id);
                    if (conflictingAction != null) {
                        int result = JOptionPane.showConfirmDialog(
                                panel,
                                String.format(
                                        "This shortcut is already used by '%s'. Do you want to reassign it?",
                                        conflictingAction),
                                "Shortcut Conflict",
                                JOptionPane.YES_NO_OPTION,
                                JOptionPane.WARNING_MESSAGE);
                        if (result != JOptionPane.YES_OPTION) {
                            return;
                        }
                    }

                    io.github.jbellis.brokk.util.GlobalUiSettings.saveKeybinding(id, captured);
                    field.setText(formatKeyStroke(captured));
                    // Immediately refresh global keybindings so changes take effect
                    try {
                        chrome.refreshKeybindings();
                    } catch (Exception ex) {
                        logger.debug("refreshKeybindings failed (non-fatal)", ex);
                    }
                    JOptionPane.showMessageDialog(panel, "Saved and applied.");
                });

                clearBtn.addActionListener(ev -> {
                    io.github.jbellis.brokk.util.GlobalUiSettings.saveKeybinding(id, def);
                    field.setText(formatKeyStroke(def));
                });
            }
        }

        RowAdder adder = new RowAdder();
        // Instructions panel
        adder.add("instructions.submit", "Submit (Ctrl/Cmd+Enter)");
        adder.add("instructions.toggleMode", "Toggle Code/Ask");

        // Global text editing
        adder.add("global.undo", "Undo");
        adder.add("global.redo", "Redo");
        adder.add("global.copy", "Copy");
        adder.add("global.paste", "Paste");

        // Voice and interface
        adder.add("global.toggleMicrophone", "Toggle Microphone");

        // Panel navigation
        adder.add("panel.switchToProjectFiles", "Switch to Project Files");
        adder.add("panel.switchToChanges", "Switch to Changes");
        adder.add("panel.switchToWorktrees", "Switch to Worktrees");
        adder.add("panel.switchToLog", "Switch to Log");
        adder.add("panel.switchToPullRequests", "Switch to Pull Requests");
        adder.add("panel.switchToIssues", "Switch to Issues");

        // Drawer navigation
        adder.add("drawer.toggleTerminal", "Toggle Terminal Drawer");
        adder.add("drawer.toggleDependencies", "Toggle Dependencies Drawer");
        adder.add("drawer.switchToTerminal", "Switch to Terminal Tab");
        adder.add("drawer.switchToTasks", "Switch to Tasks Tab");

        // View controls
        adder.add("view.zoomIn", "Zoom In");
        adder.add("view.zoomInAlt", "Zoom In (Alt)");
        adder.add("view.zoomOut", "Zoom Out");
        adder.add("view.resetZoom", "Reset Zoom");

        // General navigation
        adder.add("global.openSettings", "Open Settings");
        adder.add("global.closeWindow", "Close Window");

        // Add global reset button
        var resetAllBtn = new JButton("Reset All to Defaults");
        resetAllBtn.setToolTipText("Reset all keybindings to their default values");
        var gbcReset = new GridBagConstraints();
        gbcReset.gridx = 0;
        gbcReset.gridy = row.getAndIncrement();
        gbcReset.gridwidth = 4;
        gbcReset.insets = new Insets(20, 6, 6, 6);
        gbcReset.anchor = GridBagConstraints.CENTER;
        gbcReset.fill = GridBagConstraints.NONE;
        panel.add(resetAllBtn, gbcReset);

        resetAllBtn.addActionListener(ev -> {
            int result = JOptionPane.showConfirmDialog(
                    panel,
                    "This will reset ALL keybindings to their default values. Are you sure?",
                    "Reset All Keybindings",
                    JOptionPane.YES_NO_OPTION,
                    JOptionPane.WARNING_MESSAGE);
            if (result == JOptionPane.YES_OPTION) {
                resetAllKeybindingsToDefaults();
                // Refresh the keybindings
                SwingUtilities.invokeLater(() -> {
                    try {
                        chrome.refreshKeybindings();
                        JOptionPane.showMessageDialog(
                                panel,
                                "All keybindings have been reset to defaults. Please close and reopen this settings dialog to see the updated values.");
                    } catch (Exception ex) {
                        logger.debug("Failed to refresh keybindings after reset", ex);
                    }
                });
            }
        });

        var gbcSpacer = new GridBagConstraints();
        gbcSpacer.gridx = 0;
        gbcSpacer.gridy = row.get();
        gbcSpacer.weightx = 1.0;
        gbcSpacer.weighty = 1.0;
        gbcSpacer.fill = GridBagConstraints.BOTH;
        panel.add(Box.createGlue(), gbcSpacer);

        return panel;
    }

    private static String formatKeyStroke(javax.swing.KeyStroke ks) {
        try {
            int modifiers = ks.getModifiers();
            int keyCode = ks.getKeyCode();
            String modText = java.awt.event.InputEvent.getModifiersExText(modifiers);
            String keyText = java.awt.event.KeyEvent.getKeyText(keyCode);
            if (modText == null || modText.isBlank()) return keyText;
            return modText + "+" + keyText;
        } catch (Exception e) {
            return ks.toString();
        }
    }

    private static javax.swing.KeyStroke captureKeyStroke(java.awt.Component parent) {
        final javax.swing.KeyStroke[] result = new javax.swing.KeyStroke[1];
        final java.awt.KeyboardFocusManager kfm = java.awt.KeyboardFocusManager.getCurrentKeyboardFocusManager();
        java.awt.KeyEventDispatcher[] ref = new java.awt.KeyEventDispatcher[1];

        var dialog = new JDialog((Frame) null, "Press new shortcut", true);
        var label = new JLabel("Press the desired key combination now (ESC to cancel)...");
        label.setBorder(BorderFactory.createEmptyBorder(10, 10, 10, 10));
        dialog.add(label);
        dialog.setSize(420, 140);
        dialog.setLocationRelativeTo(parent);

        java.awt.KeyEventDispatcher dispatcher = e -> {
            if (e.getID() != java.awt.event.KeyEvent.KEY_PRESSED) return false;
            int code = e.getKeyCode();
            // Ignore pure modifier presses; wait for a real key
            if (code == java.awt.event.KeyEvent.VK_SHIFT
                    || code == java.awt.event.KeyEvent.VK_CONTROL
                    || code == java.awt.event.KeyEvent.VK_ALT
                    || code == java.awt.event.KeyEvent.VK_META) {
                return true;
            }
            if (code == java.awt.event.KeyEvent.VK_ESCAPE && e.getModifiersEx() == 0) {
                result[0] = null; // cancel
            } else {
                result[0] = javax.swing.KeyStroke.getKeyStroke(code, e.getModifiersEx());
            }
            dialog.dispose();
            return true;
        };
        ref[0] = dispatcher;
        kfm.addKeyEventDispatcher(ref[0]);

        try {
            dialog.setFocusable(true);
            dialog.setFocusableWindowState(true);
            dialog.setAlwaysOnTop(true);
            dialog.setVisible(true);
        } finally {
            if (ref[0] != null) kfm.removeKeyEventDispatcher(ref[0]);
        }
        return result[0] == null ? javax.swing.KeyStroke.getKeyStroke(0, 0) : result[0];
    }

    /** Checks if a KeyStroke conflicts with any existing keybinding. */
    private static @Nullable String findConflictingKeybinding(javax.swing.KeyStroke newKeyStroke, String excludeId) {
        if (newKeyStroke.getKeyCode() == 0) return null;

        // List of all keybinding IDs to check
        String[] allKeybindingIds = {
            "instructions.submit",
            "instructions.toggleMode",
            "global.undo",
            "global.redo",
            "global.copy",
            "global.paste",
            "global.toggleMicrophone",
            "global.openSettings",
            "global.closeWindow",
            "panel.switchToProjectFiles",
            "panel.switchToChanges",
            "panel.switchToWorktrees",
            "panel.switchToLog",
            "panel.switchToPullRequests",
            "panel.switchToIssues",
            "drawer.toggleTerminal",
            "drawer.toggleDependencies",
            "drawer.switchToTerminal",
            "drawer.switchToTasks",
            "view.zoomIn",
            "view.zoomInAlt",
            "view.zoomOut",
            "view.resetZoom"
        };

        for (String id : allKeybindingIds) {
            if (id.equals(excludeId)) continue; // Skip the one we're setting

            javax.swing.KeyStroke existing =
                    io.github.jbellis.brokk.util.GlobalUiSettings.getKeybinding(id, defaultFor(id));
            if (existing.equals(newKeyStroke)) {
                return getKeybindingDisplayName(id);
            }
        }
        return null;
    }

    /** Gets a human-readable display name for a keybinding ID. */
    private static String getKeybindingDisplayName(String id) {
        return switch (id) {
            case "instructions.submit" -> "Submit (Ctrl/Cmd+Enter)";
            case "instructions.toggleMode" -> "Toggle Code/Ask";
            case "global.undo" -> "Undo";
            case "global.redo" -> "Redo";
            case "global.copy" -> "Copy";
            case "global.paste" -> "Paste";
            case "global.toggleMicrophone" -> "Toggle Microphone";
            case "global.openSettings" -> "Open Settings";
            case "global.closeWindow" -> "Close Window";
            case "panel.switchToProjectFiles" -> "Switch to Project Files";
            case "panel.switchToChanges" -> "Switch to Changes";
            case "panel.switchToWorktrees" -> "Switch to Worktrees";
            case "panel.switchToLog" -> "Switch to Log";
            case "panel.switchToPullRequests" -> "Switch to Pull Requests";
            case "panel.switchToIssues" -> "Switch to Issues";
            case "drawer.toggleTerminal" -> "Toggle Terminal Drawer";
            case "drawer.toggleDependencies" -> "Toggle Dependencies Drawer";
            case "drawer.switchToTerminal" -> "Switch to Terminal Tab";
            case "drawer.switchToTasks" -> "Switch to Tasks Tab";
            case "view.zoomIn" -> "Zoom In";
            case "view.zoomInAlt" -> "Zoom In (Alt)";
            case "view.zoomOut" -> "Zoom Out";
            case "view.resetZoom" -> "Reset Zoom";
            default -> id;
        };
    }

    /** Resets all keybindings to their default values. */
    private static void resetAllKeybindingsToDefaults() {
        String[] allKeybindingIds = {
            "instructions.submit",
            "instructions.toggleMode",
            "global.undo",
            "global.redo",
            "global.copy",
            "global.paste",
            "global.toggleMicrophone",
            "global.openSettings",
            "global.closeWindow",
            "panel.switchToProjectFiles",
            "panel.switchToChanges",
            "panel.switchToWorktrees",
            "panel.switchToLog",
            "panel.switchToPullRequests",
            "panel.switchToIssues",
            "drawer.toggleTerminal",
            "drawer.toggleDependencies",
            "drawer.switchToTerminal",
            "drawer.switchToTasks",
            "view.zoomIn",
            "view.zoomInAlt",
            "view.zoomOut",
            "view.resetZoom"
        };

        for (String id : allKeybindingIds) {
            javax.swing.KeyStroke defaultValue = defaultFor(id);
            io.github.jbellis.brokk.util.GlobalUiSettings.saveKeybinding(id, defaultValue);
        }
    }

    public JTabbedPane getGlobalSubTabbedPane() {
        return globalSubTabbedPane;
    }

    private JPanel createGeneralPanel() {
        var panel = new JPanel(new GridBagLayout());
        panel.setBorder(BorderFactory.createEmptyBorder(10, 10, 10, 10));
        var gbc = new GridBagConstraints();
        gbc.insets = new Insets(2, 5, 2, 5);
        gbc.anchor = GridBagConstraints.WEST;
        int row = 0;

        // Title
        gbc.gridx = 0;
        gbc.gridy = row;
        gbc.weightx = 0.0;
        gbc.fill = GridBagConstraints.NONE;
        panel.add(new JLabel("JVM Memory Allocation:"), gbc);

        // Radio group
        var memoryGroup = new ButtonGroup();
        memoryGroup.add(memoryAutoRadio);
        memoryGroup.add(memoryManualRadio);

        // Auto option
        gbc.gridx = 1;
        gbc.gridy = row++;
        gbc.weightx = 1.0;
        gbc.fill = GridBagConstraints.HORIZONTAL;
        var autoPanel = new JPanel(new FlowLayout(FlowLayout.LEFT, 0, 0));
        autoPanel.add(memoryAutoRadio);
        panel.add(autoPanel, gbc);

        // Manual option with spinner
        var spinnerModel = new SpinnerNumberModel(4096, 512, 16384, 128);
        try {
            long maxBytes = Runtime.getRuntime().maxMemory();
            int detectedMb;
            if (maxBytes <= 0 || maxBytes == Long.MAX_VALUE) {
                detectedMb = 4096; // fallback when not detectable
            } else {
                detectedMb = (int) Math.round(maxBytes / 1024.0 / 1024.0);
                if (detectedMb < 512) detectedMb = 512;
                if (detectedMb > 16384) detectedMb = 16384;
                // Snap to nearest 128MB for nicer alignment with step size
                detectedMb = ((detectedMb + 64) / 128) * 128;
            }
            spinnerModel.setValue(detectedMb);
        } catch (Exception ignored) {
            spinnerModel.setValue(4096);
        }
        memorySpinner.setModel(spinnerModel);
        memorySpinner.setEditor(new JSpinner.NumberEditor(memorySpinner, "#0"));

        var manualPanel = new JPanel(new FlowLayout(FlowLayout.LEFT, 0, 0));
        manualPanel.add(memoryManualRadio);
        manualPanel.add(Box.createHorizontalStrut(5));
        manualPanel.add(memorySpinner);
        manualPanel.add(Box.createHorizontalStrut(5));
        manualPanel.add(new JLabel("MB"));

        gbc.gridy = row++;
        panel.add(manualPanel, gbc);

        // Listeners to enable/disable spinner
        memoryAutoRadio.addActionListener(e -> memorySpinner.setEnabled(false));
        memoryManualRadio.addActionListener(e -> memorySpinner.setEnabled(true));

        // Default selection
        memoryAutoRadio.setSelected(true);
        memorySpinner.setEnabled(false);

        // Restart note
        var restartLabel = new JLabel("Restart required after changing memory settings");
        restartLabel.setFont(restartLabel.getFont().deriveFont(Font.ITALIC));
        gbc.gridy = row++;
        gbc.insets = new Insets(0, 25, 2, 5);
        panel.add(restartLabel, gbc);
        gbc.insets = new Insets(2, 5, 2, 5);

        // Filler
        gbc.gridy = row;
        gbc.weighty = 1.0;
        gbc.fill = GridBagConstraints.VERTICAL;
        panel.add(Box.createVerticalGlue(), gbc);

        return panel;
    }

    private JPanel createServicePanel() {
        var servicePanel = new JPanel(new GridBagLayout());
        servicePanel.setBorder(BorderFactory.createEmptyBorder(10, 10, 10, 10));
        var gbc = new GridBagConstraints();
        gbc.insets = new Insets(2, 5, 2, 5);
        gbc.anchor = GridBagConstraints.WEST;
        int row = 0;

        gbc.gridx = 0;
        gbc.gridy = row;
        gbc.weightx = 0.0;
        servicePanel.add(new JLabel("Brokk Key:"), gbc);

        brokkKeyField = new JTextField(20);
        gbc.gridx = 1;
        gbc.gridy = row++;
        gbc.weightx = 1.0;
        gbc.fill = GridBagConstraints.HORIZONTAL;
        servicePanel.add(brokkKeyField, gbc);

        gbc.gridx = 0;
        gbc.gridy = row;
        gbc.weightx = 0.0;
        gbc.fill = GridBagConstraints.NONE;
        servicePanel.add(new JLabel("Balance:"), gbc);

        this.balanceField = new JTextField("Loading...");
        this.balanceField.setEditable(false);
        this.balanceField.setColumns(8);
        var balanceDisplayPanel = new JPanel(new FlowLayout(FlowLayout.LEFT, 5, 0));
        balanceDisplayPanel.add(this.balanceField);
        var topUpUrl = Service.TOP_UP_URL;
        var topUpLabel = new BrowserLabel(topUpUrl, "Top Up");
        balanceDisplayPanel.add(topUpLabel);

        gbc.gridx = 1;
        gbc.gridy = row++;
        gbc.weightx = 0.0;
        gbc.fill = GridBagConstraints.NONE;
        servicePanel.add(balanceDisplayPanel, gbc);

        var signupUrl = "https://brokk.ai";
        this.signupLabel = new BrowserLabel(signupUrl, "Sign up or get your key at " + signupUrl);
        this.signupLabel.setFont(this.signupLabel.getFont().deriveFont(Font.ITALIC));
        gbc.gridx = 1;
        gbc.gridy = row++;
        gbc.fill = GridBagConstraints.HORIZONTAL;
        gbc.weightx = 1.0;
        gbc.insets = new Insets(2, 5, 8, 5);
        servicePanel.add(this.signupLabel, gbc);
        gbc.insets = new Insets(2, 5, 2, 5);

        gbc.gridx = 0;
        gbc.gridy = row;
        gbc.weightx = 0.0;
        gbc.fill = GridBagConstraints.NONE;
        servicePanel.add(new JLabel("LLM Proxy:"), gbc);

        if (MainProject.getProxySetting() == MainProject.LlmProxySetting.STAGING) {
            var proxyInfoLabel = new JLabel(
                    "Proxy has been set to STAGING in ~/.brokk/brokk.properties. Changing it back must be done in the same place.");
            proxyInfoLabel.setFont(proxyInfoLabel.getFont().deriveFont(Font.ITALIC));
            gbc.gridx = 1;
            gbc.gridy = row++;
            gbc.weightx = 1.0;
            gbc.fill = GridBagConstraints.HORIZONTAL;
            servicePanel.add(proxyInfoLabel, gbc);
        } else {
            brokkProxyRadio = new JRadioButton("Brokk");
            localhostProxyRadio = new JRadioButton("Localhost");
            var proxyGroup = new ButtonGroup();
            proxyGroup.add(brokkProxyRadio);
            proxyGroup.add(localhostProxyRadio);

            gbc.gridx = 1;
            gbc.gridy = row++;
            gbc.weightx = 1.0;
            gbc.fill = GridBagConstraints.HORIZONTAL;
            servicePanel.add(brokkProxyRadio, gbc);

            gbc.gridy = row++;
            servicePanel.add(localhostProxyRadio, gbc);

            var proxyInfoLabel = new JLabel("Brokk will look for a litellm proxy on localhost:4000");
            proxyInfoLabel.setFont(proxyInfoLabel.getFont().deriveFont(Font.ITALIC));
            gbc.insets = new Insets(0, 25, 2, 5);
            gbc.gridy = row++;
            servicePanel.add(proxyInfoLabel, gbc);

            var restartLabel = new JLabel("Restart required after changing proxy settings");
            restartLabel.setFont(restartLabel.getFont().deriveFont(Font.ITALIC));
            gbc.gridy = row++;
            servicePanel.add(restartLabel, gbc);
            gbc.insets = new Insets(2, 5, 2, 5);
        }

        // Dev-only: Force tool emulation checkbox
        if (Boolean.getBoolean("brokk.devmode")) {
            forceToolEmulationCheckbox =
                    new JCheckBox("[Dev Mode] Force tool emulation", Service.GLOBAL_FORCE_TOOL_EMULATION);
            forceToolEmulationCheckbox.setToolTipText(
                    "Development override: emulate tool calls instead of native function calling.");
            gbc.gridx = 1;
            gbc.gridy = row++;
            gbc.weightx = 1.0;
            gbc.fill = GridBagConstraints.HORIZONTAL;
            servicePanel.add(forceToolEmulationCheckbox, gbc);
        }

        // Cost notifications moved to Notifications tab

        gbc.gridy = row;
        gbc.weighty = 1.0;
        gbc.fill = GridBagConstraints.VERTICAL;
        servicePanel.add(Box.createVerticalGlue(), gbc);

        return servicePanel;
    }

    private void updateSignupLabelVisibility() {
        String currentPersistedKey = MainProject.getBrokkKey(); // Read from persistent store
        boolean keyIsEffectivelyPresent = !currentPersistedKey.trim().isEmpty();
        this.signupLabel.setVisible(!keyIsEffectivelyPresent);
    }

    private JPanel createAppearancePanel() {
        var appearancePanel = new JPanel(new GridBagLayout());
        appearancePanel.setBorder(BorderFactory.createEmptyBorder(10, 10, 10, 10));
        var gbc = new GridBagConstraints();
        gbc.insets = new Insets(2, 5, 2, 5);
        gbc.anchor = GridBagConstraints.WEST;
        int row = 0;

        // Theme
        gbc.gridx = 0;
        gbc.gridy = row;
        gbc.weightx = 0.0;
        appearancePanel.add(new JLabel("Theme:"), gbc);

        lightThemeRadio = new JRadioButton("Light");
        darkThemeRadio = new JRadioButton("Dark");
        var themeGroup = new ButtonGroup();
        themeGroup.add(lightThemeRadio);
        themeGroup.add(darkThemeRadio);

        lightThemeRadio.putClientProperty("theme", false); // Custom property for easy identification
        darkThemeRadio.putClientProperty("theme", true);

        gbc.gridx = 1;
        gbc.gridy = row++;
        gbc.weightx = 1.0;
        gbc.fill = GridBagConstraints.HORIZONTAL;
        appearancePanel.add(lightThemeRadio, gbc);

        gbc.gridy = row++;
        appearancePanel.add(darkThemeRadio, gbc);

        // Word wrap for code blocks
        gbc.insets = new Insets(10, 5, 2, 5); // spacing before next section
        gbc.gridx = 0;
        gbc.gridy = row;
        gbc.weightx = 0.0;
        gbc.fill = GridBagConstraints.NONE;
        appearancePanel.add(new JLabel("Code Block Layout:"), gbc);

        gbc.gridx = 1;
        gbc.gridy = row++;
        gbc.weightx = 1.0;
        gbc.fill = GridBagConstraints.HORIZONTAL;
        appearancePanel.add(wordWrapCheckbox, gbc);

        gbc.insets = new Insets(2, 5, 2, 5); // reset spacing

        // UI Scale controls (hidden on macOS)
        if (!Environment.isMacOs()) {
            gbc.insets = new Insets(10, 5, 2, 5); // spacing before next section
            gbc.gridx = 0;
            gbc.gridy = row;
            gbc.weightx = 0.0;
            gbc.fill = GridBagConstraints.NONE;
            appearancePanel.add(new JLabel("UI Scale:"), gbc);

            uiScaleAutoRadio = new JRadioButton("Auto (recommended)");
            uiScaleCustomRadio = new JRadioButton("Custom:");
            var scaleGroup = new ButtonGroup();
            scaleGroup.add(uiScaleAutoRadio);
            scaleGroup.add(uiScaleCustomRadio);

            uiScaleCombo = new JComboBox<>();
            final JComboBox<String> combo = uiScaleCombo;
            var uiScaleModel = new DefaultComboBoxModel<String>();
            uiScaleModel.addElement("1.0");
            uiScaleModel.addElement("2.0");
            uiScaleModel.addElement("3.0");
            uiScaleModel.addElement("4.0");
            uiScaleModel.addElement("5.0");
            combo.setModel(uiScaleModel);
            combo.setEnabled(false);

            uiScaleAutoRadio.addActionListener(e -> combo.setEnabled(false));
            uiScaleCustomRadio.addActionListener(e -> combo.setEnabled(true));

            gbc.gridx = 1;
            gbc.gridy = row++;
            gbc.weightx = 1.0;
            gbc.fill = GridBagConstraints.HORIZONTAL;
            appearancePanel.add(uiScaleAutoRadio, gbc);

            var customPanel = new JPanel(new FlowLayout(FlowLayout.LEFT, 5, 0));
            customPanel.add(uiScaleCustomRadio);
            customPanel.add(combo);

            gbc.gridy = row++;
            appearancePanel.add(customPanel, gbc);

            var restartLabel = new JLabel("Restart required after changing UI scale");
            restartLabel.setFont(restartLabel.getFont().deriveFont(Font.ITALIC));
            gbc.gridy = row++;
            gbc.insets = new Insets(0, 25, 2, 5);
            appearancePanel.add(restartLabel, gbc);
            gbc.insets = new Insets(2, 5, 2, 5);
        } else {
            uiScaleAutoRadio = null;
            uiScaleCustomRadio = null;
            uiScaleCombo = null;
        }

        // Terminal font size
        gbc.insets = new Insets(10, 5, 2, 5); // spacing
        gbc.gridx = 0;
        gbc.gridy = row;
        gbc.weightx = 0.0;
        gbc.fill = GridBagConstraints.NONE;
        appearancePanel.add(new JLabel("Terminal Font Size:"), gbc);

        var fontSizeModel = new SpinnerNumberModel(11.0, 8.0, 36.0, 0.5);
        terminalFontSizeSpinner.setModel(fontSizeModel);
        terminalFontSizeSpinner.setEditor(new JSpinner.NumberEditor(terminalFontSizeSpinner, "#0.0"));

        var terminalFontSizePanel = new JPanel(new FlowLayout(FlowLayout.LEFT, 0, 0));
        terminalFontSizePanel.add(terminalFontSizeSpinner);

        gbc.gridx = 1;
        gbc.gridy = row++;
        gbc.weightx = 1.0;
        gbc.fill = GridBagConstraints.HORIZONTAL;
        appearancePanel.add(terminalFontSizePanel, gbc);

        gbc.insets = new Insets(2, 5, 2, 5); // reset insets

        // filler
        gbc.gridy = row;
        gbc.weighty = 1.0;
        gbc.fill = GridBagConstraints.VERTICAL;
        appearancePanel.add(Box.createVerticalGlue(), gbc);
        return appearancePanel;
    }

    private JPanel createStartupPanel() {
        var startupPanel = new JPanel(new GridBagLayout());
        startupPanel.setBorder(BorderFactory.createEmptyBorder(10, 10, 10, 10));
        var gbc = new GridBagConstraints();
        gbc.insets = new Insets(2, 5, 2, 5);
        gbc.anchor = GridBagConstraints.WEST;
        int row = 0;

        gbc.gridx = 0;
        gbc.gridy = row;
        gbc.weightx = 0.0;
        startupPanel.add(new JLabel("On startup:"), gbc);

        var group = new ButtonGroup();
        group.add(startupOpenLastRadio);
        group.add(startupOpenAllRadio);

        gbc.gridx = 1;
        gbc.gridy = row++;
        gbc.weightx = 1.0;
        gbc.fill = GridBagConstraints.HORIZONTAL;
        startupPanel.add(startupOpenLastRadio, gbc);

        gbc.gridx = 1;
        gbc.gridy = row++;
        gbc.weightx = 1.0;
        gbc.fill = GridBagConstraints.HORIZONTAL;
        startupPanel.add(startupOpenAllRadio, gbc);

        // Per-project window bounds persistence
        gbc.gridx = 1;
        gbc.gridy = row++;
        gbc.weightx = 1.0;
        gbc.fill = GridBagConstraints.HORIZONTAL;
        startupPanel.add(persistPerProjectWindowCheckbox, gbc);

        gbc.gridy = row;
        gbc.weighty = 1.0;
        gbc.fill = GridBagConstraints.VERTICAL;
        startupPanel.add(Box.createVerticalGlue(), gbc);

        return startupPanel;
    }

    private JPanel createQuickModelsPanel() {
        var panel = new JPanel(new BorderLayout(5, 5));
        panel.setBorder(BorderFactory.createEmptyBorder(10, 10, 10, 10));

        var models = chrome.getContextManager().getService();
        var availableModelNames =
                models.getAvailableModels().keySet().stream().sorted().toArray(String[]::new);
        var reasoningLevels = Service.ReasoningLevel.values();

        quickModelsTableModel =
                new FavoriteModelsTableModel(new ArrayList<>()); // Initial empty, loaded in loadSettings
        quickModelsTable = new JTable(quickModelsTableModel);
        quickModelsTable.setSelectionMode(ListSelectionModel.SINGLE_SELECTION);
        quickModelsTable.setRowHeight(quickModelsTable.getRowHeight() + 4);

        // Enable sorting by clicking on column headers
        var sorter = new TableRowSorter<>(quickModelsTableModel);
        // Sort the Reasoning column using enum ordinal to preserve natural order
        sorter.setComparator(2, Comparator.comparingInt(Service.ReasoningLevel::ordinal));
        var showServiceTiers = Boolean.getBoolean("brokk.servicetiers");
        if (showServiceTiers) {
            // Sort the Processing Tier column similarly when tiers are enabled
            sorter.setComparator(3, Comparator.comparingInt(Service.ProcessingTier::ordinal));
        }
        quickModelsTable.setRowSorter(sorter);

        TableColumn aliasColumn = quickModelsTable.getColumnModel().getColumn(0);
        aliasColumn.setPreferredWidth(100);

        TableColumn modelColumn = quickModelsTable.getColumnModel().getColumn(1);
        var modelComboBoxEditor = new JComboBox<>(availableModelNames);
        modelColumn.setCellEditor(new DefaultCellEditor(modelComboBoxEditor));
        modelColumn.setPreferredWidth(200);

        TableColumn reasoningColumn = quickModelsTable.getColumnModel().getColumn(2);
        var reasoningComboBoxEditor = new JComboBox<>(reasoningLevels);
        reasoningColumn.setCellEditor(new ReasoningCellEditor(reasoningComboBoxEditor, models, quickModelsTable));
        reasoningColumn.setCellRenderer(new ReasoningCellRenderer(models));
        reasoningColumn.setPreferredWidth(100);

        if (showServiceTiers) {
            TableColumn processingColumn = quickModelsTable.getColumnModel().getColumn(3);
            var processingComboBoxEditor = new JComboBox<>(Service.ProcessingTier.values());
            processingColumn.setCellEditor(
                    new ProcessingTierCellEditor(processingComboBoxEditor, models, quickModelsTable));
            processingColumn.setCellRenderer(new ProcessingTierCellRenderer(models));
            processingColumn.setPreferredWidth(120);
        } else {
            // Remove the Processing Tier column from the view when service tiers are disabled
            quickModelsTable.removeColumn(quickModelsTable.getColumnModel().getColumn(3));
        }

        var buttonPanel = new JPanel(new FlowLayout(FlowLayout.LEFT));
        var addButton = new MaterialButton();
        addButton.setIcon(Icons.ADD);
        addButton.setToolTipText("Add favorite model");
        var removeButton = new MaterialButton();
        removeButton.setIcon(Icons.REMOVE);
        removeButton.setToolTipText("Remove selected favorite model");
        buttonPanel.add(addButton);
        buttonPanel.add(removeButton);

        addButton.addActionListener(e -> {
            if (quickModelsTable.isEditing()) {
                quickModelsTable.getCellEditor().stopCellEditing();
            }
            String defaultModel = availableModelNames.length > 0 ? availableModelNames[0] : "";
            quickModelsTableModel.addFavorite(
                    new Service.FavoriteModel("new-alias", new Service.ModelConfig(defaultModel)));
            int modelRowIndex = quickModelsTableModel.getRowCount() - 1;
            int viewRowIndex = quickModelsTable.convertRowIndexToView(modelRowIndex);
            quickModelsTable.setRowSelectionInterval(viewRowIndex, viewRowIndex);
            quickModelsTable.scrollRectToVisible(quickModelsTable.getCellRect(viewRowIndex, 0, true));
            quickModelsTable.editCellAt(viewRowIndex, 0);
            Component editorComponent = quickModelsTable.getEditorComponent();
            if (editorComponent != null) {
                editorComponent.requestFocusInWindow();
            }
        });

        removeButton.addActionListener(e -> {
            int viewRow = quickModelsTable.getSelectedRow();
            if (viewRow != -1) {
                if (quickModelsTable.isEditing()) {
                    quickModelsTable.getCellEditor().stopCellEditing();
                }
                int modelRow = quickModelsTable.convertRowIndexToModel(viewRow);
                quickModelsTableModel.removeFavorite(modelRow);
            }
        });

        panel.add(new JScrollPane(quickModelsTable), BorderLayout.CENTER);
        panel.add(buttonPanel, BorderLayout.SOUTH);
        return panel;
    }

    private void refreshBalanceDisplay() {
        this.balanceField.setText("Loading...");
        var contextManager = chrome.getContextManager();
        var models = contextManager.getService();
        contextManager.submitBackgroundTask("Refreshing user balance", () -> {
            try {
                float balance = models.getUserBalance();
                SwingUtilities.invokeLater(() -> this.balanceField.setText(String.format("$%.2f", balance)));
            } catch (IOException e) {
                logger.debug("Failed to refresh user balance", e);
                SwingUtilities.invokeLater(() -> this.balanceField.setText("Error"));
            }
        });
    }

    private JPanel createNotificationsPanel() {
        var panel = new JPanel(new GridBagLayout());
        panel.setBorder(BorderFactory.createEmptyBorder(10, 10, 10, 10));
        var gbc = new GridBagConstraints();
        gbc.insets = new Insets(2, 5, 2, 5);
        gbc.anchor = GridBagConstraints.WEST;
        int row = 0;

        // Section title
        gbc.gridx = 0;
        gbc.gridy = row++;
        gbc.gridwidth = 2;
        gbc.weightx = 1.0;
        gbc.fill = GridBagConstraints.HORIZONTAL;
        panel.add(new JLabel("Notification preferences:"), gbc);
        gbc.gridwidth = 1;

        // Error
        gbc.gridx = 0;
        gbc.gridy = row++;
        gbc.weightx = 1.0;
        gbc.fill = GridBagConstraints.HORIZONTAL;
        panel.add(showErrorNotificationsCheckbox, gbc);

        // Confirm
        gbc.gridx = 0;
        gbc.gridy = row++;
        gbc.weightx = 1.0;
        gbc.fill = GridBagConstraints.HORIZONTAL;
        panel.add(showConfirmNotificationsCheckbox, gbc);

        // Info
        gbc.gridx = 0;
        gbc.gridy = row++;
        gbc.weightx = 1.0;
        gbc.fill = GridBagConstraints.HORIZONTAL;
        panel.add(showInfoNotificationsCheckbox, gbc);

        // Cost
        gbc.gridx = 0;
        gbc.gridy = row++;
        gbc.weightx = 1.0;
        gbc.fill = GridBagConstraints.HORIZONTAL;
        panel.add(showCostNotificationsCheckbox, gbc);

        // Gemini Flash Lite cost (applies to gemini-2.0-flash-lite and gemini-2.5-flash-light)
        gbc.gridx = 0;
        gbc.gridy = row++;
        gbc.weightx = 1.0;
        gbc.fill = GridBagConstraints.HORIZONTAL;
        panel.add(showGeminiLiteCostNotificationsCheckbox, gbc);

        // Filler
        gbc.gridx = 0;
        gbc.gridy = row++;
        gbc.weighty = 1.0;
        gbc.fill = GridBagConstraints.BOTH;
        panel.add(Box.createVerticalGlue(), gbc);

        return panel;
    }

    private JPanel createCompressionPanel() {
        var panel = new JPanel(new GridBagLayout());
        panel.setBorder(BorderFactory.createEmptyBorder(10, 10, 10, 10));
        var gbc = new GridBagConstraints();
        gbc.insets = new Insets(2, 5, 2, 5);
        gbc.anchor = GridBagConstraints.WEST;
        int row = 0;

        // Auto-compress checkbox
        gbc.gridx = 0;
        gbc.gridy = row++;
        gbc.gridwidth = 2;
        gbc.weightx = 1.0;
        gbc.fill = GridBagConstraints.HORIZONTAL;
        panel.add(autoCompressCheckbox, gbc);
        gbc.gridwidth = 1;

        // Threshold label
        gbc.gridx = 0;
        gbc.gridy = row;
        gbc.weightx = 0.0;
        gbc.fill = GridBagConstraints.NONE;
        panel.add(new JLabel("Threshold (% of context window):"), gbc);

        // Threshold spinner
        var model = new SpinnerNumberModel(10, 1, 50, 1);
        autoCompressThresholdSpinner.setModel(model);
        autoCompressThresholdSpinner.setEditor(new JSpinner.NumberEditor(autoCompressThresholdSpinner, "#0"));

        var thresholdPanel = new JPanel(new FlowLayout(FlowLayout.LEFT, 0, 0));
        thresholdPanel.add(autoCompressThresholdSpinner);

        gbc.gridx = 1;
        gbc.gridy = row++;
        gbc.weightx = 1.0;
        gbc.fill = GridBagConstraints.HORIZONTAL;
        panel.add(thresholdPanel, gbc);

        // Enable/disable spinner based on checkbox
        autoCompressThresholdSpinner.setEnabled(autoCompressCheckbox.isSelected());
        autoCompressCheckbox.addActionListener(
                e -> autoCompressThresholdSpinner.setEnabled(autoCompressCheckbox.isSelected()));

        // filler
        gbc.gridx = 0;
        gbc.gridy = row;
        gbc.weighty = 1.0;
        gbc.gridwidth = 2;
        gbc.fill = GridBagConstraints.BOTH;
        panel.add(Box.createVerticalGlue(), gbc);

        return panel;
    }

    public void loadSettings() {
        // General Tab - JVM Memory
        try {
            var mem = MainProject.getJvmMemorySettings();
            if (mem.automatic()) {
                memoryAutoRadio.setSelected(true);
                memorySpinner.setEnabled(false);
            } else {
                memoryManualRadio.setSelected(true);
                memorySpinner.setEnabled(true);
                try {
                    int v = mem.manualMb();
                    SpinnerNumberModel model = (SpinnerNumberModel) memorySpinner.getModel();
                    int min = ((Number) model.getMinimum()).intValue();
                    int max = ((Number) model.getMaximum()).intValue();
                    if (v < min) v = min;
                    if (v > max) v = max;
                    int step = model.getStepSize().intValue();
                    if (step > 0) {
                        int rem = v % step;
                        if (rem != 0) v = v - rem + (rem >= step / 2 ? step : 0);
                    }
                    memorySpinner.setValue(v);
                } catch (Exception ignore) {
                    // leave spinner as-is
                }
            }
        } catch (Exception ignore) {
            // Use defaults if there is any problem reading settings
        }

        // Service Tab
        brokkKeyField.setText(MainProject.getBrokkKey());
        refreshBalanceDisplay();
        updateSignupLabelVisibility();
        if (brokkProxyRadio != null
                && localhostProxyRadio != null) { // STAGING check in createServicePanel handles this
            if (MainProject.getProxySetting() == MainProject.LlmProxySetting.BROKK) {
                brokkProxyRadio.setSelected(true);
            } else {
                localhostProxyRadio.setSelected(true);
            }
        }

        if (forceToolEmulationCheckbox != null) {
            forceToolEmulationCheckbox.setSelected(MainProject.getForceToolEmulation());
        }
        showCostNotificationsCheckbox.setSelected(GlobalUiSettings.isShowCostNotifications());
        showGeminiLiteCostNotificationsCheckbox.setSelected(GlobalUiSettings.isShowGeminiLiteCostNotifications());
        showErrorNotificationsCheckbox.setSelected(GlobalUiSettings.isShowErrorNotifications());
        showConfirmNotificationsCheckbox.setSelected(GlobalUiSettings.isShowConfirmNotifications());
        showInfoNotificationsCheckbox.setSelected(GlobalUiSettings.isShowInfoNotifications());

        // Compression Tab
        autoCompressCheckbox.setSelected(MainProject.getHistoryAutoCompress());
        autoCompressThresholdSpinner.setValue(MainProject.getHistoryAutoCompressThresholdPercent());
        autoCompressThresholdSpinner.setEnabled(autoCompressCheckbox.isSelected());

        // Appearance Tab
        if (MainProject.getTheme().equals("dark")) {
            darkThemeRadio.setSelected(true);
        } else {
            lightThemeRadio.setSelected(true);
        }

        // Code Block Layout
        wordWrapCheckbox.setSelected(MainProject.getCodeBlockWrapMode());

        // UI Scale (if present; hidden on macOS)
        if (uiScaleAutoRadio != null && uiScaleCustomRadio != null && uiScaleCombo != null) {
            String pref = MainProject.getUiScalePref();
            if ("auto".equalsIgnoreCase(pref)) {
                uiScaleAutoRadio.setSelected(true);
                uiScaleCombo.setSelectedItem("1.0");
                uiScaleCombo.setEnabled(false);
            } else {
                uiScaleCustomRadio.setSelected(true);
                var model = (DefaultComboBoxModel<String>) uiScaleCombo.getModel();
                String selected = pref;
                boolean found = false;
                for (int i = 0; i < model.getSize(); i++) {
                    if (pref.equals(model.getElementAt(i))) {
                        found = true;
                        break;
                    }
                }
                if (!found) {
                    try {
                        double v = Double.parseDouble(pref);
                        int nearest = (int) Math.round(v);
                        if (nearest < 1) nearest = 1;
                        if (nearest > 5) nearest = 5;
                        selected = nearest + ".0";
                    } catch (NumberFormatException ignore) {
                        selected = "1.0";
                    }
                }
                uiScaleCombo.setSelectedItem(selected);
                uiScaleCombo.setEnabled(true);
            }
        }

        terminalFontSizeSpinner.setValue((double) MainProject.getTerminalFontSize());

        // Startup behavior
        var startupMode = MainProject.getStartupOpenMode();
        if (startupMode == MainProject.StartupOpenMode.ALL) {
            startupOpenAllRadio.setSelected(true);
        } else {
            startupOpenLastRadio.setSelected(true);
        }
        // Persist per-project main window position (default true)
        persistPerProjectWindowCheckbox.setSelected(GlobalUiSettings.isPersistPerProjectBounds());

        // Quick Models Tab
        quickModelsTableModel.setFavorites(MainProject.loadFavoriteModels());

        // GitHub Tab
        if (gitHubSettingsPanel != null) {
            gitHubSettingsPanel.loadSettings();
        }

        // MCP Servers Tab
        mcpServersListModel.clear();
        var mcpConfig = chrome.getProject().getMainProject().getMcpConfig();
        for (McpServer server : mcpConfig.servers()) {
            mcpServersListModel.addElement(server);
        }
    }

    public boolean applySettings() {
        // Service Tab
        String currentBrokkKeyInSettings = MainProject.getBrokkKey();
        String newBrokkKeyFromField = brokkKeyField.getText().trim();
        boolean keyStateChangedInUI = !newBrokkKeyFromField.equals(currentBrokkKeyInSettings);

        if (keyStateChangedInUI) {
            if (!newBrokkKeyFromField.isEmpty()) {
                try {
                    Service.validateKey(newBrokkKeyFromField);
                    MainProject.setBrokkKey(newBrokkKeyFromField);
                    refreshBalanceDisplay();
                    updateSignupLabelVisibility();
                    parentDialog.triggerDataRetentionPolicyRefresh(); // Key change might affect org policy
                } catch (IllegalArgumentException ex) {
                    JOptionPane.showMessageDialog(this, "Invalid Brokk Key", "Invalid Key", JOptionPane.ERROR_MESSAGE);
                    return false;
                } catch (IOException ex) { // Network error, but allow saving
                    JOptionPane.showMessageDialog(
                            this,
                            "Network error: " + ex.getMessage() + ". Key saved, but validation failed.",
                            "Network Error",
                            JOptionPane.WARNING_MESSAGE);
                    MainProject.setBrokkKey(newBrokkKeyFromField);
                    refreshBalanceDisplay();
                    updateSignupLabelVisibility();
                    parentDialog.triggerDataRetentionPolicyRefresh();
                }
            } else { // newBrokkKeyFromField is empty
                MainProject.setBrokkKey(newBrokkKeyFromField);
                refreshBalanceDisplay();
                updateSignupLabelVisibility();
                parentDialog.triggerDataRetentionPolicyRefresh();
            }
        }

        if (brokkProxyRadio != null && localhostProxyRadio != null) { // Not STAGING
            MainProject.LlmProxySetting proxySetting = brokkProxyRadio.isSelected()
                    ? MainProject.LlmProxySetting.BROKK
                    : MainProject.LlmProxySetting.LOCALHOST;
            if (proxySetting != MainProject.getProxySetting()) {
                MainProject.setLlmProxySetting(proxySetting);
                logger.debug("Applied LLM Proxy Setting: {}", proxySetting);
                // Consider notifying user about restart if changed. Dialog does this.
            }
        }

        if (forceToolEmulationCheckbox != null) {
            MainProject.setForceToolEmulation(forceToolEmulationCheckbox.isSelected());
            logger.debug("Applied Force Tool Emulation: {}", forceToolEmulationCheckbox.isSelected());
        }

        // Save notification preferences
        GlobalUiSettings.saveShowCostNotifications(showCostNotificationsCheckbox.isSelected());
        GlobalUiSettings.saveShowGeminiLiteCostNotifications(showGeminiLiteCostNotificationsCheckbox.isSelected());
        GlobalUiSettings.saveShowErrorNotifications(showErrorNotificationsCheckbox.isSelected());
        GlobalUiSettings.saveShowConfirmNotifications(showConfirmNotificationsCheckbox.isSelected());
        GlobalUiSettings.saveShowInfoNotifications(showInfoNotificationsCheckbox.isSelected());

<<<<<<< HEAD
        // General Tab - JVM Memory
        try {
            boolean automatic = memoryAutoRadio.isSelected();
            int mb = ((Number) memorySpinner.getValue()).intValue();
            var jvmSettings = new MainProject.JvmMemorySettings(automatic, mb);
            MainProject.setJvmMemorySettings(jvmSettings);
            JDeploySettingsUtil.updateJvmMemorySettings(jvmSettings);
            logger.debug(
                    "Applied JVM memory settings: mode={}, mb={}",
                    automatic ? "auto" : "manual",
                    automatic ? "n/a" : mb);
        } catch (Exception e) {
            logger.warn("Failed to persist JVM memory settings", e);
        }
=======
        // Compression Tab
        MainProject.setHistoryAutoCompress(autoCompressCheckbox.isSelected());
        int thresholdPercent = ((Number) autoCompressThresholdSpinner.getValue()).intValue();
        MainProject.setHistoryAutoCompressThresholdPercent(thresholdPercent);
>>>>>>> 31106eb4

        // Appearance Tab
        boolean newIsDark = darkThemeRadio.isSelected();
        boolean newWrapMode = wordWrapCheckbox.isSelected();
        String newTheme = newIsDark ? "dark" : "light";
        boolean currentWrapMode = MainProject.getCodeBlockWrapMode();

        // Check if either theme or wrap mode changed
        boolean themeChanged = !newTheme.equals(MainProject.getTheme());
        boolean wrapChanged = newWrapMode != currentWrapMode;

        if (themeChanged || wrapChanged) {
            // Save wrap mode setting globally
            if (wrapChanged) {
                MainProject.setCodeBlockWrapMode(newWrapMode);
                logger.debug("Applied Code Block Wrap Mode: {}", newWrapMode);
            }

            // Apply theme and wrap mode changes via unified Chrome method
            if (themeChanged || wrapChanged) {
                chrome.switchThemeAndWrapMode(newIsDark, newWrapMode);
                logger.debug("Applied Theme: {} and Wrap Mode: {}", newTheme, newWrapMode);
            }
        }

        // UI Scale preference (if present; hidden on macOS)
        if (uiScaleAutoRadio != null && uiScaleCustomRadio != null && uiScaleCombo != null) {
            String before = MainProject.getUiScalePref();
            if (uiScaleAutoRadio.isSelected()) {
                if (!"auto".equalsIgnoreCase(before)) {
                    MainProject.setUiScalePrefAuto();
                    parentDialog.markRestartNeededForUiScale();
                    logger.debug("Applied UI scale preference: auto");
                }
            } else {
                String txt = String.valueOf(uiScaleCombo.getSelectedItem()).trim();
                var allowed = java.util.Set.of("1.0", "2.0", "3.0", "4.0", "5.0");
                if (!allowed.contains(txt)) {
                    JOptionPane.showMessageDialog(
                            this,
                            "Select a scale from 1.0, 2.0, 3.0, 4.0, or 5.0.",
                            "Invalid UI Scale",
                            JOptionPane.ERROR_MESSAGE);
                    return false;
                }
                if (!txt.equals(before)) {
                    double v = Double.parseDouble(txt);
                    MainProject.setUiScalePrefCustom(v);
                    parentDialog.markRestartNeededForUiScale();
                    logger.debug("Applied UI scale preference: {}", v);
                }
            }
        }

        // Terminal font size
        float newTerminalFontSize = ((Double) terminalFontSizeSpinner.getValue()).floatValue();
        if (newTerminalFontSize != MainProject.getTerminalFontSize()) {
            MainProject.setTerminalFontSize(newTerminalFontSize);
            chrome.updateTerminalFontSize();
            logger.debug("Applied Terminal Font Size: {}", newTerminalFontSize);
        }

        // Startup behavior
        var currentStartupMode = MainProject.getStartupOpenMode();
        var selectedStartupMode =
                startupOpenAllRadio.isSelected() ? MainProject.StartupOpenMode.ALL : MainProject.StartupOpenMode.LAST;
        if (selectedStartupMode != currentStartupMode) {
            MainProject.setStartupOpenMode(selectedStartupMode);
            logger.debug("Applied Startup Open Mode: {}", selectedStartupMode);
        }
        // Save preference for per-project main window bounds persistence
        GlobalUiSettings.savePersistPerProjectBounds(persistPerProjectWindowCheckbox.isSelected());

        // Quick Models Tab
        if (quickModelsTable.isEditing()) {
            quickModelsTable.getCellEditor().stopCellEditing();
        }
        MainProject.saveFavoriteModels(quickModelsTableModel.getFavorites());
        // chrome.getQuickContextActions().reloadFavoriteModels(); // Commented out due to missing method in Chrome

        // GitHub Tab - managed via Connect/Disconnect flow
        if (gitHubSettingsPanel != null && !gitHubSettingsPanel.applySettings()) {
            return false;
        }

        // MCP Servers Tab
        var servers = new ArrayList<McpServer>();
        for (int i = 0; i < mcpServersListModel.getSize(); i++) {
            servers.add(mcpServersListModel.getElementAt(i));
        }
        var newMcpConfig = new McpConfig(servers);
        chrome.getProject().getMainProject().setMcpConfig(newMcpConfig);

        return true;
    }

    @Override
    public void applyTheme(GuiTheme guiTheme) {
        SwingUtilities.updateComponentTreeUI(this);
    }

    @Override
    public void applyTheme(GuiTheme guiTheme, boolean wordWrap) {
        // Word wrap not applicable to settings global panel
        SwingUtilities.updateComponentTreeUI(this);
    }

    private JLabel createMcpServerUrlErrorLabel() {
        return createErrorLabel("Invalid URL");
    }

    private JLabel createErrorLabel(String text) {
        var label = new JLabel(text);
        var errorColor = UIManager.getColor("Label.errorForeground");
        if (errorColor == null) {
            errorColor = new Color(219, 49, 49);
        }
        label.setForeground(errorColor);
        label.setVisible(false);
        return label;
    }

    private boolean isUrlValid(String text) {
        text = text.trim();
        if (text.isEmpty()) {
            return false;
        }
        try {
            URL u = new URI(text).toURL();
            String host = u.getHost();
            return host != null && !host.isEmpty();
        } catch (URISyntaxException | MalformedURLException ex) {
            return false;
        }
    }

    private JPanel createMcpPanel() {
        var mcpPanel = new JPanel(new BorderLayout(5, 5));
        mcpPanel.setBorder(BorderFactory.createEmptyBorder(10, 10, 10, 10));

        // Server list
        mcpServersList.setSelectionMode(ListSelectionModel.SINGLE_SELECTION);
        mcpServersList.setCellRenderer(new DefaultListCellRenderer() {
            @Override
            public Component getListCellRendererComponent(
                    JList<?> list, Object value, int index, boolean isSelected, boolean cellHasFocus) {
                super.getListCellRendererComponent(list, value, index, isSelected, cellHasFocus);
                if (value instanceof HttpMcpServer server) {
                    setText(server.name() + " (" + server.url() + ")");
                } else if (value instanceof StdioMcpServer server) {
                    setText(server.name() + " (" + server.command() + ")");
                }
                return this;
            }
        });
        var scrollPane = new JScrollPane(mcpServersList);
        mcpPanel.add(scrollPane, BorderLayout.CENTER);

        // Buttons
        var buttonPanel = new JPanel(new FlowLayout(FlowLayout.RIGHT));
        var addHttpButton = new MaterialButton("Add HTTP...");
        var addStdioButton = new MaterialButton("Add Stdio...");
        var editButton = new MaterialButton("Edit...");
        var removeButton = new MaterialButton("Remove");

        // Enable and wire up action listeners for MCP server management.
        addHttpButton.setEnabled(true);
        addStdioButton.setEnabled(true);
        editButton.setEnabled(false);
        removeButton.setEnabled(false);

        // Enable Edit/Remove when a server is selected
        mcpServersList.addListSelectionListener(e -> {
            boolean hasSelection = !mcpServersList.isSelectionEmpty();
            editButton.setEnabled(hasSelection);
            removeButton.setEnabled(hasSelection);
        });

        // Add new HTTP MCP server (name + url). Tools can be fetched later.
        addHttpButton.addActionListener(e -> showMcpServerDialog("Add HTTP MCP Server", null, server -> {
            mcpServersListModel.addElement(server);
            mcpServersList.setSelectedValue(server, true);
        }));

        // Add new Stdio MCP server via JSON configuration
        addStdioButton.addActionListener(e -> showStdioMcpServerDialog("Add Stdio MCP Server", null, server -> {
            mcpServersListModel.addElement(server);
            mcpServersList.setSelectedValue(server, true);
        }));

        // Edit selected MCP server
        editButton.addActionListener(e -> {
            int idx = mcpServersList.getSelectedIndex();
            if (idx < 0) return;
            McpServer existing = mcpServersListModel.getElementAt(idx);
            if (existing instanceof HttpMcpServer http) {
                showMcpServerDialog("Edit MCP Server", http, updated -> {
                    mcpServersListModel.setElementAt(updated, idx);
                    mcpServersList.setSelectedIndex(idx);
                });
            } else if (existing instanceof StdioMcpServer stdio) {
                showStdioMcpServerDialog("Edit MCP Server", stdio, updated -> {
                    mcpServersListModel.setElementAt(updated, idx);
                    mcpServersList.setSelectedIndex(idx);
                });
            }
        });

        // Remove selected MCP server with confirmation
        removeButton.addActionListener(e -> {
            int idx = mcpServersList.getSelectedIndex();
            if (idx >= 0) {
                int confirm = JOptionPane.showConfirmDialog(
                        SettingsGlobalPanel.this,
                        "Remove selected MCP server?",
                        "Confirm Remove",
                        JOptionPane.YES_NO_OPTION);
                if (confirm == JOptionPane.YES_OPTION) {
                    mcpServersListModel.removeElementAt(idx);
                }
            }
        });

        buttonPanel.add(addHttpButton);
        buttonPanel.add(addStdioButton);
        buttonPanel.add(editButton);
        buttonPanel.add(removeButton);
        mcpPanel.add(buttonPanel, BorderLayout.SOUTH);

        return mcpPanel;
    }

    private void showMcpServerDialog(
            String title, @Nullable HttpMcpServer existing, java.util.function.Consumer<McpServer> onSave) {
        final var fetchedTools =
                new AtomicReference<@Nullable List<String>>(existing != null ? existing.tools() : null);
        final var fetchedToolDetails = new AtomicReference<@Nullable List<McpSchema.Tool>>(null);
        JTextField nameField = new JTextField(existing != null ? existing.name() : "");
        JTextField urlField = new JTextField(existing != null ? existing.url().toString() : "");
        JCheckBox useTokenCheckbox = new JCheckBox("Use Bearer Token");
        JPasswordField tokenField = new JPasswordField();
        JLabel tokenLabel = new JLabel("Bearer Token:");
        var showTokenButton = new JToggleButton(Icons.VISIBILITY_OFF);
        showTokenButton.setToolTipText("Show/Hide token");
        showTokenButton.setBorder(BorderFactory.createEmptyBorder(0, 5, 0, 5));
        showTokenButton.setContentAreaFilled(false);
        showTokenButton.setCursor(new Cursor(Cursor.HAND_CURSOR));

        char defaultEchoChar = tokenField.getEchoChar();
        showTokenButton.addActionListener(ae -> {
            if (showTokenButton.isSelected()) {
                tokenField.setEchoChar((char) 0);
                showTokenButton.setIcon(Icons.VISIBILITY);
            } else {
                tokenField.setEchoChar(defaultEchoChar);
                showTokenButton.setIcon(Icons.VISIBILITY_OFF);
            }
        });

        var tokenPanel = new JPanel(new BorderLayout());
        tokenPanel.add(tokenField, BorderLayout.CENTER);
        tokenPanel.add(showTokenButton, BorderLayout.EAST);

        String existingToken = existing != null ? existing.bearerToken() : null;
        if (existingToken != null && !existingToken.isEmpty()) {
            useTokenCheckbox.setSelected(true);
            String displayToken = existingToken;
            if (displayToken.regionMatches(false, 0, "Bearer ", 0, 7)) {
                displayToken = displayToken.substring(7);
            }
            tokenField.setText(displayToken);
            tokenLabel.setVisible(true);
            tokenPanel.setVisible(true);
        } else {
            tokenLabel.setVisible(false);
            tokenPanel.setVisible(false);
        }

        useTokenCheckbox.addActionListener(ae -> {
            boolean sel = useTokenCheckbox.isSelected();
            tokenLabel.setVisible(sel);
            tokenPanel.setVisible(sel);
            SwingUtilities.invokeLater(() -> {
                java.awt.Window w = SwingUtilities.getWindowAncestor(tokenPanel);
                if (w != null) w.pack();
                tokenPanel.revalidate();
                tokenPanel.repaint();
            });
        });

        JLabel fetchStatusLabel = new JLabel(" ");

        var toolsTable = new McpToolTable();
        var toolsScrollPane = new JScrollPane(toolsTable);
        toolsScrollPane.setHorizontalScrollBarPolicy(ScrollPaneConstants.HORIZONTAL_SCROLLBAR_NEVER);
        toolsScrollPane.setPreferredSize(new Dimension(650, 240));
        toolsScrollPane.setVisible(true);

        var errorTextArea = new JTextArea(5, 20);
        errorTextArea.setEditable(false);
        errorTextArea.setLineWrap(true);
        errorTextArea.setWrapStyleWord(true);
        var errorScrollPane = new JScrollPane(errorTextArea);
        errorScrollPane.setHorizontalScrollBarPolicy(ScrollPaneConstants.HORIZONTAL_SCROLLBAR_NEVER);
        errorScrollPane.setPreferredSize(new Dimension(650, 240));
        errorScrollPane.setVisible(false);

        if (fetchedTools.get() != null && !fetchedTools.get().isEmpty()) {
            toolsTable.setToolsFromNames(fetchedTools.get());
            toolsScrollPane.setVisible(true);
            errorScrollPane.setVisible(false);
        }

        AtomicReference<String> lastFetchedUrl =
                new AtomicReference<>(existing != null ? existing.url().toString() : null);
        final AtomicLong lastFetchStartedAt = new AtomicLong(0L);

        Runnable fetcher = () -> {
            String rawUrl = urlField.getText().trim();
            if (!isUrlValid(rawUrl)) {
                return;
            }

            URL urlObj;
            try {
                urlObj = new URI(rawUrl).toURL();
            } catch (MalformedURLException | URISyntaxException ex) {
                return;
            }

            String bearerToken = null;
            if (useTokenCheckbox.isSelected()) {
                String rawToken = new String(tokenField.getPassword()).trim();
                if (!rawToken.isEmpty()) {
                    if (rawToken.regionMatches(true, 0, "Bearer ", 0, 7)) {
                        bearerToken = rawToken;
                    } else {
                        bearerToken = "Bearer " + rawToken;
                    }
                }
            }
            final String finalBearerToken = bearerToken;

            // Record the URL and timestamp we are about to fetch to enforce a minimum interval between fetches
            lastFetchedUrl.set(rawUrl);
            lastFetchStartedAt.set(System.currentTimeMillis());

            Callable<List<McpSchema.Tool>> callable = () -> McpUtils.fetchTools(urlObj, finalBearerToken);
            initiateMcpToolsFetch(
                    fetchStatusLabel,
                    callable,
                    toolsTable,
                    toolsScrollPane,
                    errorTextArea,
                    errorScrollPane,
                    fetchedToolDetails,
                    fetchedTools);
        };

        final javax.swing.Timer[] throttleTimer = new javax.swing.Timer[1];
        Runnable validationAction = () -> {
            String current = urlField.getText().trim();
            if (!isUrlValid(current)) {
                return;
            }
            String previous = lastFetchedUrl.get();
            if (previous != null && previous.equals(current)) {
                // Already fetched this URL
                return;
            }
            // Enforce a minimum of 2 seconds between fetches; fetch immediately if enough time has passed
            if (throttleTimer[0] != null && throttleTimer[0].isRunning()) {
                throttleTimer[0].stop();
            }
            long now = System.currentTimeMillis();
            long startedAt = lastFetchStartedAt.get();
            long elapsed = now - startedAt;
            if (startedAt == 0L || elapsed >= 2000L) {
                // First fetch or enough time elapsed; fetch immediately (post-debounce)
                fetcher.run();
            } else {
                int delay = (int) (2000L - elapsed);
                throttleTimer[0] = new javax.swing.Timer(delay, ev -> {
                    String latest = urlField.getText().trim();
                    if (!isUrlValid(latest)) {
                        return;
                    }
                    // Avoid duplicate fetch for the same URL
                    String last = lastFetchedUrl.get();
                    if (last != null && last.equals(latest)) {
                        return;
                    }
                    fetcher.run();
                });
                throttleTimer[0].setRepeats(false);
                throttleTimer[0].start();
            }
        };

        JLabel urlErrorLabel = createMcpServerUrlErrorLabel();
        JLabel nameErrorLabel = createErrorLabel("Duplicate name");
        nameField.getDocument().addDocumentListener(new DocumentListener() {
            private void validateName() {
                String candidate = nameField.getText().trim();
                if (candidate.isEmpty()) {
                    candidate = urlField.getText().trim();
                }
                boolean duplicate = false;
                for (int i = 0; i < mcpServersListModel.getSize(); i++) {
                    McpServer s = mcpServersListModel.getElementAt(i);
                    if (existing != null && s.name().equalsIgnoreCase(existing.name())) {
                        continue;
                    }
                    if (s.name().equalsIgnoreCase(candidate)) {
                        duplicate = true;
                        break;
                    }
                }
                nameErrorLabel.setVisible(duplicate);
                SwingUtilities.invokeLater(() -> {
                    java.awt.Window w = SwingUtilities.getWindowAncestor(nameField);
                    if (w != null) w.pack();
                });
            }

            @Override
            public void insertUpdate(javax.swing.event.DocumentEvent e) {
                validateName();
            }

            @Override
            public void removeUpdate(javax.swing.event.DocumentEvent e) {
                validateName();
            }

            @Override
            public void changedUpdate(javax.swing.event.DocumentEvent e) {
                validateName();
            }
        });
        // Initial validation for name field
        SwingUtilities.invokeLater(() -> {
            java.awt.Window w = SwingUtilities.getWindowAncestor(nameField);
            nameErrorLabel.setVisible(false);
            if (w != null) w.pack();
        });
        urlField.getDocument()
                .addDocumentListener(createUrlValidationListener(urlField, urlErrorLabel, validationAction));

        var panel = new JPanel(new GridBagLayout());
        var gbc = new GridBagConstraints();
        gbc.insets = new Insets(2, 2, 2, 2);
        gbc.anchor = GridBagConstraints.WEST;

        // Row 0: Name
        gbc.gridx = 0;
        gbc.gridy = 0;
        gbc.fill = GridBagConstraints.NONE;
        gbc.weightx = 0;
        panel.add(new JLabel("Name:"), gbc);
        gbc.gridx = 1;
        gbc.fill = GridBagConstraints.HORIZONTAL;
        gbc.weightx = 1;
        panel.add(nameField, gbc);

        // Row 1: Name Error
        gbc.gridx = 1;
        gbc.gridy = 1;
        panel.add(nameErrorLabel, gbc);

        // Row 2: URL
        gbc.gridx = 0;
        gbc.gridy = 2;
        gbc.fill = GridBagConstraints.NONE;
        gbc.weightx = 0;
        panel.add(new JLabel("URL:"), gbc);
        gbc.gridx = 1;
        gbc.fill = GridBagConstraints.HORIZONTAL;
        gbc.weightx = 1;
        panel.add(urlField, gbc);

        // Row 3: URL Error
        gbc.gridx = 1;
        gbc.gridy = 3;
        panel.add(urlErrorLabel, gbc);

        // Row 4: Token checkbox
        gbc.gridx = 0;
        gbc.gridy = 4;
        gbc.gridwidth = 2;
        panel.add(useTokenCheckbox, gbc);
        gbc.gridwidth = 1;

        // Row 5: Token
        gbc.gridx = 0;
        gbc.gridy = 5;
        gbc.fill = GridBagConstraints.NONE;
        gbc.weightx = 0;
        panel.add(tokenLabel, gbc);
        gbc.gridx = 1;
        gbc.fill = GridBagConstraints.HORIZONTAL;
        gbc.weightx = 1;
        panel.add(tokenPanel, gbc);

        // Row 6: Fetch Status
        gbc.gridx = 1;
        gbc.gridy = 6;
        gbc.fill = GridBagConstraints.NONE;
        gbc.weightx = 0;
        gbc.anchor = GridBagConstraints.WEST;
        panel.add(fetchStatusLabel, gbc);

        // Row 7: Tools Pane
        gbc.gridx = 0;
        gbc.gridy = 7;
        gbc.gridwidth = 2;
        gbc.fill = GridBagConstraints.BOTH;
        gbc.weightx = 1;
        gbc.weighty = 1;
        gbc.insets = new Insets(8, 0, 0, 0);
        panel.add(toolsScrollPane, gbc);
        panel.add(errorScrollPane, gbc);

        var optionPane = new JOptionPane(panel, JOptionPane.PLAIN_MESSAGE, JOptionPane.OK_CANCEL_OPTION);
        final var dialog = optionPane.createDialog(SettingsGlobalPanel.this, title);
        // Make the MCP dialog wider and resizable to improve readability
        dialog.setResizable(true);
        var preferred = dialog.getPreferredSize();
        int minWidth = Math.max(800, preferred.width);
        int prefHeight = Math.max(500, preferred.height);
        dialog.setMinimumSize(new Dimension(700, 400));
        dialog.setPreferredSize(new Dimension(minWidth, prefHeight));
        dialog.pack();
        dialog.setLocationRelativeTo(SettingsGlobalPanel.this);

        optionPane.addPropertyChangeListener(pce -> {
            if (pce.getSource() != optionPane || !pce.getPropertyName().equals(JOptionPane.VALUE_PROPERTY)) {
                return;
            }
            var value = optionPane.getValue();
            if (value == JOptionPane.UNINITIALIZED_VALUE) {
                return;
            }

            if (value.equals(JOptionPane.OK_OPTION)) {
                String name = nameField.getText().trim();
                String rawUrl = urlField.getText().trim();
                boolean useToken = useTokenCheckbox.isSelected();

                String effectiveName = name.isEmpty() ? rawUrl : name;
                boolean duplicate = false;
                for (int i = 0; i < mcpServersListModel.getSize(); i++) {
                    McpServer s = mcpServersListModel.getElementAt(i);
                    if (existing != null && s.name().equalsIgnoreCase(existing.name())) {
                        continue;
                    }
                    if (s.name().equalsIgnoreCase(effectiveName)) {
                        duplicate = true;
                        break;
                    }
                }
                if (duplicate) {
                    nameErrorLabel.setVisible(true);
                    dialog.pack();
                    dialog.setVisible(true);
                    optionPane.setValue(JOptionPane.UNINITIALIZED_VALUE);
                    return;
                }

                HttpMcpServer newServer =
                        createMcpServerFromInputs(name, rawUrl, useToken, tokenField, fetchedTools.get());

                if (newServer != null) {
                    onSave.accept(newServer);
                    dialog.setVisible(false);
                } else {
                    urlErrorLabel.setVisible(true);
                    dialog.pack();
                    dialog.setVisible(true);
                    optionPane.setValue(JOptionPane.UNINITIALIZED_VALUE);
                }
            } else {
                dialog.setVisible(false);
            }
        });

        dialog.addWindowListener(new WindowAdapter() {
            @Override
            public void windowOpened(WindowEvent e) {
                // Trigger initial fetch for existing servers to populate tool descriptions (tooltips)
                String current = urlField.getText().trim();
                if (existing != null && fetchedToolDetails.get() == null && isUrlValid(current)) {
                    fetcher.run();
                }
            }
        });
        dialog.setVisible(true);
    }

    private void showStdioMcpServerDialog(
            String title, @Nullable StdioMcpServer existing, java.util.function.Consumer<McpServer> onSave) {

        // Inputs
        JTextField nameField = new JTextField(existing != null ? existing.name() : "");
        JTextField commandField = new JTextField(existing != null ? existing.command() : "");

        List<String> initialArgs = existing != null ? existing.args() : new ArrayList<>();
        Map<String, String> initialEnv = existing != null ? existing.env() : java.util.Collections.emptyMap();

        ArgsTableModel argsModel = new ArgsTableModel(initialArgs);
        JTable argsTable = new JTable(argsModel);
        argsTable.setFillsViewportHeight(true);
        argsTable.setRowHeight(argsTable.getRowHeight() + 2);

        EnvTableModel envModel = new EnvTableModel(initialEnv);
        JTable envTable = new JTable(envModel);
        envTable.getColumnModel().getColumn(1).setCellRenderer(new EnvVarCellRenderer());
        envTable.setFillsViewportHeight(true);
        envTable.setRowHeight(envTable.getRowHeight() + 2);

        // Duplicate name error label
        JLabel nameErrorLabel = createErrorLabel("Duplicate name");
        nameErrorLabel.setVisible(false);

        // Tools fetching state
        final var fetchedTools =
                new AtomicReference<@Nullable List<String>>(existing != null ? existing.tools() : null);
        final var fetchedToolDetails = new AtomicReference<@Nullable List<McpSchema.Tool>>(null);

        JLabel fetchStatusLabel = new JLabel(" ");

        var toolsTable = new McpToolTable();
        var toolsScrollPane = new JScrollPane(toolsTable);
        toolsScrollPane.setHorizontalScrollBarPolicy(ScrollPaneConstants.HORIZONTAL_SCROLLBAR_NEVER);
        toolsScrollPane.setPreferredSize(new Dimension(650, 240));
        toolsScrollPane.setVisible(true);

        var fetchErrorTextArea = new JTextArea(5, 20);
        fetchErrorTextArea.setEditable(false);
        fetchErrorTextArea.setLineWrap(true);
        fetchErrorTextArea.setWrapStyleWord(true);
        var fetchErrorScrollPane = new JScrollPane(fetchErrorTextArea);
        fetchErrorScrollPane.setHorizontalScrollBarPolicy(ScrollPaneConstants.HORIZONTAL_SCROLLBAR_NEVER);
        fetchErrorScrollPane.setPreferredSize(new Dimension(650, 240));
        fetchErrorScrollPane.setVisible(false);

        if (fetchedTools.get() != null && !fetchedTools.get().isEmpty()) {
            toolsTable.setToolsFromNames(fetchedTools.get());
            toolsScrollPane.setVisible(true);
            fetchErrorScrollPane.setVisible(false);
        }

        // Name validation against duplicates (similar to HTTP dialog)
        nameField.getDocument().addDocumentListener(new DocumentListener() {
            private void validateName() {
                String candidate = nameField.getText().trim();
                if (candidate.isEmpty()) {
                    // fall back to command for duplicate check when empty
                    candidate = commandField.getText().trim();
                }
                boolean duplicate = false;
                for (int i = 0; i < mcpServersListModel.getSize(); i++) {
                    McpServer s = mcpServersListModel.getElementAt(i);
                    if (existing != null && s.name().equalsIgnoreCase(existing.name())) {
                        continue;
                    }
                    if (s.name().equalsIgnoreCase(candidate)) {
                        duplicate = true;
                        break;
                    }
                }
                nameErrorLabel.setVisible(duplicate);
                SwingUtilities.invokeLater(() -> {
                    java.awt.Window w = SwingUtilities.getWindowAncestor(nameField);
                    if (w != null) w.pack();
                });
            }

            @Override
            public void insertUpdate(javax.swing.event.DocumentEvent e) {
                validateName();
            }

            @Override
            public void removeUpdate(javax.swing.event.DocumentEvent e) {
                validateName();
            }

            @Override
            public void changedUpdate(javax.swing.event.DocumentEvent e) {
                validateName();
            }
        });

        // Args panel with Add/Remove
        var argsScroll = new JScrollPane(argsTable);
        argsScroll.setPreferredSize(new Dimension(400, 120));
        var argsButtons = new JPanel(new FlowLayout(FlowLayout.LEFT, 5, 0));
        var addArgButton = new MaterialButton("Add");
        var removeArgButton = new MaterialButton("Remove");
        argsButtons.add(addArgButton);
        argsButtons.add(removeArgButton);
        addArgButton.addActionListener(e -> {
            if (argsTable.isEditing()) argsTable.getCellEditor().stopCellEditing();
            argsModel.addRow();
            int last = argsModel.getRowCount() - 1;
            if (last >= 0) {
                argsTable.setRowSelectionInterval(last, last);
                argsTable.editCellAt(last, 0);
                Component editor = argsTable.getEditorComponent();
                if (editor != null) editor.requestFocusInWindow();
            }
        });
        removeArgButton.addActionListener(e -> {
            int viewRow = argsTable.getSelectedRow();
            if (viewRow != -1) {
                if (argsTable.isEditing()) argsTable.getCellEditor().stopCellEditing();
                int modelRow = argsTable.convertRowIndexToModel(viewRow);
                argsModel.removeRow(modelRow);
            }
        });

        // Env panel with Add/Remove
        var envScroll = new JScrollPane(envTable);
        envScroll.setPreferredSize(new Dimension(400, 150));
        var envButtons = new JPanel(new FlowLayout(FlowLayout.LEFT, 5, 0));
        var addEnvButton = new MaterialButton("Add");
        var removeEnvButton = new MaterialButton("Remove");
        envButtons.add(addEnvButton);
        envButtons.add(removeEnvButton);
        addEnvButton.addActionListener(e -> {
            if (envTable.isEditing()) envTable.getCellEditor().stopCellEditing();
            envModel.addRow();
            int last = envModel.getRowCount() - 1;
            if (last >= 0) {
                envTable.setRowSelectionInterval(last, last);
                envTable.editCellAt(last, 0);
                Component editor = envTable.getEditorComponent();
                if (editor != null) editor.requestFocusInWindow();
            }
        });
        removeEnvButton.addActionListener(e -> {
            int viewRow = envTable.getSelectedRow();
            if (viewRow != -1) {
                if (envTable.isEditing()) envTable.getCellEditor().stopCellEditing();
                int modelRow = envTable.convertRowIndexToModel(viewRow);
                envModel.removeRow(modelRow);
            }
        });

        // Fetch Tools button
        var fetchButton = new MaterialButton("Fetch Tools");
        fetchButton.addActionListener(e -> {
            String cmd = commandField.getText().trim();
            if (cmd.isEmpty()) {
                fetchErrorTextArea.setText("Command cannot be empty.");
                toolsScrollPane.setVisible(false);
                fetchErrorScrollPane.setVisible(true);
                java.awt.Window w = SwingUtilities.getWindowAncestor(fetchErrorScrollPane);
                if (w != null) w.pack();
                return;
            }
            List<String> args = new ArrayList<>(argsModel.getArgs());
            Map<String, String> env = envModel.getEnvMap();

            Callable<List<McpSchema.Tool>> callable = () -> McpUtils.fetchTools(cmd, args, env, null);
            initiateMcpToolsFetch(
                    fetchStatusLabel,
                    callable,
                    toolsTable,
                    toolsScrollPane,
                    fetchErrorTextArea,
                    fetchErrorScrollPane,
                    fetchedToolDetails,
                    fetchedTools);
        });

        // Layout
        var panel = new JPanel(new GridBagLayout());
        var gbc = new GridBagConstraints();
        gbc.insets = new Insets(2, 5, 2, 5);
        gbc.gridx = 0;
        gbc.gridy = 0;
        gbc.anchor = GridBagConstraints.WEST;
        gbc.fill = GridBagConstraints.NONE;

        // Row 0: Name
        panel.add(new JLabel("Name:"), gbc);
        gbc.gridx = 1;
        gbc.weightx = 1.0;
        gbc.fill = GridBagConstraints.HORIZONTAL;
        panel.add(nameField, gbc);

        // Row 1: Name error
        gbc.gridx = 1;
        gbc.gridy = 1;
        gbc.weightx = 1.0;
        gbc.fill = GridBagConstraints.HORIZONTAL;
        panel.add(nameErrorLabel, gbc);

        // Row 2: Command
        gbc.insets = new Insets(8, 5, 2, 5);
        gbc.gridx = 0;
        gbc.gridy = 2;
        gbc.weightx = 0;
        gbc.fill = GridBagConstraints.NONE;
        panel.add(new JLabel("Command:"), gbc);
        gbc.gridx = 1;
        gbc.weightx = 1;
        gbc.fill = GridBagConstraints.HORIZONTAL;
        panel.add(commandField, gbc);

        // Row 3: Args label
        gbc.insets = new Insets(8, 5, 2, 5);
        gbc.gridx = 0;
        gbc.gridy = 3;
        gbc.weightx = 0;
        gbc.fill = GridBagConstraints.NONE;
        gbc.anchor = GridBagConstraints.NORTHWEST;
        panel.add(new JLabel("Arguments:"), gbc);
        // Row 3: Args table + buttons
        gbc.gridx = 1;
        gbc.weightx = 1;
        gbc.fill = GridBagConstraints.BOTH;
        var argsContainer = new JPanel(new BorderLayout(5, 5));
        argsContainer.add(argsScroll, BorderLayout.CENTER);
        argsContainer.add(argsButtons, BorderLayout.SOUTH);
        panel.add(argsContainer, gbc);

        // Row 4: Env label
        gbc.insets = new Insets(8, 5, 2, 5);
        gbc.gridx = 0;
        gbc.gridy = 4;
        gbc.weightx = 0;
        gbc.fill = GridBagConstraints.NONE;
        gbc.anchor = GridBagConstraints.NORTHWEST;
        panel.add(new JLabel("Environment:"), gbc);
        // Row 4: Env table + buttons
        gbc.gridx = 1;
        gbc.weightx = 1;
        gbc.fill = GridBagConstraints.BOTH;
        var envContainer = new JPanel(new BorderLayout(5, 5));
        envContainer.add(envScroll, BorderLayout.CENTER);

        // Buttons row with right-aligned help icon
        var envButtonsRow = new JPanel(new BorderLayout(5, 0));
        envButtonsRow.add(envButtons, BorderLayout.WEST);

        Icon helpIcon = Icons.HELP;
        if (helpIcon instanceof ThemedIcon themedHelpIcon) {
            helpIcon = themedHelpIcon.withSize(14);
        }
        var envHelpButton = new MaterialButton();
        envHelpButton.setIcon(helpIcon);
        envHelpButton.setBorder(BorderFactory.createEmptyBorder(2, 2, 2, 2));
        envHelpButton.setContentAreaFilled(false);
        envHelpButton.setFocusPainted(false);
        envHelpButton.setCursor(new Cursor(Cursor.DEFAULT_CURSOR));
        envHelpButton.setToolTipText(
                "You can use environment variables as values, e.g., $HOME or ${HOME}. If a variable is not set, the literal text is used.");
        envButtonsRow.add(envHelpButton, BorderLayout.EAST);

        envContainer.add(envButtonsRow, BorderLayout.SOUTH);
        panel.add(envContainer, gbc);

        // Row 7: Fetch controls (moved below tools)
        var fetchControls = new JPanel(new FlowLayout(FlowLayout.LEFT, 5, 0));
        fetchControls.add(fetchButton);
        fetchControls.add(fetchStatusLabel);
        gbc.gridx = 0;
        gbc.gridy = 7;
        gbc.gridwidth = 2;
        gbc.weightx = 0.0;
        gbc.weighty = 0.0;
        gbc.fill = GridBagConstraints.NONE;
        gbc.anchor = GridBagConstraints.WEST;
        gbc.insets = new Insets(5, 5, 5, 5);
        panel.add(fetchControls, gbc);

        // Row 6: Tools/Error area
        gbc.gridx = 0;
        gbc.gridy = 6;
        gbc.gridwidth = 2;
        gbc.weightx = 1.0;
        gbc.weighty = 1.0;
        gbc.fill = GridBagConstraints.BOTH;
        gbc.insets = new Insets(8, 5, 5, 5);
        panel.add(toolsScrollPane, gbc);
        panel.add(fetchErrorScrollPane, gbc);

        var optionPane = new JOptionPane(panel, JOptionPane.PLAIN_MESSAGE, JOptionPane.OK_CANCEL_OPTION);
        final var dialog = optionPane.createDialog(SettingsGlobalPanel.this, title);
        dialog.setResizable(true);
        var preferred = dialog.getPreferredSize();
        int minWidth = Math.max(800, preferred.width);
        int prefHeight = Math.max(500, preferred.height);
        dialog.setMinimumSize(new Dimension(700, 400));
        dialog.setPreferredSize(new Dimension(minWidth, prefHeight));
        dialog.pack();
        dialog.setLocationRelativeTo(SettingsGlobalPanel.this);

        optionPane.addPropertyChangeListener(pce -> {
            if (pce.getSource() != optionPane || !pce.getPropertyName().equals(JOptionPane.VALUE_PROPERTY)) {
                return;
            }
            var value = optionPane.getValue();
            if (value == JOptionPane.UNINITIALIZED_VALUE) {
                return;
            }

            if (value.equals(JOptionPane.OK_OPTION)) {
                // Validate and save
                String name = nameField.getText().trim();
                String command = commandField.getText().trim();
                if (name.isEmpty()) {
                    name = command;
                }

                // Duplicate name check
                boolean duplicate = false;
                for (int i = 0; i < mcpServersListModel.getSize(); i++) {
                    McpServer s = mcpServersListModel.getElementAt(i);
                    if (existing != null && s.name().equalsIgnoreCase(existing.name())) {
                        continue;
                    }
                    if (s.name().equalsIgnoreCase(name)) {
                        duplicate = true;
                        break;
                    }
                }
                if (duplicate) {
                    nameErrorLabel.setVisible(true);
                    dialog.pack();
                    dialog.setVisible(true);
                    optionPane.setValue(JOptionPane.UNINITIALIZED_VALUE);
                    return;
                }

                if (command.isEmpty()) {
                    fetchErrorTextArea.setText("Command cannot be empty.");
                    toolsScrollPane.setVisible(false);
                    fetchErrorScrollPane.setVisible(true);
                    dialog.pack();
                    dialog.setVisible(true);
                    optionPane.setValue(JOptionPane.UNINITIALIZED_VALUE);
                    return;
                }

                List<String> args = new ArrayList<>(argsModel.getArgs());
                Map<String, String> env = envModel.getEnvMap();
                StdioMcpServer toSave = new StdioMcpServer(name, command, args, env, fetchedTools.get());
                onSave.accept(toSave);
                dialog.setVisible(false);
            } else {
                dialog.setVisible(false);
            }
        });

        dialog.setVisible(true);
    }

    /**
     * Shared helper: create a debounced URL DocumentListener that validates the URL and toggles the provided error
     * label. Debounce interval is 500ms.
     */
    private DocumentListener createUrlValidationListener(
            JTextField urlField, JLabel urlErrorLabel, Runnable onValidUrl) {
        final javax.swing.Timer[] debounceTimer = new javax.swing.Timer[1];
        return new DocumentListener() {
            private void scheduleValidation() {
                if (debounceTimer[0] != null && debounceTimer[0].isRunning()) {
                    debounceTimer[0].stop();
                }
                debounceTimer[0] = new javax.swing.Timer(500, ev -> {
                    String text = urlField.getText().trim();
                    boolean ok = isUrlValid(text);
                    urlErrorLabel.setVisible(!ok);
                    if (ok) {
                        onValidUrl.run();
                    }
                    // Repack containing dialog/window so visibility change is applied
                    SwingUtilities.invokeLater(() -> {
                        java.awt.Window w = SwingUtilities.getWindowAncestor(urlField);
                        if (w != null) w.pack();
                    });
                });
                debounceTimer[0].setRepeats(false);
                debounceTimer[0].start();
            }

            @Override
            public void insertUpdate(javax.swing.event.DocumentEvent e) {
                scheduleValidation();
            }

            @Override
            public void removeUpdate(javax.swing.event.DocumentEvent e) {
                scheduleValidation();
            }

            @Override
            public void changedUpdate(javax.swing.event.DocumentEvent e) {
                scheduleValidation();
            }
        };
    }

    /**
     * Helper to validate inputs from Add/Edit dialogs and construct an McpServer. Returns null if validation failed.
     *
     * <p>This method also normalizes bearer token inputs if they start with "Bearer " and updates the provided
     * tokenField with the normalized value (so the user sees the normalized form).
     */
    private @Nullable HttpMcpServer createMcpServerFromInputs(
            String name, String rawUrl, boolean useToken, JPasswordField tokenField, @Nullable List<String> tools) {

        // Validate URL presence and format - inline validation will show error
        if (rawUrl.isEmpty()) {
            return null;
        }

        URL url;
        try {
            var u = new URI(rawUrl).toURL();
            String host = u.getHost();
            if (host == null || host.isEmpty()) throw new MalformedURLException("Missing host");
            url = u;
        } catch (Exception mfe) {
            return null;
        }

        // Name fallback (only check emptiness; name is non-null)
        if (name.isEmpty()) name = rawUrl;

        // Token normalization (non-obstructive)
        String token = null;
        if (useToken) {
            String raw = new String(tokenField.getPassword()).trim();
            if (!raw.isEmpty()) {
                String bearerToken;
                if (raw.regionMatches(true, 0, "Bearer ", 0, 7)) {
                    bearerToken = raw;
                    tokenField.setText(raw.substring(7).trim());
                } else {
                    bearerToken = "Bearer " + raw;
                }
                token = bearerToken;
            } else {
                token = null; // empty token => treat as null
            }
        }

        return new HttpMcpServer(name, url, tools, token);
    }

    /** Initiates an asynchronous MCP tools fetch using the provided Callable and updates UI components accordingly. */
    private void initiateMcpToolsFetch(
            JLabel fetchStatusLabel,
            Callable<List<McpSchema.Tool>> fetcher,
            McpToolTable toolsTable,
            JScrollPane toolsScrollPane,
            JTextArea errorTextArea,
            JScrollPane errorScrollPane,
            AtomicReference<@Nullable List<McpSchema.Tool>> fetchedToolDetails,
            AtomicReference<@Nullable List<String>> fetchedTools) {

        fetchStatusLabel.setIcon(SpinnerIconUtil.getSpinner(this.chrome, true));
        fetchStatusLabel.setText("Fetching...");

        new SwingWorker<List<McpSchema.Tool>, Void>() {
            @Override
            protected List<McpSchema.Tool> doInBackground() throws Exception {
                return fetcher.call();
            }

            @Override
            protected void done() {
                fetchStatusLabel.setIcon(null);
                fetchStatusLabel.setText(" ");
                try {
                    List<McpSchema.Tool> tools = get();
                    fetchedToolDetails.set(tools);
                    var toolNames = tools.stream().map(McpSchema.Tool::name).collect(Collectors.toList());
                    fetchedTools.set(toolNames);

                    toolsTable.setToolsFromDetails(tools);

                    toolsScrollPane.setVisible(true);
                    errorScrollPane.setVisible(false);
                    SwingUtilities.getWindowAncestor(fetchStatusLabel).pack();
                } catch (Exception ex) {
                    var root = ex.getCause() != null ? ex.getCause() : ex;
                    logger.error("Error fetching MCP tools", root);
                    fetchedTools.set(null);
                    fetchedToolDetails.set(null);

                    errorTextArea.setText(root.getMessage());
                    toolsScrollPane.setVisible(false);
                    errorScrollPane.setVisible(true);
                    SwingUtilities.getWindowAncestor(fetchStatusLabel).pack();
                }
            }
        }.execute();
    }

    private static class ArgsTableModel extends AbstractTableModel {
        private final List<String> args;
        private final String[] columnNames = {"Argument"};

        public ArgsTableModel(List<String> args) {
            this.args = new ArrayList<>(args);
        }

        public List<String> getArgs() {
            return args;
        }

        @Override
        public int getRowCount() {
            return args.size();
        }

        @Override
        public int getColumnCount() {
            return 1;
        }

        @Override
        public String getColumnName(int column) {
            return columnNames[column];
        }

        @Override
        public Object getValueAt(int rowIndex, int columnIndex) {
            return args.get(rowIndex);
        }

        @Override
        public boolean isCellEditable(int rowIndex, int columnIndex) {
            return true;
        }

        @Override
        public void setValueAt(Object aValue, int rowIndex, int columnIndex) {
            args.set(rowIndex, (String) aValue);
            fireTableCellUpdated(rowIndex, columnIndex);
        }

        public void addRow() {
            args.add("");
            fireTableRowsInserted(args.size() - 1, args.size() - 1);
        }

        public void removeRow(int rowIndex) {
            if (rowIndex >= 0 && rowIndex < args.size()) {
                args.remove(rowIndex);
                fireTableRowsDeleted(rowIndex, rowIndex);
            }
        }
    }

    private static class EnvVarCellRenderer extends DefaultTableCellRenderer {
        // Environment variable detection delegated to Environment.detectEnvVarReference
        private static final Border SUCCESS_BORDER;
        private static final Border FAILURE_BORDER;

        static {
            Color successColor = UIManager.getColor("ProgressBar.foreground");
            if (successColor == null) {
                // A green that is visible on both light and dark themes.
                successColor = new Color(0, 176, 80);
            }
            SUCCESS_BORDER = BorderFactory.createMatteBorder(0, 0, 0, 2, successColor);

            Color errorColor = UIManager.getColor("Label.errorForeground");
            if (errorColor == null) {
                // A red that is visible on both light and dark themes.
                errorColor = new Color(219, 49, 49);
            }
            FAILURE_BORDER = BorderFactory.createMatteBorder(0, 0, 0, 2, errorColor);
        }

        @Override
        public Component getTableCellRendererComponent(
                JTable table, @Nullable Object value, boolean isSelected, boolean hasFocus, int row, int column) {

            super.getTableCellRendererComponent(table, value, isSelected, hasFocus, row, column);

            // Reset per-render state; renderer instances are reused.
            setToolTipText(null);
            setBorder(null);

            if (value instanceof String val) {
                String trimmedVal = val.trim();
                var ref = Environment.detectEnvVarReference(trimmedVal);
                if (ref != null) {
                    String varName = ref.name();
                    if (ref.defined()) {
                        setToolTipText("Environment variable '" + varName + "' found.");
                        setBorder(SUCCESS_BORDER);
                    } else {
                        setToolTipText("Environment variable '" + varName
                                + "' not set in Brokk's environment. Using the literal text as-is.");
                        setBorder(FAILURE_BORDER);
                    }
                }
            }
            return this;
        }
    }

    private static class EnvTableModel extends AbstractTableModel {
        private final List<String[]> envVars;
        private final String[] columnNames = {"Variable", "Value"};

        public EnvTableModel(Map<String, String> env) {
            this.envVars = new ArrayList<>(env.entrySet().stream()
                    .map(e -> new String[] {e.getKey(), e.getValue()})
                    .collect(Collectors.toList()));
        }

        public Map<String, String> getEnvMap() {
            return envVars.stream()
                    .filter(p -> p[0] != null && !p[0].trim().isEmpty())
                    .collect(Collectors.toMap(p -> p[0], p -> p[1] != null ? p[1] : "", (v1, v2) -> v2));
        }

        @Override
        public int getRowCount() {
            return envVars.size();
        }

        @Override
        public int getColumnCount() {
            return 2;
        }

        @Override
        public String getColumnName(int column) {
            return columnNames[column];
        }

        @Override
        public Object getValueAt(int rowIndex, int columnIndex) {
            return envVars.get(rowIndex)[columnIndex];
        }

        @Override
        public boolean isCellEditable(int rowIndex, int columnIndex) {
            return true;
        }

        @Override
        public void setValueAt(Object aValue, int rowIndex, int columnIndex) {
            envVars.get(rowIndex)[columnIndex] = (String) aValue;
            fireTableCellUpdated(rowIndex, columnIndex);
        }

        public void addRow() {
            envVars.add(new String[] {"", ""});
            fireTableRowsInserted(envVars.size() - 1, envVars.size() - 1);
        }

        public void removeRow(int rowIndex) {
            if (rowIndex >= 0 && rowIndex < envVars.size()) {
                envVars.remove(rowIndex);
                fireTableRowsDeleted(rowIndex, rowIndex);
            }
        }
    }

    // --- Inner Classes for Quick Models Table (Copied from SettingsDialog) ---
    private static class FavoriteModelsTableModel extends AbstractTableModel {
        private List<Service.FavoriteModel> favorites;
        private final String[] columnNames = {"Alias", "Model Name", "Reasoning", "Processing Tier"};

        public FavoriteModelsTableModel(List<Service.FavoriteModel> initialFavorites) {
            this.favorites = new ArrayList<>(initialFavorites);
        }

        public void setFavorites(List<Service.FavoriteModel> newFavorites) {
            this.favorites = new ArrayList<>(newFavorites);
            fireTableDataChanged();
        }

        public List<Service.FavoriteModel> getFavorites() {
            return new ArrayList<>(favorites);
        }

        public void addFavorite(Service.FavoriteModel favorite) {
            favorites.add(favorite);
            fireTableRowsInserted(favorites.size() - 1, favorites.size() - 1);
        }

        public void removeFavorite(int rowIndex) {
            if (rowIndex >= 0 && rowIndex < favorites.size()) {
                favorites.remove(rowIndex);
                fireTableRowsDeleted(rowIndex, rowIndex);
            }
        }

        @Override
        public int getRowCount() {
            return favorites.size();
        }

        @Override
        public int getColumnCount() {
            return columnNames.length;
        }

        @Override
        public String getColumnName(int column) {
            return columnNames[column];
        }

        @Override
        public Class<?> getColumnClass(int columnIndex) {
            return switch (columnIndex) {
                case 0, 1 -> String.class;
                case 2 -> Service.ReasoningLevel.class;
                case 3 -> Service.ProcessingTier.class;
                default -> Object.class;
            };
        }

        @Override
        public boolean isCellEditable(int rowIndex, int columnIndex) {
            return true;
        }

        @Override
        public @Nullable Object getValueAt(int rowIndex, int columnIndex) {
            Service.FavoriteModel favorite = favorites.get(rowIndex);
            return switch (columnIndex) {
                case 0 -> favorite.alias();
                case 1 -> favorite.config().name();
                case 2 -> favorite.config().reasoning();
                case 3 -> favorite.config().tier();
                default -> null;
            };
        }

        @Override
        public void setValueAt(Object aValue, int rowIndex, int columnIndex) {
            if (rowIndex < 0 || rowIndex >= favorites.size()) return;
            Service.FavoriteModel oldFavorite = favorites.get(rowIndex);
            Service.FavoriteModel newFavorite;
            try {
                newFavorite = switch (columnIndex) {
                    case 0 -> {
                        if (aValue instanceof String alias) {
                            yield new Service.FavoriteModel(alias.trim(), oldFavorite.config());
                        }
                        yield oldFavorite;
                    }
                    case 1 -> {
                        if (aValue instanceof String modelName) {
                            yield new Service.FavoriteModel(
                                    oldFavorite.alias(),
                                    new Service.ModelConfig(
                                            modelName,
                                            oldFavorite.config().reasoning(),
                                            oldFavorite.config().tier()));
                        }
                        yield oldFavorite;
                    }
                    case 2 -> {
                        if (aValue instanceof Service.ReasoningLevel reasoning) {
                            yield new Service.FavoriteModel(
                                    oldFavorite.alias(),
                                    new Service.ModelConfig(
                                            oldFavorite.config().name(),
                                            reasoning,
                                            oldFavorite.config().tier()));
                        }
                        yield oldFavorite;
                    }
                    case 3 -> {
                        if (aValue instanceof Service.ProcessingTier tier) {
                            yield new Service.FavoriteModel(
                                    oldFavorite.alias(),
                                    new Service.ModelConfig(
                                            oldFavorite.config().name(),
                                            oldFavorite.config().reasoning(),
                                            tier));
                        }
                        yield oldFavorite;
                    }
                    default -> oldFavorite;
                };
            } catch (Exception e) {
                logger.error("Error setting value at ({}, {}) to {}", rowIndex, columnIndex, aValue, e);
                return;
            }
            if (!newFavorite.equals(oldFavorite)) {
                favorites.set(rowIndex, newFavorite);
                fireTableCellUpdated(rowIndex, columnIndex);
                if (columnIndex == 1) {
                    fireTableCellUpdated(rowIndex, 2); // If model name changed, reasoning support might change
                    fireTableCellUpdated(rowIndex, 3); // And processing tier support might also change
                }
            }
        }
    }

    private static class ReasoningCellRenderer extends DefaultTableCellRenderer {
        private final Service models;

        public ReasoningCellRenderer(Service service) {
            this.models = service;
        }

        @Override
        public Component getTableCellRendererComponent(
                JTable table, @Nullable Object value, boolean isSelected, boolean hasFocus, int row, int column) {
            JLabel label =
                    (JLabel) super.getTableCellRendererComponent(table, value, isSelected, hasFocus, row, column);
            int modelRow = table.convertRowIndexToModel(row);
            String modelName = (String) table.getModel().getValueAt(modelRow, 1);
            if (modelName != null && !models.supportsReasoningEffort(modelName)) {
                label.setText("Off");
                label.setEnabled(false);
                label.setToolTipText("Reasoning effort not supported by " + modelName);
            } else if (value instanceof Service.ReasoningLevel level) {
                label.setText(level.toString());
                label.setEnabled(true);
                label.setToolTipText("Select reasoning effort");
            } else {
                label.setText(value == null ? "" : value.toString());
                label.setEnabled(true);
                label.setToolTipText(null);
            }
            if (!isSelected) {
                label.setBackground(table.getBackground());
                label.setForeground(
                        label.isEnabled() ? table.getForeground() : UIManager.getColor("Label.disabledForeground"));
            } else {
                label.setBackground(table.getSelectionBackground());
                label.setForeground(
                        label.isEnabled()
                                ? table.getSelectionForeground()
                                : UIManager.getColor("Label.disabledForeground"));
            }
            return label;
        }
    }

    private static class ReasoningCellEditor extends DefaultCellEditor {
        private final Service models;
        private final JTable table;
        private final JComboBox<Service.ReasoningLevel> comboBox;

        public ReasoningCellEditor(JComboBox<Service.ReasoningLevel> comboBox, Service service, JTable table) {
            super(comboBox);
            this.comboBox = comboBox;
            this.models = service;
            this.table = table;
            setClickCountToStart(1);
        }

        @Override
        public Component getTableCellEditorComponent(
                JTable table, Object value, boolean isSelected, int row, int column) {
            int modelRow = table.convertRowIndexToModel(row);
            String modelName = (String) table.getModel().getValueAt(modelRow, 1);
            boolean supportsReasoning = modelName != null && models.supportsReasoningEffort(modelName);
            Component editorComponent = super.getTableCellEditorComponent(table, value, isSelected, row, column);
            editorComponent.setEnabled(supportsReasoning);
            comboBox.setEnabled(supportsReasoning);
            if (!supportsReasoning) {
                comboBox.setSelectedItem(Service.ReasoningLevel.DEFAULT);
                comboBox.setToolTipText("Reasoning effort not supported by " + modelName);
                comboBox.setRenderer(new DefaultListCellRenderer() {
                    @Override
                    public Component getListCellRendererComponent(
                            JList<?> list, @Nullable Object val, int i, boolean sel, boolean foc) {
                        JLabel label = (JLabel) super.getListCellRendererComponent(list, val, i, sel, foc);
                        if (i == -1) {
                            label.setText("Off");
                            label.setForeground(UIManager.getColor("ComboBox.disabledForeground"));
                        } else if (val instanceof Service.ReasoningLevel lvl) label.setText(lvl.toString());
                        else label.setText(val == null ? "" : val.toString());
                        return label;
                    }
                });
            } else {
                comboBox.setToolTipText("Select reasoning effort");
                comboBox.setRenderer(new DefaultListCellRenderer());
                comboBox.setSelectedItem(value);
            }
            return editorComponent;
        }

        @Override
        public boolean isCellEditable(java.util.EventObject anEvent) {
            int editingRow = table.getEditingRow();
            if (editingRow != -1) {
                int modelRow = table.convertRowIndexToModel(editingRow);
                String modelName = (String) table.getModel().getValueAt(modelRow, 1);
                return modelName != null && models.supportsReasoningEffort(modelName);
            }
            return super.isCellEditable(anEvent);
        }

        @Override
        public Object getCellEditorValue() {
            return comboBox.isEnabled() ? super.getCellEditorValue() : Service.ReasoningLevel.DEFAULT;
        }
    }

    private static class ProcessingTierCellRenderer extends DefaultTableCellRenderer {
        private final Service models;

        public ProcessingTierCellRenderer(Service service) {
            this.models = service;
        }

        @Override
        public Component getTableCellRendererComponent(
                JTable table, @Nullable Object value, boolean isSelected, boolean hasFocus, int row, int column) {
            JLabel label =
                    (JLabel) super.getTableCellRendererComponent(table, value, isSelected, hasFocus, row, column);
            int modelRow = table.convertRowIndexToModel(row);
            String modelName = (String) table.getModel().getValueAt(modelRow, 1);
            if (modelName != null && !models.supportsProcessingTier(modelName)) {
                label.setText("Off");
                label.setEnabled(false);
                label.setToolTipText("Processing tiers not supported by " + modelName);
            } else if (value instanceof Service.ProcessingTier tier) {
                label.setText(tier.toString());
                label.setEnabled(true);
                label.setToolTipText("Select processing tier");
            } else {
                label.setText(value == null ? "" : value.toString());
                label.setEnabled(true);
                label.setToolTipText(null);
            }
            if (!isSelected) {
                label.setBackground(table.getBackground());
                label.setForeground(
                        label.isEnabled() ? table.getForeground() : UIManager.getColor("Label.disabledForeground"));
            } else {
                label.setBackground(table.getSelectionBackground());
                label.setForeground(
                        label.isEnabled()
                                ? table.getSelectionForeground()
                                : UIManager.getColor("Label.disabledForeground"));
            }
            return label;
        }
    }

    private static class ProcessingTierCellEditor extends DefaultCellEditor {
        private final Service models;
        private final JTable table;
        private final JComboBox<Service.ProcessingTier> comboBox;

        public ProcessingTierCellEditor(JComboBox<Service.ProcessingTier> comboBox, Service service, JTable table) {
            super(comboBox);
            this.comboBox = comboBox;
            this.models = service;
            this.table = table;
            setClickCountToStart(1);
        }

        @Override
        public Component getTableCellEditorComponent(
                JTable table, Object value, boolean isSelected, int row, int column) {
            int modelRow = table.convertRowIndexToModel(row);
            String modelName = (String) table.getModel().getValueAt(modelRow, 1);
            boolean supports = modelName != null && models.supportsProcessingTier(modelName);
            Component editorComponent = super.getTableCellEditorComponent(table, value, isSelected, row, column);
            editorComponent.setEnabled(supports);
            comboBox.setEnabled(supports);
            if (!supports) {
                comboBox.setSelectedItem(Service.ProcessingTier.DEFAULT);
                comboBox.setToolTipText("Processing tiers not supported by " + modelName);
                comboBox.setRenderer(new DefaultListCellRenderer() {
                    @Override
                    public Component getListCellRendererComponent(
                            JList<?> list, @Nullable Object val, int i, boolean sel, boolean foc) {
                        JLabel label = (JLabel) super.getListCellRendererComponent(list, val, i, sel, foc);
                        if (i == -1) {
                            label.setText("Off");
                            label.setForeground(UIManager.getColor("ComboBox.disabledForeground"));
                        } else if (val instanceof Service.ProcessingTier p) label.setText(p.toString());
                        else label.setText(val == null ? "" : val.toString());
                        return label;
                    }
                });
            } else {
                comboBox.setToolTipText("Select processing tier");
                comboBox.setRenderer(new DefaultListCellRenderer());
                comboBox.setSelectedItem(value);
            }
            return editorComponent;
        }

        @Override
        public boolean isCellEditable(java.util.EventObject anEvent) {
            int editingRow = table.getEditingRow();
            if (editingRow != -1) {
                int modelRow = table.convertRowIndexToModel(editingRow);
                String modelName = (String) table.getModel().getValueAt(modelRow, 1);
                return modelName != null && models.supportsProcessingTier(modelName);
            }
            return super.isCellEditable(anEvent);
        }

        @Override
        public Object getCellEditorValue() {
            return comboBox.isEnabled() ? super.getCellEditorValue() : Service.ProcessingTier.DEFAULT;
        }
    }

    // SettingsChangeListener implementation
    @Override
    public void gitHubTokenChanged() {
        if (gitHubSettingsPanel != null) {
            gitHubSettingsPanel.gitHubTokenChanged();
        }
    }

    @Override
    public void removeNotify() {
        super.removeNotify();
        MainProject.removeSettingsChangeListener(this);
    }

    // --- Default keybinding definitions ---
    private static javax.swing.KeyStroke defaultToggleMode() {
        return io.github.jbellis.brokk.gui.util.KeyboardShortcutUtil.createPlatformShortcut(
                java.awt.event.KeyEvent.VK_M);
    }

    // Global text editing defaults
    private static javax.swing.KeyStroke defaultUndo() {
        return io.github.jbellis.brokk.gui.util.KeyboardShortcutUtil.createPlatformShortcut(
                java.awt.event.KeyEvent.VK_Z);
    }

    private static javax.swing.KeyStroke defaultRedo() {
        return io.github.jbellis.brokk.gui.util.KeyboardShortcutUtil.createPlatformShiftShortcut(
                java.awt.event.KeyEvent.VK_Z);
    }

    private static javax.swing.KeyStroke defaultCopy() {
        return io.github.jbellis.brokk.gui.util.KeyboardShortcutUtil.createPlatformShortcut(
                java.awt.event.KeyEvent.VK_C);
    }

    private static javax.swing.KeyStroke defaultPaste() {
        return io.github.jbellis.brokk.gui.util.KeyboardShortcutUtil.createPlatformShortcut(
                java.awt.event.KeyEvent.VK_V);
    }

    // Voice and interface defaults
    private static javax.swing.KeyStroke defaultToggleMicrophone() {
        return io.github.jbellis.brokk.gui.util.KeyboardShortcutUtil.createPlatformShortcut(
                java.awt.event.KeyEvent.VK_L);
    }

    // Panel navigation defaults (Alt/Cmd+Number)
    private static javax.swing.KeyStroke defaultSwitchToProjectFiles() {
        int modifier =
                System.getProperty("os.name").toLowerCase(java.util.Locale.ROOT).contains("mac")
                        ? java.awt.event.KeyEvent.META_DOWN_MASK
                        : java.awt.event.KeyEvent.ALT_DOWN_MASK;
        return javax.swing.KeyStroke.getKeyStroke(java.awt.event.KeyEvent.VK_1, modifier);
    }

    private static javax.swing.KeyStroke defaultSwitchToChanges() {
        int modifier =
                System.getProperty("os.name").toLowerCase(java.util.Locale.ROOT).contains("mac")
                        ? java.awt.event.KeyEvent.META_DOWN_MASK
                        : java.awt.event.KeyEvent.ALT_DOWN_MASK;
        return javax.swing.KeyStroke.getKeyStroke(java.awt.event.KeyEvent.VK_2, modifier);
    }

    private static javax.swing.KeyStroke defaultSwitchToWorktrees() {
        int modifier =
                System.getProperty("os.name").toLowerCase(java.util.Locale.ROOT).contains("mac")
                        ? java.awt.event.KeyEvent.META_DOWN_MASK
                        : java.awt.event.KeyEvent.ALT_DOWN_MASK;
        return javax.swing.KeyStroke.getKeyStroke(java.awt.event.KeyEvent.VK_3, modifier);
    }

    private static javax.swing.KeyStroke defaultSwitchToLog() {
        int modifier =
                System.getProperty("os.name").toLowerCase(java.util.Locale.ROOT).contains("mac")
                        ? java.awt.event.KeyEvent.META_DOWN_MASK
                        : java.awt.event.KeyEvent.ALT_DOWN_MASK;
        return javax.swing.KeyStroke.getKeyStroke(java.awt.event.KeyEvent.VK_4, modifier);
    }

    private static javax.swing.KeyStroke defaultSwitchToPullRequests() {
        int modifier =
                System.getProperty("os.name").toLowerCase(java.util.Locale.ROOT).contains("mac")
                        ? java.awt.event.KeyEvent.META_DOWN_MASK
                        : java.awt.event.KeyEvent.ALT_DOWN_MASK;
        return javax.swing.KeyStroke.getKeyStroke(java.awt.event.KeyEvent.VK_5, modifier);
    }

    private static javax.swing.KeyStroke defaultSwitchToIssues() {
        int modifier =
                System.getProperty("os.name").toLowerCase(java.util.Locale.ROOT).contains("mac")
                        ? java.awt.event.KeyEvent.META_DOWN_MASK
                        : java.awt.event.KeyEvent.ALT_DOWN_MASK;
        return javax.swing.KeyStroke.getKeyStroke(java.awt.event.KeyEvent.VK_6, modifier);
    }

    // General navigation defaults
    private static javax.swing.KeyStroke defaultCloseWindow() {
        return io.github.jbellis.brokk.gui.util.KeyboardShortcutUtil.createPlatformShortcut(
                java.awt.event.KeyEvent.VK_W);
    }

    private static javax.swing.KeyStroke defaultOpenSettings() {
        return io.github.jbellis.brokk.gui.util.KeyboardShortcutUtil.createPlatformShortcut(
                java.awt.event.KeyEvent.VK_COMMA);
    }

    // Drawer navigation defaults
    private static javax.swing.KeyStroke defaultToggleTerminalDrawer() {
        return javax.swing.KeyStroke.getKeyStroke(
                java.awt.event.KeyEvent.VK_T,
                java.awt.Toolkit.getDefaultToolkit().getMenuShortcutKeyMaskEx()
                        | java.awt.event.InputEvent.SHIFT_DOWN_MASK);
    }

    private static javax.swing.KeyStroke defaultToggleDependenciesDrawer() {
        return javax.swing.KeyStroke.getKeyStroke(
                java.awt.event.KeyEvent.VK_D,
                java.awt.Toolkit.getDefaultToolkit().getMenuShortcutKeyMaskEx()
                        | java.awt.event.InputEvent.SHIFT_DOWN_MASK);
    }

    private static javax.swing.KeyStroke defaultSwitchToTerminalTab() {
        return javax.swing.KeyStroke.getKeyStroke(
                java.awt.event.KeyEvent.VK_T,
                java.awt.Toolkit.getDefaultToolkit().getMenuShortcutKeyMaskEx());
    }

    private static javax.swing.KeyStroke defaultSwitchToTasksTab() {
        return javax.swing.KeyStroke.getKeyStroke(
                java.awt.event.KeyEvent.VK_K,
                java.awt.Toolkit.getDefaultToolkit().getMenuShortcutKeyMaskEx());
    }

    // View control defaults
    private static javax.swing.KeyStroke defaultZoomIn() {
        return javax.swing.KeyStroke.getKeyStroke(
                java.awt.event.KeyEvent.VK_PLUS,
                java.awt.Toolkit.getDefaultToolkit().getMenuShortcutKeyMaskEx());
    }

    private static javax.swing.KeyStroke defaultZoomInAlt() {
        return javax.swing.KeyStroke.getKeyStroke(
                java.awt.event.KeyEvent.VK_EQUALS,
                java.awt.Toolkit.getDefaultToolkit().getMenuShortcutKeyMaskEx());
    }

    private static javax.swing.KeyStroke defaultZoomOut() {
        return javax.swing.KeyStroke.getKeyStroke(
                java.awt.event.KeyEvent.VK_MINUS,
                java.awt.Toolkit.getDefaultToolkit().getMenuShortcutKeyMaskEx());
    }

    private static javax.swing.KeyStroke defaultResetZoom() {
        return javax.swing.KeyStroke.getKeyStroke(
                java.awt.event.KeyEvent.VK_0,
                java.awt.Toolkit.getDefaultToolkit().getMenuShortcutKeyMaskEx());
    }

    @SuppressWarnings("UnusedMethod")
    private static javax.swing.KeyStroke defaultFor(String id) {
        return switch (id) {
            // Instructions panel
            case "instructions.submit" ->
                javax.swing.KeyStroke.getKeyStroke(
                        java.awt.event.KeyEvent.VK_ENTER,
                        java.awt.Toolkit.getDefaultToolkit().getMenuShortcutKeyMaskEx());
            case "instructions.toggleMode" -> defaultToggleMode();

            // Global text editing
            case "global.undo" -> defaultUndo();
            case "global.redo" -> defaultRedo();
            case "global.copy" -> defaultCopy();
            case "global.paste" -> defaultPaste();

            // Voice and interface
            case "global.toggleMicrophone" -> defaultToggleMicrophone();

            // Panel navigation
            case "panel.switchToProjectFiles" -> defaultSwitchToProjectFiles();
            case "panel.switchToChanges" -> defaultSwitchToChanges();
            case "panel.switchToWorktrees" -> defaultSwitchToWorktrees();
            case "panel.switchToLog" -> defaultSwitchToLog();
            case "panel.switchToPullRequests" -> defaultSwitchToPullRequests();
            case "panel.switchToIssues" -> defaultSwitchToIssues();

            // Drawer navigation
            case "drawer.toggleTerminal" -> defaultToggleTerminalDrawer();
            case "drawer.toggleDependencies" -> defaultToggleDependenciesDrawer();
            case "drawer.switchToTerminal" -> defaultSwitchToTerminalTab();
            case "drawer.switchToTasks" -> defaultSwitchToTasksTab();

            // View controls
            case "view.zoomIn" -> defaultZoomIn();
            case "view.zoomInAlt" -> defaultZoomInAlt();
            case "view.zoomOut" -> defaultZoomOut();
            case "view.resetZoom" -> defaultResetZoom();

            // General navigation
            case "global.openSettings" -> defaultOpenSettings();
            case "global.closeWindow" -> defaultCloseWindow();

            default ->
                javax.swing.KeyStroke.getKeyStroke(
                        java.awt.event.KeyEvent.VK_ENTER,
                        java.awt.Toolkit.getDefaultToolkit().getMenuShortcutKeyMaskEx());
        };
    }
}<|MERGE_RESOLUTION|>--- conflicted
+++ resolved
@@ -1338,7 +1338,11 @@
         GlobalUiSettings.saveShowConfirmNotifications(showConfirmNotificationsCheckbox.isSelected());
         GlobalUiSettings.saveShowInfoNotifications(showInfoNotificationsCheckbox.isSelected());
 
-<<<<<<< HEAD
+        // Compression Tab
+        MainProject.setHistoryAutoCompress(autoCompressCheckbox.isSelected());
+        int thresholdPercent = ((Number) autoCompressThresholdSpinner.getValue()).intValue();
+        MainProject.setHistoryAutoCompressThresholdPercent(thresholdPercent);
+
         // General Tab - JVM Memory
         try {
             boolean automatic = memoryAutoRadio.isSelected();
@@ -1353,12 +1357,6 @@
         } catch (Exception e) {
             logger.warn("Failed to persist JVM memory settings", e);
         }
-=======
-        // Compression Tab
-        MainProject.setHistoryAutoCompress(autoCompressCheckbox.isSelected());
-        int thresholdPercent = ((Number) autoCompressThresholdSpinner.getValue()).intValue();
-        MainProject.setHistoryAutoCompressThresholdPercent(thresholdPercent);
->>>>>>> 31106eb4
 
         // Appearance Tab
         boolean newIsDark = darkThemeRadio.isSelected();
