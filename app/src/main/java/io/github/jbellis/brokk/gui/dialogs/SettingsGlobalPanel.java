package io.github.jbellis.brokk.gui.dialogs;

import io.github.jbellis.brokk.MainProject;
import io.github.jbellis.brokk.Service;
import io.github.jbellis.brokk.SettingsChangeListener;
import io.github.jbellis.brokk.gui.Chrome;
import io.github.jbellis.brokk.gui.SwingUtil.ThemedIcon;
import io.github.jbellis.brokk.gui.components.BrowserLabel;
import io.github.jbellis.brokk.gui.components.MaterialButton;
import io.github.jbellis.brokk.gui.components.McpToolTable;
import io.github.jbellis.brokk.gui.components.SpinnerIconUtil;
import io.github.jbellis.brokk.gui.theme.GuiTheme;
import io.github.jbellis.brokk.gui.theme.ThemeAware;
import io.github.jbellis.brokk.gui.util.Icons;
import io.github.jbellis.brokk.gui.util.JDeploySettingsUtil;
import io.github.jbellis.brokk.gui.util.KeyboardShortcutUtil;
import io.github.jbellis.brokk.mcp.HttpMcpServer;
import io.github.jbellis.brokk.mcp.McpConfig;
import io.github.jbellis.brokk.mcp.McpServer;
import io.github.jbellis.brokk.mcp.McpUtils;
import io.github.jbellis.brokk.mcp.StdioMcpServer;
import io.github.jbellis.brokk.util.Environment;
import io.github.jbellis.brokk.util.GlobalUiSettings;
import io.modelcontextprotocol.spec.McpSchema;
import java.awt.*;
import java.awt.event.InputEvent;
import java.awt.event.KeyEvent;
import java.awt.event.WindowAdapter;
import java.awt.event.WindowEvent;
import java.io.IOException;
import java.net.MalformedURLException;
import java.net.URI;
import java.net.URISyntaxException;
import java.net.URL;
import java.util.ArrayList;
import java.util.Collections;
import java.util.Comparator;
import java.util.EventObject;
import java.util.List;
import java.util.Locale;
import java.util.Map;
import java.util.Set;
import java.util.concurrent.Callable;
import java.util.concurrent.atomic.AtomicInteger;
import java.util.concurrent.atomic.AtomicLong;
import java.util.concurrent.atomic.AtomicReference;
import java.util.function.Consumer;
import java.util.stream.Collectors;
import javax.swing.*;
import javax.swing.border.Border;
import javax.swing.event.DocumentEvent;
import javax.swing.event.DocumentListener;
import javax.swing.table.AbstractTableModel;
import javax.swing.table.DefaultTableCellRenderer;
import javax.swing.table.TableColumn;
import javax.swing.table.TableRowSorter;
import org.apache.logging.log4j.LogManager;
import org.apache.logging.log4j.Logger;
import org.jetbrains.annotations.Nullable;

public class SettingsGlobalPanel extends JPanel implements ThemeAware, SettingsChangeListener {
    private static final Logger logger = LogManager.getLogger(SettingsGlobalPanel.class);
    public static final String MODELS_TAB_TITLE = "Favorite Models"; // Used for targeting this tab

    private final Chrome chrome;
    private final SettingsDialog parentDialog; // To access project for data retention refresh

    // UI Components managed by this panel
    private JTextField brokkKeyField = new JTextField();

    @Nullable
    private JRadioButton brokkProxyRadio; // Can be null if STAGING

    @Nullable
    private JRadioButton localhostProxyRadio; // Can be null if STAGING

    private JRadioButton lightThemeRadio = new JRadioButton("Light");
    private JRadioButton darkThemeRadio = new JRadioButton("Dark");
    private JRadioButton highContrastThemeRadio = new JRadioButton("High Contrast");
    private JCheckBox wordWrapCheckbox = new JCheckBox("Enable word wrap");
    private JTable quickModelsTable = new JTable();
    private FavoriteModelsTableModel quickModelsTableModel = new FavoriteModelsTableModel(new ArrayList<>());
    private JComboBox<String> preferredCodeModelCombo = new JComboBox<>();
    private JTextField balanceField = new JTextField();
    private BrowserLabel signupLabel = new BrowserLabel("", ""); // Initialized with dummy values
    private JCheckBox showCostNotificationsCheckbox = new JCheckBox("Show LLM cost notifications");
    private JCheckBox showFreeInternalLLMCheckbox = new JCheckBox("Show free internal LLM calls");
    private JCheckBox showErrorNotificationsCheckbox = new JCheckBox("Show error notifications");
    private JCheckBox showConfirmNotificationsCheckbox = new JCheckBox("Show confirmation notifications");
    private JCheckBox showInfoNotificationsCheckbox = new JCheckBox("Show info notifications");

    // Compression settings
    private JCheckBox autoCompressCheckbox = new JCheckBox("Auto-compress conversation history");
    private JSpinner autoCompressThresholdSpinner = new JSpinner();

    @Nullable
    private JCheckBox forceToolEmulationCheckbox; // Dev-only

    @Nullable
    private GitHubSettingsPanel gitHubSettingsPanel; // Null if GitHub tab not shown

    private DefaultListModel<McpServer> mcpServersListModel = new DefaultListModel<>();
    private JList<McpServer> mcpServersList = new JList<>(mcpServersListModel);

    @Nullable
    private JRadioButton uiScaleAutoRadio; // Hidden on macOS

    @Nullable
    private JRadioButton uiScaleCustomRadio; // Hidden on macOS

    @Nullable
    private JComboBox<String> uiScaleCombo; // Hidden on macOS

    // JVM memory settings controls (General tab)
    private JRadioButton memoryAutoRadio = new JRadioButton("Automatic (recommended)");
    private JRadioButton memoryManualRadio = new JRadioButton("Manual:");
    private JSpinner memorySpinner = new JSpinner();

    private JCheckBox instructionsTabInsertIndentationCheckbox =
            new JCheckBox("Tab inserts indentation in Instructions (Code-style)");

    private JSpinner terminalFontSizeSpinner = new JSpinner();

    private JRadioButton startupOpenLastRadio = new JRadioButton("Open last project (recommended)");
    private JRadioButton startupOpenAllRadio = new JRadioButton("Reopen all previously open projects");
    private JCheckBox persistPerProjectWindowCheckbox = new JCheckBox("Save window position per project (recommended)");

    // Advanced mode (General tab)
    private JCheckBox advancedModeCheckbox = new JCheckBox("Enable Advanced Mode (show all UI)");

    private JTabbedPane globalSubTabbedPane = new JTabbedPane(JTabbedPane.TOP);

    public SettingsGlobalPanel(Chrome chrome, SettingsDialog parentDialog) {
        this.chrome = chrome;
        this.parentDialog = parentDialog;
        setLayout(new BorderLayout());
        initComponents(); // This will fully initialize or conditionally initialize fields
        loadSettings();

        // Ensure a wider default size once the dialog is shown to avoid conflicting with pack()
        parentDialog.addWindowListener(new WindowAdapter() {
            @Override
            public void windowOpened(WindowEvent e) {
                SwingUtilities.invokeLater(() -> {
                    Dimension current = parentDialog.getSize();
                    int targetWidth = Math.max(1100, current.width);
                    parentDialog.setSize(targetWidth, current.height);
                });
            }
        });

        // Register for settings change notifications
        MainProject.addSettingsChangeListener(this);
    }

    private void initComponents() {
        // globalSubTabbedPane is already initialized

        // General Tab
        var generalPanel = createGeneralPanel();
        globalSubTabbedPane.addTab("General", null, generalPanel, "General settings");

        // Service Tab
        var servicePanel = createServicePanel();
        globalSubTabbedPane.addTab("Service", null, servicePanel, "Service configuration");

        // Appearance Tab
        var appearancePanel = createAppearancePanel();
        globalSubTabbedPane.addTab("Appearance", null, appearancePanel, "Theme settings");

        // Quick Models Tab
        var quickModelsPanel = createQuickModelsPanel();
        globalSubTabbedPane.addTab(MODELS_TAB_TITLE, null, quickModelsPanel, "Define model aliases (shortcuts)");

        // GitHub Tab (conditionally added)
        var project = chrome.getProject();
        boolean shouldShowGitHubTab = project.isGitHubRepo();

        if (shouldShowGitHubTab) {
            gitHubSettingsPanel = new GitHubSettingsPanel(chrome.getContextManager(), this);
            globalSubTabbedPane.addTab(
                    SettingsDialog.GITHUB_SETTINGS_TAB_NAME, null, gitHubSettingsPanel, "GitHub integration settings");
        }

        // MCP Servers Tab
        var mcpPanel = createMcpPanel();
        globalSubTabbedPane.addTab("MCP Servers", null, mcpPanel, "MCP server configuration");

        // Startup Tab
        var startupPanel = createStartupPanel();
        globalSubTabbedPane.addTab("Startup", null, startupPanel, "Startup behavior");

        // Keybindings Tab (wrapped in a scroll pane to ensure visibility on smaller screens)
        var keybindingsPanel = createKeybindingsPanel();
        var keybindingsScroll = new JScrollPane(keybindingsPanel);
        keybindingsScroll.setBorder(BorderFactory.createEmptyBorder());
        keybindingsScroll.setHorizontalScrollBarPolicy(ScrollPaneConstants.HORIZONTAL_SCROLLBAR_AS_NEEDED);
        keybindingsScroll.setVerticalScrollBarPolicy(ScrollPaneConstants.VERTICAL_SCROLLBAR_AS_NEEDED);
        globalSubTabbedPane.addTab("Keybindings", null, keybindingsScroll, "Configure keyboard shortcuts");

        var notificationsPanel = createNotificationsPanel();
        globalSubTabbedPane.addTab("Notifications", null, notificationsPanel, "Notification preferences");

        // Compression Tab
        var compressionPanel = createCompressionPanel();
        globalSubTabbedPane.addTab("Compression", null, compressionPanel, "Conversation history compression");

        add(globalSubTabbedPane, BorderLayout.CENTER);
    }

    private JPanel createKeybindingsPanel() {
        var panel = new JPanel(new GridBagLayout());
        panel.setBorder(BorderFactory.createEmptyBorder(10, 10, 10, 10));
        final AtomicInteger row = new AtomicInteger(0);

        class RowAdder {
            void add(String id, String label) {
                KeyStroke def = defaultFor(id);
                KeyStroke cur = GlobalUiSettings.getKeybinding(id, def);

                int r = row.getAndIncrement();
                var gbcLabel = new GridBagConstraints();
                gbcLabel.insets = new Insets(4, 6, 4, 6);
                gbcLabel.anchor = GridBagConstraints.WEST;
                gbcLabel.gridx = 0;
                gbcLabel.gridy = r;
                gbcLabel.weightx = 0.0;
                panel.add(new JLabel(label + ":"), gbcLabel);

                var field = new JTextField(formatKeyStroke(cur));
                field.setEditable(false);
                var gbcField = new GridBagConstraints();
                gbcField.insets = new Insets(4, 6, 4, 6);
                gbcField.fill = GridBagConstraints.HORIZONTAL;
                gbcField.gridx = 1;
                gbcField.gridy = r;
                gbcField.weightx = 1.0;
                panel.add(field, gbcField);

                var setBtn = new MaterialButton("Set");
                var gbcSet = new GridBagConstraints();
                gbcSet.insets = new Insets(4, 6, 4, 6);
                gbcSet.gridx = 2;
                gbcSet.gridy = r;
                gbcSet.weightx = 0.0;
                panel.add(setBtn, gbcSet);

                var clearBtn = new MaterialButton("Clear");
                var gbcClear = new GridBagConstraints();
                gbcClear.insets = new Insets(4, 6, 4, 6);
                gbcClear.gridx = 3;
                gbcClear.gridy = r;
                gbcClear.weightx = 0.0;
                panel.add(clearBtn, gbcClear);

                setBtn.addActionListener(ev -> {
                    KeyStroke captured = captureKeyStroke(panel);
                    if ("global.closeWindow".equals(id)
                            && captured.getKeyCode() == KeyEvent.VK_ESCAPE
                            && captured.getModifiers() == 0) {
                        JOptionPane.showMessageDialog(
                                panel,
                                "ESC alone cannot be used for Close Window.",
                                "Invalid Shortcut",
                                JOptionPane.WARNING_MESSAGE);
                        return;
                    }

                    // Check for conflicts
                    String conflictingAction = findConflictingKeybinding(captured, id);
                    if (conflictingAction != null) {
                        int result = JOptionPane.showConfirmDialog(
                                panel,
                                String.format(
                                        "This shortcut is already used by '%s'. Do you want to reassign it?",
                                        conflictingAction),
                                "Shortcut Conflict",
                                JOptionPane.YES_NO_OPTION,
                                JOptionPane.WARNING_MESSAGE);
                        if (result != JOptionPane.YES_OPTION) {
                            return;
                        }
                    }

                    GlobalUiSettings.saveKeybinding(id, captured);
                    field.setText(formatKeyStroke(captured));
                    // Immediately refresh global keybindings so changes take effect
                    try {
                        chrome.refreshKeybindings();
                    } catch (Exception ex) {
                        logger.debug("refreshKeybindings failed (non-fatal)", ex);
                    }
                    JOptionPane.showMessageDialog(panel, "Saved and applied.");
                });

                clearBtn.addActionListener(ev -> {
                    GlobalUiSettings.saveKeybinding(id, def);
                    field.setText(formatKeyStroke(def));
                });
            }
        }

        RowAdder adder = new RowAdder();
        // Instructions panel
        adder.add("instructions.submit", "Submit (Enter)");
        adder.add("instructions.toggleMode", "Toggle Code/Ask");

        // Global text editing
        adder.add("global.undo", "Undo");
        adder.add("global.redo", "Redo");
        adder.add("global.copy", "Copy");
        adder.add("global.paste", "Paste");

        // Voice and interface
        adder.add("global.toggleMicrophone", "Toggle Microphone");

        // Panel navigation
        adder.add("panel.switchToProjectFiles", "Switch to Project Files");
        adder.add("panel.switchToDependencies", "Switch to Dependencies");
        adder.add("panel.switchToChanges", "Switch to Changes");
        adder.add("panel.switchToWorktrees", "Switch to Worktrees");
        adder.add("panel.switchToLog", "Switch to Log");
        adder.add("panel.switchToPullRequests", "Switch to Pull Requests");
        adder.add("panel.switchToIssues", "Switch to Issues");

        // Drawer navigation
        adder.add("drawer.toggleTerminal", "Toggle Terminal Drawer");
        adder.add("drawer.toggleDependencies", "Toggle Dependencies Drawer");
        adder.add("drawer.switchToTerminal", "Switch to Terminal Tab");
        adder.add("drawer.switchToTasks", "Switch to Tasks Tab");

        // View controls
        adder.add("view.zoomIn", "Zoom In");
        adder.add("view.zoomInAlt", "Zoom In (Alt)");
        adder.add("view.zoomOut", "Zoom Out");
        adder.add("view.resetZoom", "Reset Zoom");

        // General navigation
        adder.add("global.openSettings", "Open Settings");
        adder.add("global.closeWindow", "Close Window");

        // Add global reset button
        var resetAllBtn = new JButton("Reset All to Defaults");
        resetAllBtn.setToolTipText("Reset all keybindings to their default values");
        var gbcReset = new GridBagConstraints();
        gbcReset.gridx = 0;
        gbcReset.gridy = row.getAndIncrement();
        gbcReset.gridwidth = 4;
        gbcReset.insets = new Insets(20, 6, 6, 6);
        gbcReset.anchor = GridBagConstraints.CENTER;
        gbcReset.fill = GridBagConstraints.NONE;
        panel.add(resetAllBtn, gbcReset);

        resetAllBtn.addActionListener(ev -> {
            int result = JOptionPane.showConfirmDialog(
                    panel,
                    "This will reset ALL keybindings to their default values. Are you sure?",
                    "Reset All Keybindings",
                    JOptionPane.YES_NO_OPTION,
                    JOptionPane.WARNING_MESSAGE);
            if (result == JOptionPane.YES_OPTION) {
                resetAllKeybindingsToDefaults();
                // Refresh the keybindings
                SwingUtilities.invokeLater(() -> {
                    try {
                        chrome.refreshKeybindings();
                        JOptionPane.showMessageDialog(
                                panel,
                                "All keybindings have been reset to defaults. Please close and reopen this settings dialog to see the updated values.");
                    } catch (Exception ex) {
                        logger.debug("Failed to refresh keybindings after reset", ex);
                    }
                });
            }
        });

        var gbcSpacer = new GridBagConstraints();
        gbcSpacer.gridx = 0;
        gbcSpacer.gridy = row.get();
        gbcSpacer.weightx = 1.0;
        gbcSpacer.weighty = 1.0;
        gbcSpacer.fill = GridBagConstraints.BOTH;
        panel.add(Box.createGlue(), gbcSpacer);

        return panel;
    }

    private static String formatKeyStroke(KeyStroke ks) {
        try {
            int modifiers = ks.getModifiers();
            int keyCode = ks.getKeyCode();
            String modText = InputEvent.getModifiersExText(modifiers);
            String keyText = KeyEvent.getKeyText(keyCode);
            if (modText == null || modText.isBlank()) return keyText;
            return modText + "+" + keyText;
        } catch (Exception e) {
            return ks.toString();
        }
    }

    private static KeyStroke captureKeyStroke(Component parent) {
        final KeyStroke[] result = new KeyStroke[1];
        final KeyboardFocusManager kfm = KeyboardFocusManager.getCurrentKeyboardFocusManager();
        KeyEventDispatcher[] ref = new KeyEventDispatcher[1];

        var dialog = new JDialog((Frame) null, "Press new shortcut", true);
        var label = new JLabel("Press the desired key combination now (ESC to cancel)...");
        label.setBorder(BorderFactory.createEmptyBorder(10, 10, 10, 10));
        dialog.add(label);
        dialog.setSize(420, 140);
        dialog.setLocationRelativeTo(parent);

        KeyEventDispatcher dispatcher = e -> {
            if (e.getID() != KeyEvent.KEY_PRESSED) return false;
            int code = e.getKeyCode();
            // Ignore pure modifier presses; wait for a real key
            if (code == KeyEvent.VK_SHIFT
                    || code == KeyEvent.VK_CONTROL
                    || code == KeyEvent.VK_ALT
                    || code == KeyEvent.VK_META) {
                return true;
            }
            if (code == KeyEvent.VK_ESCAPE && e.getModifiersEx() == 0) {
                result[0] = null; // cancel
            } else {
                result[0] = KeyStroke.getKeyStroke(code, e.getModifiersEx());
            }
            dialog.dispose();
            return true;
        };
        ref[0] = dispatcher;
        kfm.addKeyEventDispatcher(ref[0]);

        try {
            dialog.setFocusable(true);
            dialog.setFocusableWindowState(true);
            dialog.setAlwaysOnTop(true);
            dialog.setVisible(true);
        } finally {
            if (ref[0] != null) kfm.removeKeyEventDispatcher(ref[0]);
        }
        return result[0] == null ? KeyStroke.getKeyStroke(0, 0) : result[0];
    }

    /** Checks if a KeyStroke conflicts with any existing keybinding. */
    private static @Nullable String findConflictingKeybinding(KeyStroke newKeyStroke, String excludeId) {
        if (newKeyStroke.getKeyCode() == 0) return null;

        // List of all keybinding IDs to check
        String[] allKeybindingIds = {
            "instructions.submit",
            "instructions.toggleMode",
            "global.undo",
            "global.redo",
            "global.copy",
            "global.paste",
            "global.toggleMicrophone",
            "global.openSettings",
            "global.closeWindow",
            "panel.switchToProjectFiles",
            "panel.switchToDependencies",
            "panel.switchToChanges",
            "panel.switchToWorktrees",
            "panel.switchToLog",
            "panel.switchToPullRequests",
            "panel.switchToIssues",
            "drawer.toggleTerminal",
            "drawer.toggleDependencies",
            "drawer.switchToTerminal",
            "drawer.switchToTasks",
            "view.zoomIn",
            "view.zoomInAlt",
            "view.zoomOut",
            "view.resetZoom"
        };

        for (String id : allKeybindingIds) {
            if (id.equals(excludeId)) continue; // Skip the one we're setting

            KeyStroke existing = GlobalUiSettings.getKeybinding(id, defaultFor(id));
            if (existing.equals(newKeyStroke)) {
                return getKeybindingDisplayName(id);
            }
        }
        return null;
    }

    /** Gets a human-readable display name for a keybinding ID. */
    private static String getKeybindingDisplayName(String id) {
        return switch (id) {
            case "instructions.submit" -> "Submit (Enter)";
            case "instructions.toggleMode" -> "Toggle Code/Ask";
            case "global.undo" -> "Undo";
            case "global.redo" -> "Redo";
            case "global.copy" -> "Copy";
            case "global.paste" -> "Paste";
            case "global.toggleMicrophone" -> "Toggle Microphone";
            case "global.openSettings" -> "Open Settings";
            case "global.closeWindow" -> "Close Window";
            case "panel.switchToProjectFiles" -> "Switch to Project Files";
            case "panel.switchToDependencies" -> "Switch to Dependencies";
            case "panel.switchToChanges" -> "Switch to Changes";
            case "panel.switchToWorktrees" -> "Switch to Worktrees";
            case "panel.switchToLog" -> "Switch to Log";
            case "panel.switchToPullRequests" -> "Switch to Pull Requests";
            case "panel.switchToIssues" -> "Switch to Issues";
            case "drawer.toggleTerminal" -> "Toggle Terminal Drawer";
            case "drawer.toggleDependencies" -> "Toggle Dependencies Drawer";
            case "drawer.switchToTerminal" -> "Switch to Terminal Tab";
            case "drawer.switchToTasks" -> "Switch to Tasks Tab";
            case "view.zoomIn" -> "Zoom In";
            case "view.zoomInAlt" -> "Zoom In (Alt)";
            case "view.zoomOut" -> "Zoom Out";
            case "view.resetZoom" -> "Reset Zoom";
            default -> id;
        };
    }

    /** Resets all keybindings to their default values. */
    private static void resetAllKeybindingsToDefaults() {
        String[] allKeybindingIds = {
            "instructions.submit",
            "instructions.toggleMode",
            "global.undo",
            "global.redo",
            "global.copy",
            "global.paste",
            "global.toggleMicrophone",
            "global.openSettings",
            "global.closeWindow",
            "panel.switchToProjectFiles",
            "panel.switchToDependencies",
            "panel.switchToChanges",
            "panel.switchToWorktrees",
            "panel.switchToLog",
            "panel.switchToPullRequests",
            "panel.switchToIssues",
            "drawer.toggleTerminal",
            "drawer.toggleDependencies",
            "drawer.switchToTerminal",
            "drawer.switchToTasks",
            "view.zoomIn",
            "view.zoomInAlt",
            "view.zoomOut",
            "view.resetZoom"
        };

        for (String id : allKeybindingIds) {
            KeyStroke defaultValue = defaultFor(id);
            GlobalUiSettings.saveKeybinding(id, defaultValue);
        }
    }

    public JTabbedPane getGlobalSubTabbedPane() {
        return globalSubTabbedPane;
    }

    private JPanel createGeneralPanel() {
        var panel = new JPanel(new GridBagLayout());
        panel.setBorder(BorderFactory.createEmptyBorder(10, 10, 10, 10));
        var gbc = new GridBagConstraints();
        gbc.insets = new Insets(2, 5, 2, 5);
        gbc.anchor = GridBagConstraints.WEST;
        int row = 0;

        // Title
        gbc.gridx = 0;
        gbc.gridy = row;
        gbc.weightx = 0.0;
        gbc.fill = GridBagConstraints.NONE;
        panel.add(new JLabel("JVM Memory Allocation:"), gbc);

        // Radio group
        var memoryGroup = new ButtonGroup();
        memoryGroup.add(memoryAutoRadio);
        memoryGroup.add(memoryManualRadio);

        // Auto option
        gbc.gridx = 1;
        gbc.gridy = row++;
        gbc.weightx = 1.0;
        gbc.fill = GridBagConstraints.HORIZONTAL;
        var autoPanel = new JPanel(new FlowLayout(FlowLayout.LEFT, 0, 0));
        autoPanel.add(memoryAutoRadio);
        panel.add(autoPanel, gbc);

        // Manual option with spinner
        var spinnerModel = new SpinnerNumberModel(4096, 512, 16384, 128);
        try {
            long maxBytes = Runtime.getRuntime().maxMemory();
            int detectedMb;
            if (maxBytes <= 0 || maxBytes == Long.MAX_VALUE) {
                detectedMb = 4096; // fallback when not detectable
            } else {
                detectedMb = (int) Math.round(maxBytes / 1024.0 / 1024.0);
                if (detectedMb < 512) detectedMb = 512;
                if (detectedMb > 16384) detectedMb = 16384;
                // Snap to nearest 128MB for nicer alignment with step size
                detectedMb = ((detectedMb + 64) / 128) * 128;
            }
            spinnerModel.setValue(detectedMb);
        } catch (Exception ignored) {
            spinnerModel.setValue(4096);
        }
        memorySpinner.setModel(spinnerModel);
        memorySpinner.setEditor(new JSpinner.NumberEditor(memorySpinner, "#0"));

        var manualPanel = new JPanel(new FlowLayout(FlowLayout.LEFT, 0, 0));
        manualPanel.add(memoryManualRadio);
        manualPanel.add(Box.createHorizontalStrut(5));
        manualPanel.add(memorySpinner);
        manualPanel.add(Box.createHorizontalStrut(5));
        manualPanel.add(new JLabel("MB"));

        gbc.gridy = row++;
        panel.add(manualPanel, gbc);

        // Listeners to enable/disable spinner
        memoryAutoRadio.addActionListener(e -> memorySpinner.setEnabled(false));
        memoryManualRadio.addActionListener(e -> memorySpinner.setEnabled(true));

        // Default selection
        memoryAutoRadio.setSelected(true);
        memorySpinner.setEnabled(false);

        // Restart note
        var restartLabel = new JLabel("Restart required after changing memory settings");
        restartLabel.setFont(restartLabel.getFont().deriveFont(Font.ITALIC));
        gbc.gridy = row++;
        gbc.insets = new Insets(0, 25, 2, 5);
        panel.add(restartLabel, gbc);
        gbc.insets = new Insets(2, 5, 2, 5);

<<<<<<< HEAD
        // Advanced Mode
=======
        // Instructions panel behavior
>>>>>>> 5601b227
        gbc.insets = new Insets(10, 5, 2, 5);
        gbc.gridx = 0;
        gbc.gridy = row;
        gbc.weightx = 0.0;
        gbc.fill = GridBagConstraints.NONE;
<<<<<<< HEAD
        panel.add(new JLabel("Interface:"), gbc);
=======
        panel.add(new JLabel("Instructions Input:"), gbc);
>>>>>>> 5601b227

        gbc.gridx = 1;
        gbc.gridy = row++;
        gbc.weightx = 1.0;
        gbc.fill = GridBagConstraints.HORIZONTAL;
<<<<<<< HEAD
        panel.add(advancedModeCheckbox, gbc);

=======
        panel.add(instructionsTabInsertIndentationCheckbox, gbc);
>>>>>>> 5601b227
        gbc.insets = new Insets(2, 5, 2, 5);

        // Filler
        gbc.gridy = row;
        gbc.weighty = 1.0;
        gbc.fill = GridBagConstraints.VERTICAL;
        panel.add(Box.createVerticalGlue(), gbc);

        return panel;
    }

    private JPanel createServicePanel() {
        var servicePanel = new JPanel(new GridBagLayout());
        servicePanel.setBorder(BorderFactory.createEmptyBorder(10, 10, 10, 10));
        var gbc = new GridBagConstraints();
        gbc.insets = new Insets(2, 5, 2, 5);
        gbc.anchor = GridBagConstraints.WEST;
        int row = 0;

        gbc.gridx = 0;
        gbc.gridy = row;
        gbc.weightx = 0.0;
        servicePanel.add(new JLabel("Brokk Key:"), gbc);

        brokkKeyField = new JTextField(20);
        gbc.gridx = 1;
        gbc.gridy = row++;
        gbc.weightx = 1.0;
        gbc.fill = GridBagConstraints.HORIZONTAL;
        servicePanel.add(brokkKeyField, gbc);

        gbc.gridx = 0;
        gbc.gridy = row;
        gbc.weightx = 0.0;
        gbc.fill = GridBagConstraints.NONE;
        servicePanel.add(new JLabel("Balance:"), gbc);

        this.balanceField = new JTextField("Loading...");
        this.balanceField.setEditable(false);
        this.balanceField.setColumns(8);
        var balanceDisplayPanel = new JPanel(new FlowLayout(FlowLayout.LEFT, 5, 0));
        balanceDisplayPanel.add(this.balanceField);
        var topUpUrl = Service.TOP_UP_URL;
        var topUpLabel = new BrowserLabel(topUpUrl, "Top Up");
        balanceDisplayPanel.add(topUpLabel);

        gbc.gridx = 1;
        gbc.gridy = row++;
        gbc.weightx = 0.0;
        gbc.fill = GridBagConstraints.NONE;
        servicePanel.add(balanceDisplayPanel, gbc);

        var signupUrl = "https://brokk.ai";
        this.signupLabel = new BrowserLabel(signupUrl, "Sign up or get your key at " + signupUrl);
        this.signupLabel.setFont(this.signupLabel.getFont().deriveFont(Font.ITALIC));
        gbc.gridx = 1;
        gbc.gridy = row++;
        gbc.fill = GridBagConstraints.HORIZONTAL;
        gbc.weightx = 1.0;
        gbc.insets = new Insets(2, 5, 8, 5);
        servicePanel.add(this.signupLabel, gbc);
        gbc.insets = new Insets(2, 5, 2, 5);

        gbc.gridx = 0;
        gbc.gridy = row;
        gbc.weightx = 0.0;
        gbc.fill = GridBagConstraints.NONE;
        servicePanel.add(new JLabel("LLM Proxy:"), gbc);

        if (MainProject.getProxySetting() == MainProject.LlmProxySetting.STAGING) {
            var proxyInfoLabel = new JLabel(
                    "Proxy has been set to STAGING in ~/.brokk/brokk.properties. Changing it back must be done in the same place.");
            proxyInfoLabel.setFont(proxyInfoLabel.getFont().deriveFont(Font.ITALIC));
            gbc.gridx = 1;
            gbc.gridy = row++;
            gbc.weightx = 1.0;
            gbc.fill = GridBagConstraints.HORIZONTAL;
            servicePanel.add(proxyInfoLabel, gbc);
        } else {
            brokkProxyRadio = new JRadioButton("Brokk");
            localhostProxyRadio = new JRadioButton("Localhost");
            var proxyGroup = new ButtonGroup();
            proxyGroup.add(brokkProxyRadio);
            proxyGroup.add(localhostProxyRadio);

            gbc.gridx = 1;
            gbc.gridy = row++;
            gbc.weightx = 1.0;
            gbc.fill = GridBagConstraints.HORIZONTAL;
            servicePanel.add(brokkProxyRadio, gbc);

            gbc.gridy = row++;
            servicePanel.add(localhostProxyRadio, gbc);

            var proxyInfoLabel = new JLabel("Brokk will look for a litellm proxy on localhost:4000");
            proxyInfoLabel.setFont(proxyInfoLabel.getFont().deriveFont(Font.ITALIC));
            gbc.insets = new Insets(0, 25, 2, 5);
            gbc.gridy = row++;
            servicePanel.add(proxyInfoLabel, gbc);

            var restartLabel = new JLabel("Restart required after changing proxy settings");
            restartLabel.setFont(restartLabel.getFont().deriveFont(Font.ITALIC));
            gbc.gridy = row++;
            servicePanel.add(restartLabel, gbc);
            gbc.insets = new Insets(2, 5, 2, 5);
        }

        // Dev-only: Force tool emulation checkbox
        if (Boolean.getBoolean("brokk.devmode")) {
            forceToolEmulationCheckbox =
                    new JCheckBox("[Dev Mode] Force tool emulation", Service.GLOBAL_FORCE_TOOL_EMULATION);
            forceToolEmulationCheckbox.setToolTipText(
                    "Development override: emulate tool calls instead of native function calling.");
            gbc.gridx = 1;
            gbc.gridy = row++;
            gbc.weightx = 1.0;
            gbc.fill = GridBagConstraints.HORIZONTAL;
            servicePanel.add(forceToolEmulationCheckbox, gbc);
        }

        // Cost notifications moved to Notifications tab

        gbc.gridy = row;
        gbc.weighty = 1.0;
        gbc.fill = GridBagConstraints.VERTICAL;
        servicePanel.add(Box.createVerticalGlue(), gbc);

        return servicePanel;
    }

    private void updateSignupLabelVisibility() {
        String currentPersistedKey = MainProject.getBrokkKey(); // Read from persistent store
        boolean keyIsEffectivelyPresent = !currentPersistedKey.trim().isEmpty();
        this.signupLabel.setVisible(!keyIsEffectivelyPresent);
    }

    private JPanel createAppearancePanel() {
        var appearancePanel = new JPanel(new GridBagLayout());
        appearancePanel.setBorder(BorderFactory.createEmptyBorder(10, 10, 10, 10));
        var gbc = new GridBagConstraints();
        gbc.insets = new Insets(2, 5, 2, 5);
        gbc.anchor = GridBagConstraints.WEST;
        int row = 0;

        // Theme
        gbc.gridx = 0;
        gbc.gridy = row;
        gbc.weightx = 0.0;
        appearancePanel.add(new JLabel("Theme:"), gbc);

        lightThemeRadio = new JRadioButton("Light");
        darkThemeRadio = new JRadioButton("Dark");
        highContrastThemeRadio = new JRadioButton("High Contrast");
        var themeGroup = new ButtonGroup();
        themeGroup.add(lightThemeRadio);
        themeGroup.add(darkThemeRadio);
        themeGroup.add(highContrastThemeRadio);

        lightThemeRadio.putClientProperty("theme", GuiTheme.THEME_LIGHT);
        darkThemeRadio.putClientProperty("theme", GuiTheme.THEME_DARK);
        highContrastThemeRadio.putClientProperty(
                "theme", io.github.jbellis.brokk.gui.theme.GuiTheme.THEME_HIGH_CONTRAST);

        gbc.gridx = 1;
        gbc.gridy = row++;
        gbc.weightx = 1.0;
        gbc.fill = GridBagConstraints.HORIZONTAL;
        appearancePanel.add(lightThemeRadio, gbc);

        gbc.gridy = row++;
        appearancePanel.add(darkThemeRadio, gbc);

        gbc.gridy = row++;
        appearancePanel.add(highContrastThemeRadio, gbc);

        // Word wrap for code blocks
        gbc.insets = new Insets(10, 5, 2, 5); // spacing before next section
        gbc.gridx = 0;
        gbc.gridy = row;
        gbc.weightx = 0.0;
        gbc.fill = GridBagConstraints.NONE;
        appearancePanel.add(new JLabel("Code Block Layout:"), gbc);

        gbc.gridx = 1;
        gbc.gridy = row++;
        gbc.weightx = 1.0;
        gbc.fill = GridBagConstraints.HORIZONTAL;
        appearancePanel.add(wordWrapCheckbox, gbc);

        gbc.insets = new Insets(2, 5, 2, 5); // reset spacing

        // UI Scale controls (hidden on macOS)
        if (!Environment.isMacOs()) {
            gbc.insets = new Insets(10, 5, 2, 5); // spacing before next section
            gbc.gridx = 0;
            gbc.gridy = row;
            gbc.weightx = 0.0;
            gbc.fill = GridBagConstraints.NONE;
            appearancePanel.add(new JLabel("UI Scale:"), gbc);

            uiScaleAutoRadio = new JRadioButton("Auto (recommended)");
            uiScaleCustomRadio = new JRadioButton("Custom:");
            var scaleGroup = new ButtonGroup();
            scaleGroup.add(uiScaleAutoRadio);
            scaleGroup.add(uiScaleCustomRadio);

            uiScaleCombo = new JComboBox<>();
            final JComboBox<String> combo = uiScaleCombo;
            var uiScaleModel = new DefaultComboBoxModel<String>();
            uiScaleModel.addElement("1.0");
            uiScaleModel.addElement("2.0");
            uiScaleModel.addElement("3.0");
            uiScaleModel.addElement("4.0");
            uiScaleModel.addElement("5.0");
            combo.setModel(uiScaleModel);
            combo.setEnabled(false);

            uiScaleAutoRadio.addActionListener(e -> combo.setEnabled(false));
            uiScaleCustomRadio.addActionListener(e -> combo.setEnabled(true));

            gbc.gridx = 1;
            gbc.gridy = row++;
            gbc.weightx = 1.0;
            gbc.fill = GridBagConstraints.HORIZONTAL;
            appearancePanel.add(uiScaleAutoRadio, gbc);

            var customPanel = new JPanel(new FlowLayout(FlowLayout.LEFT, 5, 0));
            customPanel.add(uiScaleCustomRadio);
            customPanel.add(combo);

            gbc.gridy = row++;
            appearancePanel.add(customPanel, gbc);

            var restartLabel = new JLabel("Restart required after changing UI scale");
            restartLabel.setFont(restartLabel.getFont().deriveFont(Font.ITALIC));
            gbc.gridy = row++;
            gbc.insets = new Insets(0, 25, 2, 5);
            appearancePanel.add(restartLabel, gbc);
            gbc.insets = new Insets(2, 5, 2, 5);
        } else {
            uiScaleAutoRadio = null;
            uiScaleCustomRadio = null;
            uiScaleCombo = null;
        }

        // Terminal font size
        gbc.insets = new Insets(10, 5, 2, 5); // spacing
        gbc.gridx = 0;
        gbc.gridy = row;
        gbc.weightx = 0.0;
        gbc.fill = GridBagConstraints.NONE;
        appearancePanel.add(new JLabel("Terminal Font Size:"), gbc);

        var fontSizeModel = new SpinnerNumberModel(11.0, 8.0, 36.0, 0.5);
        terminalFontSizeSpinner.setModel(fontSizeModel);
        terminalFontSizeSpinner.setEditor(new JSpinner.NumberEditor(terminalFontSizeSpinner, "#0.0"));

        var terminalFontSizePanel = new JPanel(new FlowLayout(FlowLayout.LEFT, 0, 0));
        terminalFontSizePanel.add(terminalFontSizeSpinner);

        gbc.gridx = 1;
        gbc.gridy = row++;
        gbc.weightx = 1.0;
        gbc.fill = GridBagConstraints.HORIZONTAL;
        appearancePanel.add(terminalFontSizePanel, gbc);

        gbc.insets = new Insets(2, 5, 2, 5); // reset insets

        // filler
        gbc.gridy = row;
        gbc.weighty = 1.0;
        gbc.fill = GridBagConstraints.VERTICAL;
        appearancePanel.add(Box.createVerticalGlue(), gbc);
        return appearancePanel;
    }

    private JPanel createStartupPanel() {
        var startupPanel = new JPanel(new GridBagLayout());
        startupPanel.setBorder(BorderFactory.createEmptyBorder(10, 10, 10, 10));
        var gbc = new GridBagConstraints();
        gbc.insets = new Insets(2, 5, 2, 5);
        gbc.anchor = GridBagConstraints.WEST;
        int row = 0;

        gbc.gridx = 0;
        gbc.gridy = row;
        gbc.weightx = 0.0;
        startupPanel.add(new JLabel("On startup:"), gbc);

        var group = new ButtonGroup();
        group.add(startupOpenLastRadio);
        group.add(startupOpenAllRadio);

        gbc.gridx = 1;
        gbc.gridy = row++;
        gbc.weightx = 1.0;
        gbc.fill = GridBagConstraints.HORIZONTAL;
        startupPanel.add(startupOpenLastRadio, gbc);

        gbc.gridx = 1;
        gbc.gridy = row++;
        gbc.weightx = 1.0;
        gbc.fill = GridBagConstraints.HORIZONTAL;
        startupPanel.add(startupOpenAllRadio, gbc);

        // Per-project window bounds persistence
        gbc.gridx = 1;
        gbc.gridy = row++;
        gbc.weightx = 1.0;
        gbc.fill = GridBagConstraints.HORIZONTAL;
        startupPanel.add(persistPerProjectWindowCheckbox, gbc);

        gbc.gridy = row;
        gbc.weighty = 1.0;
        gbc.fill = GridBagConstraints.VERTICAL;
        startupPanel.add(Box.createVerticalGlue(), gbc);

        return startupPanel;
    }

    private JPanel createQuickModelsPanel() {
        var panel = new JPanel(new BorderLayout(5, 5));
        panel.setBorder(BorderFactory.createEmptyBorder(10, 10, 10, 10));

        var models = chrome.getContextManager().getService();
        var availableModelNames =
                models.getAvailableModels().keySet().stream().sorted().toArray(String[]::new);
        var reasoningLevels = Service.ReasoningLevel.values();

        quickModelsTableModel =
                new FavoriteModelsTableModel(new ArrayList<>()); // Initial empty, loaded in loadSettings
        quickModelsTable = new JTable(quickModelsTableModel);
        quickModelsTable.setSelectionMode(ListSelectionModel.SINGLE_SELECTION);
        quickModelsTable.setRowHeight(quickModelsTable.getRowHeight() + 4);

        // Enable sorting by clicking on column headers
        var sorter = new TableRowSorter<>(quickModelsTableModel);
        // Sort the Reasoning column using enum ordinal to preserve natural order
        sorter.setComparator(2, Comparator.comparingInt(Service.ReasoningLevel::ordinal));
        var showServiceTiers = Boolean.getBoolean("brokk.servicetiers");
        if (showServiceTiers) {
            // Sort the Processing Tier column similarly when tiers are enabled
            sorter.setComparator(3, Comparator.comparingInt(Service.ProcessingTier::ordinal));
        }
        quickModelsTable.setRowSorter(sorter);

        TableColumn aliasColumn = quickModelsTable.getColumnModel().getColumn(0);
        aliasColumn.setPreferredWidth(100);

        TableColumn modelColumn = quickModelsTable.getColumnModel().getColumn(1);
        var modelComboBoxEditor = new JComboBox<>(availableModelNames);
        modelColumn.setCellEditor(new DefaultCellEditor(modelComboBoxEditor));
        modelColumn.setPreferredWidth(200);

        TableColumn reasoningColumn = quickModelsTable.getColumnModel().getColumn(2);
        var reasoningComboBoxEditor = new JComboBox<>(reasoningLevels);
        reasoningColumn.setCellEditor(new ReasoningCellEditor(reasoningComboBoxEditor, models, quickModelsTable));
        reasoningColumn.setCellRenderer(new ReasoningCellRenderer(models));
        reasoningColumn.setPreferredWidth(100);

        if (showServiceTiers) {
            TableColumn processingColumn = quickModelsTable.getColumnModel().getColumn(3);
            var processingComboBoxEditor = new JComboBox<>(Service.ProcessingTier.values());
            processingColumn.setCellEditor(
                    new ProcessingTierCellEditor(processingComboBoxEditor, models, quickModelsTable));
            processingColumn.setCellRenderer(new ProcessingTierCellRenderer(models));
            processingColumn.setPreferredWidth(120);
        } else {
            // Remove the Processing Tier column from the view when service tiers are disabled
            quickModelsTable.removeColumn(quickModelsTable.getColumnModel().getColumn(3));
        }

        var buttonPanel = new JPanel(new FlowLayout(FlowLayout.LEFT));
        var addButton = new MaterialButton();
        addButton.setIcon(Icons.ADD);
        addButton.setToolTipText("Add favorite model");
        var removeButton = new MaterialButton();
        removeButton.setIcon(Icons.REMOVE);
        removeButton.setToolTipText("Remove selected favorite model");
        buttonPanel.add(addButton);
        buttonPanel.add(removeButton);

        addButton.addActionListener(e -> {
            if (quickModelsTable.isEditing()) {
                quickModelsTable.getCellEditor().stopCellEditing();
            }
            String defaultModel = availableModelNames.length > 0 ? availableModelNames[0] : "";
            quickModelsTableModel.addFavorite(
                    new Service.FavoriteModel("new-alias", new Service.ModelConfig(defaultModel)));
            int modelRowIndex = quickModelsTableModel.getRowCount() - 1;
            int viewRowIndex = quickModelsTable.convertRowIndexToView(modelRowIndex);
            quickModelsTable.setRowSelectionInterval(viewRowIndex, viewRowIndex);
            quickModelsTable.scrollRectToVisible(quickModelsTable.getCellRect(viewRowIndex, 0, true));
            quickModelsTable.editCellAt(viewRowIndex, 0);
            Component editorComponent = quickModelsTable.getEditorComponent();
            if (editorComponent != null) {
                editorComponent.requestFocusInWindow();
            }
        });

        removeButton.addActionListener(e -> {
            int viewRow = quickModelsTable.getSelectedRow();
            if (viewRow != -1) {
                if (quickModelsTable.isEditing()) {
                    quickModelsTable.getCellEditor().stopCellEditing();
                }
                int modelRow = quickModelsTable.convertRowIndexToModel(viewRow);
                quickModelsTableModel.removeFavorite(modelRow);
            }
        });

        // Create top panel with preferred code model selector
        var topPanel = new JPanel(new GridBagLayout());
        var gbc = new GridBagConstraints();
        gbc.insets = new Insets(0, 0, 10, 0);
        gbc.anchor = GridBagConstraints.WEST;
        gbc.fill = GridBagConstraints.NONE;
        gbc.gridx = 0;
        gbc.gridy = 0;
        gbc.weightx = 0.0;
        topPanel.add(new JLabel("Preferred Code Model:"), gbc);

        preferredCodeModelCombo = new JComboBox<>();
        // Will be populated with favorite model aliases in loadSettings()
        // Keep the combo at its preferred size and left-aligned by placing it in a left-aligned holder.
        var comboHolder = new JPanel(new FlowLayout(FlowLayout.LEFT, 0, 0));
        comboHolder.add(preferredCodeModelCombo);

        gbc.gridx = 1;
        gbc.weightx = 1.0; // let the holder absorb extra space
        gbc.fill = GridBagConstraints.HORIZONTAL;
        gbc.insets = new Insets(0, 10, 10, 0);
        topPanel.add(comboHolder, gbc);

        panel.add(topPanel, BorderLayout.NORTH);
        panel.add(new JScrollPane(quickModelsTable), BorderLayout.CENTER);
        panel.add(buttonPanel, BorderLayout.SOUTH);
        return panel;
    }

    private void refreshBalanceDisplay() {
        this.balanceField.setText("Loading...");
        var contextManager = chrome.getContextManager();
        var models = contextManager.getService();
        contextManager.submitBackgroundTask("Refreshing user balance", () -> {
            try {
                float balance = models.getUserBalance();
                SwingUtilities.invokeLater(() -> this.balanceField.setText(String.format("$%.2f", balance)));
            } catch (IOException e) {
                logger.debug("Failed to refresh user balance", e);
                SwingUtilities.invokeLater(() -> this.balanceField.setText("Error"));
            }
        });
    }

    private JPanel createNotificationsPanel() {
        var panel = new JPanel(new GridBagLayout());
        panel.setBorder(BorderFactory.createEmptyBorder(10, 10, 10, 10));
        var gbc = new GridBagConstraints();
        gbc.insets = new Insets(2, 5, 2, 5);
        gbc.anchor = GridBagConstraints.WEST;
        int row = 0;

        // Section title
        gbc.gridx = 0;
        gbc.gridy = row++;
        gbc.gridwidth = 2;
        gbc.weightx = 1.0;
        gbc.fill = GridBagConstraints.HORIZONTAL;
        panel.add(new JLabel("Notification preferences:"), gbc);
        gbc.gridwidth = 1;

        // Error
        gbc.gridx = 0;
        gbc.gridy = row++;
        gbc.weightx = 1.0;
        gbc.fill = GridBagConstraints.HORIZONTAL;
        panel.add(showErrorNotificationsCheckbox, gbc);

        // Confirm
        gbc.gridx = 0;
        gbc.gridy = row++;
        gbc.weightx = 1.0;
        gbc.fill = GridBagConstraints.HORIZONTAL;
        panel.add(showConfirmNotificationsCheckbox, gbc);

        // Info
        gbc.gridx = 0;
        gbc.gridy = row++;
        gbc.weightx = 1.0;
        gbc.fill = GridBagConstraints.HORIZONTAL;
        panel.add(showInfoNotificationsCheckbox, gbc);

        // Cost
        gbc.gridx = 0;
        gbc.gridy = row++;
        gbc.weightx = 1.0;
        gbc.fill = GridBagConstraints.HORIZONTAL;
        panel.add(showCostNotificationsCheckbox, gbc);

        // Free internal LLM call cost (applies to gemini-2.0-flash and gemini-2.0-flash-light)
        gbc.gridx = 0;
        gbc.gridy = row++;
        gbc.weightx = 1.0;
        gbc.fill = GridBagConstraints.HORIZONTAL;
        panel.add(showFreeInternalLLMCheckbox, gbc);

        // Filler
        gbc.gridx = 0;
        gbc.gridy = row++;
        gbc.weighty = 1.0;
        gbc.fill = GridBagConstraints.BOTH;
        panel.add(Box.createVerticalGlue(), gbc);

        return panel;
    }

    private JPanel createCompressionPanel() {
        var panel = new JPanel(new GridBagLayout());
        panel.setBorder(BorderFactory.createEmptyBorder(10, 10, 10, 10));
        var gbc = new GridBagConstraints();
        gbc.insets = new Insets(2, 5, 2, 5);
        gbc.anchor = GridBagConstraints.WEST;
        int row = 0;

        // Auto-compress checkbox
        gbc.gridx = 0;
        gbc.gridy = row++;
        gbc.gridwidth = 2;
        gbc.weightx = 1.0;
        gbc.fill = GridBagConstraints.HORIZONTAL;
        panel.add(autoCompressCheckbox, gbc);
        gbc.gridwidth = 1;

        // Threshold label
        gbc.gridx = 0;
        gbc.gridy = row;
        gbc.weightx = 0.0;
        gbc.fill = GridBagConstraints.NONE;
        panel.add(new JLabel("Threshold (% of context window):"), gbc);

        // Threshold spinner
        var model = new SpinnerNumberModel(10, 1, 50, 1);
        autoCompressThresholdSpinner.setModel(model);
        autoCompressThresholdSpinner.setEditor(new JSpinner.NumberEditor(autoCompressThresholdSpinner, "#0"));

        var thresholdPanel = new JPanel(new FlowLayout(FlowLayout.LEFT, 0, 0));
        thresholdPanel.add(autoCompressThresholdSpinner);

        gbc.gridx = 1;
        gbc.gridy = row++;
        gbc.weightx = 1.0;
        gbc.fill = GridBagConstraints.HORIZONTAL;
        panel.add(thresholdPanel, gbc);

        // Enable/disable spinner based on checkbox
        autoCompressThresholdSpinner.setEnabled(autoCompressCheckbox.isSelected());
        autoCompressCheckbox.addActionListener(
                e -> autoCompressThresholdSpinner.setEnabled(autoCompressCheckbox.isSelected()));

        // filler
        gbc.gridx = 0;
        gbc.gridy = row;
        gbc.weighty = 1.0;
        gbc.gridwidth = 2;
        gbc.fill = GridBagConstraints.BOTH;
        panel.add(Box.createVerticalGlue(), gbc);

        return panel;
    }

    public void loadSettings() {
        // General Tab - JVM Memory
        try {
            var mem = MainProject.getJvmMemorySettings();
            if (mem.automatic()) {
                memoryAutoRadio.setSelected(true);
                memorySpinner.setEnabled(false);
            } else {
                memoryManualRadio.setSelected(true);
                memorySpinner.setEnabled(true);
                try {
                    int v = mem.manualMb();
                    SpinnerNumberModel model = (SpinnerNumberModel) memorySpinner.getModel();
                    int min = ((Number) model.getMinimum()).intValue();
                    int max = ((Number) model.getMaximum()).intValue();
                    if (v < min) v = min;
                    if (v > max) v = max;
                    int step = model.getStepSize().intValue();
                    if (step > 0) {
                        int rem = v % step;
                        if (rem != 0) v = v - rem + (rem >= step / 2 ? step : 0);
                    }
                    memorySpinner.setValue(v);
                } catch (Exception ignore) {
                    // leave spinner as-is
                }
            }
        } catch (Exception ignore) {
            // Use defaults if there is any problem reading settings
        }

        // Advanced Mode (General tab)
        advancedModeCheckbox.setSelected(GlobalUiSettings.isAdvancedMode());

        // Service Tab
        brokkKeyField.setText(MainProject.getBrokkKey());
        refreshBalanceDisplay();
        updateSignupLabelVisibility();
        if (brokkProxyRadio != null
                && localhostProxyRadio != null) { // STAGING check in createServicePanel handles this
            if (MainProject.getProxySetting() == MainProject.LlmProxySetting.BROKK) {
                brokkProxyRadio.setSelected(true);
            } else {
                localhostProxyRadio.setSelected(true);
            }
        }

        if (forceToolEmulationCheckbox != null) {
            forceToolEmulationCheckbox.setSelected(MainProject.getForceToolEmulation());
        }
        showCostNotificationsCheckbox.setSelected(GlobalUiSettings.isShowCostNotifications());
        showFreeInternalLLMCheckbox.setSelected(GlobalUiSettings.isShowFreeInternalLLMCostNotifications());
        showErrorNotificationsCheckbox.setSelected(GlobalUiSettings.isShowErrorNotifications());
        showConfirmNotificationsCheckbox.setSelected(GlobalUiSettings.isShowConfirmNotifications());
        showInfoNotificationsCheckbox.setSelected(GlobalUiSettings.isShowInfoNotifications());

        // Compression Tab
        autoCompressCheckbox.setSelected(MainProject.getHistoryAutoCompress());
        autoCompressThresholdSpinner.setValue(MainProject.getHistoryAutoCompressThresholdPercent());
        autoCompressThresholdSpinner.setEnabled(autoCompressCheckbox.isSelected());

        // Appearance Tab
        String currentTheme = MainProject.getTheme();
        switch (currentTheme) {
            case GuiTheme.THEME_DARK -> darkThemeRadio.setSelected(true);
            case io.github.jbellis.brokk.gui.theme.GuiTheme.THEME_HIGH_CONTRAST ->
                highContrastThemeRadio.setSelected(true);
            default -> lightThemeRadio.setSelected(true);
        }

        // Code Block Layout
        wordWrapCheckbox.setSelected(MainProject.getCodeBlockWrapMode());

        // UI Scale (if present; hidden on macOS)
        if (uiScaleAutoRadio != null && uiScaleCustomRadio != null && uiScaleCombo != null) {
            String pref = MainProject.getUiScalePref();
            if ("auto".equalsIgnoreCase(pref)) {
                uiScaleAutoRadio.setSelected(true);
                uiScaleCombo.setSelectedItem("1.0");
                uiScaleCombo.setEnabled(false);
            } else {
                uiScaleCustomRadio.setSelected(true);
                var model = (DefaultComboBoxModel<String>) uiScaleCombo.getModel();
                String selected = pref;
                boolean found = false;
                for (int i = 0; i < model.getSize(); i++) {
                    if (pref.equals(model.getElementAt(i))) {
                        found = true;
                        break;
                    }
                }
                if (!found) {
                    try {
                        double v = Double.parseDouble(pref);
                        int nearest = (int) Math.round(v);
                        if (nearest < 1) nearest = 1;
                        if (nearest > 5) nearest = 5;
                        selected = nearest + ".0";
                    } catch (NumberFormatException ignore) {
                        selected = "1.0";
                    }
                }
                uiScaleCombo.setSelectedItem(selected);
                uiScaleCombo.setEnabled(true);
            }
        }

        terminalFontSizeSpinner.setValue((double) MainProject.getTerminalFontSize());

        // Startup behavior
        var startupMode = MainProject.getStartupOpenMode();
        if (startupMode == MainProject.StartupOpenMode.ALL) {
            startupOpenAllRadio.setSelected(true);
        } else {
            startupOpenLastRadio.setSelected(true);
        }
        // Persist per-project main window position (default true)
        persistPerProjectWindowCheckbox.setSelected(GlobalUiSettings.isPersistPerProjectBounds());

        // Instructions panel behavior
        instructionsTabInsertIndentationCheckbox.setSelected(GlobalUiSettings.isInstructionsTabInsertIndentation());

        // Quick Models Tab
        var loadedFavorites = MainProject.loadFavoriteModels();
        quickModelsTableModel.setFavorites(loadedFavorites);

        // Populate preferred code model combo with favorite aliases
        preferredCodeModelCombo.removeAllItems();
        for (Service.FavoriteModel favorite : loadedFavorites) {
            preferredCodeModelCombo.addItem(favorite.alias());
        }

        // Select the favorite that matches the current code config
        var currentCodeConfig = chrome.getProject().getMainProject().getCodeModelConfig();
        String selectedAlias = null;
        for (Service.FavoriteModel favorite : loadedFavorites) {
            if (favorite.config().name().equals(currentCodeConfig.name())
                    && favorite.config().reasoning() == currentCodeConfig.reasoning()
                    && favorite.config().tier() == currentCodeConfig.tier()) {
                selectedAlias = favorite.alias();
                break;
            }
        }
        if (selectedAlias != null) {
            preferredCodeModelCombo.setSelectedItem(selectedAlias);
        } else if (!loadedFavorites.isEmpty()) {
            preferredCodeModelCombo.setSelectedIndex(0);
        }

        // GitHub Tab
        if (gitHubSettingsPanel != null) {
            gitHubSettingsPanel.loadSettings();
        }

        // MCP Servers Tab
        mcpServersListModel.clear();
        var mcpConfig = chrome.getProject().getMainProject().getMcpConfig();
        for (McpServer server : mcpConfig.servers()) {
            mcpServersListModel.addElement(server);
        }
    }

    public boolean applySettings() {
        // Service Tab
        String currentBrokkKeyInSettings = MainProject.getBrokkKey();
        String newBrokkKeyFromField = brokkKeyField.getText().trim();
        boolean keyStateChangedInUI = !newBrokkKeyFromField.equals(currentBrokkKeyInSettings);

        if (keyStateChangedInUI) {
            if (!newBrokkKeyFromField.isEmpty()) {
                try {
                    Service.validateKey(newBrokkKeyFromField);
                    MainProject.setBrokkKey(newBrokkKeyFromField);
                    refreshBalanceDisplay();
                    updateSignupLabelVisibility();
                    parentDialog.triggerDataRetentionPolicyRefresh(); // Key change might affect org policy
                    chrome.getContextManager().reloadService(); // Reinitialize service with new auth/balance
                } catch (IllegalArgumentException ex) {
                    JOptionPane.showMessageDialog(this, "Invalid Brokk Key", "Invalid Key", JOptionPane.ERROR_MESSAGE);
                    return false;
                } catch (IOException ex) { // Network error, but allow saving
                    JOptionPane.showMessageDialog(
                            this,
                            "Network error: " + ex.getMessage() + ". Key saved, but validation failed.",
                            "Network Error",
                            JOptionPane.WARNING_MESSAGE);
                    MainProject.setBrokkKey(newBrokkKeyFromField);
                    refreshBalanceDisplay();
                    updateSignupLabelVisibility();
                    parentDialog.triggerDataRetentionPolicyRefresh();
                    chrome.getContextManager().reloadService(); // Reinitialize service with new auth/balance
                }
            } else { // newBrokkKeyFromField is empty
                MainProject.setBrokkKey(newBrokkKeyFromField);
                refreshBalanceDisplay();
                updateSignupLabelVisibility();
                parentDialog.triggerDataRetentionPolicyRefresh();
                chrome.getContextManager().reloadService(); // Reinitialize service with cleared key
            }
        }

        if (brokkProxyRadio != null && localhostProxyRadio != null) { // Not STAGING
            MainProject.LlmProxySetting proxySetting = brokkProxyRadio.isSelected()
                    ? MainProject.LlmProxySetting.BROKK
                    : MainProject.LlmProxySetting.LOCALHOST;
            if (proxySetting != MainProject.getProxySetting()) {
                MainProject.setLlmProxySetting(proxySetting);
                logger.debug("Applied LLM Proxy Setting: {}", proxySetting);
                // Consider notifying user about restart if changed. Dialog does this.
            }
        }

        if (forceToolEmulationCheckbox != null) {
            MainProject.setForceToolEmulation(forceToolEmulationCheckbox.isSelected());
            logger.debug("Applied Force Tool Emulation: {}", forceToolEmulationCheckbox.isSelected());
        }

        // Save notification preferences
        GlobalUiSettings.saveShowCostNotifications(showCostNotificationsCheckbox.isSelected());
        GlobalUiSettings.saveShowFreeInternalLLMCostNotifications(showFreeInternalLLMCheckbox.isSelected());
        GlobalUiSettings.saveShowErrorNotifications(showErrorNotificationsCheckbox.isSelected());
        GlobalUiSettings.saveShowConfirmNotifications(showConfirmNotificationsCheckbox.isSelected());
        GlobalUiSettings.saveShowInfoNotifications(showInfoNotificationsCheckbox.isSelected());

        // Compression Tab
        MainProject.setHistoryAutoCompress(autoCompressCheckbox.isSelected());
        int thresholdPercent = ((Number) autoCompressThresholdSpinner.getValue()).intValue();
        MainProject.setHistoryAutoCompressThresholdPercent(thresholdPercent);

        // General Tab - Advanced Mode
        GlobalUiSettings.saveAdvancedMode(advancedModeCheckbox.isSelected());
        try {
            chrome.applyAdvancedModeVisibility();
        } catch (Exception ex) {
            // Non-fatal: hook will be implemented in follow-up tasks
        }

        // General Tab - JVM Memory
        try {
            boolean automatic = memoryAutoRadio.isSelected();
            int mb = ((Number) memorySpinner.getValue()).intValue();
            var jvmSettings = new MainProject.JvmMemorySettings(automatic, mb);
            MainProject.setJvmMemorySettings(jvmSettings);
            JDeploySettingsUtil.updateJvmMemorySettings(jvmSettings);
            logger.debug(
                    "Applied JVM memory settings: mode={}, mb={}",
                    automatic ? "auto" : "manual",
                    automatic ? "n/a" : mb);
        } catch (Exception e) {
            logger.warn("Failed to persist JVM memory settings", e);
        }

        // Appearance Tab
        // Get theme from the selected radio button's client property
        String newTheme = GuiTheme.THEME_LIGHT; // default
        if (lightThemeRadio.isSelected()) {
            newTheme = (String) lightThemeRadio.getClientProperty("theme");
        } else if (darkThemeRadio.isSelected()) {
            newTheme = (String) darkThemeRadio.getClientProperty("theme");
        } else if (highContrastThemeRadio.isSelected()) {
            newTheme = (String) highContrastThemeRadio.getClientProperty("theme");
        }

        boolean newWrapMode = wordWrapCheckbox.isSelected();
        boolean currentWrapMode = MainProject.getCodeBlockWrapMode();

        // Check if either theme or wrap mode changed
        boolean themeChanged = !newTheme.equals(MainProject.getTheme());
        boolean wrapChanged = newWrapMode != currentWrapMode;

        if (themeChanged || wrapChanged) {
            // Save wrap mode setting globally
            if (wrapChanged) {
                MainProject.setCodeBlockWrapMode(newWrapMode);
                logger.debug("Applied Code Block Wrap Mode: {}", newWrapMode);
            }

            // Apply theme and wrap mode changes via unified Chrome method
            if (themeChanged || wrapChanged) {
                chrome.switchThemeAndWrapMode(newTheme, newWrapMode);
                logger.debug("Applied Theme: {} and Wrap Mode: {}", newTheme, newWrapMode);
            }
        }

        // UI Scale preference (if present; hidden on macOS)
        if (uiScaleAutoRadio != null && uiScaleCustomRadio != null && uiScaleCombo != null) {
            String before = MainProject.getUiScalePref();
            if (uiScaleAutoRadio.isSelected()) {
                if (!"auto".equalsIgnoreCase(before)) {
                    MainProject.setUiScalePrefAuto();
                    parentDialog.markRestartNeededForUiScale();
                    logger.debug("Applied UI scale preference: auto");
                }
            } else {
                String txt = String.valueOf(uiScaleCombo.getSelectedItem()).trim();
                var allowed = Set.of("1.0", "2.0", "3.0", "4.0", "5.0");
                if (!allowed.contains(txt)) {
                    JOptionPane.showMessageDialog(
                            this,
                            "Select a scale from 1.0, 2.0, 3.0, 4.0, or 5.0.",
                            "Invalid UI Scale",
                            JOptionPane.ERROR_MESSAGE);
                    return false;
                }
                if (!txt.equals(before)) {
                    double v = Double.parseDouble(txt);
                    MainProject.setUiScalePrefCustom(v);
                    parentDialog.markRestartNeededForUiScale();
                    logger.debug("Applied UI scale preference: {}", v);
                }
            }
        }

        // Terminal font size
        float newTerminalFontSize = ((Double) terminalFontSizeSpinner.getValue()).floatValue();
        if (newTerminalFontSize != MainProject.getTerminalFontSize()) {
            MainProject.setTerminalFontSize(newTerminalFontSize);
            chrome.updateTerminalFontSize();
            logger.debug("Applied Terminal Font Size: {}", newTerminalFontSize);
        }

        // Startup behavior
        var currentStartupMode = MainProject.getStartupOpenMode();
        var selectedStartupMode =
                startupOpenAllRadio.isSelected() ? MainProject.StartupOpenMode.ALL : MainProject.StartupOpenMode.LAST;
        if (selectedStartupMode != currentStartupMode) {
            MainProject.setStartupOpenMode(selectedStartupMode);
            logger.debug("Applied Startup Open Mode: {}", selectedStartupMode);
        }
        // Save preference for per-project main window bounds persistence
        GlobalUiSettings.savePersistPerProjectBounds(persistPerProjectWindowCheckbox.isSelected());

        // Instructions panel behavior
        GlobalUiSettings.saveInstructionsTabInsertIndentation(instructionsTabInsertIndentationCheckbox.isSelected());

        // Quick Models Tab
        if (quickModelsTable.isEditing()) {
            quickModelsTable.getCellEditor().stopCellEditing();
        }
        MainProject.saveFavoriteModels(quickModelsTableModel.getFavorites());
        // chrome.getQuickContextActions().reloadFavoriteModels(); // Commented out due to missing method in Chrome

        // Preferred Code Model
        var selectedAlias = (String) preferredCodeModelCombo.getSelectedItem();
        if (selectedAlias != null && !selectedAlias.isEmpty()) {
            try {
                var favoriteModel = MainProject.getFavoriteModel(selectedAlias);
                chrome.getProject().getMainProject().setCodeModelConfig(favoriteModel.config());
            } catch (IllegalArgumentException e) {
                logger.warn("Selected favorite model alias '{}' no longer exists, skipping save.", selectedAlias);
            }
        }

        // GitHub Tab - managed via Connect/Disconnect flow
        if (gitHubSettingsPanel != null && !gitHubSettingsPanel.applySettings()) {
            return false;
        }

        // MCP Servers Tab
        var servers = new ArrayList<McpServer>();
        for (int i = 0; i < mcpServersListModel.getSize(); i++) {
            servers.add(mcpServersListModel.getElementAt(i));
        }
        var newMcpConfig = new McpConfig(servers);
        chrome.getProject().getMainProject().setMcpConfig(newMcpConfig);

        return true;
    }

    @Override
    public void applyTheme(GuiTheme guiTheme) {
        SwingUtilities.updateComponentTreeUI(this);
    }

    @Override
    public void applyTheme(GuiTheme guiTheme, boolean wordWrap) {
        // Word wrap not applicable to settings global panel
        SwingUtilities.updateComponentTreeUI(this);
    }

    private JLabel createMcpServerUrlErrorLabel() {
        return createErrorLabel("Invalid URL");
    }

    private JLabel createErrorLabel(String text) {
        var label = new JLabel(text);
        var errorColor = UIManager.getColor("Label.errorForeground");
        if (errorColor == null) {
            errorColor = new Color(219, 49, 49);
        }
        label.setForeground(errorColor);
        label.setVisible(false);
        return label;
    }

    private boolean isUrlValid(String text) {
        text = text.trim();
        if (text.isEmpty()) {
            return false;
        }
        try {
            URL u = new URI(text).toURL();
            String host = u.getHost();
            return host != null && !host.isEmpty();
        } catch (URISyntaxException | MalformedURLException ex) {
            return false;
        }
    }

    private JPanel createMcpPanel() {
        var mcpPanel = new JPanel(new BorderLayout(5, 5));
        mcpPanel.setBorder(BorderFactory.createEmptyBorder(10, 10, 10, 10));

        // Server list
        mcpServersList.setSelectionMode(ListSelectionModel.SINGLE_SELECTION);
        mcpServersList.setCellRenderer(new DefaultListCellRenderer() {
            @Override
            public Component getListCellRendererComponent(
                    JList<?> list, Object value, int index, boolean isSelected, boolean cellHasFocus) {
                super.getListCellRendererComponent(list, value, index, isSelected, cellHasFocus);
                if (value instanceof HttpMcpServer server) {
                    setText(server.name() + " (" + server.url() + ")");
                } else if (value instanceof StdioMcpServer server) {
                    setText(server.name() + " (" + server.command() + ")");
                }
                return this;
            }
        });
        var scrollPane = new JScrollPane(mcpServersList);
        mcpPanel.add(scrollPane, BorderLayout.CENTER);

        // Buttons
        var buttonPanel = new JPanel(new FlowLayout(FlowLayout.RIGHT));
        var addHttpButton = new MaterialButton("Add HTTP...");
        var addStdioButton = new MaterialButton("Add Stdio...");
        var editButton = new MaterialButton("Edit...");
        var removeButton = new MaterialButton("Remove");

        // Enable and wire up action listeners for MCP server management.
        addHttpButton.setEnabled(true);
        addStdioButton.setEnabled(true);
        editButton.setEnabled(false);
        removeButton.setEnabled(false);

        // Enable Edit/Remove when a server is selected
        mcpServersList.addListSelectionListener(e -> {
            boolean hasSelection = !mcpServersList.isSelectionEmpty();
            editButton.setEnabled(hasSelection);
            removeButton.setEnabled(hasSelection);
        });

        // Add new HTTP MCP server (name + url). Tools can be fetched later.
        addHttpButton.addActionListener(e -> showMcpServerDialog("Add HTTP MCP Server", null, server -> {
            mcpServersListModel.addElement(server);
            mcpServersList.setSelectedValue(server, true);
        }));

        // Add new Stdio MCP server via JSON configuration
        addStdioButton.addActionListener(e -> showStdioMcpServerDialog("Add Stdio MCP Server", null, server -> {
            mcpServersListModel.addElement(server);
            mcpServersList.setSelectedValue(server, true);
        }));

        // Edit selected MCP server
        editButton.addActionListener(e -> {
            int idx = mcpServersList.getSelectedIndex();
            if (idx < 0) return;
            McpServer existing = mcpServersListModel.getElementAt(idx);
            if (existing instanceof HttpMcpServer http) {
                showMcpServerDialog("Edit MCP Server", http, updated -> {
                    mcpServersListModel.setElementAt(updated, idx);
                    mcpServersList.setSelectedIndex(idx);
                });
            } else if (existing instanceof StdioMcpServer stdio) {
                showStdioMcpServerDialog("Edit MCP Server", stdio, updated -> {
                    mcpServersListModel.setElementAt(updated, idx);
                    mcpServersList.setSelectedIndex(idx);
                });
            }
        });

        // Remove selected MCP server with confirmation
        removeButton.addActionListener(e -> {
            int idx = mcpServersList.getSelectedIndex();
            if (idx >= 0) {
                int confirm = JOptionPane.showConfirmDialog(
                        SettingsGlobalPanel.this,
                        "Remove selected MCP server?",
                        "Confirm Remove",
                        JOptionPane.YES_NO_OPTION);
                if (confirm == JOptionPane.YES_OPTION) {
                    mcpServersListModel.removeElementAt(idx);
                }
            }
        });

        buttonPanel.add(addHttpButton);
        buttonPanel.add(addStdioButton);
        buttonPanel.add(editButton);
        buttonPanel.add(removeButton);
        mcpPanel.add(buttonPanel, BorderLayout.SOUTH);

        return mcpPanel;
    }

    private void showMcpServerDialog(String title, @Nullable HttpMcpServer existing, Consumer<McpServer> onSave) {
        final var fetchedTools =
                new AtomicReference<@Nullable List<String>>(existing != null ? existing.tools() : null);
        final var fetchedToolDetails = new AtomicReference<@Nullable List<McpSchema.Tool>>(null);
        JTextField nameField = new JTextField(existing != null ? existing.name() : "");
        JTextField urlField = new JTextField(existing != null ? existing.url().toString() : "");
        JCheckBox useTokenCheckbox = new JCheckBox("Use Bearer Token");
        JPasswordField tokenField = new JPasswordField();
        JLabel tokenLabel = new JLabel("Bearer Token:");
        var showTokenButton = new JToggleButton(Icons.VISIBILITY_OFF);
        showTokenButton.setToolTipText("Show/Hide token");
        showTokenButton.setBorder(BorderFactory.createEmptyBorder(0, 5, 0, 5));
        showTokenButton.setContentAreaFilled(false);
        showTokenButton.setCursor(new Cursor(Cursor.HAND_CURSOR));

        char defaultEchoChar = tokenField.getEchoChar();
        showTokenButton.addActionListener(ae -> {
            if (showTokenButton.isSelected()) {
                tokenField.setEchoChar((char) 0);
                showTokenButton.setIcon(Icons.VISIBILITY);
            } else {
                tokenField.setEchoChar(defaultEchoChar);
                showTokenButton.setIcon(Icons.VISIBILITY_OFF);
            }
        });

        var tokenPanel = new JPanel(new BorderLayout());
        tokenPanel.add(tokenField, BorderLayout.CENTER);
        tokenPanel.add(showTokenButton, BorderLayout.EAST);

        String existingToken = existing != null ? existing.bearerToken() : null;
        if (existingToken != null && !existingToken.isEmpty()) {
            useTokenCheckbox.setSelected(true);
            String displayToken = existingToken;
            if (displayToken.regionMatches(false, 0, "Bearer ", 0, 7)) {
                displayToken = displayToken.substring(7);
            }
            tokenField.setText(displayToken);
            tokenLabel.setVisible(true);
            tokenPanel.setVisible(true);
        } else {
            tokenLabel.setVisible(false);
            tokenPanel.setVisible(false);
        }

        useTokenCheckbox.addActionListener(ae -> {
            boolean sel = useTokenCheckbox.isSelected();
            tokenLabel.setVisible(sel);
            tokenPanel.setVisible(sel);
            SwingUtilities.invokeLater(() -> {
                Window w = SwingUtilities.getWindowAncestor(tokenPanel);
                if (w != null) w.pack();
                tokenPanel.revalidate();
                tokenPanel.repaint();
            });
        });

        JLabel fetchStatusLabel = new JLabel(" ");

        var toolsTable = new McpToolTable();
        var toolsScrollPane = new JScrollPane(toolsTable);
        toolsScrollPane.setHorizontalScrollBarPolicy(ScrollPaneConstants.HORIZONTAL_SCROLLBAR_NEVER);
        toolsScrollPane.setPreferredSize(new Dimension(650, 240));
        toolsScrollPane.setVisible(true);

        var errorTextArea = new JTextArea(5, 20);
        errorTextArea.setEditable(false);
        errorTextArea.setLineWrap(true);
        errorTextArea.setWrapStyleWord(true);
        var errorScrollPane = new JScrollPane(errorTextArea);
        errorScrollPane.setHorizontalScrollBarPolicy(ScrollPaneConstants.HORIZONTAL_SCROLLBAR_NEVER);
        errorScrollPane.setPreferredSize(new Dimension(650, 240));
        errorScrollPane.setVisible(false);

        if (fetchedTools.get() != null && !fetchedTools.get().isEmpty()) {
            toolsTable.setToolsFromNames(fetchedTools.get());
            toolsScrollPane.setVisible(true);
            errorScrollPane.setVisible(false);
        }

        AtomicReference<String> lastFetchedUrl =
                new AtomicReference<>(existing != null ? existing.url().toString() : null);
        final AtomicLong lastFetchStartedAt = new AtomicLong(0L);

        Runnable fetcher = () -> {
            String rawUrl = urlField.getText().trim();
            if (!isUrlValid(rawUrl)) {
                return;
            }

            URL urlObj;
            try {
                urlObj = new URI(rawUrl).toURL();
            } catch (MalformedURLException | URISyntaxException ex) {
                return;
            }

            String bearerToken = null;
            if (useTokenCheckbox.isSelected()) {
                String rawToken = new String(tokenField.getPassword()).trim();
                if (!rawToken.isEmpty()) {
                    if (rawToken.regionMatches(true, 0, "Bearer ", 0, 7)) {
                        bearerToken = rawToken;
                    } else {
                        bearerToken = "Bearer " + rawToken;
                    }
                }
            }
            final String finalBearerToken = bearerToken;

            // Record the URL and timestamp we are about to fetch to enforce a minimum interval between fetches
            lastFetchedUrl.set(rawUrl);
            lastFetchStartedAt.set(System.currentTimeMillis());

            Callable<List<McpSchema.Tool>> callable = () -> McpUtils.fetchTools(urlObj, finalBearerToken);
            initiateMcpToolsFetch(
                    fetchStatusLabel,
                    callable,
                    toolsTable,
                    toolsScrollPane,
                    errorTextArea,
                    errorScrollPane,
                    fetchedToolDetails,
                    fetchedTools);
        };

        final Timer[] throttleTimer = new Timer[1];
        Runnable validationAction = () -> {
            String current = urlField.getText().trim();
            if (!isUrlValid(current)) {
                return;
            }
            String previous = lastFetchedUrl.get();
            if (previous != null && previous.equals(current)) {
                // Already fetched this URL
                return;
            }
            // Enforce a minimum of 2 seconds between fetches; fetch immediately if enough time has passed
            if (throttleTimer[0] != null && throttleTimer[0].isRunning()) {
                throttleTimer[0].stop();
            }
            long now = System.currentTimeMillis();
            long startedAt = lastFetchStartedAt.get();
            long elapsed = now - startedAt;
            if (startedAt == 0L || elapsed >= 2000L) {
                // First fetch or enough time elapsed; fetch immediately (post-debounce)
                fetcher.run();
            } else {
                int delay = (int) (2000L - elapsed);
                throttleTimer[0] = new Timer(delay, ev -> {
                    String latest = urlField.getText().trim();
                    if (!isUrlValid(latest)) {
                        return;
                    }
                    // Avoid duplicate fetch for the same URL
                    String last = lastFetchedUrl.get();
                    if (last != null && last.equals(latest)) {
                        return;
                    }
                    fetcher.run();
                });
                throttleTimer[0].setRepeats(false);
                throttleTimer[0].start();
            }
        };

        JLabel urlErrorLabel = createMcpServerUrlErrorLabel();
        JLabel nameErrorLabel = createErrorLabel("Duplicate name");
        nameField.getDocument().addDocumentListener(new DocumentListener() {
            private void validateName() {
                String candidate = nameField.getText().trim();
                if (candidate.isEmpty()) {
                    candidate = urlField.getText().trim();
                }
                boolean duplicate = false;
                for (int i = 0; i < mcpServersListModel.getSize(); i++) {
                    McpServer s = mcpServersListModel.getElementAt(i);
                    if (existing != null && s.name().equalsIgnoreCase(existing.name())) {
                        continue;
                    }
                    if (s.name().equalsIgnoreCase(candidate)) {
                        duplicate = true;
                        break;
                    }
                }
                nameErrorLabel.setVisible(duplicate);
                SwingUtilities.invokeLater(() -> {
                    Window w = SwingUtilities.getWindowAncestor(nameField);
                    if (w != null) w.pack();
                });
            }

            @Override
            public void insertUpdate(DocumentEvent e) {
                validateName();
            }

            @Override
            public void removeUpdate(DocumentEvent e) {
                validateName();
            }

            @Override
            public void changedUpdate(DocumentEvent e) {
                validateName();
            }
        });
        // Initial validation for name field
        SwingUtilities.invokeLater(() -> {
            Window w = SwingUtilities.getWindowAncestor(nameField);
            nameErrorLabel.setVisible(false);
            if (w != null) w.pack();
        });
        urlField.getDocument()
                .addDocumentListener(createUrlValidationListener(urlField, urlErrorLabel, validationAction));

        var panel = new JPanel(new GridBagLayout());
        var gbc = new GridBagConstraints();
        gbc.insets = new Insets(2, 2, 2, 2);
        gbc.anchor = GridBagConstraints.WEST;

        // Row 0: Name
        gbc.gridx = 0;
        gbc.gridy = 0;
        gbc.fill = GridBagConstraints.NONE;
        gbc.weightx = 0;
        panel.add(new JLabel("Name:"), gbc);
        gbc.gridx = 1;
        gbc.fill = GridBagConstraints.HORIZONTAL;
        gbc.weightx = 1;
        panel.add(nameField, gbc);

        // Row 1: Name Error
        gbc.gridx = 1;
        gbc.gridy = 1;
        panel.add(nameErrorLabel, gbc);

        // Row 2: URL
        gbc.gridx = 0;
        gbc.gridy = 2;
        gbc.fill = GridBagConstraints.NONE;
        gbc.weightx = 0;
        panel.add(new JLabel("URL:"), gbc);
        gbc.gridx = 1;
        gbc.fill = GridBagConstraints.HORIZONTAL;
        gbc.weightx = 1;
        panel.add(urlField, gbc);

        // Row 3: URL Error
        gbc.gridx = 1;
        gbc.gridy = 3;
        panel.add(urlErrorLabel, gbc);

        // Row 4: Token checkbox
        gbc.gridx = 0;
        gbc.gridy = 4;
        gbc.gridwidth = 2;
        panel.add(useTokenCheckbox, gbc);
        gbc.gridwidth = 1;

        // Row 5: Token
        gbc.gridx = 0;
        gbc.gridy = 5;
        gbc.fill = GridBagConstraints.NONE;
        gbc.weightx = 0;
        panel.add(tokenLabel, gbc);
        gbc.gridx = 1;
        gbc.fill = GridBagConstraints.HORIZONTAL;
        gbc.weightx = 1;
        panel.add(tokenPanel, gbc);

        // Row 6: Fetch Status
        gbc.gridx = 1;
        gbc.gridy = 6;
        gbc.fill = GridBagConstraints.NONE;
        gbc.weightx = 0;
        gbc.anchor = GridBagConstraints.WEST;
        panel.add(fetchStatusLabel, gbc);

        // Row 7: Tools Pane
        gbc.gridx = 0;
        gbc.gridy = 7;
        gbc.gridwidth = 2;
        gbc.fill = GridBagConstraints.BOTH;
        gbc.weightx = 1;
        gbc.weighty = 1;
        gbc.insets = new Insets(8, 0, 0, 0);
        panel.add(toolsScrollPane, gbc);
        panel.add(errorScrollPane, gbc);

        var optionPane = new JOptionPane(panel, JOptionPane.PLAIN_MESSAGE, JOptionPane.OK_CANCEL_OPTION);
        final var dialog = optionPane.createDialog(SettingsGlobalPanel.this, title);
        // Make the MCP dialog wider and resizable to improve readability
        dialog.setResizable(true);
        var preferred = dialog.getPreferredSize();
        int minWidth = Math.max(800, preferred.width);
        int prefHeight = Math.max(500, preferred.height);
        dialog.setMinimumSize(new Dimension(700, 400));
        dialog.setPreferredSize(new Dimension(minWidth, prefHeight));
        dialog.pack();
        dialog.setLocationRelativeTo(SettingsGlobalPanel.this);

        optionPane.addPropertyChangeListener(pce -> {
            if (pce.getSource() != optionPane || !pce.getPropertyName().equals(JOptionPane.VALUE_PROPERTY)) {
                return;
            }
            var value = optionPane.getValue();
            if (value == JOptionPane.UNINITIALIZED_VALUE) {
                return;
            }

            if (value.equals(JOptionPane.OK_OPTION)) {
                String name = nameField.getText().trim();
                String rawUrl = urlField.getText().trim();
                boolean useToken = useTokenCheckbox.isSelected();

                String effectiveName = name.isEmpty() ? rawUrl : name;
                boolean duplicate = false;
                for (int i = 0; i < mcpServersListModel.getSize(); i++) {
                    McpServer s = mcpServersListModel.getElementAt(i);
                    if (existing != null && s.name().equalsIgnoreCase(existing.name())) {
                        continue;
                    }
                    if (s.name().equalsIgnoreCase(effectiveName)) {
                        duplicate = true;
                        break;
                    }
                }
                if (duplicate) {
                    nameErrorLabel.setVisible(true);
                    dialog.pack();
                    dialog.setVisible(true);
                    optionPane.setValue(JOptionPane.UNINITIALIZED_VALUE);
                    return;
                }

                HttpMcpServer newServer =
                        createMcpServerFromInputs(name, rawUrl, useToken, tokenField, fetchedTools.get());

                if (newServer != null) {
                    onSave.accept(newServer);
                    dialog.setVisible(false);
                } else {
                    urlErrorLabel.setVisible(true);
                    dialog.pack();
                    dialog.setVisible(true);
                    optionPane.setValue(JOptionPane.UNINITIALIZED_VALUE);
                }
            } else {
                dialog.setVisible(false);
            }
        });

        dialog.addWindowListener(new WindowAdapter() {
            @Override
            public void windowOpened(WindowEvent e) {
                // Trigger initial fetch for existing servers to populate tool descriptions (tooltips)
                String current = urlField.getText().trim();
                if (existing != null && fetchedToolDetails.get() == null && isUrlValid(current)) {
                    fetcher.run();
                }
            }
        });
        dialog.setVisible(true);
    }

    private void showStdioMcpServerDialog(String title, @Nullable StdioMcpServer existing, Consumer<McpServer> onSave) {

        // Inputs
        JTextField nameField = new JTextField(existing != null ? existing.name() : "");
        JTextField commandField = new JTextField(existing != null ? existing.command() : "");

        List<String> initialArgs = existing != null ? existing.args() : new ArrayList<>();
        Map<String, String> initialEnv = existing != null ? existing.env() : Collections.emptyMap();

        ArgsTableModel argsModel = new ArgsTableModel(initialArgs);
        JTable argsTable = new JTable(argsModel);
        argsTable.setFillsViewportHeight(true);
        argsTable.setRowHeight(argsTable.getRowHeight() + 2);

        EnvTableModel envModel = new EnvTableModel(initialEnv);
        JTable envTable = new JTable(envModel);
        envTable.getColumnModel().getColumn(1).setCellRenderer(new EnvVarCellRenderer());
        envTable.setFillsViewportHeight(true);
        envTable.setRowHeight(envTable.getRowHeight() + 2);

        // Duplicate name error label
        JLabel nameErrorLabel = createErrorLabel("Duplicate name");
        nameErrorLabel.setVisible(false);

        // Tools fetching state
        final var fetchedTools =
                new AtomicReference<@Nullable List<String>>(existing != null ? existing.tools() : null);
        final var fetchedToolDetails = new AtomicReference<@Nullable List<McpSchema.Tool>>(null);

        JLabel fetchStatusLabel = new JLabel(" ");

        var toolsTable = new McpToolTable();
        var toolsScrollPane = new JScrollPane(toolsTable);
        toolsScrollPane.setHorizontalScrollBarPolicy(ScrollPaneConstants.HORIZONTAL_SCROLLBAR_NEVER);
        toolsScrollPane.setPreferredSize(new Dimension(650, 240));
        toolsScrollPane.setVisible(true);

        var fetchErrorTextArea = new JTextArea(5, 20);
        fetchErrorTextArea.setEditable(false);
        fetchErrorTextArea.setLineWrap(true);
        fetchErrorTextArea.setWrapStyleWord(true);
        var fetchErrorScrollPane = new JScrollPane(fetchErrorTextArea);
        fetchErrorScrollPane.setHorizontalScrollBarPolicy(ScrollPaneConstants.HORIZONTAL_SCROLLBAR_NEVER);
        fetchErrorScrollPane.setPreferredSize(new Dimension(650, 240));
        fetchErrorScrollPane.setVisible(false);

        if (fetchedTools.get() != null && !fetchedTools.get().isEmpty()) {
            toolsTable.setToolsFromNames(fetchedTools.get());
            toolsScrollPane.setVisible(true);
            fetchErrorScrollPane.setVisible(false);
        }

        // Name validation against duplicates (similar to HTTP dialog)
        nameField.getDocument().addDocumentListener(new DocumentListener() {
            private void validateName() {
                String candidate = nameField.getText().trim();
                if (candidate.isEmpty()) {
                    // fall back to command for duplicate check when empty
                    candidate = commandField.getText().trim();
                }
                boolean duplicate = false;
                for (int i = 0; i < mcpServersListModel.getSize(); i++) {
                    McpServer s = mcpServersListModel.getElementAt(i);
                    if (existing != null && s.name().equalsIgnoreCase(existing.name())) {
                        continue;
                    }
                    if (s.name().equalsIgnoreCase(candidate)) {
                        duplicate = true;
                        break;
                    }
                }
                nameErrorLabel.setVisible(duplicate);
                SwingUtilities.invokeLater(() -> {
                    Window w = SwingUtilities.getWindowAncestor(nameField);
                    if (w != null) w.pack();
                });
            }

            @Override
            public void insertUpdate(DocumentEvent e) {
                validateName();
            }

            @Override
            public void removeUpdate(DocumentEvent e) {
                validateName();
            }

            @Override
            public void changedUpdate(DocumentEvent e) {
                validateName();
            }
        });

        // Args panel with Add/Remove
        var argsScroll = new JScrollPane(argsTable);
        argsScroll.setPreferredSize(new Dimension(400, 120));
        var argsButtons = new JPanel(new FlowLayout(FlowLayout.LEFT, 5, 0));
        var addArgButton = new MaterialButton("Add");
        var removeArgButton = new MaterialButton("Remove");
        argsButtons.add(addArgButton);
        argsButtons.add(removeArgButton);
        addArgButton.addActionListener(e -> {
            if (argsTable.isEditing()) argsTable.getCellEditor().stopCellEditing();
            argsModel.addRow();
            int last = argsModel.getRowCount() - 1;
            if (last >= 0) {
                argsTable.setRowSelectionInterval(last, last);
                argsTable.editCellAt(last, 0);
                Component editor = argsTable.getEditorComponent();
                if (editor != null) editor.requestFocusInWindow();
            }
        });
        removeArgButton.addActionListener(e -> {
            int viewRow = argsTable.getSelectedRow();
            if (viewRow != -1) {
                if (argsTable.isEditing()) argsTable.getCellEditor().stopCellEditing();
                int modelRow = argsTable.convertRowIndexToModel(viewRow);
                argsModel.removeRow(modelRow);
            }
        });

        // Env panel with Add/Remove
        var envScroll = new JScrollPane(envTable);
        envScroll.setPreferredSize(new Dimension(400, 150));
        var envButtons = new JPanel(new FlowLayout(FlowLayout.LEFT, 5, 0));
        var addEnvButton = new MaterialButton("Add");
        var removeEnvButton = new MaterialButton("Remove");
        envButtons.add(addEnvButton);
        envButtons.add(removeEnvButton);
        addEnvButton.addActionListener(e -> {
            if (envTable.isEditing()) envTable.getCellEditor().stopCellEditing();
            envModel.addRow();
            int last = envModel.getRowCount() - 1;
            if (last >= 0) {
                envTable.setRowSelectionInterval(last, last);
                envTable.editCellAt(last, 0);
                Component editor = envTable.getEditorComponent();
                if (editor != null) editor.requestFocusInWindow();
            }
        });
        removeEnvButton.addActionListener(e -> {
            int viewRow = envTable.getSelectedRow();
            if (viewRow != -1) {
                if (envTable.isEditing()) envTable.getCellEditor().stopCellEditing();
                int modelRow = envTable.convertRowIndexToModel(viewRow);
                envModel.removeRow(modelRow);
            }
        });

        // Fetch Tools button
        var fetchButton = new MaterialButton("Fetch Tools");
        fetchButton.addActionListener(e -> {
            String cmd = commandField.getText().trim();
            if (cmd.isEmpty()) {
                fetchErrorTextArea.setText("Command cannot be empty.");
                toolsScrollPane.setVisible(false);
                fetchErrorScrollPane.setVisible(true);
                Window w = SwingUtilities.getWindowAncestor(fetchErrorScrollPane);
                if (w != null) w.pack();
                return;
            }
            List<String> args = new ArrayList<>(argsModel.getArgs());
            Map<String, String> env = envModel.getEnvMap();

            Callable<List<McpSchema.Tool>> callable = () -> McpUtils.fetchTools(cmd, args, env, null);
            initiateMcpToolsFetch(
                    fetchStatusLabel,
                    callable,
                    toolsTable,
                    toolsScrollPane,
                    fetchErrorTextArea,
                    fetchErrorScrollPane,
                    fetchedToolDetails,
                    fetchedTools);
        });

        // Layout
        var panel = new JPanel(new GridBagLayout());
        var gbc = new GridBagConstraints();
        gbc.insets = new Insets(2, 5, 2, 5);
        gbc.gridx = 0;
        gbc.gridy = 0;
        gbc.anchor = GridBagConstraints.WEST;
        gbc.fill = GridBagConstraints.NONE;

        // Row 0: Name
        panel.add(new JLabel("Name:"), gbc);
        gbc.gridx = 1;
        gbc.weightx = 1.0;
        gbc.fill = GridBagConstraints.HORIZONTAL;
        panel.add(nameField, gbc);

        // Row 1: Name error
        gbc.gridx = 1;
        gbc.gridy = 1;
        gbc.weightx = 1.0;
        gbc.fill = GridBagConstraints.HORIZONTAL;
        panel.add(nameErrorLabel, gbc);

        // Row 2: Command
        gbc.insets = new Insets(8, 5, 2, 5);
        gbc.gridx = 0;
        gbc.gridy = 2;
        gbc.weightx = 0;
        gbc.fill = GridBagConstraints.NONE;
        panel.add(new JLabel("Command:"), gbc);
        gbc.gridx = 1;
        gbc.weightx = 1;
        gbc.fill = GridBagConstraints.HORIZONTAL;
        panel.add(commandField, gbc);

        // Row 3: Args label
        gbc.insets = new Insets(8, 5, 2, 5);
        gbc.gridx = 0;
        gbc.gridy = 3;
        gbc.weightx = 0;
        gbc.fill = GridBagConstraints.NONE;
        gbc.anchor = GridBagConstraints.NORTHWEST;
        panel.add(new JLabel("Arguments:"), gbc);
        // Row 3: Args table + buttons
        gbc.gridx = 1;
        gbc.weightx = 1;
        gbc.fill = GridBagConstraints.BOTH;
        var argsContainer = new JPanel(new BorderLayout(5, 5));
        argsContainer.add(argsScroll, BorderLayout.CENTER);
        argsContainer.add(argsButtons, BorderLayout.SOUTH);
        panel.add(argsContainer, gbc);

        // Row 4: Env label
        gbc.insets = new Insets(8, 5, 2, 5);
        gbc.gridx = 0;
        gbc.gridy = 4;
        gbc.weightx = 0;
        gbc.fill = GridBagConstraints.NONE;
        gbc.anchor = GridBagConstraints.NORTHWEST;
        panel.add(new JLabel("Environment:"), gbc);
        // Row 4: Env table + buttons
        gbc.gridx = 1;
        gbc.weightx = 1;
        gbc.fill = GridBagConstraints.BOTH;
        var envContainer = new JPanel(new BorderLayout(5, 5));
        envContainer.add(envScroll, BorderLayout.CENTER);

        // Buttons row with right-aligned help icon
        var envButtonsRow = new JPanel(new BorderLayout(5, 0));
        envButtonsRow.add(envButtons, BorderLayout.WEST);

        Icon helpIcon = Icons.HELP;
        if (helpIcon instanceof ThemedIcon themedHelpIcon) {
            helpIcon = themedHelpIcon.withSize(14);
        }
        var envHelpButton = new MaterialButton();
        envHelpButton.setIcon(helpIcon);
        envHelpButton.setBorder(BorderFactory.createEmptyBorder(2, 2, 2, 2));
        envHelpButton.setContentAreaFilled(false);
        envHelpButton.setFocusPainted(false);
        envHelpButton.setCursor(new Cursor(Cursor.DEFAULT_CURSOR));
        envHelpButton.setToolTipText(
                "You can use environment variables as values, e.g., $HOME or ${HOME}. If a variable is not set, the literal text is used.");
        envButtonsRow.add(envHelpButton, BorderLayout.EAST);

        envContainer.add(envButtonsRow, BorderLayout.SOUTH);
        panel.add(envContainer, gbc);

        // Row 7: Fetch controls (moved below tools)
        var fetchControls = new JPanel(new FlowLayout(FlowLayout.LEFT, 5, 0));
        fetchControls.add(fetchButton);
        fetchControls.add(fetchStatusLabel);
        gbc.gridx = 0;
        gbc.gridy = 7;
        gbc.gridwidth = 2;
        gbc.weightx = 0.0;
        gbc.weighty = 0.0;
        gbc.fill = GridBagConstraints.NONE;
        gbc.anchor = GridBagConstraints.WEST;
        gbc.insets = new Insets(5, 5, 5, 5);
        panel.add(fetchControls, gbc);

        // Row 6: Tools/Error area
        gbc.gridx = 0;
        gbc.gridy = 6;
        gbc.gridwidth = 2;
        gbc.weightx = 1.0;
        gbc.weighty = 1.0;
        gbc.fill = GridBagConstraints.BOTH;
        gbc.insets = new Insets(8, 5, 5, 5);
        panel.add(toolsScrollPane, gbc);
        panel.add(fetchErrorScrollPane, gbc);

        var optionPane = new JOptionPane(panel, JOptionPane.PLAIN_MESSAGE, JOptionPane.OK_CANCEL_OPTION);
        final var dialog = optionPane.createDialog(SettingsGlobalPanel.this, title);
        dialog.setResizable(true);
        var preferred = dialog.getPreferredSize();
        int minWidth = Math.max(800, preferred.width);
        int prefHeight = Math.max(500, preferred.height);
        dialog.setMinimumSize(new Dimension(700, 400));
        dialog.setPreferredSize(new Dimension(minWidth, prefHeight));
        dialog.pack();
        dialog.setLocationRelativeTo(SettingsGlobalPanel.this);

        optionPane.addPropertyChangeListener(pce -> {
            if (pce.getSource() != optionPane || !pce.getPropertyName().equals(JOptionPane.VALUE_PROPERTY)) {
                return;
            }
            var value = optionPane.getValue();
            if (value == JOptionPane.UNINITIALIZED_VALUE) {
                return;
            }

            if (value.equals(JOptionPane.OK_OPTION)) {
                // Validate and save
                String name = nameField.getText().trim();
                String command = commandField.getText().trim();
                if (name.isEmpty()) {
                    name = command;
                }

                // Duplicate name check
                boolean duplicate = false;
                for (int i = 0; i < mcpServersListModel.getSize(); i++) {
                    McpServer s = mcpServersListModel.getElementAt(i);
                    if (existing != null && s.name().equalsIgnoreCase(existing.name())) {
                        continue;
                    }
                    if (s.name().equalsIgnoreCase(name)) {
                        duplicate = true;
                        break;
                    }
                }
                if (duplicate) {
                    nameErrorLabel.setVisible(true);
                    dialog.pack();
                    dialog.setVisible(true);
                    optionPane.setValue(JOptionPane.UNINITIALIZED_VALUE);
                    return;
                }

                if (command.isEmpty()) {
                    fetchErrorTextArea.setText("Command cannot be empty.");
                    toolsScrollPane.setVisible(false);
                    fetchErrorScrollPane.setVisible(true);
                    dialog.pack();
                    dialog.setVisible(true);
                    optionPane.setValue(JOptionPane.UNINITIALIZED_VALUE);
                    return;
                }

                List<String> args = new ArrayList<>(argsModel.getArgs());
                Map<String, String> env = envModel.getEnvMap();
                StdioMcpServer toSave = new StdioMcpServer(name, command, args, env, fetchedTools.get());
                onSave.accept(toSave);
                dialog.setVisible(false);
            } else {
                dialog.setVisible(false);
            }
        });

        dialog.setVisible(true);
    }

    /**
     * Shared helper: create a debounced URL DocumentListener that validates the URL and toggles the provided error
     * label. Debounce interval is 500ms.
     */
    private DocumentListener createUrlValidationListener(
            JTextField urlField, JLabel urlErrorLabel, Runnable onValidUrl) {
        final Timer[] debounceTimer = new Timer[1];
        return new DocumentListener() {
            private void scheduleValidation() {
                if (debounceTimer[0] != null && debounceTimer[0].isRunning()) {
                    debounceTimer[0].stop();
                }
                debounceTimer[0] = new Timer(500, ev -> {
                    String text = urlField.getText().trim();
                    boolean ok = isUrlValid(text);
                    urlErrorLabel.setVisible(!ok);
                    if (ok) {
                        onValidUrl.run();
                    }
                    // Repack containing dialog/window so visibility change is applied
                    SwingUtilities.invokeLater(() -> {
                        Window w = SwingUtilities.getWindowAncestor(urlField);
                        if (w != null) w.pack();
                    });
                });
                debounceTimer[0].setRepeats(false);
                debounceTimer[0].start();
            }

            @Override
            public void insertUpdate(DocumentEvent e) {
                scheduleValidation();
            }

            @Override
            public void removeUpdate(DocumentEvent e) {
                scheduleValidation();
            }

            @Override
            public void changedUpdate(DocumentEvent e) {
                scheduleValidation();
            }
        };
    }

    /**
     * Helper to validate inputs from Add/Edit dialogs and construct an McpServer. Returns null if validation failed.
     *
     * <p>This method also normalizes bearer token inputs if they start with "Bearer " and updates the provided
     * tokenField with the normalized value (so the user sees the normalized form).
     */
    private @Nullable HttpMcpServer createMcpServerFromInputs(
            String name, String rawUrl, boolean useToken, JPasswordField tokenField, @Nullable List<String> tools) {

        // Validate URL presence and format - inline validation will show error
        if (rawUrl.isEmpty()) {
            return null;
        }

        URL url;
        try {
            var u = new URI(rawUrl).toURL();
            String host = u.getHost();
            if (host == null || host.isEmpty()) throw new MalformedURLException("Missing host");
            url = u;
        } catch (Exception mfe) {
            return null;
        }

        // Name fallback (only check emptiness; name is non-null)
        if (name.isEmpty()) name = rawUrl;

        // Token normalization (non-obstructive)
        String token = null;
        if (useToken) {
            String raw = new String(tokenField.getPassword()).trim();
            if (!raw.isEmpty()) {
                String bearerToken;
                if (raw.regionMatches(true, 0, "Bearer ", 0, 7)) {
                    bearerToken = raw;
                    tokenField.setText(raw.substring(7).trim());
                } else {
                    bearerToken = "Bearer " + raw;
                }
                token = bearerToken;
            } else {
                token = null; // empty token => treat as null
            }
        }

        return new HttpMcpServer(name, url, tools, token);
    }

    /** Initiates an asynchronous MCP tools fetch using the provided Callable and updates UI components accordingly. */
    private void initiateMcpToolsFetch(
            JLabel fetchStatusLabel,
            Callable<List<McpSchema.Tool>> fetcher,
            McpToolTable toolsTable,
            JScrollPane toolsScrollPane,
            JTextArea errorTextArea,
            JScrollPane errorScrollPane,
            AtomicReference<@Nullable List<McpSchema.Tool>> fetchedToolDetails,
            AtomicReference<@Nullable List<String>> fetchedTools) {

        fetchStatusLabel.setIcon(SpinnerIconUtil.getSpinner(this.chrome, true));
        fetchStatusLabel.setText("Fetching...");

        new SwingWorker<List<McpSchema.Tool>, Void>() {
            @Override
            protected List<McpSchema.Tool> doInBackground() throws Exception {
                return fetcher.call();
            }

            @Override
            protected void done() {
                fetchStatusLabel.setIcon(null);
                fetchStatusLabel.setText(" ");
                try {
                    List<McpSchema.Tool> tools = get();
                    fetchedToolDetails.set(tools);
                    var toolNames = tools.stream().map(McpSchema.Tool::name).collect(Collectors.toList());
                    fetchedTools.set(toolNames);

                    toolsTable.setToolsFromDetails(tools);

                    toolsScrollPane.setVisible(true);
                    errorScrollPane.setVisible(false);
                    SwingUtilities.getWindowAncestor(fetchStatusLabel).pack();
                } catch (Exception ex) {
                    var root = ex.getCause() != null ? ex.getCause() : ex;
                    logger.error("Error fetching MCP tools", root);
                    fetchedTools.set(null);
                    fetchedToolDetails.set(null);

                    errorTextArea.setText(root.getMessage());
                    toolsScrollPane.setVisible(false);
                    errorScrollPane.setVisible(true);
                    SwingUtilities.getWindowAncestor(fetchStatusLabel).pack();
                }
            }
        }.execute();
    }

    private static class ArgsTableModel extends AbstractTableModel {
        private final List<String> args;
        private final String[] columnNames = {"Argument"};

        public ArgsTableModel(List<String> args) {
            this.args = new ArrayList<>(args);
        }

        public List<String> getArgs() {
            return args;
        }

        @Override
        public int getRowCount() {
            return args.size();
        }

        @Override
        public int getColumnCount() {
            return 1;
        }

        @Override
        public String getColumnName(int column) {
            return columnNames[column];
        }

        @Override
        public Object getValueAt(int rowIndex, int columnIndex) {
            return args.get(rowIndex);
        }

        @Override
        public boolean isCellEditable(int rowIndex, int columnIndex) {
            return true;
        }

        @Override
        public void setValueAt(Object aValue, int rowIndex, int columnIndex) {
            args.set(rowIndex, (String) aValue);
            fireTableCellUpdated(rowIndex, columnIndex);
        }

        public void addRow() {
            args.add("");
            fireTableRowsInserted(args.size() - 1, args.size() - 1);
        }

        public void removeRow(int rowIndex) {
            if (rowIndex >= 0 && rowIndex < args.size()) {
                args.remove(rowIndex);
                fireTableRowsDeleted(rowIndex, rowIndex);
            }
        }
    }

    private static class EnvVarCellRenderer extends DefaultTableCellRenderer {
        // Environment variable detection delegated to Environment.detectEnvVarReference
        private static final Border SUCCESS_BORDER;
        private static final Border FAILURE_BORDER;

        static {
            Color successColor = UIManager.getColor("ProgressBar.foreground");
            if (successColor == null) {
                // A green that is visible on both light and dark themes.
                successColor = new Color(0, 176, 80);
            }
            SUCCESS_BORDER = BorderFactory.createMatteBorder(0, 0, 0, 2, successColor);

            Color errorColor = UIManager.getColor("Label.errorForeground");
            if (errorColor == null) {
                // A red that is visible on both light and dark themes.
                errorColor = new Color(219, 49, 49);
            }
            FAILURE_BORDER = BorderFactory.createMatteBorder(0, 0, 0, 2, errorColor);
        }

        @Override
        public Component getTableCellRendererComponent(
                JTable table, @Nullable Object value, boolean isSelected, boolean hasFocus, int row, int column) {

            super.getTableCellRendererComponent(table, value, isSelected, hasFocus, row, column);

            // Reset per-render state; renderer instances are reused.
            setToolTipText(null);
            setBorder(null);

            if (value instanceof String val) {
                String trimmedVal = val.trim();
                var ref = Environment.detectEnvVarReference(trimmedVal);
                if (ref != null) {
                    String varName = ref.name();
                    if (ref.defined()) {
                        setToolTipText("Environment variable '" + varName + "' found.");
                        setBorder(SUCCESS_BORDER);
                    } else {
                        setToolTipText("Environment variable '" + varName
                                + "' not set in Brokk's environment. Using the literal text as-is.");
                        setBorder(FAILURE_BORDER);
                    }
                }
            }
            return this;
        }
    }

    private static class EnvTableModel extends AbstractTableModel {
        private final List<String[]> envVars;
        private final String[] columnNames = {"Variable", "Value"};

        public EnvTableModel(Map<String, String> env) {
            this.envVars = new ArrayList<>(env.entrySet().stream()
                    .map(e -> new String[] {e.getKey(), e.getValue()})
                    .collect(Collectors.toList()));
        }

        public Map<String, String> getEnvMap() {
            return envVars.stream()
                    .filter(p -> p[0] != null && !p[0].trim().isEmpty())
                    .collect(Collectors.toMap(p -> p[0], p -> p[1] != null ? p[1] : "", (v1, v2) -> v2));
        }

        @Override
        public int getRowCount() {
            return envVars.size();
        }

        @Override
        public int getColumnCount() {
            return 2;
        }

        @Override
        public String getColumnName(int column) {
            return columnNames[column];
        }

        @Override
        public Object getValueAt(int rowIndex, int columnIndex) {
            return envVars.get(rowIndex)[columnIndex];
        }

        @Override
        public boolean isCellEditable(int rowIndex, int columnIndex) {
            return true;
        }

        @Override
        public void setValueAt(Object aValue, int rowIndex, int columnIndex) {
            envVars.get(rowIndex)[columnIndex] = (String) aValue;
            fireTableCellUpdated(rowIndex, columnIndex);
        }

        public void addRow() {
            envVars.add(new String[] {"", ""});
            fireTableRowsInserted(envVars.size() - 1, envVars.size() - 1);
        }

        public void removeRow(int rowIndex) {
            if (rowIndex >= 0 && rowIndex < envVars.size()) {
                envVars.remove(rowIndex);
                fireTableRowsDeleted(rowIndex, rowIndex);
            }
        }
    }

    // --- Inner Classes for Quick Models Table (Copied from SettingsDialog) ---
    private static class FavoriteModelsTableModel extends AbstractTableModel {
        private List<Service.FavoriteModel> favorites;
        private final String[] columnNames = {"Alias", "Model Name", "Reasoning", "Processing Tier"};

        public FavoriteModelsTableModel(List<Service.FavoriteModel> initialFavorites) {
            this.favorites = new ArrayList<>(initialFavorites);
        }

        public void setFavorites(List<Service.FavoriteModel> newFavorites) {
            this.favorites = new ArrayList<>(newFavorites);
            fireTableDataChanged();
        }

        public List<Service.FavoriteModel> getFavorites() {
            return new ArrayList<>(favorites);
        }

        public void addFavorite(Service.FavoriteModel favorite) {
            favorites.add(favorite);
            fireTableRowsInserted(favorites.size() - 1, favorites.size() - 1);
        }

        public void removeFavorite(int rowIndex) {
            if (rowIndex >= 0 && rowIndex < favorites.size()) {
                favorites.remove(rowIndex);
                fireTableRowsDeleted(rowIndex, rowIndex);
            }
        }

        @Override
        public int getRowCount() {
            return favorites.size();
        }

        @Override
        public int getColumnCount() {
            return columnNames.length;
        }

        @Override
        public String getColumnName(int column) {
            return columnNames[column];
        }

        @Override
        public Class<?> getColumnClass(int columnIndex) {
            return switch (columnIndex) {
                case 0, 1 -> String.class;
                case 2 -> Service.ReasoningLevel.class;
                case 3 -> Service.ProcessingTier.class;
                default -> Object.class;
            };
        }

        @Override
        public boolean isCellEditable(int rowIndex, int columnIndex) {
            return true;
        }

        @Override
        public @Nullable Object getValueAt(int rowIndex, int columnIndex) {
            Service.FavoriteModel favorite = favorites.get(rowIndex);
            return switch (columnIndex) {
                case 0 -> favorite.alias();
                case 1 -> favorite.config().name();
                case 2 -> favorite.config().reasoning();
                case 3 -> favorite.config().tier();
                default -> null;
            };
        }

        @Override
        public void setValueAt(Object aValue, int rowIndex, int columnIndex) {
            if (rowIndex < 0 || rowIndex >= favorites.size()) return;
            Service.FavoriteModel oldFavorite = favorites.get(rowIndex);
            Service.FavoriteModel newFavorite;
            try {
                newFavorite = switch (columnIndex) {
                    case 0 -> {
                        if (aValue instanceof String alias) {
                            yield new Service.FavoriteModel(alias.trim(), oldFavorite.config());
                        }
                        yield oldFavorite;
                    }
                    case 1 -> {
                        if (aValue instanceof String modelName) {
                            yield new Service.FavoriteModel(
                                    oldFavorite.alias(),
                                    new Service.ModelConfig(
                                            modelName,
                                            oldFavorite.config().reasoning(),
                                            oldFavorite.config().tier()));
                        }
                        yield oldFavorite;
                    }
                    case 2 -> {
                        if (aValue instanceof Service.ReasoningLevel reasoning) {
                            yield new Service.FavoriteModel(
                                    oldFavorite.alias(),
                                    new Service.ModelConfig(
                                            oldFavorite.config().name(),
                                            reasoning,
                                            oldFavorite.config().tier()));
                        }
                        yield oldFavorite;
                    }
                    case 3 -> {
                        if (aValue instanceof Service.ProcessingTier tier) {
                            yield new Service.FavoriteModel(
                                    oldFavorite.alias(),
                                    new Service.ModelConfig(
                                            oldFavorite.config().name(),
                                            oldFavorite.config().reasoning(),
                                            tier));
                        }
                        yield oldFavorite;
                    }
                    default -> oldFavorite;
                };
            } catch (Exception e) {
                logger.error("Error setting value at ({}, {}) to {}", rowIndex, columnIndex, aValue, e);
                return;
            }
            if (!newFavorite.equals(oldFavorite)) {
                favorites.set(rowIndex, newFavorite);
                fireTableCellUpdated(rowIndex, columnIndex);
                if (columnIndex == 1) {
                    fireTableCellUpdated(rowIndex, 2); // If model name changed, reasoning support might change
                    fireTableCellUpdated(rowIndex, 3); // And processing tier support might also change
                }
            }
        }
    }

    private static class ReasoningCellRenderer extends DefaultTableCellRenderer {
        private final Service models;

        public ReasoningCellRenderer(Service service) {
            this.models = service;
        }

        @Override
        public Component getTableCellRendererComponent(
                JTable table, @Nullable Object value, boolean isSelected, boolean hasFocus, int row, int column) {
            JLabel label =
                    (JLabel) super.getTableCellRendererComponent(table, value, isSelected, hasFocus, row, column);
            int modelRow = table.convertRowIndexToModel(row);
            String modelName = (String) table.getModel().getValueAt(modelRow, 1);
            if (modelName != null && !models.supportsReasoningEffort(modelName)) {
                label.setText("Off");
                label.setEnabled(false);
                label.setToolTipText("Reasoning effort not supported by " + modelName);
            } else if (value instanceof Service.ReasoningLevel level) {
                label.setText(level.toString());
                label.setEnabled(true);
                label.setToolTipText("Select reasoning effort");
            } else {
                label.setText(value == null ? "" : value.toString());
                label.setEnabled(true);
                label.setToolTipText(null);
            }
            if (!isSelected) {
                label.setBackground(table.getBackground());
                label.setForeground(
                        label.isEnabled() ? table.getForeground() : UIManager.getColor("Label.disabledForeground"));
            } else {
                label.setBackground(table.getSelectionBackground());
                label.setForeground(
                        label.isEnabled()
                                ? table.getSelectionForeground()
                                : UIManager.getColor("Label.disabledForeground"));
            }
            return label;
        }
    }

    private static class ReasoningCellEditor extends DefaultCellEditor {
        private final Service models;
        private final JTable table;
        private final JComboBox<Service.ReasoningLevel> comboBox;

        public ReasoningCellEditor(JComboBox<Service.ReasoningLevel> comboBox, Service service, JTable table) {
            super(comboBox);
            this.comboBox = comboBox;
            this.models = service;
            this.table = table;
            setClickCountToStart(1);
        }

        @Override
        public Component getTableCellEditorComponent(
                JTable table, Object value, boolean isSelected, int row, int column) {
            int modelRow = table.convertRowIndexToModel(row);
            String modelName = (String) table.getModel().getValueAt(modelRow, 1);
            boolean supportsReasoning = modelName != null && models.supportsReasoningEffort(modelName);
            Component editorComponent = super.getTableCellEditorComponent(table, value, isSelected, row, column);
            editorComponent.setEnabled(supportsReasoning);
            comboBox.setEnabled(supportsReasoning);
            if (!supportsReasoning) {
                comboBox.setSelectedItem(Service.ReasoningLevel.DEFAULT);
                comboBox.setToolTipText("Reasoning effort not supported by " + modelName);
                comboBox.setRenderer(new DefaultListCellRenderer() {
                    @Override
                    public Component getListCellRendererComponent(
                            JList<?> list, @Nullable Object val, int i, boolean sel, boolean foc) {
                        JLabel label = (JLabel) super.getListCellRendererComponent(list, val, i, sel, foc);
                        if (i == -1) {
                            label.setText("Off");
                            label.setForeground(UIManager.getColor("ComboBox.disabledForeground"));
                        } else if (val instanceof Service.ReasoningLevel lvl) label.setText(lvl.toString());
                        else label.setText(val == null ? "" : val.toString());
                        return label;
                    }
                });
            } else {
                comboBox.setToolTipText("Select reasoning effort");
                comboBox.setRenderer(new DefaultListCellRenderer());
                comboBox.setSelectedItem(value);
            }
            return editorComponent;
        }

        @Override
        public boolean isCellEditable(EventObject anEvent) {
            int editingRow = table.getEditingRow();
            if (editingRow != -1) {
                int modelRow = table.convertRowIndexToModel(editingRow);
                String modelName = (String) table.getModel().getValueAt(modelRow, 1);
                return modelName != null && models.supportsReasoningEffort(modelName);
            }
            return super.isCellEditable(anEvent);
        }

        @Override
        public Object getCellEditorValue() {
            return comboBox.isEnabled() ? super.getCellEditorValue() : Service.ReasoningLevel.DEFAULT;
        }
    }

    private static class ProcessingTierCellRenderer extends DefaultTableCellRenderer {
        private final Service models;

        public ProcessingTierCellRenderer(Service service) {
            this.models = service;
        }

        @Override
        public Component getTableCellRendererComponent(
                JTable table, @Nullable Object value, boolean isSelected, boolean hasFocus, int row, int column) {
            JLabel label =
                    (JLabel) super.getTableCellRendererComponent(table, value, isSelected, hasFocus, row, column);
            int modelRow = table.convertRowIndexToModel(row);
            String modelName = (String) table.getModel().getValueAt(modelRow, 1);
            if (modelName != null && !models.supportsProcessingTier(modelName)) {
                label.setText("Off");
                label.setEnabled(false);
                label.setToolTipText("Processing tiers not supported by " + modelName);
            } else if (value instanceof Service.ProcessingTier tier) {
                label.setText(tier.toString());
                label.setEnabled(true);
                label.setToolTipText("Select processing tier");
            } else {
                label.setText(value == null ? "" : value.toString());
                label.setEnabled(true);
                label.setToolTipText(null);
            }
            if (!isSelected) {
                label.setBackground(table.getBackground());
                label.setForeground(
                        label.isEnabled() ? table.getForeground() : UIManager.getColor("Label.disabledForeground"));
            } else {
                label.setBackground(table.getSelectionBackground());
                label.setForeground(
                        label.isEnabled()
                                ? table.getSelectionForeground()
                                : UIManager.getColor("Label.disabledForeground"));
            }
            return label;
        }
    }

    private static class ProcessingTierCellEditor extends DefaultCellEditor {
        private final Service models;
        private final JTable table;
        private final JComboBox<Service.ProcessingTier> comboBox;

        public ProcessingTierCellEditor(JComboBox<Service.ProcessingTier> comboBox, Service service, JTable table) {
            super(comboBox);
            this.comboBox = comboBox;
            this.models = service;
            this.table = table;
            setClickCountToStart(1);
        }

        @Override
        public Component getTableCellEditorComponent(
                JTable table, Object value, boolean isSelected, int row, int column) {
            int modelRow = table.convertRowIndexToModel(row);
            String modelName = (String) table.getModel().getValueAt(modelRow, 1);
            boolean supports = modelName != null && models.supportsProcessingTier(modelName);
            Component editorComponent = super.getTableCellEditorComponent(table, value, isSelected, row, column);
            editorComponent.setEnabled(supports);
            comboBox.setEnabled(supports);
            if (!supports) {
                comboBox.setSelectedItem(Service.ProcessingTier.DEFAULT);
                comboBox.setToolTipText("Processing tiers not supported by " + modelName);
                comboBox.setRenderer(new DefaultListCellRenderer() {
                    @Override
                    public Component getListCellRendererComponent(
                            JList<?> list, @Nullable Object val, int i, boolean sel, boolean foc) {
                        JLabel label = (JLabel) super.getListCellRendererComponent(list, val, i, sel, foc);
                        if (i == -1) {
                            label.setText("Off");
                            label.setForeground(UIManager.getColor("ComboBox.disabledForeground"));
                        } else if (val instanceof Service.ProcessingTier p) label.setText(p.toString());
                        else label.setText(val == null ? "" : val.toString());
                        return label;
                    }
                });
            } else {
                comboBox.setToolTipText("Select processing tier");
                comboBox.setRenderer(new DefaultListCellRenderer());
                comboBox.setSelectedItem(value);
            }
            return editorComponent;
        }

        @Override
        public boolean isCellEditable(EventObject anEvent) {
            int editingRow = table.getEditingRow();
            if (editingRow != -1) {
                int modelRow = table.convertRowIndexToModel(editingRow);
                String modelName = (String) table.getModel().getValueAt(modelRow, 1);
                return modelName != null && models.supportsProcessingTier(modelName);
            }
            return super.isCellEditable(anEvent);
        }

        @Override
        public Object getCellEditorValue() {
            return comboBox.isEnabled() ? super.getCellEditorValue() : Service.ProcessingTier.DEFAULT;
        }
    }

    // SettingsChangeListener implementation
    @Override
    public void gitHubTokenChanged() {
        if (gitHubSettingsPanel != null) {
            gitHubSettingsPanel.gitHubTokenChanged();
        }
    }

    @Override
    public void removeNotify() {
        super.removeNotify();
        MainProject.removeSettingsChangeListener(this);
    }

    // --- Default keybinding definitions ---
    private static KeyStroke defaultToggleMode() {
        return KeyboardShortcutUtil.createPlatformShortcut(KeyEvent.VK_M);
    }

    // Global text editing defaults
    private static KeyStroke defaultUndo() {
        return KeyboardShortcutUtil.createPlatformShortcut(KeyEvent.VK_Z);
    }

    private static KeyStroke defaultRedo() {
        return KeyboardShortcutUtil.createPlatformShiftShortcut(KeyEvent.VK_Z);
    }

    private static KeyStroke defaultCopy() {
        return KeyboardShortcutUtil.createPlatformShortcut(KeyEvent.VK_C);
    }

    private static KeyStroke defaultPaste() {
        return KeyboardShortcutUtil.createPlatformShortcut(KeyEvent.VK_V);
    }

    // Voice and interface defaults
    private static KeyStroke defaultToggleMicrophone() {
        return KeyboardShortcutUtil.createPlatformShortcut(KeyEvent.VK_L);
    }

    // Panel navigation defaults (Alt/Cmd+Number)
    private static KeyStroke defaultSwitchToProjectFiles() {
        int modifier = System.getProperty("os.name").toLowerCase(Locale.ROOT).contains("mac")
                ? KeyEvent.META_DOWN_MASK
                : KeyEvent.ALT_DOWN_MASK;
        return KeyStroke.getKeyStroke(KeyEvent.VK_1, modifier);
    }

    private static KeyStroke defaultSwitchToDependencies() {
        int modifier = System.getProperty("os.name").toLowerCase(Locale.ROOT).contains("mac")
                ? KeyEvent.META_DOWN_MASK
                : KeyEvent.ALT_DOWN_MASK;
        return KeyStroke.getKeyStroke(KeyEvent.VK_2, modifier);
    }

    private static KeyStroke defaultSwitchToChanges() {
        int modifier = System.getProperty("os.name").toLowerCase(Locale.ROOT).contains("mac")
                ? KeyEvent.META_DOWN_MASK
                : KeyEvent.ALT_DOWN_MASK;
        return KeyStroke.getKeyStroke(KeyEvent.VK_3, modifier);
    }

    private static KeyStroke defaultSwitchToWorktrees() {
        int modifier = System.getProperty("os.name").toLowerCase(Locale.ROOT).contains("mac")
                ? KeyEvent.META_DOWN_MASK
                : KeyEvent.ALT_DOWN_MASK;
        return KeyStroke.getKeyStroke(KeyEvent.VK_4, modifier);
    }

    private static KeyStroke defaultSwitchToLog() {
        int modifier = System.getProperty("os.name").toLowerCase(Locale.ROOT).contains("mac")
                ? KeyEvent.META_DOWN_MASK
                : KeyEvent.ALT_DOWN_MASK;
        return KeyStroke.getKeyStroke(KeyEvent.VK_5, modifier);
    }

    private static KeyStroke defaultSwitchToPullRequests() {
        int modifier = System.getProperty("os.name").toLowerCase(Locale.ROOT).contains("mac")
                ? KeyEvent.META_DOWN_MASK
                : KeyEvent.ALT_DOWN_MASK;
        return KeyStroke.getKeyStroke(KeyEvent.VK_6, modifier);
    }

    private static KeyStroke defaultSwitchToIssues() {
        int modifier = System.getProperty("os.name").toLowerCase(Locale.ROOT).contains("mac")
                ? KeyEvent.META_DOWN_MASK
                : KeyEvent.ALT_DOWN_MASK;
        return KeyStroke.getKeyStroke(KeyEvent.VK_7, modifier);
    }

    // General navigation defaults
    private static KeyStroke defaultCloseWindow() {
        return KeyboardShortcutUtil.createPlatformShortcut(KeyEvent.VK_W);
    }

    private static KeyStroke defaultOpenSettings() {
        return KeyboardShortcutUtil.createPlatformShortcut(KeyEvent.VK_COMMA);
    }

    // Drawer navigation defaults
    private static KeyStroke defaultToggleTerminalDrawer() {
        return KeyStroke.getKeyStroke(
                KeyEvent.VK_T, Toolkit.getDefaultToolkit().getMenuShortcutKeyMaskEx() | InputEvent.SHIFT_DOWN_MASK);
    }

    private static KeyStroke defaultToggleDependenciesDrawer() {
        return KeyStroke.getKeyStroke(
                KeyEvent.VK_D, Toolkit.getDefaultToolkit().getMenuShortcutKeyMaskEx() | InputEvent.SHIFT_DOWN_MASK);
    }

    private static KeyStroke defaultSwitchToTerminalTab() {
        return KeyStroke.getKeyStroke(KeyEvent.VK_T, Toolkit.getDefaultToolkit().getMenuShortcutKeyMaskEx());
    }

    private static KeyStroke defaultSwitchToTasksTab() {
        return KeyStroke.getKeyStroke(KeyEvent.VK_K, Toolkit.getDefaultToolkit().getMenuShortcutKeyMaskEx());
    }

    // View control defaults
    private static KeyStroke defaultZoomIn() {
        return KeyStroke.getKeyStroke(
                KeyEvent.VK_PLUS, Toolkit.getDefaultToolkit().getMenuShortcutKeyMaskEx());
    }

    private static KeyStroke defaultZoomInAlt() {
        return KeyStroke.getKeyStroke(
                KeyEvent.VK_EQUALS, Toolkit.getDefaultToolkit().getMenuShortcutKeyMaskEx());
    }

    private static KeyStroke defaultZoomOut() {
        return KeyStroke.getKeyStroke(
                KeyEvent.VK_MINUS, Toolkit.getDefaultToolkit().getMenuShortcutKeyMaskEx());
    }

    private static KeyStroke defaultResetZoom() {
        return KeyStroke.getKeyStroke(KeyEvent.VK_0, Toolkit.getDefaultToolkit().getMenuShortcutKeyMaskEx());
    }

    @SuppressWarnings("UnusedMethod")
    private static KeyStroke defaultFor(String id) {
        return switch (id) {
            // Instructions panel
            case "instructions.submit" -> KeyStroke.getKeyStroke(KeyEvent.VK_ENTER, 0);
            case "instructions.toggleMode" -> defaultToggleMode();

            // Global text editing
            case "global.undo" -> defaultUndo();
            case "global.redo" -> defaultRedo();
            case "global.copy" -> defaultCopy();
            case "global.paste" -> defaultPaste();

            // Voice and interface
            case "global.toggleMicrophone" -> defaultToggleMicrophone();

            // Panel navigation
            case "panel.switchToProjectFiles" -> defaultSwitchToProjectFiles();
            case "panel.switchToDependencies" -> defaultSwitchToDependencies();
            case "panel.switchToChanges" -> defaultSwitchToChanges();
            case "panel.switchToWorktrees" -> defaultSwitchToWorktrees();
            case "panel.switchToLog" -> defaultSwitchToLog();
            case "panel.switchToPullRequests" -> defaultSwitchToPullRequests();
            case "panel.switchToIssues" -> defaultSwitchToIssues();

            // Drawer navigation
            case "drawer.toggleTerminal" -> defaultToggleTerminalDrawer();
            case "drawer.toggleDependencies" -> defaultToggleDependenciesDrawer();
            case "drawer.switchToTerminal" -> defaultSwitchToTerminalTab();
            case "drawer.switchToTasks" -> defaultSwitchToTasksTab();

            // View controls
            case "view.zoomIn" -> defaultZoomIn();
            case "view.zoomInAlt" -> defaultZoomInAlt();
            case "view.zoomOut" -> defaultZoomOut();
            case "view.resetZoom" -> defaultResetZoom();

            // General navigation
            case "global.openSettings" -> defaultOpenSettings();
            case "global.closeWindow" -> defaultCloseWindow();

            default ->
                KeyStroke.getKeyStroke(
                        KeyEvent.VK_ENTER, Toolkit.getDefaultToolkit().getMenuShortcutKeyMaskEx());
        };
    }
}<|MERGE_RESOLUTION|>--- conflicted
+++ resolved
@@ -631,32 +631,33 @@
         panel.add(restartLabel, gbc);
         gbc.insets = new Insets(2, 5, 2, 5);
 
-<<<<<<< HEAD
-        // Advanced Mode
-=======
         // Instructions panel behavior
->>>>>>> 5601b227
         gbc.insets = new Insets(10, 5, 2, 5);
         gbc.gridx = 0;
         gbc.gridy = row;
         gbc.weightx = 0.0;
         gbc.fill = GridBagConstraints.NONE;
-<<<<<<< HEAD
-        panel.add(new JLabel("Interface:"), gbc);
-=======
         panel.add(new JLabel("Instructions Input:"), gbc);
->>>>>>> 5601b227
 
         gbc.gridx = 1;
         gbc.gridy = row++;
         gbc.weightx = 1.0;
         gbc.fill = GridBagConstraints.HORIZONTAL;
-<<<<<<< HEAD
+        panel.add(instructionsTabInsertIndentationCheckbox, gbc);
+
+        // Advanced Mode
+        gbc.insets = new Insets(10, 5, 2, 5);
+        gbc.gridx = 0;
+        gbc.gridy = row;
+        gbc.weightx = 0.0;
+        gbc.fill = GridBagConstraints.NONE;
+        panel.add(new JLabel("Interface:"), gbc);
+
+        gbc.gridx = 1;
+        gbc.gridy = row++;
+        gbc.weightx = 1.0;
+        gbc.fill = GridBagConstraints.HORIZONTAL;
         panel.add(advancedModeCheckbox, gbc);
-
-=======
-        panel.add(instructionsTabInsertIndentationCheckbox, gbc);
->>>>>>> 5601b227
         gbc.insets = new Insets(2, 5, 2, 5);
 
         // Filler
