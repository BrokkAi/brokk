package io.github.jbellis.brokk.gui.dialogs;

import io.github.jbellis.brokk.MainProject;
import io.github.jbellis.brokk.Service;
import io.github.jbellis.brokk.SettingsChangeListener;
import io.github.jbellis.brokk.gui.Chrome;
import io.github.jbellis.brokk.gui.GuiTheme;
import io.github.jbellis.brokk.gui.SwingUtil.ThemedIcon;
import io.github.jbellis.brokk.gui.ThemeAware;
import io.github.jbellis.brokk.gui.components.BrowserLabel;
import io.github.jbellis.brokk.gui.components.MaterialButton;
import io.github.jbellis.brokk.gui.components.McpToolTable;
import io.github.jbellis.brokk.gui.components.SpinnerIconUtil;
import io.github.jbellis.brokk.gui.util.Icons;
import io.github.jbellis.brokk.mcp.HttpMcpServer;
import io.github.jbellis.brokk.mcp.McpConfig;
import io.github.jbellis.brokk.mcp.McpServer;
import io.github.jbellis.brokk.mcp.McpUtils;
import io.github.jbellis.brokk.mcp.StdioMcpServer;
import io.github.jbellis.brokk.util.Environment;
import io.modelcontextprotocol.spec.McpSchema;
import java.awt.*;
import java.awt.event.WindowAdapter;
import java.awt.event.WindowEvent;
import java.io.IOException;
import java.net.MalformedURLException;
import java.net.URI;
import java.net.URISyntaxException;
import java.net.URL;
import java.util.ArrayList;
import java.util.Comparator;
import java.util.List;
import java.util.Map;
import java.util.concurrent.Callable;
import java.util.concurrent.atomic.AtomicLong;
import java.util.concurrent.atomic.AtomicReference;
import java.util.stream.Collectors;
import javax.swing.*;
import javax.swing.border.Border;
import javax.swing.event.DocumentListener;
import javax.swing.table.AbstractTableModel;
import javax.swing.table.DefaultTableCellRenderer;
import javax.swing.table.TableColumn;
import javax.swing.table.TableRowSorter;
import org.apache.logging.log4j.LogManager;
import org.apache.logging.log4j.Logger;
import org.jetbrains.annotations.Nullable;

public class SettingsGlobalPanel extends JPanel implements ThemeAware, SettingsChangeListener {
    private static final Logger logger = LogManager.getLogger(SettingsGlobalPanel.class);
    public static final String MODELS_TAB_TITLE = "Favorite Models"; // Used for targeting this tab

    private final Chrome chrome;
    private final SettingsDialog parentDialog; // To access project for data retention refresh

    // UI Components managed by this panel
    private JTextField brokkKeyField = new JTextField();

    @Nullable
    private JRadioButton brokkProxyRadio; // Can be null if STAGING

    @Nullable
    private JRadioButton localhostProxyRadio; // Can be null if STAGING

    private JRadioButton lightThemeRadio = new JRadioButton("Light");
    private JRadioButton darkThemeRadio = new JRadioButton("Dark");
    private JCheckBox wordWrapCheckbox = new JCheckBox("Enable word wrap");
    private JTable quickModelsTable = new JTable();
    private FavoriteModelsTableModel quickModelsTableModel = new FavoriteModelsTableModel(new ArrayList<>());
    private JTextField balanceField = new JTextField();
    private BrowserLabel signupLabel = new BrowserLabel("", ""); // Initialized with dummy values

    @Nullable
    private GitHubSettingsPanel gitHubSettingsPanel; // Null if GitHub tab not shown

    private DefaultListModel<McpServer> mcpServersListModel = new DefaultListModel<>();
    private JList<McpServer> mcpServersList = new JList<>(mcpServersListModel);

    @Nullable
    private JRadioButton uiScaleAutoRadio; // Hidden on macOS

    @Nullable
    private JRadioButton uiScaleCustomRadio; // Hidden on macOS

    @Nullable
    private JComboBox<String> uiScaleCombo; // Hidden on macOS

    private JSpinner terminalFontSizeSpinner = new JSpinner();

    private JTabbedPane globalSubTabbedPane = new JTabbedPane(JTabbedPane.TOP);

    public SettingsGlobalPanel(Chrome chrome, SettingsDialog parentDialog) {
        this.chrome = chrome;
        this.parentDialog = parentDialog;
        setLayout(new BorderLayout());
        initComponents(); // This will fully initialize or conditionally initialize fields
        loadSettings();

        // Register for settings change notifications
        MainProject.addSettingsChangeListener(this);
    }

    private void initComponents() {
        // globalSubTabbedPane is already initialized

        // Service Tab
        var servicePanel = createServicePanel();
        globalSubTabbedPane.addTab("Service", null, servicePanel, "Service configuration");

        // Appearance Tab
        var appearancePanel = createAppearancePanel();
        globalSubTabbedPane.addTab("Appearance", null, appearancePanel, "Theme settings");

        // Quick Models Tab
        var quickModelsPanel = createQuickModelsPanel();
        globalSubTabbedPane.addTab(MODELS_TAB_TITLE, null, quickModelsPanel, "Define model aliases (shortcuts)");

        // GitHub Tab (conditionally added)
        var project = chrome.getProject();
        boolean shouldShowGitHubTab = project.isGitHubRepo();

        if (shouldShowGitHubTab) {
            gitHubSettingsPanel = new GitHubSettingsPanel(chrome.getContextManager(), this);
            globalSubTabbedPane.addTab(
                    SettingsDialog.GITHUB_SETTINGS_TAB_NAME, null, gitHubSettingsPanel, "GitHub integration settings");
        }

        // MCP Servers Tab
        var mcpPanel = createMcpPanel();
        globalSubTabbedPane.addTab("MCP Servers", null, mcpPanel, "MCP server configuration");

        add(globalSubTabbedPane, BorderLayout.CENTER);
    }

    public JTabbedPane getGlobalSubTabbedPane() {
        return globalSubTabbedPane;
    }

    private JPanel createServicePanel() {
        var servicePanel = new JPanel(new GridBagLayout());
        servicePanel.setBorder(BorderFactory.createEmptyBorder(10, 10, 10, 10));
        var gbc = new GridBagConstraints();
        gbc.insets = new Insets(2, 5, 2, 5);
        gbc.anchor = GridBagConstraints.WEST;
        int row = 0;

        gbc.gridx = 0;
        gbc.gridy = row;
        gbc.weightx = 0.0;
        servicePanel.add(new JLabel("Brokk Key:"), gbc);

        brokkKeyField = new JTextField(20);
        gbc.gridx = 1;
        gbc.gridy = row++;
        gbc.weightx = 1.0;
        gbc.fill = GridBagConstraints.HORIZONTAL;
        servicePanel.add(brokkKeyField, gbc);

        gbc.gridx = 0;
        gbc.gridy = row;
        gbc.weightx = 0.0;
        gbc.fill = GridBagConstraints.NONE;
        servicePanel.add(new JLabel("Balance:"), gbc);

        this.balanceField = new JTextField("Loading...");
        this.balanceField.setEditable(false);
        this.balanceField.setColumns(8);
        var balanceDisplayPanel = new JPanel(new FlowLayout(FlowLayout.LEFT, 5, 0));
        balanceDisplayPanel.add(this.balanceField);
        var topUpUrl = Service.TOP_UP_URL;
        var topUpLabel = new BrowserLabel(topUpUrl, "Top Up");
        balanceDisplayPanel.add(topUpLabel);

        gbc.gridx = 1;
        gbc.gridy = row++;
        gbc.weightx = 0.0;
        gbc.fill = GridBagConstraints.NONE;
        servicePanel.add(balanceDisplayPanel, gbc);

        var signupUrl = "https://brokk.ai";
        this.signupLabel = new BrowserLabel(signupUrl, "Sign up or get your key at " + signupUrl);
        this.signupLabel.setFont(this.signupLabel.getFont().deriveFont(Font.ITALIC));
        gbc.gridx = 1;
        gbc.gridy = row++;
        gbc.fill = GridBagConstraints.HORIZONTAL;
        gbc.weightx = 1.0;
        gbc.insets = new Insets(2, 5, 8, 5);
        servicePanel.add(this.signupLabel, gbc);
        gbc.insets = new Insets(2, 5, 2, 5);

        gbc.gridx = 0;
        gbc.gridy = row;
        gbc.weightx = 0.0;
        gbc.fill = GridBagConstraints.NONE;
        servicePanel.add(new JLabel("LLM Proxy:"), gbc);

        if (MainProject.getProxySetting() == MainProject.LlmProxySetting.STAGING) {
            var proxyInfoLabel = new JLabel(
                    "Proxy has been set to STAGING in ~/.brokk/brokk.properties. Changing it back must be done in the same place.");
            proxyInfoLabel.setFont(proxyInfoLabel.getFont().deriveFont(Font.ITALIC));
            gbc.gridx = 1;
            gbc.gridy = row++;
            gbc.weightx = 1.0;
            gbc.fill = GridBagConstraints.HORIZONTAL;
            servicePanel.add(proxyInfoLabel, gbc);
        } else {
            brokkProxyRadio = new JRadioButton("Brokk");
            localhostProxyRadio = new JRadioButton("Localhost");
            var proxyGroup = new ButtonGroup();
            proxyGroup.add(brokkProxyRadio);
            proxyGroup.add(localhostProxyRadio);

            gbc.gridx = 1;
            gbc.gridy = row++;
            gbc.weightx = 1.0;
            gbc.fill = GridBagConstraints.HORIZONTAL;
            servicePanel.add(brokkProxyRadio, gbc);

            gbc.gridy = row++;
            servicePanel.add(localhostProxyRadio, gbc);

            var proxyInfoLabel = new JLabel("Brokk will look for a litellm proxy on localhost:4000");
            proxyInfoLabel.setFont(proxyInfoLabel.getFont().deriveFont(Font.ITALIC));
            gbc.insets = new Insets(0, 25, 2, 5);
            gbc.gridy = row++;
            servicePanel.add(proxyInfoLabel, gbc);

            var restartLabel = new JLabel("Restart required after changing proxy settings");
            restartLabel.setFont(restartLabel.getFont().deriveFont(Font.ITALIC));
            gbc.gridy = row++;
            servicePanel.add(restartLabel, gbc);
            gbc.insets = new Insets(2, 5, 2, 5);
        }

        gbc.gridy = row;
        gbc.weighty = 1.0;
        gbc.fill = GridBagConstraints.VERTICAL;
        servicePanel.add(Box.createVerticalGlue(), gbc);

        return servicePanel;
    }

    private void updateSignupLabelVisibility() {
        String currentPersistedKey = MainProject.getBrokkKey(); // Read from persistent store
        boolean keyIsEffectivelyPresent = !currentPersistedKey.trim().isEmpty();
        this.signupLabel.setVisible(!keyIsEffectivelyPresent);
    }

    private JPanel createAppearancePanel() {
        var appearancePanel = new JPanel(new GridBagLayout());
        appearancePanel.setBorder(BorderFactory.createEmptyBorder(10, 10, 10, 10));
        var gbc = new GridBagConstraints();
        gbc.insets = new Insets(2, 5, 2, 5);
        gbc.anchor = GridBagConstraints.WEST;
        int row = 0;

        // Theme
        gbc.gridx = 0;
        gbc.gridy = row;
        gbc.weightx = 0.0;
        appearancePanel.add(new JLabel("Theme:"), gbc);

        lightThemeRadio = new JRadioButton("Light");
        darkThemeRadio = new JRadioButton("Dark");
        var themeGroup = new ButtonGroup();
        themeGroup.add(lightThemeRadio);
        themeGroup.add(darkThemeRadio);

        lightThemeRadio.putClientProperty("theme", false); // Custom property for easy identification
        darkThemeRadio.putClientProperty("theme", true);

        gbc.gridx = 1;
        gbc.gridy = row++;
        gbc.weightx = 1.0;
        gbc.fill = GridBagConstraints.HORIZONTAL;
        appearancePanel.add(lightThemeRadio, gbc);

        gbc.gridy = row++;
        appearancePanel.add(darkThemeRadio, gbc);

        // Word wrap for code blocks
        gbc.insets = new Insets(10, 5, 2, 5); // spacing before next section
        gbc.gridx = 0;
        gbc.gridy = row;
        gbc.weightx = 0.0;
        gbc.fill = GridBagConstraints.NONE;
        appearancePanel.add(new JLabel("Code Block Layout:"), gbc);

        gbc.gridx = 1;
        gbc.gridy = row++;
        gbc.weightx = 1.0;
        gbc.fill = GridBagConstraints.HORIZONTAL;
        appearancePanel.add(wordWrapCheckbox, gbc);

        gbc.insets = new Insets(2, 5, 2, 5); // reset spacing

        // UI Scale controls (hidden on macOS)
        if (!Environment.isMacOs()) {
            gbc.insets = new Insets(10, 5, 2, 5); // spacing before next section
            gbc.gridx = 0;
            gbc.gridy = row;
            gbc.weightx = 0.0;
            gbc.fill = GridBagConstraints.NONE;
            appearancePanel.add(new JLabel("UI Scale:"), gbc);

            uiScaleAutoRadio = new JRadioButton("Auto (recommended)");
            uiScaleCustomRadio = new JRadioButton("Custom:");
            var scaleGroup = new ButtonGroup();
            scaleGroup.add(uiScaleAutoRadio);
            scaleGroup.add(uiScaleCustomRadio);

            uiScaleCombo = new JComboBox<>();
            final JComboBox<String> combo = uiScaleCombo;
            var uiScaleModel = new DefaultComboBoxModel<String>();
            uiScaleModel.addElement("1.0");
            uiScaleModel.addElement("2.0");
            uiScaleModel.addElement("3.0");
            uiScaleModel.addElement("4.0");
            uiScaleModel.addElement("5.0");
            combo.setModel(uiScaleModel);
            combo.setEnabled(false);

            uiScaleAutoRadio.addActionListener(e -> combo.setEnabled(false));
            uiScaleCustomRadio.addActionListener(e -> combo.setEnabled(true));

            gbc.gridx = 1;
            gbc.gridy = row++;
            gbc.weightx = 1.0;
            gbc.fill = GridBagConstraints.HORIZONTAL;
            appearancePanel.add(uiScaleAutoRadio, gbc);

            var customPanel = new JPanel(new FlowLayout(FlowLayout.LEFT, 5, 0));
            customPanel.add(uiScaleCustomRadio);
            customPanel.add(combo);

            gbc.gridy = row++;
            appearancePanel.add(customPanel, gbc);

            var restartLabel = new JLabel("Restart required after changing UI scale");
            restartLabel.setFont(restartLabel.getFont().deriveFont(Font.ITALIC));
            gbc.gridy = row++;
            gbc.insets = new Insets(0, 25, 2, 5);
            appearancePanel.add(restartLabel, gbc);
            gbc.insets = new Insets(2, 5, 2, 5);
        } else {
            uiScaleAutoRadio = null;
            uiScaleCustomRadio = null;
            uiScaleCombo = null;
        }

        // Terminal font size
        gbc.insets = new Insets(10, 5, 2, 5); // spacing
        gbc.gridx = 0;
        gbc.gridy = row;
        gbc.weightx = 0.0;
        gbc.fill = GridBagConstraints.NONE;
        appearancePanel.add(new JLabel("Terminal Font Size:"), gbc);

        var fontSizeModel = new SpinnerNumberModel(11.0, 8.0, 36.0, 0.5);
        terminalFontSizeSpinner.setModel(fontSizeModel);
        terminalFontSizeSpinner.setEditor(new JSpinner.NumberEditor(terminalFontSizeSpinner, "#0.0"));

        var terminalFontSizePanel = new JPanel(new FlowLayout(FlowLayout.LEFT, 0, 0));
        terminalFontSizePanel.add(terminalFontSizeSpinner);

        gbc.gridx = 1;
        gbc.gridy = row++;
        gbc.weightx = 1.0;
        gbc.fill = GridBagConstraints.HORIZONTAL;
        appearancePanel.add(terminalFontSizePanel, gbc);

        gbc.insets = new Insets(2, 5, 2, 5); // reset insets

        // filler
        gbc.gridy = row;
        gbc.weighty = 1.0;
        gbc.fill = GridBagConstraints.VERTICAL;
        appearancePanel.add(Box.createVerticalGlue(), gbc);
        return appearancePanel;
    }

    private JPanel createQuickModelsPanel() {
        var panel = new JPanel(new BorderLayout(5, 5));
        panel.setBorder(BorderFactory.createEmptyBorder(10, 10, 10, 10));

        var models = chrome.getContextManager().getService();
        var availableModelNames =
                models.getAvailableModels().keySet().stream().sorted().toArray(String[]::new);
        var reasoningLevels = Service.ReasoningLevel.values();

        quickModelsTableModel =
                new FavoriteModelsTableModel(new ArrayList<>()); // Initial empty, loaded in loadSettings
        quickModelsTable = new JTable(quickModelsTableModel);
        quickModelsTable.setSelectionMode(ListSelectionModel.SINGLE_SELECTION);
        quickModelsTable.setRowHeight(quickModelsTable.getRowHeight() + 4);

        // Enable sorting by clicking on column headers
        var sorter = new TableRowSorter<>(quickModelsTableModel);
        // Sort the Reasoning column using enum ordinal to preserve natural order
        sorter.setComparator(2, Comparator.comparingInt(Service.ReasoningLevel::ordinal));
        var showServiceTiers = Boolean.getBoolean("brokk.servicetiers");
        if (showServiceTiers) {
            // Sort the Processing Tier column similarly when tiers are enabled
            sorter.setComparator(3, Comparator.comparingInt(Service.ProcessingTier::ordinal));
        }
        quickModelsTable.setRowSorter(sorter);

        TableColumn aliasColumn = quickModelsTable.getColumnModel().getColumn(0);
        aliasColumn.setPreferredWidth(100);

        TableColumn modelColumn = quickModelsTable.getColumnModel().getColumn(1);
        var modelComboBoxEditor = new JComboBox<>(availableModelNames);
        modelColumn.setCellEditor(new DefaultCellEditor(modelComboBoxEditor));
        modelColumn.setPreferredWidth(200);

        TableColumn reasoningColumn = quickModelsTable.getColumnModel().getColumn(2);
        var reasoningComboBoxEditor = new JComboBox<>(reasoningLevels);
        reasoningColumn.setCellEditor(new ReasoningCellEditor(reasoningComboBoxEditor, models, quickModelsTable));
        reasoningColumn.setCellRenderer(new ReasoningCellRenderer(models));
        reasoningColumn.setPreferredWidth(100);

        if (showServiceTiers) {
            TableColumn processingColumn = quickModelsTable.getColumnModel().getColumn(3);
            var processingComboBoxEditor = new JComboBox<>(Service.ProcessingTier.values());
            processingColumn.setCellEditor(
                    new ProcessingTierCellEditor(processingComboBoxEditor, models, quickModelsTable));
            processingColumn.setCellRenderer(new ProcessingTierCellRenderer(models));
            processingColumn.setPreferredWidth(120);
        } else {
            // Remove the Processing Tier column from the view when service tiers are disabled
            quickModelsTable.removeColumn(quickModelsTable.getColumnModel().getColumn(3));
        }

        var buttonPanel = new JPanel(new FlowLayout(FlowLayout.LEFT));
        var addButton = new MaterialButton();
        addButton.setIcon(Icons.ADD);
        addButton.setToolTipText("Add favorite model");
        var removeButton = new MaterialButton();
        removeButton.setIcon(Icons.REMOVE);
        removeButton.setToolTipText("Remove selected favorite model");
        buttonPanel.add(addButton);
        buttonPanel.add(removeButton);

        addButton.addActionListener(e -> {
            if (quickModelsTable.isEditing()) {
                quickModelsTable.getCellEditor().stopCellEditing();
            }
            String defaultModel = availableModelNames.length > 0 ? availableModelNames[0] : "";
            quickModelsTableModel.addFavorite(
                    new Service.FavoriteModel("new-alias", new Service.ModelConfig(defaultModel)));
            int modelRowIndex = quickModelsTableModel.getRowCount() - 1;
            int viewRowIndex = quickModelsTable.convertRowIndexToView(modelRowIndex);
            quickModelsTable.setRowSelectionInterval(viewRowIndex, viewRowIndex);
            quickModelsTable.scrollRectToVisible(quickModelsTable.getCellRect(viewRowIndex, 0, true));
            quickModelsTable.editCellAt(viewRowIndex, 0);
            Component editorComponent = quickModelsTable.getEditorComponent();
            if (editorComponent != null) {
                editorComponent.requestFocusInWindow();
            }
        });

        removeButton.addActionListener(e -> {
            int viewRow = quickModelsTable.getSelectedRow();
            if (viewRow != -1) {
                if (quickModelsTable.isEditing()) {
                    quickModelsTable.getCellEditor().stopCellEditing();
                }
                int modelRow = quickModelsTable.convertRowIndexToModel(viewRow);
                quickModelsTableModel.removeFavorite(modelRow);
            }
        });

        panel.add(new JScrollPane(quickModelsTable), BorderLayout.CENTER);
        panel.add(buttonPanel, BorderLayout.SOUTH);
        return panel;
    }

    private void refreshBalanceDisplay() {
        this.balanceField.setText("Loading...");
        var contextManager = chrome.getContextManager();
        var models = contextManager.getService();
        contextManager.submitBackgroundTask("Refreshing user balance", () -> {
            try {
                float balance = models.getUserBalance();
                SwingUtilities.invokeLater(() -> this.balanceField.setText(String.format("$%.2f", balance)));
            } catch (IOException e) {
                logger.debug("Failed to refresh user balance", e);
                SwingUtilities.invokeLater(() -> this.balanceField.setText("Error"));
            }
        });
    }

    public void loadSettings() {
        // Service Tab
        brokkKeyField.setText(MainProject.getBrokkKey());
        refreshBalanceDisplay();
        updateSignupLabelVisibility();
        if (brokkProxyRadio != null
                && localhostProxyRadio != null) { // STAGING check in createServicePanel handles this
            if (MainProject.getProxySetting() == MainProject.LlmProxySetting.BROKK) {
                brokkProxyRadio.setSelected(true);
            } else {
                localhostProxyRadio.setSelected(true);
            }
        }

        // Appearance Tab
        if (MainProject.getTheme().equals("dark")) {
            darkThemeRadio.setSelected(true);
        } else {
            lightThemeRadio.setSelected(true);
        }

        // Code Block Layout
        wordWrapCheckbox.setSelected(MainProject.getCodeBlockWrapMode());

        // UI Scale (if present; hidden on macOS)
        if (uiScaleAutoRadio != null && uiScaleCustomRadio != null && uiScaleCombo != null) {
            String pref = MainProject.getUiScalePref();
            if ("auto".equalsIgnoreCase(pref)) {
                uiScaleAutoRadio.setSelected(true);
                uiScaleCombo.setSelectedItem("1.0");
                uiScaleCombo.setEnabled(false);
            } else {
                uiScaleCustomRadio.setSelected(true);
                var model = (DefaultComboBoxModel<String>) uiScaleCombo.getModel();
                String selected = pref;
                boolean found = false;
                for (int i = 0; i < model.getSize(); i++) {
                    if (pref.equals(model.getElementAt(i))) {
                        found = true;
                        break;
                    }
                }
                if (!found) {
                    try {
                        double v = Double.parseDouble(pref);
                        int nearest = (int) Math.round(v);
                        if (nearest < 1) nearest = 1;
                        if (nearest > 5) nearest = 5;
                        selected = nearest + ".0";
                    } catch (NumberFormatException ignore) {
                        selected = "1.0";
                    }
                }
                uiScaleCombo.setSelectedItem(selected);
                uiScaleCombo.setEnabled(true);
            }
        }

        terminalFontSizeSpinner.setValue((double) MainProject.getTerminalFontSize());

        // Quick Models Tab
        quickModelsTableModel.setFavorites(MainProject.loadFavoriteModels());

        // GitHub Tab
        if (gitHubSettingsPanel != null) {
            gitHubSettingsPanel.loadSettings();
        }

        // MCP Servers Tab
        mcpServersListModel.clear();
        var mcpConfig = chrome.getProject().getMainProject().getMcpConfig();
        for (McpServer server : mcpConfig.servers()) {
            mcpServersListModel.addElement(server);
        }
    }

    public boolean applySettings() {
        // Service Tab
        String currentBrokkKeyInSettings = MainProject.getBrokkKey();
        String newBrokkKeyFromField = brokkKeyField.getText().trim();
        boolean keyStateChangedInUI = !newBrokkKeyFromField.equals(currentBrokkKeyInSettings);

        if (keyStateChangedInUI) {
            if (!newBrokkKeyFromField.isEmpty()) {
                try {
                    Service.validateKey(newBrokkKeyFromField);
                    MainProject.setBrokkKey(newBrokkKeyFromField);
                    refreshBalanceDisplay();
                    updateSignupLabelVisibility();
                    parentDialog.triggerDataRetentionPolicyRefresh(); // Key change might affect org policy
                } catch (IllegalArgumentException ex) {
                    JOptionPane.showMessageDialog(this, "Invalid Brokk Key", "Invalid Key", JOptionPane.ERROR_MESSAGE);
                    return false;
                } catch (IOException ex) { // Network error, but allow saving
                    JOptionPane.showMessageDialog(
                            this,
                            "Network error: " + ex.getMessage() + ". Key saved, but validation failed.",
                            "Network Error",
                            JOptionPane.WARNING_MESSAGE);
                    MainProject.setBrokkKey(newBrokkKeyFromField);
                    refreshBalanceDisplay();
                    updateSignupLabelVisibility();
                    parentDialog.triggerDataRetentionPolicyRefresh();
                }
            } else { // newBrokkKeyFromField is empty
                MainProject.setBrokkKey(newBrokkKeyFromField);
                refreshBalanceDisplay();
                updateSignupLabelVisibility();
                parentDialog.triggerDataRetentionPolicyRefresh();
            }
        }

        if (brokkProxyRadio != null && localhostProxyRadio != null) { // Not STAGING
            MainProject.LlmProxySetting proxySetting = brokkProxyRadio.isSelected()
                    ? MainProject.LlmProxySetting.BROKK
                    : MainProject.LlmProxySetting.LOCALHOST;
            if (proxySetting != MainProject.getProxySetting()) {
                MainProject.setLlmProxySetting(proxySetting);
                logger.debug("Applied LLM Proxy Setting: {}", proxySetting);
                // Consider notifying user about restart if changed. Dialog does this.
            }
        }

        // Appearance Tab
        boolean newIsDark = darkThemeRadio.isSelected();
        boolean newWrapMode = wordWrapCheckbox.isSelected();
        String newTheme = newIsDark ? "dark" : "light";
        boolean currentWrapMode = MainProject.getCodeBlockWrapMode();

        // Check if either theme or wrap mode changed
        boolean themeChanged = !newTheme.equals(MainProject.getTheme());
        boolean wrapChanged = newWrapMode != currentWrapMode;

        if (themeChanged || wrapChanged) {
            // Save wrap mode setting globally
            if (wrapChanged) {
                MainProject.setCodeBlockWrapMode(newWrapMode);
                logger.debug("Applied Code Block Wrap Mode: {}", newWrapMode);
            }

            // Apply theme and wrap mode changes via unified Chrome method
            if (themeChanged || wrapChanged) {
                chrome.switchThemeAndWrapMode(newIsDark, newWrapMode);
                logger.debug("Applied Theme: {} and Wrap Mode: {}", newTheme, newWrapMode);
            }
        }

        // UI Scale preference (if present; hidden on macOS)
        if (uiScaleAutoRadio != null && uiScaleCustomRadio != null && uiScaleCombo != null) {
            String before = MainProject.getUiScalePref();
            if (uiScaleAutoRadio.isSelected()) {
                if (!"auto".equalsIgnoreCase(before)) {
                    MainProject.setUiScalePrefAuto();
                    parentDialog.markRestartNeededForUiScale();
                    logger.debug("Applied UI scale preference: auto");
                }
            } else {
                String txt = String.valueOf(uiScaleCombo.getSelectedItem()).trim();
                var allowed = java.util.Set.of("1.0", "2.0", "3.0", "4.0", "5.0");
                if (!allowed.contains(txt)) {
                    JOptionPane.showMessageDialog(
                            this,
                            "Select a scale from 1.0, 2.0, 3.0, 4.0, or 5.0.",
                            "Invalid UI Scale",
                            JOptionPane.ERROR_MESSAGE);
                    return false;
                }
                if (!txt.equals(before)) {
                    double v = Double.parseDouble(txt);
                    MainProject.setUiScalePrefCustom(v);
                    parentDialog.markRestartNeededForUiScale();
                    logger.debug("Applied UI scale preference: {}", v);
                }
            }
        }

        // Terminal font size
        float newTerminalFontSize = ((Double) terminalFontSizeSpinner.getValue()).floatValue();
        if (newTerminalFontSize != MainProject.getTerminalFontSize()) {
            MainProject.setTerminalFontSize(newTerminalFontSize);
            chrome.updateTerminalFontSize();
            logger.debug("Applied Terminal Font Size: {}", newTerminalFontSize);
        }

        // Quick Models Tab
        if (quickModelsTable.isEditing()) {
            quickModelsTable.getCellEditor().stopCellEditing();
        }
        MainProject.saveFavoriteModels(quickModelsTableModel.getFavorites());
        // chrome.getQuickContextActions().reloadFavoriteModels(); // Commented out due to missing method in Chrome

        // GitHub Tab - managed via Connect/Disconnect flow
        if (gitHubSettingsPanel != null && !gitHubSettingsPanel.applySettings()) {
            return false;
        }

        // MCP Servers Tab
        var servers = new ArrayList<McpServer>();
        for (int i = 0; i < mcpServersListModel.getSize(); i++) {
            servers.add(mcpServersListModel.getElementAt(i));
        }
        var newMcpConfig = new McpConfig(servers);
        chrome.getProject().getMainProject().setMcpConfig(newMcpConfig);

        return true;
    }

    @Override
    public void applyTheme(GuiTheme guiTheme) {
        SwingUtilities.updateComponentTreeUI(this);
    }

    @Override
    public void applyTheme(GuiTheme guiTheme, boolean wordWrap) {
        // Word wrap not applicable to settings global panel
        SwingUtilities.updateComponentTreeUI(this);
    }

    private JLabel createMcpServerUrlErrorLabel() {
        return createErrorLabel("Invalid URL");
    }

    private JLabel createErrorLabel(String text) {
        var label = new JLabel(text);
        var errorColor = UIManager.getColor("Label.errorForeground");
        if (errorColor == null) {
            errorColor = new Color(219, 49, 49);
        }
        label.setForeground(errorColor);
        label.setVisible(false);
        return label;
    }

    private boolean isUrlValid(String text) {
        text = text.trim();
        if (text.isEmpty()) {
            return false;
        }
        try {
            URL u = new URI(text).toURL();
            String host = u.getHost();
            return host != null && !host.isEmpty();
        } catch (URISyntaxException | MalformedURLException ex) {
            return false;
        }
    }

    private JPanel createMcpPanel() {
        var mcpPanel = new JPanel(new BorderLayout(5, 5));
        mcpPanel.setBorder(BorderFactory.createEmptyBorder(10, 10, 10, 10));

        // Server list
        mcpServersList.setSelectionMode(ListSelectionModel.SINGLE_SELECTION);
        mcpServersList.setCellRenderer(new DefaultListCellRenderer() {
            @Override
            public Component getListCellRendererComponent(
                    JList<?> list, Object value, int index, boolean isSelected, boolean cellHasFocus) {
                super.getListCellRendererComponent(list, value, index, isSelected, cellHasFocus);
                if (value instanceof HttpMcpServer server) {
                    setText(server.name() + " (" + server.url() + ")");
                } else if (value instanceof StdioMcpServer server) {
                    setText(server.name() + " (" + server.command() + ")");
                }
                return this;
            }
        });
        var scrollPane = new JScrollPane(mcpServersList);
        mcpPanel.add(scrollPane, BorderLayout.CENTER);

        // Buttons
        var buttonPanel = new JPanel(new FlowLayout(FlowLayout.RIGHT));
        var addHttpButton = new JButton("Add HTTP...");
        var addStdioButton = new JButton("Add Stdio...");
        var editButton = new JButton("Edit...");
        var removeButton = new JButton("Remove");

        // Enable and wire up action listeners for MCP server management.
        addHttpButton.setEnabled(true);
        addStdioButton.setEnabled(true);
        editButton.setEnabled(false);
        removeButton.setEnabled(false);

        // Enable Edit/Remove when a server is selected
        mcpServersList.addListSelectionListener(e -> {
            boolean hasSelection = !mcpServersList.isSelectionEmpty();
            editButton.setEnabled(hasSelection);
            removeButton.setEnabled(hasSelection);
        });

        // Add new HTTP MCP server (name + url). Tools can be fetched later.
        addHttpButton.addActionListener(e -> showMcpServerDialog("Add HTTP MCP Server", null, server -> {
            mcpServersListModel.addElement(server);
            mcpServersList.setSelectedValue(server, true);
        }));

        // Add new Stdio MCP server via JSON configuration
        addStdioButton.addActionListener(e -> showStdioMcpServerDialog("Add Stdio MCP Server", null, server -> {
            mcpServersListModel.addElement(server);
            mcpServersList.setSelectedValue(server, true);
        }));

        // Edit selected MCP server
        editButton.addActionListener(e -> {
            int idx = mcpServersList.getSelectedIndex();
            if (idx < 0) return;
            McpServer existing = mcpServersListModel.getElementAt(idx);
            if (existing instanceof HttpMcpServer http) {
                showMcpServerDialog("Edit MCP Server", http, updated -> {
                    mcpServersListModel.setElementAt(updated, idx);
                    mcpServersList.setSelectedIndex(idx);
                });
            } else if (existing instanceof StdioMcpServer stdio) {
                showStdioMcpServerDialog("Edit MCP Server", stdio, updated -> {
                    mcpServersListModel.setElementAt(updated, idx);
                    mcpServersList.setSelectedIndex(idx);
                });
            }
        });

        // Remove selected MCP server with confirmation
        removeButton.addActionListener(e -> {
            int idx = mcpServersList.getSelectedIndex();
            if (idx >= 0) {
                int confirm = JOptionPane.showConfirmDialog(
                        SettingsGlobalPanel.this,
                        "Remove selected MCP server?",
                        "Confirm Remove",
                        JOptionPane.YES_NO_OPTION);
                if (confirm == JOptionPane.YES_OPTION) {
                    mcpServersListModel.removeElementAt(idx);
                }
            }
        });

        buttonPanel.add(addHttpButton);
        buttonPanel.add(addStdioButton);
        buttonPanel.add(editButton);
        buttonPanel.add(removeButton);
        mcpPanel.add(buttonPanel, BorderLayout.SOUTH);

        return mcpPanel;
    }

    private void showMcpServerDialog(
            String title, @Nullable HttpMcpServer existing, java.util.function.Consumer<McpServer> onSave) {
        final var fetchedTools =
                new AtomicReference<@Nullable List<String>>(existing != null ? existing.tools() : null);
        final var fetchedToolDetails = new AtomicReference<@Nullable List<McpSchema.Tool>>(null);
        JTextField nameField = new JTextField(existing != null ? existing.name() : "");
        JTextField urlField = new JTextField(existing != null ? existing.url().toString() : "");
        JCheckBox useTokenCheckbox = new JCheckBox("Use Bearer Token");
        JPasswordField tokenField = new JPasswordField();
        JLabel tokenLabel = new JLabel("Bearer Token:");
        var showTokenButton = new JToggleButton(Icons.VISIBILITY_OFF);
        showTokenButton.setToolTipText("Show/Hide token");
        showTokenButton.setBorder(BorderFactory.createEmptyBorder(0, 5, 0, 5));
        showTokenButton.setContentAreaFilled(false);
        showTokenButton.setCursor(new Cursor(Cursor.HAND_CURSOR));

        char defaultEchoChar = tokenField.getEchoChar();
        showTokenButton.addActionListener(ae -> {
            if (showTokenButton.isSelected()) {
                tokenField.setEchoChar((char) 0);
                showTokenButton.setIcon(Icons.VISIBILITY);
            } else {
                tokenField.setEchoChar(defaultEchoChar);
                showTokenButton.setIcon(Icons.VISIBILITY_OFF);
            }
        });

        var tokenPanel = new JPanel(new BorderLayout());
        tokenPanel.add(tokenField, BorderLayout.CENTER);
        tokenPanel.add(showTokenButton, BorderLayout.EAST);

        String existingToken = existing != null ? existing.bearerToken() : null;
        if (existingToken != null && !existingToken.isEmpty()) {
            useTokenCheckbox.setSelected(true);
            String displayToken = existingToken;
            if (displayToken.regionMatches(false, 0, "Bearer ", 0, 7)) {
                displayToken = displayToken.substring(7);
            }
            tokenField.setText(displayToken);
            tokenLabel.setVisible(true);
            tokenPanel.setVisible(true);
        } else {
            tokenLabel.setVisible(false);
            tokenPanel.setVisible(false);
        }

        useTokenCheckbox.addActionListener(ae -> {
            boolean sel = useTokenCheckbox.isSelected();
            tokenLabel.setVisible(sel);
            tokenPanel.setVisible(sel);
            SwingUtilities.invokeLater(() -> {
                java.awt.Window w = SwingUtilities.getWindowAncestor(tokenPanel);
                if (w != null) w.pack();
                tokenPanel.revalidate();
                tokenPanel.repaint();
            });
        });

        JLabel fetchStatusLabel = new JLabel(" ");

        var toolsTable = new McpToolTable();
        var toolsScrollPane = new JScrollPane(toolsTable);
        toolsScrollPane.setHorizontalScrollBarPolicy(ScrollPaneConstants.HORIZONTAL_SCROLLBAR_NEVER);
        toolsScrollPane.setPreferredSize(new Dimension(650, 240));
        toolsScrollPane.setVisible(true);

        var errorTextArea = new JTextArea(5, 20);
        errorTextArea.setEditable(false);
        errorTextArea.setLineWrap(true);
        errorTextArea.setWrapStyleWord(true);
        var errorScrollPane = new JScrollPane(errorTextArea);
        errorScrollPane.setHorizontalScrollBarPolicy(ScrollPaneConstants.HORIZONTAL_SCROLLBAR_NEVER);
        errorScrollPane.setPreferredSize(new Dimension(650, 240));
        errorScrollPane.setVisible(false);

        if (fetchedTools.get() != null && !fetchedTools.get().isEmpty()) {
            toolsTable.setToolsFromNames(fetchedTools.get());
            toolsScrollPane.setVisible(true);
            errorScrollPane.setVisible(false);
        }

        AtomicReference<String> lastFetchedUrl =
                new AtomicReference<>(existing != null ? existing.url().toString() : null);
        final AtomicLong lastFetchStartedAt = new AtomicLong(0L);

        Runnable fetcher = () -> {
            String rawUrl = urlField.getText().trim();
            if (!isUrlValid(rawUrl)) {
                return;
            }

            URL urlObj;
            try {
                urlObj = new URI(rawUrl).toURL();
            } catch (MalformedURLException | URISyntaxException ex) {
                return;
            }

            String bearerToken = null;
            if (useTokenCheckbox.isSelected()) {
                String rawToken = new String(tokenField.getPassword()).trim();
                if (!rawToken.isEmpty()) {
                    if (rawToken.regionMatches(true, 0, "Bearer ", 0, 7)) {
                        bearerToken = rawToken;
                    } else {
                        bearerToken = "Bearer " + rawToken;
                    }
                }
            }
            final String finalBearerToken = bearerToken;

            // Record the URL and timestamp we are about to fetch to enforce a minimum interval between fetches
            lastFetchedUrl.set(rawUrl);
            lastFetchStartedAt.set(System.currentTimeMillis());

            Callable<List<McpSchema.Tool>> callable = () -> McpUtils.fetchTools(urlObj, finalBearerToken);
            initiateMcpToolsFetch(
                    fetchStatusLabel,
                    callable,
                    toolsTable,
                    toolsScrollPane,
                    errorTextArea,
                    errorScrollPane,
                    fetchedToolDetails,
                    fetchedTools);
        };

        final javax.swing.Timer[] throttleTimer = new javax.swing.Timer[1];
        Runnable validationAction = () -> {
            String current = urlField.getText().trim();
            if (!isUrlValid(current)) {
                return;
            }
            String previous = lastFetchedUrl.get();
            if (previous != null && previous.equals(current)) {
                // Already fetched this URL
                return;
            }
            // Enforce a minimum of 2 seconds between fetches; fetch immediately if enough time has passed
            if (throttleTimer[0] != null && throttleTimer[0].isRunning()) {
                throttleTimer[0].stop();
            }
            long now = System.currentTimeMillis();
            long startedAt = lastFetchStartedAt.get();
            long elapsed = now - startedAt;
            if (startedAt == 0L || elapsed >= 2000L) {
                // First fetch or enough time elapsed; fetch immediately (post-debounce)
                fetcher.run();
            } else {
                int delay = (int) (2000L - elapsed);
                throttleTimer[0] = new javax.swing.Timer(delay, ev -> {
                    String latest = urlField.getText().trim();
                    if (!isUrlValid(latest)) {
                        return;
                    }
                    // Avoid duplicate fetch for the same URL
                    String last = lastFetchedUrl.get();
                    if (last != null && last.equals(latest)) {
                        return;
                    }
                    fetcher.run();
                });
                throttleTimer[0].setRepeats(false);
                throttleTimer[0].start();
            }
        };

        JLabel urlErrorLabel = createMcpServerUrlErrorLabel();
        JLabel nameErrorLabel = createErrorLabel("Duplicate name");
        nameField.getDocument().addDocumentListener(new DocumentListener() {
            private void validateName() {
                String candidate = nameField.getText().trim();
                if (candidate.isEmpty()) {
                    candidate = urlField.getText().trim();
                }
                boolean duplicate = false;
                for (int i = 0; i < mcpServersListModel.getSize(); i++) {
                    McpServer s = mcpServersListModel.getElementAt(i);
                    if (existing != null && s.name().equalsIgnoreCase(existing.name())) {
                        continue;
                    }
                    if (s.name().equalsIgnoreCase(candidate)) {
                        duplicate = true;
                        break;
                    }
                }
                nameErrorLabel.setVisible(duplicate);
                SwingUtilities.invokeLater(() -> {
                    java.awt.Window w = SwingUtilities.getWindowAncestor(nameField);
                    if (w != null) w.pack();
                });
            }

            @Override
            public void insertUpdate(javax.swing.event.DocumentEvent e) {
                validateName();
            }

            @Override
            public void removeUpdate(javax.swing.event.DocumentEvent e) {
                validateName();
            }

            @Override
            public void changedUpdate(javax.swing.event.DocumentEvent e) {
                validateName();
            }
        });
        // Initial validation for name field
        SwingUtilities.invokeLater(() -> {
            java.awt.Window w = SwingUtilities.getWindowAncestor(nameField);
            nameErrorLabel.setVisible(false);
            if (w != null) w.pack();
        });
        urlField.getDocument()
                .addDocumentListener(createUrlValidationListener(urlField, urlErrorLabel, validationAction));

        var panel = new JPanel(new GridBagLayout());
        var gbc = new GridBagConstraints();
        gbc.insets = new Insets(2, 2, 2, 2);
        gbc.anchor = GridBagConstraints.WEST;

        // Row 0: Name
        gbc.gridx = 0;
        gbc.gridy = 0;
        gbc.fill = GridBagConstraints.NONE;
        gbc.weightx = 0;
        panel.add(new JLabel("Name:"), gbc);
        gbc.gridx = 1;
        gbc.fill = GridBagConstraints.HORIZONTAL;
        gbc.weightx = 1;
        panel.add(nameField, gbc);

        // Row 1: Name Error
        gbc.gridx = 1;
        gbc.gridy = 1;
        panel.add(nameErrorLabel, gbc);

        // Row 2: URL
        gbc.gridx = 0;
        gbc.gridy = 2;
        gbc.fill = GridBagConstraints.NONE;
        gbc.weightx = 0;
        panel.add(new JLabel("URL:"), gbc);
        gbc.gridx = 1;
        gbc.fill = GridBagConstraints.HORIZONTAL;
        gbc.weightx = 1;
        panel.add(urlField, gbc);

        // Row 3: URL Error
        gbc.gridx = 1;
        gbc.gridy = 3;
        panel.add(urlErrorLabel, gbc);

        // Row 4: Token checkbox
        gbc.gridx = 0;
        gbc.gridy = 4;
        gbc.gridwidth = 2;
        panel.add(useTokenCheckbox, gbc);
        gbc.gridwidth = 1;

        // Row 5: Token
        gbc.gridx = 0;
        gbc.gridy = 5;
        gbc.fill = GridBagConstraints.NONE;
        gbc.weightx = 0;
        panel.add(tokenLabel, gbc);
        gbc.gridx = 1;
        gbc.fill = GridBagConstraints.HORIZONTAL;
        gbc.weightx = 1;
        panel.add(tokenPanel, gbc);

        // Row 6: Fetch Status
        gbc.gridx = 1;
        gbc.gridy = 6;
        gbc.fill = GridBagConstraints.NONE;
        gbc.weightx = 0;
        gbc.anchor = GridBagConstraints.WEST;
        panel.add(fetchStatusLabel, gbc);

        // Row 7: Tools Pane
        gbc.gridx = 0;
        gbc.gridy = 7;
        gbc.gridwidth = 2;
        gbc.fill = GridBagConstraints.BOTH;
        gbc.weightx = 1;
        gbc.weighty = 1;
        gbc.insets = new Insets(8, 0, 0, 0);
        panel.add(toolsScrollPane, gbc);
        panel.add(errorScrollPane, gbc);

        var optionPane = new JOptionPane(panel, JOptionPane.PLAIN_MESSAGE, JOptionPane.OK_CANCEL_OPTION);
        final var dialog = optionPane.createDialog(SettingsGlobalPanel.this, title);
        // Make the MCP dialog wider and resizable to improve readability
        dialog.setResizable(true);
        var preferred = dialog.getPreferredSize();
        int minWidth = Math.max(800, preferred.width);
        int prefHeight = Math.max(500, preferred.height);
        dialog.setMinimumSize(new Dimension(700, 400));
        dialog.setPreferredSize(new Dimension(minWidth, prefHeight));
        dialog.pack();
        dialog.setLocationRelativeTo(SettingsGlobalPanel.this);

        optionPane.addPropertyChangeListener(pce -> {
            if (pce.getSource() != optionPane || !pce.getPropertyName().equals(JOptionPane.VALUE_PROPERTY)) {
                return;
            }
            var value = optionPane.getValue();
            if (value == JOptionPane.UNINITIALIZED_VALUE) {
                return;
            }

            if (value.equals(JOptionPane.OK_OPTION)) {
                String name = nameField.getText().trim();
                String rawUrl = urlField.getText().trim();
                boolean useToken = useTokenCheckbox.isSelected();

                String effectiveName = name.isEmpty() ? rawUrl : name;
                boolean duplicate = false;
                for (int i = 0; i < mcpServersListModel.getSize(); i++) {
                    McpServer s = mcpServersListModel.getElementAt(i);
                    if (existing != null && s.name().equalsIgnoreCase(existing.name())) {
                        continue;
                    }
                    if (s.name().equalsIgnoreCase(effectiveName)) {
                        duplicate = true;
                        break;
                    }
                }
                if (duplicate) {
                    nameErrorLabel.setVisible(true);
                    dialog.pack();
                    dialog.setVisible(true);
                    optionPane.setValue(JOptionPane.UNINITIALIZED_VALUE);
                    return;
                }

                HttpMcpServer newServer =
                        createMcpServerFromInputs(name, rawUrl, useToken, tokenField, fetchedTools.get());

                if (newServer != null) {
                    onSave.accept(newServer);
                    dialog.setVisible(false);
                } else {
                    urlErrorLabel.setVisible(true);
                    dialog.pack();
                    dialog.setVisible(true);
                    optionPane.setValue(JOptionPane.UNINITIALIZED_VALUE);
                }
            } else {
                dialog.setVisible(false);
            }
        });

        dialog.addWindowListener(new WindowAdapter() {
            @Override
            public void windowOpened(WindowEvent e) {
                // Trigger initial fetch for existing servers to populate tool descriptions (tooltips)
                String current = urlField.getText().trim();
                if (existing != null && fetchedToolDetails.get() == null && isUrlValid(current)) {
                    fetcher.run();
                }
            }
        });
        dialog.setVisible(true);
    }

    private void showStdioMcpServerDialog(
            String title, @Nullable StdioMcpServer existing, java.util.function.Consumer<McpServer> onSave) {

        // Inputs
        JTextField nameField = new JTextField(existing != null ? existing.name() : "");
        JTextField commandField = new JTextField(existing != null ? existing.command() : "");

        List<String> initialArgs = existing != null ? existing.args() : new ArrayList<>();
        Map<String, String> initialEnv = existing != null ? existing.env() : java.util.Collections.emptyMap();

        ArgsTableModel argsModel = new ArgsTableModel(initialArgs);
        JTable argsTable = new JTable(argsModel);
        argsTable.setFillsViewportHeight(true);
        argsTable.setRowHeight(argsTable.getRowHeight() + 2);

        EnvTableModel envModel = new EnvTableModel(initialEnv);
        JTable envTable = new JTable(envModel);
        envTable.getColumnModel().getColumn(1).setCellRenderer(new EnvVarCellRenderer());
        envTable.setFillsViewportHeight(true);
        envTable.setRowHeight(envTable.getRowHeight() + 2);

        // Duplicate name error label
        JLabel nameErrorLabel = createErrorLabel("Duplicate name");
        nameErrorLabel.setVisible(false);

        // Tools fetching state
        final var fetchedTools =
                new AtomicReference<@Nullable List<String>>(existing != null ? existing.tools() : null);
        final var fetchedToolDetails = new AtomicReference<@Nullable List<McpSchema.Tool>>(null);

        JLabel fetchStatusLabel = new JLabel(" ");

        var toolsTable = new McpToolTable();
        var toolsScrollPane = new JScrollPane(toolsTable);
        toolsScrollPane.setHorizontalScrollBarPolicy(ScrollPaneConstants.HORIZONTAL_SCROLLBAR_NEVER);
        toolsScrollPane.setPreferredSize(new Dimension(650, 240));
        toolsScrollPane.setVisible(true);

        var fetchErrorTextArea = new JTextArea(5, 20);
        fetchErrorTextArea.setEditable(false);
        fetchErrorTextArea.setLineWrap(true);
        fetchErrorTextArea.setWrapStyleWord(true);
        var fetchErrorScrollPane = new JScrollPane(fetchErrorTextArea);
        fetchErrorScrollPane.setHorizontalScrollBarPolicy(ScrollPaneConstants.HORIZONTAL_SCROLLBAR_NEVER);
        fetchErrorScrollPane.setPreferredSize(new Dimension(650, 240));
        fetchErrorScrollPane.setVisible(false);

        if (fetchedTools.get() != null && !fetchedTools.get().isEmpty()) {
            toolsTable.setToolsFromNames(fetchedTools.get());
            toolsScrollPane.setVisible(true);
            fetchErrorScrollPane.setVisible(false);
        }

        // Name validation against duplicates (similar to HTTP dialog)
        nameField.getDocument().addDocumentListener(new DocumentListener() {
            private void validateName() {
                String candidate = nameField.getText().trim();
                if (candidate.isEmpty()) {
                    // fall back to command for duplicate check when empty
                    candidate = commandField.getText().trim();
                }
                boolean duplicate = false;
                for (int i = 0; i < mcpServersListModel.getSize(); i++) {
                    McpServer s = mcpServersListModel.getElementAt(i);
                    if (existing != null && s.name().equalsIgnoreCase(existing.name())) {
                        continue;
                    }
                    if (s.name().equalsIgnoreCase(candidate)) {
                        duplicate = true;
                        break;
                    }
                }
                nameErrorLabel.setVisible(duplicate);
                SwingUtilities.invokeLater(() -> {
                    java.awt.Window w = SwingUtilities.getWindowAncestor(nameField);
                    if (w != null) w.pack();
                });
            }

            @Override
            public void insertUpdate(javax.swing.event.DocumentEvent e) {
                validateName();
            }

            @Override
            public void removeUpdate(javax.swing.event.DocumentEvent e) {
                validateName();
            }

            @Override
            public void changedUpdate(javax.swing.event.DocumentEvent e) {
                validateName();
            }
        });

        // Args panel with Add/Remove
        var argsScroll = new JScrollPane(argsTable);
        argsScroll.setPreferredSize(new Dimension(400, 120));
        var argsButtons = new JPanel(new FlowLayout(FlowLayout.LEFT, 5, 0));
        var addArgButton = new JButton("Add");
        var removeArgButton = new JButton("Remove");
        argsButtons.add(addArgButton);
        argsButtons.add(removeArgButton);
        addArgButton.addActionListener(e -> {
            if (argsTable.isEditing()) argsTable.getCellEditor().stopCellEditing();
            argsModel.addRow();
            int last = argsModel.getRowCount() - 1;
            if (last >= 0) {
                argsTable.setRowSelectionInterval(last, last);
                argsTable.editCellAt(last, 0);
                Component editor = argsTable.getEditorComponent();
                if (editor != null) editor.requestFocusInWindow();
            }
        });
        removeArgButton.addActionListener(e -> {
            int viewRow = argsTable.getSelectedRow();
            if (viewRow != -1) {
                if (argsTable.isEditing()) argsTable.getCellEditor().stopCellEditing();
                int modelRow = argsTable.convertRowIndexToModel(viewRow);
                argsModel.removeRow(modelRow);
            }
        });

        // Env panel with Add/Remove
        var envScroll = new JScrollPane(envTable);
        envScroll.setPreferredSize(new Dimension(400, 150));
        var envButtons = new JPanel(new FlowLayout(FlowLayout.LEFT, 5, 0));
        var addEnvButton = new JButton("Add");
        var removeEnvButton = new JButton("Remove");
        envButtons.add(addEnvButton);
        envButtons.add(removeEnvButton);
        addEnvButton.addActionListener(e -> {
            if (envTable.isEditing()) envTable.getCellEditor().stopCellEditing();
            envModel.addRow();
            int last = envModel.getRowCount() - 1;
            if (last >= 0) {
                envTable.setRowSelectionInterval(last, last);
                envTable.editCellAt(last, 0);
                Component editor = envTable.getEditorComponent();
                if (editor != null) editor.requestFocusInWindow();
            }
        });
        removeEnvButton.addActionListener(e -> {
            int viewRow = envTable.getSelectedRow();
            if (viewRow != -1) {
                if (envTable.isEditing()) envTable.getCellEditor().stopCellEditing();
                int modelRow = envTable.convertRowIndexToModel(viewRow);
                envModel.removeRow(modelRow);
            }
        });

        // Fetch Tools button
        var fetchButton = new JButton("Fetch Tools");
        fetchButton.addActionListener(e -> {
            String cmd = commandField.getText().trim();
            if (cmd.isEmpty()) {
                fetchErrorTextArea.setText("Command cannot be empty.");
                toolsScrollPane.setVisible(false);
                fetchErrorScrollPane.setVisible(true);
                java.awt.Window w = SwingUtilities.getWindowAncestor(fetchErrorScrollPane);
                if (w != null) w.pack();
                return;
            }
            List<String> args = new ArrayList<>(argsModel.getArgs());
            Map<String, String> env = envModel.getEnvMap();

            Callable<List<McpSchema.Tool>> callable = () -> McpUtils.fetchTools(cmd, args, env, null);
            initiateMcpToolsFetch(
                    fetchStatusLabel,
                    callable,
                    toolsTable,
                    toolsScrollPane,
                    fetchErrorTextArea,
                    fetchErrorScrollPane,
                    fetchedToolDetails,
                    fetchedTools);
        });

        // Layout
        var panel = new JPanel(new GridBagLayout());
        var gbc = new GridBagConstraints();
        gbc.insets = new Insets(2, 5, 2, 5);
        gbc.gridx = 0;
        gbc.gridy = 0;
        gbc.anchor = GridBagConstraints.WEST;
        gbc.fill = GridBagConstraints.NONE;

        // Row 0: Name
        panel.add(new JLabel("Name:"), gbc);
        gbc.gridx = 1;
        gbc.weightx = 1.0;
        gbc.fill = GridBagConstraints.HORIZONTAL;
        panel.add(nameField, gbc);

        // Row 1: Name error
        gbc.gridx = 1;
        gbc.gridy = 1;
        gbc.weightx = 1.0;
        gbc.fill = GridBagConstraints.HORIZONTAL;
        panel.add(nameErrorLabel, gbc);

        // Row 2: Command
        gbc.insets = new Insets(8, 5, 2, 5);
        gbc.gridx = 0;
        gbc.gridy = 2;
        gbc.weightx = 0;
        gbc.fill = GridBagConstraints.NONE;
        panel.add(new JLabel("Command:"), gbc);
        gbc.gridx = 1;
        gbc.weightx = 1;
        gbc.fill = GridBagConstraints.HORIZONTAL;
        panel.add(commandField, gbc);

        // Row 3: Args label
        gbc.insets = new Insets(8, 5, 2, 5);
        gbc.gridx = 0;
        gbc.gridy = 3;
        gbc.weightx = 0;
        gbc.fill = GridBagConstraints.NONE;
        gbc.anchor = GridBagConstraints.NORTHWEST;
        panel.add(new JLabel("Arguments:"), gbc);
        // Row 3: Args table + buttons
        gbc.gridx = 1;
        gbc.weightx = 1;
        gbc.fill = GridBagConstraints.BOTH;
        var argsContainer = new JPanel(new BorderLayout(5, 5));
        argsContainer.add(argsScroll, BorderLayout.CENTER);
        argsContainer.add(argsButtons, BorderLayout.SOUTH);
        panel.add(argsContainer, gbc);

        // Row 4: Env label
        gbc.insets = new Insets(8, 5, 2, 5);
        gbc.gridx = 0;
        gbc.gridy = 4;
        gbc.weightx = 0;
        gbc.fill = GridBagConstraints.NONE;
        gbc.anchor = GridBagConstraints.NORTHWEST;
        panel.add(new JLabel("Environment:"), gbc);
        // Row 4: Env table + buttons
        gbc.gridx = 1;
        gbc.weightx = 1;
        gbc.fill = GridBagConstraints.BOTH;
        var envContainer = new JPanel(new BorderLayout(5, 5));
        envContainer.add(envScroll, BorderLayout.CENTER);

        // Buttons row with right-aligned help icon
        var envButtonsRow = new JPanel(new BorderLayout(5, 0));
        envButtonsRow.add(envButtons, BorderLayout.WEST);

        Icon helpIcon = Icons.HELP;
        if (helpIcon instanceof ThemedIcon themedHelpIcon) {
            helpIcon = themedHelpIcon.withSize(14);
        }
        var envHelpButton = new JButton(helpIcon);
        envHelpButton.setBorder(BorderFactory.createEmptyBorder(2, 2, 2, 2));
        envHelpButton.setContentAreaFilled(false);
        envHelpButton.setFocusPainted(false);
        envHelpButton.setCursor(new Cursor(Cursor.DEFAULT_CURSOR));
        envHelpButton.setToolTipText(
                "You can use environment variables as values, e.g., $HOME or ${HOME}. If a variable is not set, the literal text is used.");
        envButtonsRow.add(envHelpButton, BorderLayout.EAST);

        envContainer.add(envButtonsRow, BorderLayout.SOUTH);
        panel.add(envContainer, gbc);

        // Row 7: Fetch controls (moved below tools)
        var fetchControls = new JPanel(new FlowLayout(FlowLayout.LEFT, 5, 0));
        fetchControls.add(fetchButton);
        fetchControls.add(fetchStatusLabel);
        gbc.gridx = 0;
        gbc.gridy = 7;
        gbc.gridwidth = 2;
        gbc.weightx = 0.0;
        gbc.weighty = 0.0;
        gbc.fill = GridBagConstraints.NONE;
        gbc.anchor = GridBagConstraints.WEST;
        gbc.insets = new Insets(5, 5, 5, 5);
        panel.add(fetchControls, gbc);

        // Row 6: Tools/Error area
        gbc.gridx = 0;
        gbc.gridy = 6;
        gbc.gridwidth = 2;
        gbc.weightx = 1.0;
        gbc.weighty = 1.0;
        gbc.fill = GridBagConstraints.BOTH;
        gbc.insets = new Insets(8, 5, 5, 5);
        panel.add(toolsScrollPane, gbc);
        panel.add(fetchErrorScrollPane, gbc);

        var optionPane = new JOptionPane(panel, JOptionPane.PLAIN_MESSAGE, JOptionPane.OK_CANCEL_OPTION);
        final var dialog = optionPane.createDialog(SettingsGlobalPanel.this, title);
        dialog.setResizable(true);
        var preferred = dialog.getPreferredSize();
        int minWidth = Math.max(800, preferred.width);
        int prefHeight = Math.max(500, preferred.height);
        dialog.setMinimumSize(new Dimension(700, 400));
        dialog.setPreferredSize(new Dimension(minWidth, prefHeight));
        dialog.pack();
        dialog.setLocationRelativeTo(SettingsGlobalPanel.this);

        optionPane.addPropertyChangeListener(pce -> {
            if (pce.getSource() != optionPane || !pce.getPropertyName().equals(JOptionPane.VALUE_PROPERTY)) {
                return;
            }
            var value = optionPane.getValue();
            if (value == JOptionPane.UNINITIALIZED_VALUE) {
                return;
            }

            if (value.equals(JOptionPane.OK_OPTION)) {
                // Validate and save
                String name = nameField.getText().trim();
                String command = commandField.getText().trim();
                if (name.isEmpty()) {
                    name = command;
                }

                // Duplicate name check
                boolean duplicate = false;
                for (int i = 0; i < mcpServersListModel.getSize(); i++) {
                    McpServer s = mcpServersListModel.getElementAt(i);
                    if (existing != null && s.name().equalsIgnoreCase(existing.name())) {
                        continue;
                    }
                    if (s.name().equalsIgnoreCase(name)) {
                        duplicate = true;
                        break;
                    }
                }
                if (duplicate) {
                    nameErrorLabel.setVisible(true);
                    dialog.pack();
                    dialog.setVisible(true);
                    optionPane.setValue(JOptionPane.UNINITIALIZED_VALUE);
                    return;
                }

                if (command.isEmpty()) {
                    fetchErrorTextArea.setText("Command cannot be empty.");
                    toolsScrollPane.setVisible(false);
                    fetchErrorScrollPane.setVisible(true);
                    dialog.pack();
                    dialog.setVisible(true);
                    optionPane.setValue(JOptionPane.UNINITIALIZED_VALUE);
                    return;
                }

                List<String> args = new ArrayList<>(argsModel.getArgs());
                Map<String, String> env = envModel.getEnvMap();
                StdioMcpServer toSave = new StdioMcpServer(name, command, args, env, fetchedTools.get());
                onSave.accept(toSave);
                dialog.setVisible(false);
            } else {
                dialog.setVisible(false);
            }
        });

        dialog.setVisible(true);
    }

    /**
     * Shared helper: create a debounced URL DocumentListener that validates the URL and toggles the provided error
     * label. Debounce interval is 500ms.
     */
    private DocumentListener createUrlValidationListener(
            JTextField urlField, JLabel urlErrorLabel, Runnable onValidUrl) {
        final javax.swing.Timer[] debounceTimer = new javax.swing.Timer[1];
        return new DocumentListener() {
            private void scheduleValidation() {
                if (debounceTimer[0] != null && debounceTimer[0].isRunning()) {
                    debounceTimer[0].stop();
                }
                debounceTimer[0] = new javax.swing.Timer(500, ev -> {
                    String text = urlField.getText().trim();
                    boolean ok = isUrlValid(text);
                    urlErrorLabel.setVisible(!ok);
                    if (ok) {
                        onValidUrl.run();
                    }
                    // Repack containing dialog/window so visibility change is applied
                    SwingUtilities.invokeLater(() -> {
                        java.awt.Window w = SwingUtilities.getWindowAncestor(urlField);
                        if (w != null) w.pack();
                    });
                });
                debounceTimer[0].setRepeats(false);
                debounceTimer[0].start();
            }

            @Override
            public void insertUpdate(javax.swing.event.DocumentEvent e) {
                scheduleValidation();
            }

            @Override
            public void removeUpdate(javax.swing.event.DocumentEvent e) {
                scheduleValidation();
            }

            @Override
            public void changedUpdate(javax.swing.event.DocumentEvent e) {
                scheduleValidation();
            }
        };
    }

    /**
     * Helper to validate inputs from Add/Edit dialogs and construct an McpServer. Returns null if validation failed.
     *
     * <p>This method also normalizes bearer token inputs if they start with "Bearer " and updates the provided
     * tokenField with the normalized value (so the user sees the normalized form).
     */
    private @Nullable HttpMcpServer createMcpServerFromInputs(
            String name, String rawUrl, boolean useToken, JPasswordField tokenField, @Nullable List<String> tools) {

        // Validate URL presence and format - inline validation will show error
        if (rawUrl.isEmpty()) {
            return null;
        }

        URL url;
        try {
            var u = new URI(rawUrl).toURL();
            String host = u.getHost();
            if (host == null || host.isEmpty()) throw new MalformedURLException("Missing host");
            url = u;
        } catch (Exception mfe) {
            return null;
        }

        // Name fallback (only check emptiness; name is non-null)
        if (name.isEmpty()) name = rawUrl;

        // Token normalization (non-obstructive)
        String token = null;
        if (useToken) {
            String raw = new String(tokenField.getPassword()).trim();
            if (!raw.isEmpty()) {
                String bearerToken;
                if (raw.regionMatches(true, 0, "Bearer ", 0, 7)) {
                    bearerToken = raw;
                    tokenField.setText(raw.substring(7).trim());
                } else {
                    bearerToken = "Bearer " + raw;
                }
                token = bearerToken;
            } else {
                token = null; // empty token => treat as null
            }
        }

        return new HttpMcpServer(name, url, tools, token);
    }

    /** Initiates an asynchronous MCP tools fetch using the provided Callable and updates UI components accordingly. */
    private void initiateMcpToolsFetch(
            JLabel fetchStatusLabel,
            Callable<List<McpSchema.Tool>> fetcher,
            McpToolTable toolsTable,
            JScrollPane toolsScrollPane,
            JTextArea errorTextArea,
            JScrollPane errorScrollPane,
            AtomicReference<@Nullable List<McpSchema.Tool>> fetchedToolDetails,
            AtomicReference<@Nullable List<String>> fetchedTools) {

        fetchStatusLabel.setIcon(SpinnerIconUtil.getSpinner(this.chrome, true));
        fetchStatusLabel.setText("Fetching...");

        new SwingWorker<List<McpSchema.Tool>, Void>() {
            @Override
            protected List<McpSchema.Tool> doInBackground() throws Exception {
                return fetcher.call();
            }

            @Override
            protected void done() {
                fetchStatusLabel.setIcon(null);
                fetchStatusLabel.setText(" ");
                try {
                    List<McpSchema.Tool> tools = get();
                    fetchedToolDetails.set(tools);
                    var toolNames = tools.stream().map(McpSchema.Tool::name).collect(Collectors.toList());
                    fetchedTools.set(toolNames);

                    toolsTable.setToolsFromDetails(tools);

                    toolsScrollPane.setVisible(true);
                    errorScrollPane.setVisible(false);
                    SwingUtilities.getWindowAncestor(fetchStatusLabel).pack();
                } catch (Exception ex) {
                    var root = ex.getCause() != null ? ex.getCause() : ex;
                    logger.error("Error fetching MCP tools", root);
                    fetchedTools.set(null);
                    fetchedToolDetails.set(null);

                    errorTextArea.setText(root.getMessage());
                    toolsScrollPane.setVisible(false);
                    errorScrollPane.setVisible(true);
                    SwingUtilities.getWindowAncestor(fetchStatusLabel).pack();
                }
            }
        }.execute();
    }

    private static class ArgsTableModel extends AbstractTableModel {
        private final List<String> args;
        private final String[] columnNames = {"Argument"};

        public ArgsTableModel(List<String> args) {
            this.args = new ArrayList<>(args);
        }

        public List<String> getArgs() {
            return args;
        }

        @Override
        public int getRowCount() {
            return args.size();
        }

        @Override
        public int getColumnCount() {
            return 1;
        }

        @Override
        public String getColumnName(int column) {
            return columnNames[column];
        }

        @Override
        public Object getValueAt(int rowIndex, int columnIndex) {
            return args.get(rowIndex);
        }

        @Override
        public boolean isCellEditable(int rowIndex, int columnIndex) {
            return true;
        }

        @Override
        public void setValueAt(Object aValue, int rowIndex, int columnIndex) {
            args.set(rowIndex, (String) aValue);
            fireTableCellUpdated(rowIndex, columnIndex);
        }

        public void addRow() {
            args.add("");
            fireTableRowsInserted(args.size() - 1, args.size() - 1);
        }

        public void removeRow(int rowIndex) {
            if (rowIndex >= 0 && rowIndex < args.size()) {
                args.remove(rowIndex);
                fireTableRowsDeleted(rowIndex, rowIndex);
            }
        }
    }

    private static class EnvVarCellRenderer extends DefaultTableCellRenderer {
        // Environment variable detection delegated to Environment.detectEnvVarReference
        private static final Border SUCCESS_BORDER;
        private static final Border FAILURE_BORDER;

        static {
            Color successColor = UIManager.getColor("ProgressBar.foreground");
            if (successColor == null) {
                // A green that is visible on both light and dark themes.
                successColor = new Color(0, 176, 80);
            }
            SUCCESS_BORDER = BorderFactory.createMatteBorder(0, 0, 0, 2, successColor);

            Color errorColor = UIManager.getColor("Label.errorForeground");
            if (errorColor == null) {
                // A red that is visible on both light and dark themes.
                errorColor = new Color(219, 49, 49);
            }
            FAILURE_BORDER = BorderFactory.createMatteBorder(0, 0, 0, 2, errorColor);
        }

        @Override
        public Component getTableCellRendererComponent(
                JTable table, @Nullable Object value, boolean isSelected, boolean hasFocus, int row, int column) {

            super.getTableCellRendererComponent(table, value, isSelected, hasFocus, row, column);

            // Reset per-render state; renderer instances are reused.
            setToolTipText(null);
            setBorder(null);

            if (value instanceof String val) {
                String trimmedVal = val.trim();
                var ref = Environment.detectEnvVarReference(trimmedVal);
                if (ref != null) {
                    String varName = ref.name();
                    if (ref.defined()) {
                        setToolTipText("Environment variable '" + varName + "' found.");
                        setBorder(SUCCESS_BORDER);
                    } else {
                        setToolTipText("Environment variable '" + varName
                                + "' not set in Brokk's environment. Using the literal text as-is.");
                        setBorder(FAILURE_BORDER);
                    }
                }
            }
            return this;
        }
    }

    private static class EnvTableModel extends AbstractTableModel {
        private final List<String[]> envVars;
        private final String[] columnNames = {"Variable", "Value"};

        public EnvTableModel(Map<String, String> env) {
            this.envVars = new ArrayList<>(env.entrySet().stream()
                    .map(e -> new String[] {e.getKey(), e.getValue()})
                    .collect(Collectors.toList()));
        }

        public Map<String, String> getEnvMap() {
            return envVars.stream()
                    .filter(p -> p[0] != null && !p[0].trim().isEmpty())
                    .collect(Collectors.toMap(p -> p[0], p -> p[1] != null ? p[1] : "", (v1, v2) -> v2));
        }

        @Override
        public int getRowCount() {
            return envVars.size();
        }

        @Override
        public int getColumnCount() {
            return 2;
        }

        @Override
        public String getColumnName(int column) {
            return columnNames[column];
        }

        @Override
        public Object getValueAt(int rowIndex, int columnIndex) {
            return envVars.get(rowIndex)[columnIndex];
        }

        @Override
        public boolean isCellEditable(int rowIndex, int columnIndex) {
            return true;
        }

        @Override
        public void setValueAt(Object aValue, int rowIndex, int columnIndex) {
            envVars.get(rowIndex)[columnIndex] = (String) aValue;
            fireTableCellUpdated(rowIndex, columnIndex);
        }

        public void addRow() {
            envVars.add(new String[] {"", ""});
            fireTableRowsInserted(envVars.size() - 1, envVars.size() - 1);
        }

        public void removeRow(int rowIndex) {
            if (rowIndex >= 0 && rowIndex < envVars.size()) {
                envVars.remove(rowIndex);
                fireTableRowsDeleted(rowIndex, rowIndex);
            }
        }
    }

    // --- Inner Classes for Quick Models Table (Copied from SettingsDialog) ---
    private static class FavoriteModelsTableModel extends AbstractTableModel {
        private List<Service.FavoriteModel> favorites;
        private final String[] columnNames = {"Alias", "Model Name", "Reasoning", "Processing Tier"};

        public FavoriteModelsTableModel(List<Service.FavoriteModel> initialFavorites) {
            this.favorites = new ArrayList<>(initialFavorites);
        }

        public void setFavorites(List<Service.FavoriteModel> newFavorites) {
            this.favorites = new ArrayList<>(newFavorites);
            fireTableDataChanged();
        }

        public List<Service.FavoriteModel> getFavorites() {
            return new ArrayList<>(favorites);
        }

        public void addFavorite(Service.FavoriteModel favorite) {
            favorites.add(favorite);
            fireTableRowsInserted(favorites.size() - 1, favorites.size() - 1);
        }

        public void removeFavorite(int rowIndex) {
            if (rowIndex >= 0 && rowIndex < favorites.size()) {
                favorites.remove(rowIndex);
                fireTableRowsDeleted(rowIndex, rowIndex);
            }
        }

        @Override
        public int getRowCount() {
            return favorites.size();
        }

        @Override
        public int getColumnCount() {
            return columnNames.length;
        }

        @Override
        public String getColumnName(int column) {
            return columnNames[column];
        }

        @Override
        public Class<?> getColumnClass(int columnIndex) {
            return switch (columnIndex) {
                case 0, 1 -> String.class;
                case 2 -> Service.ReasoningLevel.class;
                case 3 -> Service.ProcessingTier.class;
                default -> Object.class;
            };
        }

        @Override
        public boolean isCellEditable(int rowIndex, int columnIndex) {
            return true;
        }

        @Override
        public @Nullable Object getValueAt(int rowIndex, int columnIndex) {
            Service.FavoriteModel favorite = favorites.get(rowIndex);
            return switch (columnIndex) {
                case 0 -> favorite.alias();
                case 1 -> favorite.config().name();
                case 2 -> favorite.config().reasoning();
                case 3 -> favorite.config().tier();
                default -> null;
            };
        }

        @Override
        public void setValueAt(Object aValue, int rowIndex, int columnIndex) {
            if (rowIndex < 0 || rowIndex >= favorites.size()) return;
            Service.FavoriteModel oldFavorite = favorites.get(rowIndex);
            Service.FavoriteModel newFavorite;
            try {
                newFavorite = switch (columnIndex) {
                    case 0 -> {
                        if (aValue instanceof String alias) {
                            yield new Service.FavoriteModel(alias.trim(), oldFavorite.config());
                        }
                        yield oldFavorite;
                    }
                    case 1 -> {
                        if (aValue instanceof String modelName) {
                            yield new Service.FavoriteModel(
                                    oldFavorite.alias(),
                                    new Service.ModelConfig(
                                            modelName,
                                            oldFavorite.config().reasoning(),
                                            oldFavorite.config().tier()));
                        }
                        yield oldFavorite;
                    }
                    case 2 -> {
                        if (aValue instanceof Service.ReasoningLevel reasoning) {
                            yield new Service.FavoriteModel(
                                    oldFavorite.alias(),
                                    new Service.ModelConfig(
                                            oldFavorite.config().name(),
                                            reasoning,
                                            oldFavorite.config().tier()));
                        }
                        yield oldFavorite;
                    }
                    case 3 -> {
                        if (aValue instanceof Service.ProcessingTier tier) {
                            yield new Service.FavoriteModel(
                                    oldFavorite.alias(),
                                    new Service.ModelConfig(
                                            oldFavorite.config().name(),
                                            oldFavorite.config().reasoning(),
                                            tier));
                        }
                        yield oldFavorite;
                    }
                    default -> oldFavorite;
                };
            } catch (Exception e) {
                logger.error("Error setting value at ({}, {}) to {}", rowIndex, columnIndex, aValue, e);
                return;
            }
            if (!newFavorite.equals(oldFavorite)) {
                favorites.set(rowIndex, newFavorite);
                fireTableCellUpdated(rowIndex, columnIndex);
                if (columnIndex == 1) {
                    fireTableCellUpdated(rowIndex, 2); // If model name changed, reasoning support might change
                    fireTableCellUpdated(rowIndex, 3); // And processing tier support might also change
                }
            }
        }
    }

    private static class ReasoningCellRenderer extends DefaultTableCellRenderer {
        private final Service models;

        public ReasoningCellRenderer(Service service) {
            this.models = service;
        }

        @Override
        public Component getTableCellRendererComponent(
                JTable table, @Nullable Object value, boolean isSelected, boolean hasFocus, int row, int column) {
            JLabel label =
                    (JLabel) super.getTableCellRendererComponent(table, value, isSelected, hasFocus, row, column);
            int modelRow = table.convertRowIndexToModel(row);
            String modelName = (String) table.getModel().getValueAt(modelRow, 1);
            if (modelName != null && !models.supportsReasoningEffort(modelName)) {
                label.setText("Off");
                label.setEnabled(false);
                label.setToolTipText("Reasoning effort not supported by " + modelName);
            } else if (value instanceof Service.ReasoningLevel level) {
                label.setText(level.toString());
                label.setEnabled(true);
                label.setToolTipText("Select reasoning effort");
            } else {
                label.setText(value == null ? "" : value.toString());
                label.setEnabled(true);
                label.setToolTipText(null);
            }
            if (!isSelected) {
                label.setBackground(table.getBackground());
                label.setForeground(
                        label.isEnabled() ? table.getForeground() : UIManager.getColor("Label.disabledForeground"));
            } else {
                label.setBackground(table.getSelectionBackground());
                label.setForeground(
                        label.isEnabled()
                                ? table.getSelectionForeground()
                                : UIManager.getColor("Label.disabledForeground"));
            }
            return label;
        }
    }

    private static class ReasoningCellEditor extends DefaultCellEditor {
        private final Service models;
        private final JTable table;
        private final JComboBox<Service.ReasoningLevel> comboBox;

        public ReasoningCellEditor(JComboBox<Service.ReasoningLevel> comboBox, Service service, JTable table) {
            super(comboBox);
            this.comboBox = comboBox;
            this.models = service;
            this.table = table;
            setClickCountToStart(1);
        }

        @Override
        public Component getTableCellEditorComponent(
                JTable table, Object value, boolean isSelected, int row, int column) {
            int modelRow = table.convertRowIndexToModel(row);
            String modelName = (String) table.getModel().getValueAt(modelRow, 1);
            boolean supportsReasoning = modelName != null && models.supportsReasoningEffort(modelName);
            Component editorComponent = super.getTableCellEditorComponent(table, value, isSelected, row, column);
            editorComponent.setEnabled(supportsReasoning);
            comboBox.setEnabled(supportsReasoning);
            if (!supportsReasoning) {
                comboBox.setSelectedItem(Service.ReasoningLevel.DEFAULT);
                comboBox.setToolTipText("Reasoning effort not supported by " + modelName);
                comboBox.setRenderer(new DefaultListCellRenderer() {
                    @Override
                    public Component getListCellRendererComponent(
                            JList<?> list, @Nullable Object val, int i, boolean sel, boolean foc) {
                        JLabel label = (JLabel) super.getListCellRendererComponent(list, val, i, sel, foc);
                        if (i == -1) {
                            label.setText("Off");
                            label.setForeground(UIManager.getColor("ComboBox.disabledForeground"));
                        } else if (val instanceof Service.ReasoningLevel lvl) label.setText(lvl.toString());
                        else label.setText(val == null ? "" : val.toString());
                        return label;
                    }
                });
            } else {
                comboBox.setToolTipText("Select reasoning effort");
                comboBox.setRenderer(new DefaultListCellRenderer());
                comboBox.setSelectedItem(value);
            }
            return editorComponent;
        }

        @Override
        public boolean isCellEditable(java.util.EventObject anEvent) {
            int editingRow = table.getEditingRow();
            if (editingRow != -1) {
                int modelRow = table.convertRowIndexToModel(editingRow);
                String modelName = (String) table.getModel().getValueAt(modelRow, 1);
                return modelName != null && models.supportsReasoningEffort(modelName);
            }
            return super.isCellEditable(anEvent);
        }

        @Override
        public Object getCellEditorValue() {
            return comboBox.isEnabled() ? super.getCellEditorValue() : Service.ReasoningLevel.DEFAULT;
        }
    }

    private static class ProcessingTierCellRenderer extends DefaultTableCellRenderer {
        private final Service models;

        public ProcessingTierCellRenderer(Service service) {
            this.models = service;
        }

        @Override
        public Component getTableCellRendererComponent(
                JTable table, @Nullable Object value, boolean isSelected, boolean hasFocus, int row, int column) {
            JLabel label =
                    (JLabel) super.getTableCellRendererComponent(table, value, isSelected, hasFocus, row, column);
            int modelRow = table.convertRowIndexToModel(row);
            String modelName = (String) table.getModel().getValueAt(modelRow, 1);
            if (modelName != null && !models.supportsProcessingTier(modelName)) {
                label.setText("Off");
                label.setEnabled(false);
                label.setToolTipText("Processing tiers not supported by " + modelName);
            } else if (value instanceof Service.ProcessingTier tier) {
                label.setText(tier.toString());
                label.setEnabled(true);
                label.setToolTipText("Select processing tier");
            } else {
                label.setText(value == null ? "" : value.toString());
                label.setEnabled(true);
                label.setToolTipText(null);
            }
            if (!isSelected) {
                label.setBackground(table.getBackground());
                label.setForeground(
                        label.isEnabled() ? table.getForeground() : UIManager.getColor("Label.disabledForeground"));
            } else {
                label.setBackground(table.getSelectionBackground());
                label.setForeground(
                        label.isEnabled()
                                ? table.getSelectionForeground()
                                : UIManager.getColor("Label.disabledForeground"));
            }
            return label;
        }
    }

    private static class ProcessingTierCellEditor extends DefaultCellEditor {
        private final Service models;
        private final JTable table;
        private final JComboBox<Service.ProcessingTier> comboBox;

        public ProcessingTierCellEditor(JComboBox<Service.ProcessingTier> comboBox, Service service, JTable table) {
            super(comboBox);
            this.comboBox = comboBox;
            this.models = service;
            this.table = table;
            setClickCountToStart(1);
        }

        @Override
        public Component getTableCellEditorComponent(
                JTable table, Object value, boolean isSelected, int row, int column) {
            int modelRow = table.convertRowIndexToModel(row);
            String modelName = (String) table.getModel().getValueAt(modelRow, 1);
            boolean supports = modelName != null && models.supportsProcessingTier(modelName);
            Component editorComponent = super.getTableCellEditorComponent(table, value, isSelected, row, column);
            editorComponent.setEnabled(supports);
            comboBox.setEnabled(supports);
            if (!supports) {
                comboBox.setSelectedItem(Service.ProcessingTier.DEFAULT);
                comboBox.setToolTipText("Processing tiers not supported by " + modelName);
                comboBox.setRenderer(new DefaultListCellRenderer() {
                    @Override
                    public Component getListCellRendererComponent(
                            JList<?> list, @Nullable Object val, int i, boolean sel, boolean foc) {
                        JLabel label = (JLabel) super.getListCellRendererComponent(list, val, i, sel, foc);
                        if (i == -1) {
                            label.setText("Off");
                            label.setForeground(UIManager.getColor("ComboBox.disabledForeground"));
                        } else if (val instanceof Service.ProcessingTier p) label.setText(p.toString());
                        else label.setText(val == null ? "" : val.toString());
                        return label;
                    }
                });
            } else {
                comboBox.setToolTipText("Select processing tier");
                comboBox.setRenderer(new DefaultListCellRenderer());
                comboBox.setSelectedItem(value);
            }
            return editorComponent;
        }

        @Override
        public boolean isCellEditable(java.util.EventObject anEvent) {
            int editingRow = table.getEditingRow();
            if (editingRow != -1) {
                int modelRow = table.convertRowIndexToModel(editingRow);
                String modelName = (String) table.getModel().getValueAt(modelRow, 1);
                return modelName != null && models.supportsProcessingTier(modelName);
            }
            return super.isCellEditable(anEvent);
        }

        @Override
        public Object getCellEditorValue() {
            return comboBox.isEnabled() ? super.getCellEditorValue() : Service.ProcessingTier.DEFAULT;
        }
    }

    // SettingsChangeListener implementation
    @Override
    public void gitHubTokenChanged() {
        if (gitHubSettingsPanel != null) {
            gitHubSettingsPanel.gitHubTokenChanged();
        }
    }

<<<<<<< HEAD
    private static KeyStroke defaultToggleMode() {
        return io.github.jbellis.brokk.gui.util.KeyboardShortcutUtil.createPlatformShortcut(
                java.awt.event.KeyEvent.VK_M);
    }

    private static KeyStroke defaultTogglePlanOrSearch() {
        return io.github.jbellis.brokk.gui.util.KeyboardShortcutUtil.createPlatformShortcut(
                java.awt.event.KeyEvent.VK_SEMICOLON);
    }

    private static KeyStroke defaultOpenPlanOptions() {
        return io.github.jbellis.brokk.gui.util.KeyboardShortcutUtil.createPlatformShortcut(
                java.awt.event.KeyEvent.VK_COMMA);
    }

    // Global text editing defaults
    private static KeyStroke defaultUndo() {
        return io.github.jbellis.brokk.gui.util.KeyboardShortcutUtil.createPlatformShortcut(
                java.awt.event.KeyEvent.VK_Z);
    }

    private static KeyStroke defaultRedo() {
        return io.github.jbellis.brokk.gui.util.KeyboardShortcutUtil.createPlatformShiftShortcut(
                java.awt.event.KeyEvent.VK_Z);
    }

    private static KeyStroke defaultCopy() {
        return io.github.jbellis.brokk.gui.util.KeyboardShortcutUtil.createPlatformShortcut(
                java.awt.event.KeyEvent.VK_C);
    }

    private static KeyStroke defaultPaste() {
        return io.github.jbellis.brokk.gui.util.KeyboardShortcutUtil.createPlatformShortcut(
                java.awt.event.KeyEvent.VK_V);
    }

    // Voice and interface defaults
    private static KeyStroke defaultToggleMicrophone() {
        return io.github.jbellis.brokk.gui.util.KeyboardShortcutUtil.createPlatformShortcut(
                java.awt.event.KeyEvent.VK_L);
    }

    // Panel navigation defaults (Alt/Cmd+Number)
    private static KeyStroke defaultSwitchToProjectFiles() {
        int modifier =
                System.getProperty("os.name").toLowerCase(java.util.Locale.ROOT).contains("mac")
                        ? java.awt.event.KeyEvent.META_DOWN_MASK
                        : java.awt.event.KeyEvent.ALT_DOWN_MASK;
        return KeyStroke.getKeyStroke(java.awt.event.KeyEvent.VK_1, modifier);
    }

    private static KeyStroke defaultSwitchToChanges() {
        int modifier =
                System.getProperty("os.name").toLowerCase(java.util.Locale.ROOT).contains("mac")
                        ? java.awt.event.KeyEvent.META_DOWN_MASK
                        : java.awt.event.KeyEvent.ALT_DOWN_MASK;
        return KeyStroke.getKeyStroke(java.awt.event.KeyEvent.VK_2, modifier);
    }

    private static KeyStroke defaultSwitchToWorktrees() {
        int modifier =
                System.getProperty("os.name").toLowerCase(java.util.Locale.ROOT).contains("mac")
                        ? java.awt.event.KeyEvent.META_DOWN_MASK
                        : java.awt.event.KeyEvent.ALT_DOWN_MASK;
        return KeyStroke.getKeyStroke(java.awt.event.KeyEvent.VK_3, modifier);
    }

    private static KeyStroke defaultSwitchToLog() {
        int modifier =
                System.getProperty("os.name").toLowerCase(java.util.Locale.ROOT).contains("mac")
                        ? java.awt.event.KeyEvent.META_DOWN_MASK
                        : java.awt.event.KeyEvent.ALT_DOWN_MASK;
        return KeyStroke.getKeyStroke(java.awt.event.KeyEvent.VK_4, modifier);
    }

    private static KeyStroke defaultSwitchToPullRequests() {
        int modifier =
                System.getProperty("os.name").toLowerCase(java.util.Locale.ROOT).contains("mac")
                        ? java.awt.event.KeyEvent.META_DOWN_MASK
                        : java.awt.event.KeyEvent.ALT_DOWN_MASK;
        return KeyStroke.getKeyStroke(java.awt.event.KeyEvent.VK_5, modifier);
    }

    private static KeyStroke defaultSwitchToIssues() {
        int modifier =
                System.getProperty("os.name").toLowerCase(java.util.Locale.ROOT).contains("mac")
                        ? java.awt.event.KeyEvent.META_DOWN_MASK
                        : java.awt.event.KeyEvent.ALT_DOWN_MASK;
        return KeyStroke.getKeyStroke(java.awt.event.KeyEvent.VK_6, modifier);
    }

    // General navigation defaults
    private static KeyStroke defaultCloseWindow() {
        return io.github.jbellis.brokk.gui.util.KeyboardShortcutUtil.createPlatformShortcut(
                java.awt.event.KeyEvent.VK_W);
    }

    private static KeyStroke defaultFocusSearch() {
        return io.github.jbellis.brokk.gui.util.KeyboardShortcutUtil.createPlatformShortcut(
                java.awt.event.KeyEvent.VK_F);
    }

    private static KeyStroke defaultFor(String id) {
        return switch (id) {
            // Instructions panel
            case "instructions.submit" -> defaultSubmit();
            case "instructions.toggleMode" -> defaultToggleMode();
            case "instructions.togglePlanOrSearch" -> defaultTogglePlanOrSearch();
            case "instructions.openPlanOptions" -> defaultOpenPlanOptions();

            // Global text editing
            case "global.undo" -> defaultUndo();
            case "global.redo" -> defaultRedo();
            case "global.copy" -> defaultCopy();
            case "global.paste" -> defaultPaste();

            // Voice and interface
            case "global.toggleMicrophone" -> defaultToggleMicrophone();

            // Panel navigation
            case "panel.switchToProjectFiles" -> defaultSwitchToProjectFiles();
            case "panel.switchToChanges" -> defaultSwitchToChanges();
            case "panel.switchToWorktrees" -> defaultSwitchToWorktrees();
            case "panel.switchToLog" -> defaultSwitchToLog();
            case "panel.switchToPullRequests" -> defaultSwitchToPullRequests();
            case "panel.switchToIssues" -> defaultSwitchToIssues();

            // General navigation
            case "global.closeWindow" -> defaultCloseWindow();
            case "global.focusSearch" -> defaultFocusSearch();

            default -> defaultSubmit();
        };
=======
    @Override
    public void removeNotify() {
        super.removeNotify();
        MainProject.removeSettingsChangeListener(this);
>>>>>>> e5b61407
    }
}<|MERGE_RESOLUTION|>--- conflicted
+++ resolved
@@ -2224,7 +2224,6 @@
         }
     }
 
-<<<<<<< HEAD
     private static KeyStroke defaultToggleMode() {
         return io.github.jbellis.brokk.gui.util.KeyboardShortcutUtil.createPlatformShortcut(
                 java.awt.event.KeyEvent.VK_M);
@@ -2358,11 +2357,9 @@
 
             default -> defaultSubmit();
         };
-=======
     @Override
     public void removeNotify() {
         super.removeNotify();
         MainProject.removeSettingsChangeListener(this);
->>>>>>> e5b61407
     }
 }