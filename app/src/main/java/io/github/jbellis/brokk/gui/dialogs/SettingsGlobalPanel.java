package io.github.jbellis.brokk.gui.dialogs;

import io.github.jbellis.brokk.GitHubAuth;
import io.github.jbellis.brokk.MainProject;
import io.github.jbellis.brokk.Service;
import io.github.jbellis.brokk.gui.Chrome;
import io.github.jbellis.brokk.gui.GuiTheme;
import io.github.jbellis.brokk.gui.ThemeAware;
import io.github.jbellis.brokk.gui.components.BrowserLabel;
import java.awt.*;
import java.awt.event.MouseEvent;
import java.awt.event.MouseMotionAdapter;
import java.awt.event.MouseMotionListener;
import java.io.IOException;
import java.util.ArrayList;
import java.util.Comparator;
import java.util.List;
import java.util.function.Consumer;
import java.util.function.Supplier;
import javax.swing.*;
import javax.swing.event.PopupMenuEvent;
import javax.swing.event.PopupMenuListener;
import javax.swing.plaf.basic.BasicComboPopup;
import javax.swing.table.AbstractTableModel;
import javax.swing.table.DefaultTableCellRenderer;
import javax.swing.table.TableColumn;
import javax.swing.table.TableRowSorter;
import org.apache.logging.log4j.LogManager;
import org.apache.logging.log4j.Logger;
import org.jetbrains.annotations.Nullable;

public class SettingsGlobalPanel extends JPanel implements ThemeAware {
<<<<<<< HEAD
  private static final Logger logger = LogManager.getLogger(SettingsGlobalPanel.class);
  public static final String MODELS_TAB_TITLE = "Default Models"; // Used for targeting this tab

  private final Chrome chrome;
  private final SettingsDialog parentDialog; // To access project for data retention refresh

  // UI Components managed by this panel
  private JTextField brokkKeyField = new JTextField();
  @Nullable private JRadioButton brokkProxyRadio; // Can be null if STAGING
  @Nullable private JRadioButton localhostProxyRadio; // Can be null if STAGING
  private JComboBox<String> architectModelComboBox = new JComboBox<>();
  private JComboBox<Service.ReasoningLevel> architectReasoningComboBox = new JComboBox<>();
  private JComboBox<String> codeModelComboBox = new JComboBox<>();
  private JComboBox<Service.ReasoningLevel> codeReasoningComboBox = new JComboBox<>();
  private JComboBox<String> askModelComboBox = new JComboBox<>();
  private JComboBox<Service.ReasoningLevel> askReasoningComboBox = new JComboBox<>();
  private JComboBox<String> searchModelComboBox = new JComboBox<>();
  private JComboBox<Service.ReasoningLevel> searchReasoningComboBox = new JComboBox<>();
  private JRadioButton lightThemeRadio = new JRadioButton("Light");
  private JRadioButton darkThemeRadio = new JRadioButton("Dark");
  private JTable quickModelsTable = new JTable();
  private FavoriteModelsTableModel quickModelsTableModel =
      new FavoriteModelsTableModel(new ArrayList<>());
  private JTextField balanceField = new JTextField();
  private BrowserLabel signupLabel = new BrowserLabel("", ""); // Initialized with dummy values
  @Nullable private JTextField gitHubTokenField; // Null if GitHub tab not shown
  private JTabbedPane globalSubTabbedPane = new JTabbedPane(JTabbedPane.TOP);
  private JPanel defaultModelsPanel = new JPanel(); // Initialized

  public SettingsGlobalPanel(Chrome chrome, SettingsDialog parentDialog) {
    this.chrome = chrome;
    this.parentDialog = parentDialog;
    setLayout(new BorderLayout());
    initComponents(); // This will fully initialize or conditionally initialize fields
    loadSettings();
  }

  private void initComponents() {
    // globalSubTabbedPane is already initialized

    // Service Tab
    var servicePanel = createServicePanel();
    globalSubTabbedPane.addTab("Service", null, servicePanel, "Service configuration");

    // Appearance Tab
    var appearancePanel = createAppearancePanel();
    globalSubTabbedPane.addTab("Appearance", null, appearancePanel, "Theme settings");

    // Default Models Tab
    defaultModelsPanel =
        createModelsPanel(); // Store reference, createModelsPanel handles null project
    globalSubTabbedPane.addTab(
        MODELS_TAB_TITLE, null, defaultModelsPanel, "Default model selection and configuration");

    // Quick Models Tab
    var quickModelsPanel = createQuickModelsPanel();
    globalSubTabbedPane.addTab(
        "Alternative Models", null, quickModelsPanel, "Define model aliases (shortcuts)");

    // GitHub Tab (conditionally added)
    var project = chrome.getProject();
    boolean shouldShowGitHubTab = project.isGitHubRepo();

    if (shouldShowGitHubTab) {
      var gitHubPanel = createGitHubPanel();
      globalSubTabbedPane.addTab(
          SettingsDialog.GITHUB_SETTINGS_TAB_NAME,
          null,
          gitHubPanel,
          "GitHub integration settings");
    }
=======
    private static final Logger logger = LogManager.getLogger(SettingsGlobalPanel.class);
    public static final String MODELS_TAB_TITLE = "Default Models"; // Used for targeting this tab

    private final Chrome chrome;
    private final SettingsDialog parentDialog; // To access project for data retention refresh

    // UI Components managed by this panel
    private JTextField brokkKeyField = new JTextField();
    @Nullable
    private JRadioButton brokkProxyRadio; // Can be null if STAGING
    @Nullable
    private JRadioButton localhostProxyRadio; // Can be null if STAGING
    private JComboBox<String> architectModelComboBox = new JComboBox<>();
    private JComboBox<Service.ReasoningLevel> architectReasoningComboBox = new JComboBox<>();
    private JComboBox<String> codeModelComboBox = new JComboBox<>();
    private JComboBox<Service.ReasoningLevel> codeReasoningComboBox = new JComboBox<>();
    private JComboBox<String> searchModelComboBox = new JComboBox<>();
    private JComboBox<Service.ReasoningLevel> searchReasoningComboBox = new JComboBox<>();
    private JRadioButton lightThemeRadio = new JRadioButton("Light");
    private JRadioButton darkThemeRadio = new JRadioButton("Dark");
    private JTable quickModelsTable = new JTable();
    private FavoriteModelsTableModel quickModelsTableModel = new FavoriteModelsTableModel(new ArrayList<>());
    private JTextField balanceField = new JTextField();
    private BrowserLabel signupLabel = new BrowserLabel("", ""); // Initialized with dummy values
    @Nullable
    private JTextField gitHubTokenField; // Null if GitHub tab not shown
    private JTabbedPane globalSubTabbedPane = new JTabbedPane(JTabbedPane.TOP);
    private JPanel defaultModelsPanel = new JPanel(); // Initialized


    public SettingsGlobalPanel(Chrome chrome, SettingsDialog parentDialog) {
        this.chrome = chrome;
        this.parentDialog = parentDialog;
        setLayout(new BorderLayout());
        initComponents(); // This will fully initialize or conditionally initialize fields
        loadSettings();
    }

    private void initComponents() {
        // globalSubTabbedPane is already initialized

        // Service Tab
        var servicePanel = createServicePanel();
        globalSubTabbedPane.addTab("Service", null, servicePanel, "Service configuration");

        // Appearance Tab
        var appearancePanel = createAppearancePanel();
        globalSubTabbedPane.addTab("Appearance", null, appearancePanel, "Theme settings");

        // Default Models Tab
        defaultModelsPanel = createModelsPanel(); // Store reference, createModelsPanel handles null project
        globalSubTabbedPane.addTab(MODELS_TAB_TITLE, null, defaultModelsPanel, "Default model selection and configuration");

        // Quick Models Tab
        var quickModelsPanel = createQuickModelsPanel();
        globalSubTabbedPane.addTab("Alternative Models", null, quickModelsPanel, "Define model aliases (shortcuts)");

        // GitHub Tab (conditionally added)
        var project = chrome.getProject();
        boolean shouldShowGitHubTab = project.isGitHubRepo();

        if (shouldShowGitHubTab) {
            var gitHubPanel = createGitHubPanel();
            globalSubTabbedPane.addTab(SettingsDialog.GITHUB_SETTINGS_TAB_NAME, null, gitHubPanel, "GitHub integration settings");
        }
>>>>>>> d8f97006

    // Jira Tab removed

    // Initial enablement of Models tab content
    updateModelsPanelEnablement();

    add(globalSubTabbedPane, BorderLayout.CENTER);
  }

  public JTabbedPane getGlobalSubTabbedPane() {
    return globalSubTabbedPane;
  }

<<<<<<< HEAD
  public void updateModelsPanelEnablement() {
    defaultModelsPanel.setEnabled(true);
    setEnabledRecursive(defaultModelsPanel, true);
=======
        // Special handling for JComboBox renderers if they show "Off" when disabled
        var service = chrome.getContextManager().getService();
        updateReasoningComboBox(architectModelComboBox, architectReasoningComboBox, service);
        updateReasoningComboBox(codeModelComboBox, codeReasoningComboBox, service);
        updateReasoningComboBox(searchModelComboBox, searchReasoningComboBox, service);
    }
>>>>>>> d8f97006

    // Special handling for JComboBox renderers if they show "Off" when disabled
    var service = chrome.getContextManager().getService();
    updateReasoningComboBox(architectModelComboBox, architectReasoningComboBox, service);
    updateReasoningComboBox(codeModelComboBox, codeReasoningComboBox, service);
    updateReasoningComboBox(askModelComboBox, askReasoningComboBox, service);
    updateReasoningComboBox(searchModelComboBox, searchReasoningComboBox, service);
  }

  private void setEnabledRecursive(Container container, boolean enabled) {
    for (Component c : container.getComponents()) {
      c.setEnabled(enabled);
      if (c instanceof Container containerC) {
        setEnabledRecursive(containerC, enabled);
      }
    }
  }

  private JPanel createServicePanel() {
    var servicePanel = new JPanel(new GridBagLayout());
    servicePanel.setBorder(BorderFactory.createEmptyBorder(10, 10, 10, 10));
    var gbc = new GridBagConstraints();
    gbc.insets = new Insets(2, 5, 2, 5);
    gbc.anchor = GridBagConstraints.WEST;
    int row = 0;

    gbc.gridx = 0;
    gbc.gridy = row;
    gbc.weightx = 0.0;
    servicePanel.add(new JLabel("Brokk Key:"), gbc);

    brokkKeyField = new JTextField(20);
    gbc.gridx = 1;
    gbc.gridy = row++;
    gbc.weightx = 1.0;
    gbc.fill = GridBagConstraints.HORIZONTAL;
    servicePanel.add(brokkKeyField, gbc);

    gbc.gridx = 0;
    gbc.gridy = row;
    gbc.weightx = 0.0;
    gbc.fill = GridBagConstraints.NONE;
    servicePanel.add(new JLabel("Balance:"), gbc);

    this.balanceField = new JTextField("Loading...");
    this.balanceField.setEditable(false);
    this.balanceField.setColumns(8);
    var balanceDisplayPanel = new JPanel(new FlowLayout(FlowLayout.LEFT, 5, 0));
    balanceDisplayPanel.add(this.balanceField);
    var topUpUrl = Service.TOP_UP_URL;
    var topUpLabel = new BrowserLabel(topUpUrl, "Top Up");
    balanceDisplayPanel.add(topUpLabel);

    gbc.gridx = 1;
    gbc.gridy = row++;
    gbc.weightx = 0.0;
    gbc.fill = GridBagConstraints.NONE;
    servicePanel.add(balanceDisplayPanel, gbc);

    var signupUrl = "https://brokk.ai";
    this.signupLabel = new BrowserLabel(signupUrl, "Sign up or get your key at " + signupUrl);
    this.signupLabel.setFont(this.signupLabel.getFont().deriveFont(Font.ITALIC));
    gbc.gridx = 1;
    gbc.gridy = row++;
    gbc.fill = GridBagConstraints.HORIZONTAL;
    gbc.weightx = 1.0;
    gbc.insets = new Insets(2, 5, 8, 5);
    servicePanel.add(this.signupLabel, gbc);
    gbc.insets = new Insets(2, 5, 2, 5);

    gbc.gridx = 0;
    gbc.gridy = row;
    gbc.weightx = 0.0;
    gbc.fill = GridBagConstraints.NONE;
    servicePanel.add(new JLabel("LLM Proxy:"), gbc);

    if (MainProject.getProxySetting() == MainProject.LlmProxySetting.STAGING) {
      var proxyInfoLabel =
          new JLabel(
              "Proxy has been set to STAGING in ~/.brokk/brokk.properties. Changing it back must be done in the same place.");
      proxyInfoLabel.setFont(proxyInfoLabel.getFont().deriveFont(Font.ITALIC));
      gbc.gridx = 1;
      gbc.gridy = row++;
      gbc.weightx = 1.0;
      gbc.fill = GridBagConstraints.HORIZONTAL;
      servicePanel.add(proxyInfoLabel, gbc);
    } else {
      brokkProxyRadio = new JRadioButton("Brokk");
      localhostProxyRadio = new JRadioButton("Localhost");
      var proxyGroup = new ButtonGroup();
      proxyGroup.add(brokkProxyRadio);
      proxyGroup.add(localhostProxyRadio);

      gbc.gridx = 1;
      gbc.gridy = row++;
      gbc.weightx = 1.0;
      gbc.fill = GridBagConstraints.HORIZONTAL;
      servicePanel.add(brokkProxyRadio, gbc);

      gbc.gridy = row++;
      servicePanel.add(localhostProxyRadio, gbc);

      var proxyInfoLabel = new JLabel("Brokk will look for a litellm proxy on localhost:4000");
      proxyInfoLabel.setFont(proxyInfoLabel.getFont().deriveFont(Font.ITALIC));
      gbc.insets = new Insets(0, 25, 2, 5);
      gbc.gridy = row++;
      servicePanel.add(proxyInfoLabel, gbc);

      var restartLabel = new JLabel("Restart required after changing proxy settings");
      restartLabel.setFont(restartLabel.getFont().deriveFont(Font.ITALIC));
      gbc.gridy = row++;
      servicePanel.add(restartLabel, gbc);
      gbc.insets = new Insets(2, 5, 2, 5);
    }

    gbc.gridy = row;
    gbc.weighty = 1.0;
    gbc.fill = GridBagConstraints.VERTICAL;
    servicePanel.add(Box.createVerticalGlue(), gbc);

    return servicePanel;
  }

  private JPanel createGitHubPanel() {
    var gitHubPanel = new JPanel(new GridBagLayout());
    gitHubPanel.setBorder(BorderFactory.createEmptyBorder(10, 10, 10, 10));
    var gbc = new GridBagConstraints();
    gbc.insets = new Insets(2, 5, 2, 5);
    gbc.anchor = GridBagConstraints.WEST;
    int row = 0;

    gbc.gridx = 0;
    gbc.gridy = row;
    gbc.weightx = 0.0;
    gitHubPanel.add(new JLabel("GitHub Token:"), gbc);

    gitHubTokenField = new JTextField(20);
    gbc.gridx = 1;
    gbc.gridy = row++;
    gbc.weightx = 1.0;
    gbc.fill = GridBagConstraints.HORIZONTAL;
    gitHubPanel.add(gitHubTokenField, gbc);

    var explanationLabel =
        new JLabel(
            "<html>This token is used to access GitHub APIs. It should have read and write access to Pull Requests and Issues.</html>");
    explanationLabel.setFont(
        explanationLabel
            .getFont()
            .deriveFont(Font.ITALIC, explanationLabel.getFont().getSize() * 0.9f));
    gbc.gridx = 1;
    gbc.gridy = row++;
    gbc.fill = GridBagConstraints.HORIZONTAL;
    gbc.weightx = 1.0;
    gbc.insets = new Insets(2, 5, 8, 5);
    gitHubPanel.add(explanationLabel, gbc);
    gbc.insets = new Insets(2, 5, 2, 5);

    gbc.gridy = row;
    gbc.weighty = 1.0;
    gbc.fill = GridBagConstraints.VERTICAL;
    gitHubPanel.add(Box.createVerticalGlue(), gbc);

    return gitHubPanel;
  }

  private void updateSignupLabelVisibility() {
    String currentPersistedKey = MainProject.getBrokkKey(); // Read from persistent store
    boolean keyIsEffectivelyPresent = !currentPersistedKey.trim().isEmpty();
    this.signupLabel.setVisible(!keyIsEffectivelyPresent);
  }

  private JPanel createAppearancePanel() {
    var appearancePanel = new JPanel(new GridBagLayout());
    appearancePanel.setBorder(BorderFactory.createEmptyBorder(10, 10, 10, 10));
    var gbc = new GridBagConstraints();
    gbc.insets = new Insets(2, 5, 2, 5);
    gbc.anchor = GridBagConstraints.WEST;
    int row = 0;

    gbc.gridx = 0;
    gbc.gridy = row;
    gbc.weightx = 0.0;
    appearancePanel.add(new JLabel("Theme:"), gbc);

    lightThemeRadio = new JRadioButton("Light");
    darkThemeRadio = new JRadioButton("Dark");
    var themeGroup = new ButtonGroup();
    themeGroup.add(lightThemeRadio);
    themeGroup.add(darkThemeRadio);

    lightThemeRadio.putClientProperty("theme", false); // Custom property for easy identification
    darkThemeRadio.putClientProperty("theme", true);

    gbc.gridx = 1;
    gbc.gridy = row++;
    gbc.weightx = 1.0;
    gbc.fill = GridBagConstraints.HORIZONTAL;
    appearancePanel.add(lightThemeRadio, gbc);

    gbc.gridy = row++;
    appearancePanel.add(darkThemeRadio, gbc);

    gbc.gridy = row;
    gbc.weighty = 1.0;
    gbc.fill = GridBagConstraints.VERTICAL;
    appearancePanel.add(Box.createVerticalGlue(), gbc);
    return appearancePanel;
  }

  private JPanel createQuickModelsPanel() {
    var panel = new JPanel(new BorderLayout(5, 5));
    panel.setBorder(BorderFactory.createEmptyBorder(10, 10, 10, 10));

    var models = chrome.getContextManager().getService();
    var availableModelNames =
        models.getAvailableModels().keySet().stream().sorted().toArray(String[]::new);
    var reasoningLevels = Service.ReasoningLevel.values();

    quickModelsTableModel =
        new FavoriteModelsTableModel(new ArrayList<>()); // Initial empty, loaded in loadSettings
    quickModelsTable = new JTable(quickModelsTableModel);
    quickModelsTable.setSelectionMode(ListSelectionModel.SINGLE_SELECTION);
    quickModelsTable.setRowHeight(quickModelsTable.getRowHeight() + 4);

    // Enable sorting by clicking on column headers
    var sorter = new TableRowSorter<>(quickModelsTableModel);
    // Sort the Reasoning column using enum ordinal to preserve natural order
    sorter.setComparator(2, Comparator.comparingInt(Service.ReasoningLevel::ordinal));
    quickModelsTable.setRowSorter(sorter);

    TableColumn aliasColumn = quickModelsTable.getColumnModel().getColumn(0);
    aliasColumn.setPreferredWidth(100);

    TableColumn modelColumn = quickModelsTable.getColumnModel().getColumn(1);
    var modelComboBoxEditor = new JComboBox<>(availableModelNames);
    modelColumn.setCellEditor(new DefaultCellEditor(modelComboBoxEditor));
    modelColumn.setPreferredWidth(200);

    TableColumn reasoningColumn = quickModelsTable.getColumnModel().getColumn(2);
    var reasoningComboBoxEditor = new JComboBox<>(reasoningLevels);
    reasoningColumn.setCellEditor(
        new ReasoningCellEditor(reasoningComboBoxEditor, models, quickModelsTable));
    reasoningColumn.setCellRenderer(new ReasoningCellRenderer(models));
    reasoningColumn.setPreferredWidth(100);

    var buttonPanel = new JPanel(new FlowLayout(FlowLayout.LEFT));
    var addButton = new JButton("Add");
    var removeButton = new JButton("Remove");
    buttonPanel.add(addButton);
    buttonPanel.add(removeButton);

    addButton.addActionListener(
        e -> {
          if (quickModelsTable.isEditing()) {
            quickModelsTable.getCellEditor().stopCellEditing();
          }
          String defaultModel = availableModelNames.length > 0 ? availableModelNames[0] : "";
          quickModelsTableModel.addFavorite(
              new Service.FavoriteModel("new-alias", defaultModel, Service.ReasoningLevel.DEFAULT));
          int modelRowIndex = quickModelsTableModel.getRowCount() - 1;
          int viewRowIndex = quickModelsTable.convertRowIndexToView(modelRowIndex);
          quickModelsTable.setRowSelectionInterval(viewRowIndex, viewRowIndex);
          quickModelsTable.scrollRectToVisible(quickModelsTable.getCellRect(viewRowIndex, 0, true));
          quickModelsTable.editCellAt(viewRowIndex, 0);
          Component editorComponent = quickModelsTable.getEditorComponent();
          if (editorComponent != null) {
            editorComponent.requestFocusInWindow();
          }
        });

    removeButton.addActionListener(
        e -> {
          int viewRow = quickModelsTable.getSelectedRow();
          if (viewRow != -1) {
            if (quickModelsTable.isEditing()) {
              quickModelsTable.getCellEditor().stopCellEditing();
            }
            int modelRow = quickModelsTable.convertRowIndexToModel(viewRow);
            quickModelsTableModel.removeFavorite(modelRow);
          }
        });

    panel.add(new JScrollPane(quickModelsTable), BorderLayout.CENTER);
    panel.add(buttonPanel, BorderLayout.SOUTH);
    return panel;
  }

  private JPanel createModelsPanel() {
    var panel = new JPanel(new GridBagLayout()); // Always create, enable/disable content
    panel.setBorder(BorderFactory.createEmptyBorder(10, 10, 10, 10));
    panel.setLayout(new GridBagLayout()); // Reset layout if it was changed for placeholder

    var gbc = new GridBagConstraints();
    gbc.insets = new Insets(4, 4, 4, 4);
    gbc.anchor = GridBagConstraints.EAST;
    gbc.fill = GridBagConstraints.NONE;
    gbc.weightx = 0.0;

    var models = chrome.getContextManager().getService();
    var availableModels =
        models.getAvailableModels().keySet().stream().sorted().toArray(String[]::new);
    var reasoningLevels = Service.ReasoningLevel.values();

    var modelComboRenderer =
        new DefaultListCellRenderer() {
          @Override
          public Component getListCellRendererComponent(
              JList<?> list, Object value, int index, boolean isSelected, boolean cellHasFocus) {
            JLabel label =
                (JLabel)
                    super.getListCellRendererComponent(
                        list, value, index, isSelected, cellHasFocus);
            if (value instanceof String modelName) {
              label.setToolTipText(generateModelTooltipText(modelName, models));
            } else {
              label.setToolTipText(null);
            }
            return label;
          }
        };

<<<<<<< HEAD
    Runnable updateReasoningAndTooltipState =
        () -> {
          updateReasoningComboBox(architectModelComboBox, architectReasoningComboBox, models);
          updateReasoningComboBox(codeModelComboBox, codeReasoningComboBox, models);
          updateReasoningComboBox(askModelComboBox, askReasoningComboBox, models);
          updateReasoningComboBox(searchModelComboBox, searchReasoningComboBox, models);
=======
        Runnable updateReasoningAndTooltipState = () -> {
            updateReasoningComboBox(architectModelComboBox, architectReasoningComboBox, models);
            updateReasoningComboBox(codeModelComboBox, codeReasoningComboBox, models);
            updateReasoningComboBox(searchModelComboBox, searchReasoningComboBox, models);
>>>>>>> d8f97006

          if (architectModelComboBox.getSelectedItem() instanceof String modelName)
            architectModelComboBox.setToolTipText(generateModelTooltipText(modelName, models));
          else architectModelComboBox.setToolTipText(null);

          if (codeModelComboBox.getSelectedItem() instanceof String modelName)
            codeModelComboBox.setToolTipText(generateModelTooltipText(modelName, models));
          else codeModelComboBox.setToolTipText(null);

<<<<<<< HEAD
          if (askModelComboBox.getSelectedItem() instanceof String modelName)
            askModelComboBox.setToolTipText(generateModelTooltipText(modelName, models));
          else askModelComboBox.setToolTipText(null);

          if (searchModelComboBox.getSelectedItem() instanceof String modelName)
            searchModelComboBox.setToolTipText(generateModelTooltipText(modelName, models));
          else searchModelComboBox.setToolTipText(null);
        };

    int row = 0;

    architectModelComboBox = new JComboBox<>(availableModels);
    architectModelComboBox.setRenderer(modelComboRenderer);
    architectModelComboBox.addActionListener(e -> updateReasoningAndTooltipState.run());
    addHoverTooltipUpdater(architectModelComboBox, models);
    architectReasoningComboBox = new JComboBox<>(reasoningLevels);
    row =
        addModelSection(
            panel,
            gbc,
            row,
            "Architect",
            architectModelComboBox,
            architectReasoningComboBox,
            "The Architect plans and executes multi-step projects, calling other agents and tools as needed");

    codeModelComboBox = new JComboBox<>(availableModels);
    codeModelComboBox.setRenderer(modelComboRenderer);
    codeModelComboBox.addActionListener(e -> updateReasoningAndTooltipState.run());
    addHoverTooltipUpdater(codeModelComboBox, models);
    codeReasoningComboBox = new JComboBox<>(reasoningLevels);
    row =
        addModelSection(
            panel,
            gbc,
            row,
            "Code",
            codeModelComboBox,
            codeReasoningComboBox,
            "Used when invoking the Code Agent manually or via Architect");

    askModelComboBox = new JComboBox<>(availableModels);
    askModelComboBox.setRenderer(modelComboRenderer);
    askModelComboBox.addActionListener(e -> updateReasoningAndTooltipState.run());
    addHoverTooltipUpdater(askModelComboBox, models);
    askReasoningComboBox = new JComboBox<>(reasoningLevels);
    row =
        addModelSection(
            panel,
            gbc,
            row,
            "Ask",
            askModelComboBox,
            askReasoningComboBox,
            "Answers questions about the current Workspace contents");

    searchModelComboBox = new JComboBox<>(availableModels);
    searchModelComboBox.setRenderer(modelComboRenderer);
    searchModelComboBox.addActionListener(e -> updateReasoningAndTooltipState.run());
    addHoverTooltipUpdater(searchModelComboBox, models);
    searchReasoningComboBox = new JComboBox<>(reasoningLevels);
    addModelSection(
        panel,
        gbc,
        row,
        "Search",
        searchModelComboBox,
        searchReasoningComboBox,
        "Searches the project for information described in natural language; also used for Deep Scan");

    gbc.gridy = row + 2; // Ensure glue is after the last section
    gbc.gridx = 0;
    gbc.gridwidth = 3;
    gbc.weighty = 1.0;
    gbc.fill = GridBagConstraints.VERTICAL;
    panel.add(Box.createVerticalGlue(), gbc);

    SwingUtilities.invokeLater(updateReasoningAndTooltipState);
    return panel;
  }

  private void addHoverTooltipUpdater(JComboBox<String> comboBox, Service service) {
    final String MOUSE_MOTION_LISTENER_KEY = "hoverTooltipMouseMotionListener";
    comboBox.addPopupMenuListener(
        new PopupMenuListener() {
          @Override
          public void popupMenuWillBecomeVisible(PopupMenuEvent e) {
            JComboBox<?> sourceComboBox = (JComboBox<?>) e.getSource();
            Object popup = sourceComboBox.getUI().getAccessibleChild(sourceComboBox, 0);
            if (popup instanceof BasicComboPopup basicPopup) {
              JList<?> list = basicPopup.getList();
              MouseMotionListener existingListener =
                  (MouseMotionListener) list.getClientProperty(MOUSE_MOTION_LISTENER_KEY);
              if (existingListener != null) list.removeMouseMotionListener(existingListener);

              MouseMotionListener newListener =
                  new MouseMotionAdapter() {
                    @Override
                    public void mouseMoved(MouseEvent me) {
                      JList<?> mousedList = (JList<?>) me.getSource();
                      int index = mousedList.locationToIndex(me.getPoint());
                      String tooltipText = null;
                      if (index != -1
                          && mousedList.getModel().getElementAt(index)
                              instanceof String modelName) {
                        tooltipText = generateModelTooltipText(modelName, service);
                      }
                      sourceComboBox.setToolTipText(tooltipText);
                    }
                  };
              list.addMouseMotionListener(newListener);
              list.putClientProperty(MOUSE_MOTION_LISTENER_KEY, newListener);
=======
            if (searchModelComboBox.getSelectedItem() instanceof String modelName)
                searchModelComboBox.setToolTipText(generateModelTooltipText(modelName, models));
            else searchModelComboBox.setToolTipText(null);
        };

        int row = 0;

        architectModelComboBox = new JComboBox<>(availableModels);
        architectModelComboBox.setRenderer(modelComboRenderer);
        architectModelComboBox.addActionListener(e -> updateReasoningAndTooltipState.run());
        addHoverTooltipUpdater(architectModelComboBox, models);
        architectReasoningComboBox = new JComboBox<>(reasoningLevels);
        row = addModelSection(panel, gbc, row, "Architect", architectModelComboBox, architectReasoningComboBox, "The Architect plans and executes multi-step projects, calling other agents and tools as needed");

        codeModelComboBox = new JComboBox<>(availableModels);
        codeModelComboBox.setRenderer(modelComboRenderer);
        codeModelComboBox.addActionListener(e -> updateReasoningAndTooltipState.run());
        addHoverTooltipUpdater(codeModelComboBox, models);
        codeReasoningComboBox = new JComboBox<>(reasoningLevels);
        row = addModelSection(panel, gbc, row, "Code", codeModelComboBox, codeReasoningComboBox, "Used when invoking the Code Agent manually or via Architect");

        searchModelComboBox = new JComboBox<>(availableModels);
        searchModelComboBox.setRenderer(modelComboRenderer);
        searchModelComboBox.addActionListener(e -> updateReasoningAndTooltipState.run());
        addHoverTooltipUpdater(searchModelComboBox, models);
        searchReasoningComboBox = new JComboBox<>(reasoningLevels);
        addModelSection(panel, gbc, row, "Search", searchModelComboBox, searchReasoningComboBox, "Searches the project for information described in natural language; also used for Deep Scan");

        gbc.gridy = row + 2; // Ensure glue is after the last section
        gbc.gridx = 0;
        gbc.gridwidth = 3;
        gbc.weighty = 1.0;
        gbc.fill = GridBagConstraints.VERTICAL;
        panel.add(Box.createVerticalGlue(), gbc);

        SwingUtilities.invokeLater(updateReasoningAndTooltipState);
        return panel;
    }

    private void addHoverTooltipUpdater(JComboBox<String> comboBox, Service service) {
        final String MOUSE_MOTION_LISTENER_KEY = "hoverTooltipMouseMotionListener";
        comboBox.addPopupMenuListener(new PopupMenuListener() {
            @Override
            public void popupMenuWillBecomeVisible(PopupMenuEvent e) {
                JComboBox<?> sourceComboBox = (JComboBox<?>) e.getSource();
                Object popup = sourceComboBox.getUI().getAccessibleChild(sourceComboBox, 0);
                if (popup instanceof BasicComboPopup basicPopup) {
                    JList<?> list = basicPopup.getList();
                    MouseMotionListener existingListener = (MouseMotionListener) list.getClientProperty(MOUSE_MOTION_LISTENER_KEY);
                    if (existingListener != null) list.removeMouseMotionListener(existingListener);

                    MouseMotionListener newListener = new MouseMotionAdapter() {
                        @Override
                        public void mouseMoved(MouseEvent me) {
                            JList<?> mousedList = (JList<?>) me.getSource();
                            int index = mousedList.locationToIndex(me.getPoint());
                            String tooltipText = null;
                            if (index != -1 && mousedList.getModel().getElementAt(index) instanceof String modelName) {
                                tooltipText = generateModelTooltipText(modelName, service);
                            }
                            sourceComboBox.setToolTipText(tooltipText);
                        }
                    };
                    list.addMouseMotionListener(newListener);
                    list.putClientProperty(MOUSE_MOTION_LISTENER_KEY, newListener);
                }
>>>>>>> d8f97006
            }
          }

          private void cleanupListenerAndResetTooltip(PopupMenuEvent e) {
            JComboBox<?> sourceComboBox = (JComboBox<?>) e.getSource();
            if (sourceComboBox.getSelectedItem() instanceof String modelName) {
              sourceComboBox.setToolTipText(generateModelTooltipText(modelName, service));
            } else {
              sourceComboBox.setToolTipText(null);
            }
            Object popup = sourceComboBox.getUI().getAccessibleChild(sourceComboBox, 0);
            if (popup instanceof BasicComboPopup basicPopup) {
              JList<?> list = basicPopup.getList();
              MouseMotionListener listener =
                  (MouseMotionListener) list.getClientProperty(MOUSE_MOTION_LISTENER_KEY);
              if (listener != null) {
                list.removeMouseMotionListener(listener);
                list.putClientProperty(MOUSE_MOTION_LISTENER_KEY, null);
              }
            }
          }

          @Override
          public void popupMenuWillBecomeInvisible(PopupMenuEvent e) {
            cleanupListenerAndResetTooltip(e);
          }

          @Override
          public void popupMenuCanceled(PopupMenuEvent e) {
            cleanupListenerAndResetTooltip(e);
          }
        });
  }

  private void refreshBalanceDisplay() {
    this.balanceField.setText("Loading...");
    var contextManager = chrome.getContextManager();
    var models = contextManager.getService();
    contextManager.submitBackgroundTask(
        "Refreshing user balance",
        () -> {
          try {
            float balance = models.getUserBalance();
            SwingUtilities.invokeLater(
                () -> this.balanceField.setText(String.format("$%.2f", balance)));
          } catch (IOException e) {
            logger.debug("Failed to refresh user balance", e);
            SwingUtilities.invokeLater(() -> this.balanceField.setText("Error"));
          }
        });
  }

  private @Nullable String generateModelTooltipText(String modelName, Service service) {
    var pricing = service.getModelPricing(modelName);
    if (pricing.bands().isEmpty()) return "Price information not available.";
    if (pricing.bands().stream()
        .allMatch(
            b ->
                b.inputCostPerToken() == 0
                    && b.cachedInputCostPerToken() == 0
                    && b.outputCostPerToken() == 0)) return "Free";
    if (pricing.bands().size() > 1) {
      return "<html>"
          + pricing.bands().stream()
              .map(
                  b ->
                      String.format(
                          "%s: $%.2f per 1M in, $%.2f per 1M out",
                          b.getDescription(),
                          b.inputCostPerToken() * 1e6,
                          b.outputCostPerToken() * 1e6))
              .collect(java.util.stream.Collectors.joining("<br/>"))
          + "</html>";
    }
    var band = pricing.bands().getFirst();
    return String.format(
        "$%.2f per 1M in, $%.2f per 1M out",
        band.inputCostPerToken() * 1e6, band.outputCostPerToken() * 1e6);
  }

  private int addModelSection(
      JPanel panel,
      GridBagConstraints gbc,
      int startRow,
      String typeLabel,
      JComboBox<String> modelCombo,
      JComboBox<Service.ReasoningLevel> reasoningCombo,
      String explanation) {
    var savedInsets = gbc.insets;
    gbc.insets = new Insets(startRow == 0 ? 4 : 14, 4, 4, 4);
    gbc.anchor = GridBagConstraints.EAST;
    gbc.gridx = 0;
    gbc.gridy = startRow;
    panel.add(new JLabel(typeLabel), gbc);
    gbc.anchor = GridBagConstraints.WEST;
    gbc.gridx = 1;
    panel.add(modelCombo, gbc);

    gbc.insets = new Insets(4, 4, 2, 4);
    gbc.anchor = GridBagConstraints.EAST;
    gbc.gridx = 0;
    gbc.gridy = startRow + 1;
    panel.add(new JLabel("Reasoning"), gbc);
    gbc.anchor = GridBagConstraints.WEST;
    gbc.gridx = 1;
    panel.add(reasoningCombo, gbc);

    var tip = new JTextArea(explanation);
    tip.setEditable(false);
    tip.setFocusable(false);
    tip.setLineWrap(true);
    tip.setWrapStyleWord(true);
    tip.setOpaque(false);
    tip.setBorder(null);
    tip.setFont(tip.getFont().deriveFont(Font.ITALIC, tip.getFont().getSize() * 0.9f));
    gbc.insets = new Insets(startRow == 0 ? 4 : 14, 10, 2, 4);
    gbc.gridx = 2;
    gbc.gridy = startRow;
    gbc.gridheight = 2;
    gbc.fill = GridBagConstraints.HORIZONTAL;
    gbc.weightx = 1.0;
    gbc.anchor = GridBagConstraints.NORTHWEST;
    panel.add(tip, gbc);

    gbc.insets = savedInsets;
    gbc.gridheight = 1;
    gbc.weightx = 0.0;
    gbc.fill = GridBagConstraints.NONE;
    return startRow + 2;
  }

  private void updateReasoningComboBox(
      JComboBox<String> modelComboBox,
      JComboBox<Service.ReasoningLevel> reasoningComboBox,
      Service service) {
    String selectedModelName = (String) modelComboBox.getSelectedItem();
    boolean supportsReasoning =
        selectedModelName != null && service.supportsReasoningEffort(selectedModelName);

    // Build the allowed list of levels
    var levels = new java.util.ArrayList<Service.ReasoningLevel>();
    levels.add(Service.ReasoningLevel.DEFAULT);
    if (supportsReasoning) {
      levels.add(Service.ReasoningLevel.LOW);
      levels.add(Service.ReasoningLevel.MEDIUM);
      levels.add(Service.ReasoningLevel.HIGH);
      if (service.supportsReasoningDisable(selectedModelName)) {
        levels.add(Service.ReasoningLevel.DISABLE);
      }
    }

    // Remember previously selected level
    var prevSelection = (Service.ReasoningLevel) reasoningComboBox.getSelectedItem();
    reasoningComboBox.setModel(
        new DefaultComboBoxModel<>(levels.toArray(Service.ReasoningLevel[]::new)));
    reasoningComboBox.setEnabled(supportsReasoning);
    reasoningComboBox.setToolTipText(
        supportsReasoning
            ? "Select reasoning effort"
            : "Reasoning effort not supported by this model");

    if (supportsReasoning && levels.contains(prevSelection)) {
      reasoningComboBox.setSelectedItem(prevSelection);
    } else {
      reasoningComboBox.setSelectedItem(Service.ReasoningLevel.DEFAULT);
    }

    if (!supportsReasoning) {
      reasoningComboBox.setRenderer(
          new DefaultListCellRenderer() {
            @Override
            public Component getListCellRendererComponent(
                JList<?> list,
                @Nullable Object value,
                int index,
                boolean isSelected,
                boolean cellHasFocus) {
              JLabel label =
                  (JLabel)
                      super.getListCellRendererComponent(
                          list, value, index, isSelected, cellHasFocus);
              if (index == -1 && !reasoningComboBox.isEnabled()) {
                label.setText("Off");
                label.setForeground(UIManager.getColor("ComboBox.disabledForeground"));
              } else if (value instanceof Service.ReasoningLevel level) {
                label.setText(level.toString());
              } else {
                label.setText(value == null ? "" : value.toString());
              }
              return label;
            }
          });
    } else {
      reasoningComboBox.setRenderer(new DefaultListCellRenderer());
    }
  }

  public void loadSettings() {
    // Service Tab
    brokkKeyField.setText(MainProject.getBrokkKey());
    refreshBalanceDisplay();
    updateSignupLabelVisibility();
    if (brokkProxyRadio != null
        && localhostProxyRadio != null) { // STAGING check in createServicePanel handles this
      if (MainProject.getProxySetting() == MainProject.LlmProxySetting.BROKK) {
        brokkProxyRadio.setSelected(true);
      } else {
        localhostProxyRadio.setSelected(true);
      }
    }

    // Appearance Tab
    if (MainProject.getTheme().equals("dark")) {
      darkThemeRadio.setSelected(true);
    } else {
      lightThemeRadio.setSelected(true);
    }

    // Models Tab (Project specific, loaded if project exists)
    var project = chrome.getProject();
    var architectConfig = project.getArchitectModelConfig();
    architectModelComboBox.setSelectedItem(architectConfig.name());
    architectReasoningComboBox.setSelectedItem(architectConfig.reasoning());

    var codeConfig = project.getCodeModelConfig();
    codeModelComboBox.setSelectedItem(codeConfig.name());
    codeReasoningComboBox.setSelectedItem(codeConfig.reasoning());

    var askConfig = project.getAskModelConfig();
    askModelComboBox.setSelectedItem(askConfig.name());
    askReasoningComboBox.setSelectedItem(askConfig.reasoning());

    var searchConfig = project.getSearchModelConfig();
    searchModelComboBox.setSelectedItem(searchConfig.name());
    searchReasoningComboBox.setSelectedItem(searchConfig.reasoning());

    // Initial update of reasoning combo states
    var service = chrome.getContextManager().getService();
    updateReasoningComboBox(architectModelComboBox, architectReasoningComboBox, service);
    updateReasoningComboBox(codeModelComboBox, codeReasoningComboBox, service);
    updateReasoningComboBox(askModelComboBox, askReasoningComboBox, service);
    updateReasoningComboBox(searchModelComboBox, searchReasoningComboBox, service);
    updateModelsPanelEnablement(); // Re-check enablement based on project presence

    // Quick Models Tab
    quickModelsTableModel.setFavorites(MainProject.loadFavoriteModels());

    // GitHub Tab
    if (gitHubTokenField != null) { // Only if panel was created
      gitHubTokenField.setText(MainProject.getGitHubToken());
    }
  }

  public boolean applySettings() {
    // Service Tab
    String currentBrokkKeyInSettings = MainProject.getBrokkKey();
    String newBrokkKeyFromField = brokkKeyField.getText().trim();
    boolean keyStateChangedInUI = !newBrokkKeyFromField.equals(currentBrokkKeyInSettings);

    if (keyStateChangedInUI) {
      if (!newBrokkKeyFromField.isEmpty()) {
        try {
          Service.validateKey(newBrokkKeyFromField);
          MainProject.setBrokkKey(newBrokkKeyFromField);
          refreshBalanceDisplay();
          updateSignupLabelVisibility();
          parentDialog.triggerDataRetentionPolicyRefresh(); // Key change might affect org policy
        } catch (IllegalArgumentException ex) {
          JOptionPane.showMessageDialog(
              this, "Invalid Brokk Key", "Invalid Key", JOptionPane.ERROR_MESSAGE);
          return false;
        } catch (IOException ex) { // Network error, but allow saving
          JOptionPane.showMessageDialog(
              this,
              "Network error: " + ex.getMessage() + ". Key saved, but validation failed.",
              "Network Error",
              JOptionPane.WARNING_MESSAGE);
          MainProject.setBrokkKey(newBrokkKeyFromField);
          refreshBalanceDisplay();
          updateSignupLabelVisibility();
          parentDialog.triggerDataRetentionPolicyRefresh();
        }
      } else { // newBrokkKeyFromField is empty
        MainProject.setBrokkKey(newBrokkKeyFromField);
        refreshBalanceDisplay();
        updateSignupLabelVisibility();
        parentDialog.triggerDataRetentionPolicyRefresh();
      }
    }

    if (brokkProxyRadio != null && localhostProxyRadio != null) { // Not STAGING
      MainProject.LlmProxySetting proxySetting =
          brokkProxyRadio.isSelected()
              ? MainProject.LlmProxySetting.BROKK
              : MainProject.LlmProxySetting.LOCALHOST;
      if (proxySetting != MainProject.getProxySetting()) {
        MainProject.setLlmProxySetting(proxySetting);
        logger.debug("Applied LLM Proxy Setting: {}", proxySetting);
        // Consider notifying user about restart if changed. Dialog does this.
      }
    }

    // Appearance Tab
    boolean newIsDark = darkThemeRadio.isSelected();
    String newTheme = newIsDark ? "dark" : "light";
    if (!newTheme.equals(MainProject.getTheme())) {
      chrome.switchTheme(newIsDark);
      logger.debug("Applied Theme: {}", newTheme);
    }

    // Models Tab (Project specific)
    var project = chrome.getProject();
    applyModelConfig(
        architectModelComboBox,
        architectReasoningComboBox,
        project::getArchitectModelConfig,
        project::setArchitectModelConfig);
    applyModelConfig(
        codeModelComboBox,
        codeReasoningComboBox,
        project::getCodeModelConfig,
        project::setCodeModelConfig);
    applyModelConfig(
        askModelComboBox,
        askReasoningComboBox,
        project::getAskModelConfig,
        project::setAskModelConfig);
    applyModelConfig(
        searchModelComboBox,
        searchReasoningComboBox,
        project::getSearchModelConfig,
        project::setSearchModelConfig);

    // Quick Models Tab
    if (quickModelsTable.isEditing()) {
      quickModelsTable.getCellEditor().stopCellEditing();
    }
    MainProject.saveFavoriteModels(quickModelsTableModel.getFavorites());
    // chrome.getQuickContextActions().reloadFavoriteModels(); // Commented out due to missing
    // method in Chrome

    // GitHub Tab
    if (gitHubTokenField != null) {
      String newToken = gitHubTokenField.getText().trim();
      if (!newToken.equals(MainProject.getGitHubToken())) {
        MainProject.setGitHubToken(newToken);
        GitHubAuth.invalidateInstance();
        logger.debug("Applied GitHub Token");
      }
    }

<<<<<<< HEAD
    return true;
  }

  private void applyModelConfig(
      JComboBox<String> modelCombo,
      JComboBox<Service.ReasoningLevel> reasoningCombo,
      Supplier<Service.ModelConfig> currentConfigGetter,
      Consumer<Service.ModelConfig> configSetter) {
    if (!modelCombo.isEnabled()) return; // Not initialized or panel disabled

    String selectedModelName = (String) modelCombo.getSelectedItem();
    Service.ReasoningLevel selectedReasoning =
        (Service.ReasoningLevel) reasoningCombo.getSelectedItem();
    boolean supportsReasoning =
        selectedModelName != null
            && chrome.getContextManager().getService().supportsReasoningEffort(selectedModelName);
    Service.ReasoningLevel effectiveSelectedReasoning =
        supportsReasoning ? selectedReasoning : Service.ReasoningLevel.DEFAULT;
    Service.ModelConfig currentConfig = currentConfigGetter.get();

    if (selectedModelName != null
        && (!selectedModelName.equals(currentConfig.name())
            || effectiveSelectedReasoning != currentConfig.reasoning())) {
      configSetter.accept(new Service.ModelConfig(selectedModelName, effectiveSelectedReasoning));
=======
        // Models Tab (Project specific, loaded if project exists)
        var project = chrome.getProject();
        var architectConfig = project.getArchitectModelConfig();
        architectModelComboBox.setSelectedItem(architectConfig.name());
        architectReasoningComboBox.setSelectedItem(architectConfig.reasoning());

        var codeConfig = project.getCodeModelConfig();
        codeModelComboBox.setSelectedItem(codeConfig.name());
        codeReasoningComboBox.setSelectedItem(codeConfig.reasoning());

        var searchConfig = project.getSearchModelConfig();
        searchModelComboBox.setSelectedItem(searchConfig.name());
        searchReasoningComboBox.setSelectedItem(searchConfig.reasoning());

        // Initial update of reasoning combo states
        var service = chrome.getContextManager().getService();
        updateReasoningComboBox(architectModelComboBox, architectReasoningComboBox, service);
        updateReasoningComboBox(codeModelComboBox, codeReasoningComboBox, service);
        updateReasoningComboBox(searchModelComboBox, searchReasoningComboBox, service);
        updateModelsPanelEnablement(); // Re-check enablement based on project presence

        // Quick Models Tab
        quickModelsTableModel.setFavorites(MainProject.loadFavoriteModels());

        // GitHub Tab
        if (gitHubTokenField != null) { // Only if panel was created
            gitHubTokenField.setText(MainProject.getGitHubToken());
        }
>>>>>>> d8f97006
    }
  }

  @Override
  public void applyTheme(GuiTheme guiTheme) {
    SwingUtilities.updateComponentTreeUI(this);
  }

  // --- Inner Classes for Quick Models Table (Copied from SettingsDialog) ---
  private static class FavoriteModelsTableModel extends AbstractTableModel {
    private List<Service.FavoriteModel> favorites;
    private final String[] columnNames = {"Alias", "Model Name", "Reasoning"};

    public FavoriteModelsTableModel(List<Service.FavoriteModel> initialFavorites) {
      this.favorites = new ArrayList<>(initialFavorites);
    }

<<<<<<< HEAD
    public void setFavorites(List<Service.FavoriteModel> newFavorites) {
      this.favorites = new ArrayList<>(newFavorites);
      fireTableDataChanged();
    }
=======
        // Models Tab (Project specific)
        var project = chrome.getProject();
        applyModelConfig(architectModelComboBox, architectReasoningComboBox, project::getArchitectModelConfig, project::setArchitectModelConfig);
        applyModelConfig(codeModelComboBox, codeReasoningComboBox, project::getCodeModelConfig, project::setCodeModelConfig);
        applyModelConfig(searchModelComboBox, searchReasoningComboBox, project::getSearchModelConfig, project::setSearchModelConfig);
>>>>>>> d8f97006

    public List<Service.FavoriteModel> getFavorites() {
      return new ArrayList<>(favorites);
    }

    public void addFavorite(Service.FavoriteModel favorite) {
      favorites.add(favorite);
      fireTableRowsInserted(favorites.size() - 1, favorites.size() - 1);
    }

    public void removeFavorite(int rowIndex) {
      if (rowIndex >= 0 && rowIndex < favorites.size()) {
        favorites.remove(rowIndex);
        fireTableRowsDeleted(rowIndex, rowIndex);
      }
    }

    @Override
    public int getRowCount() {
      return favorites.size();
    }

    @Override
    public int getColumnCount() {
      return columnNames.length;
    }

    @Override
    public String getColumnName(int column) {
      return columnNames[column];
    }

    @Override
    public Class<?> getColumnClass(int columnIndex) {
      return switch (columnIndex) {
        case 0, 1 -> String.class;
        case 2 -> Service.ReasoningLevel.class;
        default -> Object.class;
      };
    }

    @Override
    public boolean isCellEditable(int rowIndex, int columnIndex) {
      return true;
    }

    @Override
    public @Nullable Object getValueAt(int rowIndex, int columnIndex) {
      Service.FavoriteModel favorite = favorites.get(rowIndex);
      return switch (columnIndex) {
        case 0 -> favorite.alias();
        case 1 -> favorite.modelName();
        case 2 -> favorite.reasoning();
        default -> null;
      };
    }

    @Override
    public void setValueAt(Object aValue, int rowIndex, int columnIndex) {
      if (rowIndex < 0 || rowIndex >= favorites.size()) return;
      Service.FavoriteModel oldFavorite = favorites.get(rowIndex);
      Service.FavoriteModel newFavorite;
      try {
        newFavorite =
            switch (columnIndex) {
              case 0 -> {
                if (aValue instanceof String alias) {
                  yield new Service.FavoriteModel(
                      alias.trim(), oldFavorite.modelName(), oldFavorite.reasoning());
                }
                yield oldFavorite;
              }
              case 1 -> {
                if (aValue instanceof String modelName) {
                  yield new Service.FavoriteModel(
                      oldFavorite.alias(), modelName, oldFavorite.reasoning());
                }
                yield oldFavorite;
              }
              case 2 -> {
                if (aValue instanceof Service.ReasoningLevel reasoning) {
                  yield new Service.FavoriteModel(
                      oldFavorite.alias(), oldFavorite.modelName(), reasoning);
                }
                yield oldFavorite;
              }
              default -> oldFavorite;
            };
      } catch (Exception e) {
        logger.error("Error setting value at ({}, {}) to {}", rowIndex, columnIndex, aValue, e);
        return;
      }
      if (!newFavorite.equals(oldFavorite)) {
        favorites.set(rowIndex, newFavorite);
        fireTableCellUpdated(rowIndex, columnIndex);
        if (columnIndex == 1)
          fireTableCellUpdated(
              rowIndex, 2); // If model name changed, reasoning support might change
      }
    }
  }

  private static class ReasoningCellRenderer extends DefaultTableCellRenderer {
    private final Service models;

    public ReasoningCellRenderer(Service service) {
      this.models = service;
    }

    @Override
    public Component getTableCellRendererComponent(
        JTable table,
        @Nullable Object value,
        boolean isSelected,
        boolean hasFocus,
        int row,
        int column) {
      JLabel label =
          (JLabel)
              super.getTableCellRendererComponent(table, value, isSelected, hasFocus, row, column);
      int modelRow = table.convertRowIndexToModel(row);
      String modelName = (String) table.getModel().getValueAt(modelRow, 1);
      if (modelName != null && !models.supportsReasoningEffort(modelName)) {
        label.setText("Off");
        label.setEnabled(false);
        label.setToolTipText("Reasoning effort not supported by " + modelName);
      } else if (value instanceof Service.ReasoningLevel level) {
        label.setText(level.toString());
        label.setEnabled(true);
        label.setToolTipText("Select reasoning effort");
      } else {
        label.setText(value == null ? "" : value.toString());
        label.setEnabled(true);
        label.setToolTipText(null);
      }
      if (!isSelected) {
        label.setBackground(table.getBackground());
        label.setForeground(
            label.isEnabled()
                ? table.getForeground()
                : UIManager.getColor("Label.disabledForeground"));
      } else {
        label.setBackground(table.getSelectionBackground());
        label.setForeground(
            label.isEnabled()
                ? table.getSelectionForeground()
                : UIManager.getColor("Label.disabledForeground"));
      }
      return label;
    }
  }

  private static class ReasoningCellEditor extends DefaultCellEditor {
    private final Service models;
    private final JTable table;
    private final JComboBox<Service.ReasoningLevel> comboBox;

    public ReasoningCellEditor(
        JComboBox<Service.ReasoningLevel> comboBox, Service service, JTable table) {
      super(comboBox);
      this.comboBox = comboBox;
      this.models = service;
      this.table = table;
      setClickCountToStart(1);
    }

    @Override
    public Component getTableCellEditorComponent(
        JTable table, Object value, boolean isSelected, int row, int column) {
      int modelRow = table.convertRowIndexToModel(row);
      String modelName = (String) table.getModel().getValueAt(modelRow, 1);
      boolean supportsReasoning = modelName != null && models.supportsReasoningEffort(modelName);
      Component editorComponent =
          super.getTableCellEditorComponent(table, value, isSelected, row, column);
      editorComponent.setEnabled(supportsReasoning);
      comboBox.setEnabled(supportsReasoning);
      if (!supportsReasoning) {
        comboBox.setSelectedItem(Service.ReasoningLevel.DEFAULT);
        comboBox.setToolTipText("Reasoning effort not supported by " + modelName);
        comboBox.setRenderer(
            new DefaultListCellRenderer() {
              @Override
              public Component getListCellRendererComponent(
                  JList<?> list, @Nullable Object val, int i, boolean sel, boolean foc) {
                JLabel label = (JLabel) super.getListCellRendererComponent(list, val, i, sel, foc);
                if (i == -1) {
                  label.setText("Off");
                  label.setForeground(UIManager.getColor("ComboBox.disabledForeground"));
                } else if (val instanceof Service.ReasoningLevel lvl) label.setText(lvl.toString());
                else label.setText(val == null ? "" : val.toString());
                return label;
              }
            });
      } else {
        comboBox.setToolTipText("Select reasoning effort");
        comboBox.setRenderer(new DefaultListCellRenderer());
        comboBox.setSelectedItem(value);
      }
      return editorComponent;
    }

    @Override
    public boolean isCellEditable(java.util.EventObject anEvent) {
      int editingRow = table.getEditingRow();
      if (editingRow != -1) {
        int modelRow = table.convertRowIndexToModel(editingRow);
        String modelName = (String) table.getModel().getValueAt(modelRow, 1);
        return modelName != null && models.supportsReasoningEffort(modelName);
      }
      return super.isCellEditable(anEvent);
    }

    @Override
    public Object getCellEditorValue() {
      return comboBox.isEnabled() ? super.getCellEditorValue() : Service.ReasoningLevel.DEFAULT;
    }
  }
}<|MERGE_RESOLUTION|>--- conflicted
+++ resolved
@@ -30,7 +30,6 @@
 import org.jetbrains.annotations.Nullable;
 
 public class SettingsGlobalPanel extends JPanel implements ThemeAware {
-<<<<<<< HEAD
   private static final Logger logger = LogManager.getLogger(SettingsGlobalPanel.class);
   public static final String MODELS_TAB_TITLE = "Default Models"; // Used for targeting this tab
 
@@ -45,8 +44,6 @@
   private JComboBox<Service.ReasoningLevel> architectReasoningComboBox = new JComboBox<>();
   private JComboBox<String> codeModelComboBox = new JComboBox<>();
   private JComboBox<Service.ReasoningLevel> codeReasoningComboBox = new JComboBox<>();
-  private JComboBox<String> askModelComboBox = new JComboBox<>();
-  private JComboBox<Service.ReasoningLevel> askReasoningComboBox = new JComboBox<>();
   private JComboBox<String> searchModelComboBox = new JComboBox<>();
   private JComboBox<Service.ReasoningLevel> searchReasoningComboBox = new JComboBox<>();
   private JRadioButton lightThemeRadio = new JRadioButton("Light");
@@ -102,73 +99,6 @@
           gitHubPanel,
           "GitHub integration settings");
     }
-=======
-    private static final Logger logger = LogManager.getLogger(SettingsGlobalPanel.class);
-    public static final String MODELS_TAB_TITLE = "Default Models"; // Used for targeting this tab
-
-    private final Chrome chrome;
-    private final SettingsDialog parentDialog; // To access project for data retention refresh
-
-    // UI Components managed by this panel
-    private JTextField brokkKeyField = new JTextField();
-    @Nullable
-    private JRadioButton brokkProxyRadio; // Can be null if STAGING
-    @Nullable
-    private JRadioButton localhostProxyRadio; // Can be null if STAGING
-    private JComboBox<String> architectModelComboBox = new JComboBox<>();
-    private JComboBox<Service.ReasoningLevel> architectReasoningComboBox = new JComboBox<>();
-    private JComboBox<String> codeModelComboBox = new JComboBox<>();
-    private JComboBox<Service.ReasoningLevel> codeReasoningComboBox = new JComboBox<>();
-    private JComboBox<String> searchModelComboBox = new JComboBox<>();
-    private JComboBox<Service.ReasoningLevel> searchReasoningComboBox = new JComboBox<>();
-    private JRadioButton lightThemeRadio = new JRadioButton("Light");
-    private JRadioButton darkThemeRadio = new JRadioButton("Dark");
-    private JTable quickModelsTable = new JTable();
-    private FavoriteModelsTableModel quickModelsTableModel = new FavoriteModelsTableModel(new ArrayList<>());
-    private JTextField balanceField = new JTextField();
-    private BrowserLabel signupLabel = new BrowserLabel("", ""); // Initialized with dummy values
-    @Nullable
-    private JTextField gitHubTokenField; // Null if GitHub tab not shown
-    private JTabbedPane globalSubTabbedPane = new JTabbedPane(JTabbedPane.TOP);
-    private JPanel defaultModelsPanel = new JPanel(); // Initialized
-
-
-    public SettingsGlobalPanel(Chrome chrome, SettingsDialog parentDialog) {
-        this.chrome = chrome;
-        this.parentDialog = parentDialog;
-        setLayout(new BorderLayout());
-        initComponents(); // This will fully initialize or conditionally initialize fields
-        loadSettings();
-    }
-
-    private void initComponents() {
-        // globalSubTabbedPane is already initialized
-
-        // Service Tab
-        var servicePanel = createServicePanel();
-        globalSubTabbedPane.addTab("Service", null, servicePanel, "Service configuration");
-
-        // Appearance Tab
-        var appearancePanel = createAppearancePanel();
-        globalSubTabbedPane.addTab("Appearance", null, appearancePanel, "Theme settings");
-
-        // Default Models Tab
-        defaultModelsPanel = createModelsPanel(); // Store reference, createModelsPanel handles null project
-        globalSubTabbedPane.addTab(MODELS_TAB_TITLE, null, defaultModelsPanel, "Default model selection and configuration");
-
-        // Quick Models Tab
-        var quickModelsPanel = createQuickModelsPanel();
-        globalSubTabbedPane.addTab("Alternative Models", null, quickModelsPanel, "Define model aliases (shortcuts)");
-
-        // GitHub Tab (conditionally added)
-        var project = chrome.getProject();
-        boolean shouldShowGitHubTab = project.isGitHubRepo();
-
-        if (shouldShowGitHubTab) {
-            var gitHubPanel = createGitHubPanel();
-            globalSubTabbedPane.addTab(SettingsDialog.GITHUB_SETTINGS_TAB_NAME, null, gitHubPanel, "GitHub integration settings");
-        }
->>>>>>> d8f97006
 
     // Jira Tab removed
 
@@ -182,24 +112,14 @@
     return globalSubTabbedPane;
   }
 
-<<<<<<< HEAD
   public void updateModelsPanelEnablement() {
     defaultModelsPanel.setEnabled(true);
     setEnabledRecursive(defaultModelsPanel, true);
-=======
-        // Special handling for JComboBox renderers if they show "Off" when disabled
-        var service = chrome.getContextManager().getService();
-        updateReasoningComboBox(architectModelComboBox, architectReasoningComboBox, service);
-        updateReasoningComboBox(codeModelComboBox, codeReasoningComboBox, service);
-        updateReasoningComboBox(searchModelComboBox, searchReasoningComboBox, service);
-    }
->>>>>>> d8f97006
 
     // Special handling for JComboBox renderers if they show "Off" when disabled
     var service = chrome.getContextManager().getService();
     updateReasoningComboBox(architectModelComboBox, architectReasoningComboBox, service);
     updateReasoningComboBox(codeModelComboBox, codeReasoningComboBox, service);
-    updateReasoningComboBox(askModelComboBox, askReasoningComboBox, service);
     updateReasoningComboBox(searchModelComboBox, searchReasoningComboBox, service);
   }
 
@@ -516,19 +436,11 @@
           }
         };
 
-<<<<<<< HEAD
     Runnable updateReasoningAndTooltipState =
         () -> {
           updateReasoningComboBox(architectModelComboBox, architectReasoningComboBox, models);
           updateReasoningComboBox(codeModelComboBox, codeReasoningComboBox, models);
-          updateReasoningComboBox(askModelComboBox, askReasoningComboBox, models);
           updateReasoningComboBox(searchModelComboBox, searchReasoningComboBox, models);
-=======
-        Runnable updateReasoningAndTooltipState = () -> {
-            updateReasoningComboBox(architectModelComboBox, architectReasoningComboBox, models);
-            updateReasoningComboBox(codeModelComboBox, codeReasoningComboBox, models);
-            updateReasoningComboBox(searchModelComboBox, searchReasoningComboBox, models);
->>>>>>> d8f97006
 
           if (architectModelComboBox.getSelectedItem() instanceof String modelName)
             architectModelComboBox.setToolTipText(generateModelTooltipText(modelName, models));
@@ -537,11 +449,6 @@
           if (codeModelComboBox.getSelectedItem() instanceof String modelName)
             codeModelComboBox.setToolTipText(generateModelTooltipText(modelName, models));
           else codeModelComboBox.setToolTipText(null);
-
-<<<<<<< HEAD
-          if (askModelComboBox.getSelectedItem() instanceof String modelName)
-            askModelComboBox.setToolTipText(generateModelTooltipText(modelName, models));
-          else askModelComboBox.setToolTipText(null);
 
           if (searchModelComboBox.getSelectedItem() instanceof String modelName)
             searchModelComboBox.setToolTipText(generateModelTooltipText(modelName, models));
@@ -579,21 +486,6 @@
             codeModelComboBox,
             codeReasoningComboBox,
             "Used when invoking the Code Agent manually or via Architect");
-
-    askModelComboBox = new JComboBox<>(availableModels);
-    askModelComboBox.setRenderer(modelComboRenderer);
-    askModelComboBox.addActionListener(e -> updateReasoningAndTooltipState.run());
-    addHoverTooltipUpdater(askModelComboBox, models);
-    askReasoningComboBox = new JComboBox<>(reasoningLevels);
-    row =
-        addModelSection(
-            panel,
-            gbc,
-            row,
-            "Ask",
-            askModelComboBox,
-            askReasoningComboBox,
-            "Answers questions about the current Workspace contents");
 
     searchModelComboBox = new JComboBox<>(availableModels);
     searchModelComboBox.setRenderer(modelComboRenderer);
@@ -651,74 +543,6 @@
                   };
               list.addMouseMotionListener(newListener);
               list.putClientProperty(MOUSE_MOTION_LISTENER_KEY, newListener);
-=======
-            if (searchModelComboBox.getSelectedItem() instanceof String modelName)
-                searchModelComboBox.setToolTipText(generateModelTooltipText(modelName, models));
-            else searchModelComboBox.setToolTipText(null);
-        };
-
-        int row = 0;
-
-        architectModelComboBox = new JComboBox<>(availableModels);
-        architectModelComboBox.setRenderer(modelComboRenderer);
-        architectModelComboBox.addActionListener(e -> updateReasoningAndTooltipState.run());
-        addHoverTooltipUpdater(architectModelComboBox, models);
-        architectReasoningComboBox = new JComboBox<>(reasoningLevels);
-        row = addModelSection(panel, gbc, row, "Architect", architectModelComboBox, architectReasoningComboBox, "The Architect plans and executes multi-step projects, calling other agents and tools as needed");
-
-        codeModelComboBox = new JComboBox<>(availableModels);
-        codeModelComboBox.setRenderer(modelComboRenderer);
-        codeModelComboBox.addActionListener(e -> updateReasoningAndTooltipState.run());
-        addHoverTooltipUpdater(codeModelComboBox, models);
-        codeReasoningComboBox = new JComboBox<>(reasoningLevels);
-        row = addModelSection(panel, gbc, row, "Code", codeModelComboBox, codeReasoningComboBox, "Used when invoking the Code Agent manually or via Architect");
-
-        searchModelComboBox = new JComboBox<>(availableModels);
-        searchModelComboBox.setRenderer(modelComboRenderer);
-        searchModelComboBox.addActionListener(e -> updateReasoningAndTooltipState.run());
-        addHoverTooltipUpdater(searchModelComboBox, models);
-        searchReasoningComboBox = new JComboBox<>(reasoningLevels);
-        addModelSection(panel, gbc, row, "Search", searchModelComboBox, searchReasoningComboBox, "Searches the project for information described in natural language; also used for Deep Scan");
-
-        gbc.gridy = row + 2; // Ensure glue is after the last section
-        gbc.gridx = 0;
-        gbc.gridwidth = 3;
-        gbc.weighty = 1.0;
-        gbc.fill = GridBagConstraints.VERTICAL;
-        panel.add(Box.createVerticalGlue(), gbc);
-
-        SwingUtilities.invokeLater(updateReasoningAndTooltipState);
-        return panel;
-    }
-
-    private void addHoverTooltipUpdater(JComboBox<String> comboBox, Service service) {
-        final String MOUSE_MOTION_LISTENER_KEY = "hoverTooltipMouseMotionListener";
-        comboBox.addPopupMenuListener(new PopupMenuListener() {
-            @Override
-            public void popupMenuWillBecomeVisible(PopupMenuEvent e) {
-                JComboBox<?> sourceComboBox = (JComboBox<?>) e.getSource();
-                Object popup = sourceComboBox.getUI().getAccessibleChild(sourceComboBox, 0);
-                if (popup instanceof BasicComboPopup basicPopup) {
-                    JList<?> list = basicPopup.getList();
-                    MouseMotionListener existingListener = (MouseMotionListener) list.getClientProperty(MOUSE_MOTION_LISTENER_KEY);
-                    if (existingListener != null) list.removeMouseMotionListener(existingListener);
-
-                    MouseMotionListener newListener = new MouseMotionAdapter() {
-                        @Override
-                        public void mouseMoved(MouseEvent me) {
-                            JList<?> mousedList = (JList<?>) me.getSource();
-                            int index = mousedList.locationToIndex(me.getPoint());
-                            String tooltipText = null;
-                            if (index != -1 && mousedList.getModel().getElementAt(index) instanceof String modelName) {
-                                tooltipText = generateModelTooltipText(modelName, service);
-                            }
-                            sourceComboBox.setToolTipText(tooltipText);
-                        }
-                    };
-                    list.addMouseMotionListener(newListener);
-                    list.putClientProperty(MOUSE_MOTION_LISTENER_KEY, newListener);
-                }
->>>>>>> d8f97006
             }
           }
 
@@ -947,10 +771,6 @@
     codeModelComboBox.setSelectedItem(codeConfig.name());
     codeReasoningComboBox.setSelectedItem(codeConfig.reasoning());
 
-    var askConfig = project.getAskModelConfig();
-    askModelComboBox.setSelectedItem(askConfig.name());
-    askReasoningComboBox.setSelectedItem(askConfig.reasoning());
-
     var searchConfig = project.getSearchModelConfig();
     searchModelComboBox.setSelectedItem(searchConfig.name());
     searchReasoningComboBox.setSelectedItem(searchConfig.reasoning());
@@ -959,7 +779,6 @@
     var service = chrome.getContextManager().getService();
     updateReasoningComboBox(architectModelComboBox, architectReasoningComboBox, service);
     updateReasoningComboBox(codeModelComboBox, codeReasoningComboBox, service);
-    updateReasoningComboBox(askModelComboBox, askReasoningComboBox, service);
     updateReasoningComboBox(searchModelComboBox, searchReasoningComboBox, service);
     updateModelsPanelEnablement(); // Re-check enablement based on project presence
 
@@ -1042,11 +861,6 @@
         project::getCodeModelConfig,
         project::setCodeModelConfig);
     applyModelConfig(
-        askModelComboBox,
-        askReasoningComboBox,
-        project::getAskModelConfig,
-        project::setAskModelConfig);
-    applyModelConfig(
         searchModelComboBox,
         searchReasoningComboBox,
         project::getSearchModelConfig,
@@ -1070,7 +884,6 @@
       }
     }
 
-<<<<<<< HEAD
     return true;
   }
 
@@ -1095,36 +908,6 @@
         && (!selectedModelName.equals(currentConfig.name())
             || effectiveSelectedReasoning != currentConfig.reasoning())) {
       configSetter.accept(new Service.ModelConfig(selectedModelName, effectiveSelectedReasoning));
-=======
-        // Models Tab (Project specific, loaded if project exists)
-        var project = chrome.getProject();
-        var architectConfig = project.getArchitectModelConfig();
-        architectModelComboBox.setSelectedItem(architectConfig.name());
-        architectReasoningComboBox.setSelectedItem(architectConfig.reasoning());
-
-        var codeConfig = project.getCodeModelConfig();
-        codeModelComboBox.setSelectedItem(codeConfig.name());
-        codeReasoningComboBox.setSelectedItem(codeConfig.reasoning());
-
-        var searchConfig = project.getSearchModelConfig();
-        searchModelComboBox.setSelectedItem(searchConfig.name());
-        searchReasoningComboBox.setSelectedItem(searchConfig.reasoning());
-
-        // Initial update of reasoning combo states
-        var service = chrome.getContextManager().getService();
-        updateReasoningComboBox(architectModelComboBox, architectReasoningComboBox, service);
-        updateReasoningComboBox(codeModelComboBox, codeReasoningComboBox, service);
-        updateReasoningComboBox(searchModelComboBox, searchReasoningComboBox, service);
-        updateModelsPanelEnablement(); // Re-check enablement based on project presence
-
-        // Quick Models Tab
-        quickModelsTableModel.setFavorites(MainProject.loadFavoriteModels());
-
-        // GitHub Tab
-        if (gitHubTokenField != null) { // Only if panel was created
-            gitHubTokenField.setText(MainProject.getGitHubToken());
-        }
->>>>>>> d8f97006
     }
   }
 
@@ -1142,18 +925,10 @@
       this.favorites = new ArrayList<>(initialFavorites);
     }
 
-<<<<<<< HEAD
     public void setFavorites(List<Service.FavoriteModel> newFavorites) {
       this.favorites = new ArrayList<>(newFavorites);
       fireTableDataChanged();
     }
-=======
-        // Models Tab (Project specific)
-        var project = chrome.getProject();
-        applyModelConfig(architectModelComboBox, architectReasoningComboBox, project::getArchitectModelConfig, project::setArchitectModelConfig);
-        applyModelConfig(codeModelComboBox, codeReasoningComboBox, project::getCodeModelConfig, project::setCodeModelConfig);
-        applyModelConfig(searchModelComboBox, searchReasoningComboBox, project::getSearchModelConfig, project::setSearchModelConfig);
->>>>>>> d8f97006
 
     public List<Service.FavoriteModel> getFavorites() {
       return new ArrayList<>(favorites);
