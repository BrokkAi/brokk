package io.github.jbellis.brokk.difftool.ui;

import com.github.difflib.DiffUtils;
import com.github.difflib.UnifiedDiffUtils;
import com.github.difflib.algorithm.DiffAlgorithmListener;
import dev.langchain4j.data.message.ChatMessage;
import io.github.jbellis.brokk.ContextManager;
import io.github.jbellis.brokk.IConsoleIO;
import io.github.jbellis.brokk.TaskResult;
import io.github.jbellis.brokk.analyzer.ProjectFile;
import io.github.jbellis.brokk.context.ContextFragment;
import io.github.jbellis.brokk.difftool.doc.BufferDocumentIF;
import io.github.jbellis.brokk.difftool.node.JMDiffNode;
import io.github.jbellis.brokk.difftool.performance.PerformanceConstants;
import io.github.jbellis.brokk.difftool.ui.unified.UnifiedDiffDocument;
import io.github.jbellis.brokk.difftool.ui.unified.UnifiedDiffPanel;
import io.github.jbellis.brokk.git.GitRepo;
import io.github.jbellis.brokk.gui.Chrome;
import io.github.jbellis.brokk.gui.GuiTheme;
import io.github.jbellis.brokk.gui.ThemeAware;
import io.github.jbellis.brokk.gui.components.MaterialButton;
import io.github.jbellis.brokk.gui.util.GitUiUtil;
import io.github.jbellis.brokk.gui.util.Icons;
import io.github.jbellis.brokk.gui.util.KeyboardShortcutUtil;
import io.github.jbellis.brokk.util.ContentDiffUtils;
import io.github.jbellis.brokk.util.GlobalUiSettings;
import io.github.jbellis.brokk.util.Messages;
import io.github.jbellis.brokk.util.SlidingWindowCache;
import java.awt.*;
import java.awt.event.ComponentAdapter;
import java.awt.event.ComponentEvent;
import java.awt.event.InputEvent;
import java.awt.event.KeyEvent;
import java.awt.event.WindowAdapter;
import java.awt.event.WindowEvent;
import java.nio.file.Paths;
import java.util.ArrayList;
import java.util.Arrays;
import java.util.HashSet;
import java.util.LinkedHashMap;
import java.util.LinkedHashSet;
import java.util.List;
import java.util.Locale;
import java.util.Map;
import java.util.Objects;
import java.util.Set;
import java.util.concurrent.CompletableFuture;
import java.util.concurrent.atomic.AtomicBoolean;
import java.util.stream.Collectors;
import javax.swing.*;
import javax.swing.JToggleButton;
import javax.swing.event.AncestorEvent;
import javax.swing.event.AncestorListener;
import org.apache.logging.log4j.LogManager;
import org.apache.logging.log4j.Logger;
import org.fife.ui.rsyntaxtextarea.SyntaxConstants;
import org.jetbrains.annotations.Nullable;

public class BrokkDiffPanel extends JPanel implements ThemeAware {
    private static final Logger logger = LogManager.getLogger(BrokkDiffPanel.class);
    private final ContextManager contextManager;
    private final JTabbedPane tabbedPane;
    private final JSplitPane mainSplitPane;
    private final FileTreePanel fileTreePanel;
    private boolean started;
    private final JLabel loadingLabel = createLoadingLabel();
    private final GuiTheme theme;
<<<<<<< HEAD
    private final JToggleButton viewModeToggle = new JToggleButton("Unified View");

    // Tools menu items
    private final JCheckBoxMenuItem menuShowBlame = new JCheckBoxMenuItem("Show Git Blame");
    private final JCheckBoxMenuItem menuShowAllLines = new JCheckBoxMenuItem("Show All Lines");
    private final JCheckBoxMenuItem menuShowBlankLineDiffs = new JCheckBoxMenuItem("Show Empty Line Diffs");

=======
    private final JCheckBox showBlankLineDiffsCheckBox = new JCheckBox("Show blank-lines");
    private final JCheckBox showAllLinesCheckBox = new JCheckBox("Show all lines");
    private final JToggleButton viewModeToggle = new JToggleButton("Unified View");

>>>>>>> 456b32e5
    // Global preferences loaded from GlobalUiSettings
    private boolean globalShowAllLinesInUnified = GlobalUiSettings.isDiffShowAllLines();

    // Toolbar for UI controls
    @Nullable
    private JToolBar toolBar;

    // All file comparisons with lazy loading cache
    final List<FileComparisonInfo> fileComparisons;
    private int currentFileIndex = 0;
    private final boolean isMultipleCommitsContext;
    private final int initialFileIndex;

    // Thread-safe sliding window cache for loaded diff panels
    private static final int WINDOW_SIZE = PerformanceConstants.DEFAULT_SLIDING_WINDOW;
    private static final int MAX_CACHED_PANELS = PerformanceConstants.MAX_CACHED_DIFF_PANELS;
    private final SlidingWindowCache<Integer, IDiffPanel> panelCache =
            new SlidingWindowCache<>(MAX_CACHED_PANELS, WINDOW_SIZE);

    // View mode state loaded from GlobalUiSettings
    private boolean isUnifiedView = GlobalUiSettings.isDiffUnifiedView();

    /**
     * Inner class to hold a single file comparison metadata Note: No longer holds the diffPanel directly - that's
     * managed by the cache
     */
    static class FileComparisonInfo {
        final BufferSource leftSource;
        final BufferSource rightSource;

        @Nullable
        BufferDiffPanel sideBySidePanel; // Side-by-side view panel

        @Nullable
        UnifiedDiffPanel unifiedPanel; // Unified view panel

        FileComparisonInfo(BufferSource leftSource, BufferSource rightSource) {
            this.leftSource = leftSource;
            this.rightSource = rightSource;
            this.sideBySidePanel = null; // Initialize @Nullable fields
            this.unifiedPanel = null;
        }

        // Legacy method to maintain compatibility
        @Nullable
        BufferDiffPanel getDiffPanel() {
            return sideBySidePanel;
        }

        String getDisplayName() {
            // Returns formatted name for UI display
            String leftName = getSourceName(leftSource);
            String rightName = getSourceName(rightSource);

            if (leftName.equals(rightName)) {
                return leftName;
            }
            return leftName + " vs " + rightName;
        }

        private String getSourceName(BufferSource source) {
            if (source instanceof BufferSource.FileSource fs) {
                return fs.file().getName();
            } else if (source instanceof BufferSource.StringSource ss) {
                return ss.filename() != null ? ss.filename() : ss.title();
            }
            return source.title();
        }
    }

    public BrokkDiffPanel(Builder builder, GuiTheme theme) {
        this.theme = theme;
        this.contextManager = builder.contextManager;
        this.isMultipleCommitsContext = builder.isMultipleCommitsContext;
        this.initialFileIndex = builder.initialFileIndex;

        // Initialize blame service if we have a git repo
        if (contextManager.getProject().getRepo() instanceof GitRepo gitRepo) {
            this.blameService = new BlameService(gitRepo.getGit());
        } else {
            this.blameService = null;
        }

        // Initialize file comparisons list - all modes use the same approach
        this.fileComparisons = new ArrayList<>(builder.fileComparisons);
        assert !this.fileComparisons.isEmpty() : "File comparisons cannot be empty";
        this.currentDiffPanel = null; // Initialize @Nullable field

        // Make the container focusable, so it can handle key events
        setFocusable(true);
        tabbedPane = new JTabbedPane();

        // Initialize file tree panel
        fileTreePanel = new FileTreePanel(
                this.fileComparisons, contextManager.getProject().getRoot(), builder.rootTitle);

        // Create split pane with file tree on left and tabs on right (only if multiple files)
        mainSplitPane = new JSplitPane(JSplitPane.HORIZONTAL_SPLIT);
        if (fileComparisons.size() > 1) {
            fileTreePanel.setMinimumSize(new Dimension(200, 0)); // Prevent file tree from becoming too small
            mainSplitPane.setLeftComponent(fileTreePanel);
            mainSplitPane.setRightComponent(tabbedPane);
            mainSplitPane.setDividerLocation(250); // 250px for file tree
            mainSplitPane.setResizeWeight(0.25); // Give file tree 25% of resize space
        } else {
            // For single file, only show the tabs without the file tree
            mainSplitPane.setRightComponent(tabbedPane);
            mainSplitPane.setDividerLocation(0); // No left component, no divider
            mainSplitPane.setDividerSize(0); // Hide the divider completely
            mainSplitPane.setEnabled(false); // Disable resizing
        }

        // Set up tree selection listener (only if multiple files)
        if (fileComparisons.size() > 1) {
            fileTreePanel.setSelectionListener(this::switchToFile);
        }
        // Add an AncestorListener to trigger 'start()' when the panel is added to a container
        addAncestorListener(new AncestorListener() {
            @Override
            public void ancestorAdded(AncestorEvent event) {
                start();
                // Initialize file tree after panel is added to UI
                if (fileComparisons.size() > 1) {
                    fileTreePanel.initializeTree();
                }
            }

            @Override
            public void ancestorMoved(AncestorEvent event) {}

            @Override
            public void ancestorRemoved(AncestorEvent event) {}
        });

<<<<<<< HEAD
        // Set up menu items
        menuShowBlankLineDiffs.setSelected(GlobalUiSettings.isDiffShowBlankLines());
        JMDiffNode.setIgnoreBlankLineDiffs(!GlobalUiSettings.isDiffShowBlankLines());
        menuShowBlankLineDiffs.addActionListener(e -> {
            boolean show = menuShowBlankLineDiffs.isSelected();
=======
        showBlankLineDiffsCheckBox.setSelected(GlobalUiSettings.isDiffShowBlankLines());
        JMDiffNode.setIgnoreBlankLineDiffs(!GlobalUiSettings.isDiffShowBlankLines());
        showBlankLineDiffsCheckBox.addActionListener(e -> {
            boolean show = showBlankLineDiffsCheckBox.isSelected();
>>>>>>> 456b32e5
            GlobalUiSettings.saveDiffShowBlankLines(show);
            JMDiffNode.setIgnoreBlankLineDiffs(!show);
            refreshAllDiffPanels();
        });

<<<<<<< HEAD
        menuShowAllLines.setSelected(globalShowAllLinesInUnified);
        menuShowAllLines.addActionListener(e -> {
            boolean showAll = menuShowAllLines.isSelected();
=======
        // Set up context mode toggle for unified view
        showAllLinesCheckBox.setSelected(globalShowAllLinesInUnified);
        showAllLinesCheckBox.addActionListener(e -> {
            boolean showAll = showAllLinesCheckBox.isSelected();
>>>>>>> 456b32e5
            globalShowAllLinesInUnified = showAll;
            GlobalUiSettings.saveDiffShowAllLines(showAll);
            var targetMode = showAll
                    ? UnifiedDiffDocument.ContextMode.FULL_CONTEXT
                    : UnifiedDiffDocument.ContextMode.STANDARD_3_LINES;

            // Apply to the current panel if it's a unified panel
<<<<<<< HEAD
=======
            // (The checkbox should only be visible in unified view mode)
>>>>>>> 456b32e5
            if (currentDiffPanel instanceof UnifiedDiffPanel unifiedPanel) {
                unifiedPanel.setContextMode(targetMode);
            }
        });

<<<<<<< HEAD
        boolean initialBlameState = GlobalUiSettings.isDiffShowBlame();
        boolean isGitRepo = contextManager.getProject().getRepo() instanceof io.github.jbellis.brokk.git.GitRepo;
        menuShowBlame.setSelected(initialBlameState && isGitRepo);
        menuShowBlame.setEnabled(isGitRepo);
        menuShowBlame.addActionListener(e -> {
            var panel = getCurrentContentPanel();
            boolean show = menuShowBlame.isSelected();

            GlobalUiSettings.saveDiffShowBlame(show);

            if (panel instanceof io.github.jbellis.brokk.difftool.ui.AbstractDiffPanel adp) {
                adp.setShowGutterBlame(show);
                updateBlameForPanel(adp, show);
            } else if (panel instanceof io.github.jbellis.brokk.difftool.ui.IDiffPanel idp) {
                updateBlameForPanel(idp, show);
            }
        });

=======
>>>>>>> 456b32e5
        // Set up view mode toggle with icons
        viewModeToggle.setSelected(isUnifiedView); // Load from global preference
        viewModeToggle.setIcon(Icons.VIEW_UNIFIED); // Show unified icon when in side-by-side mode
        viewModeToggle.setSelectedIcon(Icons.VIEW_SIDE_BY_SIDE); // Show side-by-side icon when in unified mode
        viewModeToggle.setText(null); // Remove text, use icon only
        viewModeToggle.setToolTipText("Toggle Unified View");
        viewModeToggle.addActionListener(e -> {
            switchViewMode(viewModeToggle.isSelected());
        });

        revalidate();
    }

    // Builder Class
    public static class Builder {
        private final GuiTheme theme;
        private final ContextManager contextManager;
        private final List<FileComparisonInfo> fileComparisons;
        private boolean isMultipleCommitsContext = false;
        private int initialFileIndex = 0;

        @Nullable
        private String rootTitle;

        @Nullable
        private BufferSource leftSource;

        @Nullable
        private BufferSource rightSource;

        public Builder(GuiTheme theme, ContextManager contextManager) {
            this.theme = theme;
            this.contextManager = contextManager;
            this.fileComparisons = new ArrayList<>();
        }

        public Builder leftSource(BufferSource source) {
            this.leftSource = source;
            return this;
        }

        public Builder rightSource(BufferSource source) {
            this.rightSource = source;
            // Automatically add the comparison
            if (this.leftSource != null) {
                addComparison(this.leftSource, this.rightSource);
            }
            leftSource = null; // Clear to prevent duplicate additions
            rightSource = null;
            return this;
        }

        public void addComparison(BufferSource leftSource, BufferSource rightSource) {
            this.fileComparisons.add(new FileComparisonInfo(leftSource, rightSource));
        }

        public Builder setMultipleCommitsContext(boolean isMultipleCommitsContext) {
            this.isMultipleCommitsContext = isMultipleCommitsContext;
            return this;
        }

        public Builder setRootTitle(String rootTitle) {
            this.rootTitle = rootTitle;
            return this;
        }

        public Builder setInitialFileIndex(int initialFileIndex) {
            this.initialFileIndex = initialFileIndex;
            return this;
        }

        public BrokkDiffPanel build() {
            assert !fileComparisons.isEmpty() : "At least one file comparison must be added";
            return new BrokkDiffPanel(this, theme);
        }
    }

    public JTabbedPane getTabbedPane() {
        return tabbedPane;
    }

    private void start() {
        if (started) {
            return;
        }
        started = true;
        getTabbedPane().setFocusable(false);
        setLayout(new BorderLayout());
        KeyboardShortcutUtil.registerCloseEscapeShortcut(this, this::close);

        // Register F7/Shift+F7 hotkeys for next/previous change navigation (IntelliJ style)
        KeyboardShortcutUtil.registerGlobalShortcut(
                this, KeyStroke.getKeyStroke(KeyEvent.VK_F7, 0), "nextChange", this::navigateToNextChange);
        KeyboardShortcutUtil.registerGlobalShortcut(
                this,
                KeyStroke.getKeyStroke(KeyEvent.VK_F7, InputEvent.SHIFT_DOWN_MASK),
                "previousChange",
                this::navigateToPreviousChange);

        launchComparison();

        add(createToolbar(), BorderLayout.NORTH);
        add(mainSplitPane, BorderLayout.CENTER);

        // Add component listener to handle window resize events after navigation
        addComponentListener(new ComponentAdapter() {
            @Override
            public void componentResized(ComponentEvent e) {
                // Only perform layout reset if needed after navigation
                if (needsLayoutReset) {
                    needsLayoutReset = false; // Clear flag
                    // Use currentDiffPanel directly instead of getBufferDiffPanel() to support unified panels
                    if (currentDiffPanel != null) {
                        resetLayoutHierarchy(currentDiffPanel);
                    }
                }
            }
        });
    }

    public JButton getBtnUndo() {
        return btnUndo;
    }

    private final MaterialButton btnUndo = new MaterialButton(); // Initialize to prevent NullAway issues
    private final MaterialButton btnRedo = new MaterialButton();
    private final MaterialButton btnSaveAll = new MaterialButton();
    private final MaterialButton captureDiffButton = new MaterialButton();
    private final MaterialButton btnNext = new MaterialButton();
    private final MaterialButton btnPrevious = new MaterialButton();
    private final MaterialButton btnPreviousFile = new MaterialButton();
    private final MaterialButton btnNextFile = new MaterialButton();
<<<<<<< HEAD
    private final MaterialButton btnTools = new MaterialButton();

    // Blame service (null if not a git repo)
    private final @Nullable BlameService blameService;
    private boolean blameErrorNotified = false;
=======
>>>>>>> 456b32e5

    // Flag to track when layout hierarchy needs reset after navigation
    private volatile boolean needsLayoutReset = false;

    @Nullable
    private IDiffPanel currentDiffPanel;

    public void setBufferDiffPanel(@Nullable BufferDiffPanel bufferDiffPanel) {
        // Don't allow BufferDiffPanel to override currentDiffPanel when in unified view mode
        if (bufferDiffPanel != null && isUnifiedView) {
            return;
        }

        this.currentDiffPanel = bufferDiffPanel;
    }

    @Nullable
    private BufferDiffPanel getBufferDiffPanel() {
        return currentDiffPanel instanceof BufferDiffPanel ? (BufferDiffPanel) currentDiffPanel : null;
    }

    @Nullable
    private UnifiedDiffPanel getUnifiedDiffPanel() {
        return currentDiffPanel instanceof UnifiedDiffPanel ? (UnifiedDiffPanel) currentDiffPanel : null;
    }

<<<<<<< HEAD
    /**
     * Check if the given panel represents a working tree diff (vs a historical commit diff). Working tree diffs have
     * FileDocument on the right side, while commit diffs have StringDocument.
     */
    private boolean isWorkingTreeDiff(IDiffPanel panel) {
        if (panel instanceof BufferDiffPanel bp) {
            var right = bp.getFilePanel(BufferDiffPanel.PanelSide.RIGHT);
            if (right != null) {
                var bd = right.getBufferDocument();
                return bd instanceof io.github.jbellis.brokk.difftool.doc.FileDocument;
            }
        } else if (panel instanceof UnifiedDiffPanel up) {
            var dn = up.getDiffNode();
            if (dn != null) {
                var rightNode = dn.getBufferNodeRight();
                if (rightNode != null) {
                    var doc = rightNode.getDocument();
                    return doc instanceof io.github.jbellis.brokk.difftool.doc.FileDocument;
                }
            }
        }
        return false;
    }

=======
>>>>>>> 456b32e5
    /** Get content string from BufferSource, handling both FileSource and StringSource. */
    private static String getContentFromSource(BufferSource source) throws Exception {
        if (source instanceof BufferSource.StringSource stringSource) {
            return stringSource.content();
        } else if (source instanceof BufferSource.FileSource fileSource) {
            var file = fileSource.file();
            if (!file.exists() || !file.isFile()) {
                return "";
            }
            return java.nio.file.Files.readString(file.toPath(), java.nio.charset.StandardCharsets.UTF_8);
        } else {
            throw new IllegalArgumentException("Unsupported BufferSource type: " + source.getClass());
        }
    }

    public void nextFile() {
        assert SwingUtilities.isEventDispatchThread() : "Must be called on EDT";

        // Disable all control buttons FIRST, before any logic
        disableAllControlButtons();

        if (canNavigateToNextFile()) {
            try {
                switchToFile(currentFileIndex + 1);
            } catch (Exception e) {
                logger.error("Error navigating to next file", e);
                // Re-enable buttons on exception
                updateNavigationButtons();
            }
        } else {
            // Re-enable buttons if navigation was blocked
            updateNavigationButtons();
        }
    }

    public void previousFile() {
        assert SwingUtilities.isEventDispatchThread() : "Must be called on EDT";

        // Disable all control buttons FIRST, before any logic
        disableAllControlButtons();

        if (canNavigateToPreviousFile()) {
            try {
                switchToFile(currentFileIndex - 1);
            } catch (Exception e) {
                logger.error("Error navigating to previous file", e);
                // Re-enable buttons on exception
                updateNavigationButtons();
            }
        } else {
            // Re-enable buttons if navigation was blocked
            updateNavigationButtons();
        }
    }

    public void switchToFile(int index) {
        assert SwingUtilities.isEventDispatchThread() : "Must be called on EDT";
        if (index < 0 || index >= fileComparisons.size()) {
            logger.warn("Invalid file index {} (valid range: 0-{})", index, fileComparisons.size() - 1);
            return;
        }

        // Update sliding window in cache - this automatically evicts files outside window
        panelCache.updateWindowCenter(index, fileComparisons.size());

        currentFileIndex = index;

        // Load current file if not in cache
        loadFileOnDemand(currentFileIndex);

        // Predictively load adjacent files in background
        preloadAdjacentFiles(currentFileIndex);

        // Update tree selection to match current file (only if multiple files)
        if (fileComparisons.size() > 1) {
            fileTreePanel.selectFile(currentFileIndex);
        }

        updateNavigationButtons();

        // Log memory and window status
        logMemoryUsage();
    }

    private void updateNavigationButtons() {
        assert SwingUtilities.isEventDispatchThread() : "Must be called on EDT";
        updateUndoRedoButtons();

        btnPreviousFile.setEnabled(canNavigateToPreviousFile());
        btnNextFile.setEnabled(canNavigateToNextFile());
    }

    /**
     * Update toolbar to show appropriate control based on current view mode. Shows whitespace checkbox for side-by-side
     * view, context checkbox for unified view.
     */
    private void updateToolbarForViewMode() {
        assert SwingUtilities.isEventDispatchThread() : "Must be called on EDT";

        if (toolBar == null) {
            logger.warn("Toolbar not initialized, cannot update controls");
            return;
        }

<<<<<<< HEAD
        // Show/hide menu items based on current view mode
        if (isUnifiedView) {
            // In unified view: show "Show All Lines", hide "Show Empty Line Diffs"
            menuShowAllLines.setVisible(true);
            menuShowBlankLineDiffs.setVisible(false);
        } else {
            // In side-by-side view: show "Show Empty Line Diffs", hide "Show All Lines"
            menuShowAllLines.setVisible(false);
            menuShowBlankLineDiffs.setVisible(true);
=======
        // Show/hide controls based on current view mode
        if (isUnifiedView) {
            // In unified view: show context mode checkbox, hide blank lines checkbox
            showAllLinesCheckBox.setVisible(true);
            showBlankLineDiffsCheckBox.setVisible(false);
            // Ensure checkbox state matches global preference
            showAllLinesCheckBox.setSelected(globalShowAllLinesInUnified);
        } else {
            // In side-by-side view: show blank lines checkbox, hide context mode checkbox
            showBlankLineDiffsCheckBox.setVisible(true);
            showAllLinesCheckBox.setVisible(false);
>>>>>>> 456b32e5
        }

        toolBar.revalidate();
        toolBar.repaint();
    }

    /**
     * Creates a styled loading label for the "Processing... Please wait." message. The label is centered and uses a
     * larger font for better visibility.
     */
    private static JLabel createLoadingLabel() {
        var label = new JLabel("Processing... Please wait.", SwingConstants.CENTER);

        // Make the font larger and bold for better visibility
        var currentFont = label.getFont();
        var largerFont = currentFont.deriveFont(Font.BOLD, currentFont.getSize() + 4);
        label.setFont(largerFont);

        // Add some padding
        label.setBorder(javax.swing.BorderFactory.createEmptyBorder(50, 20, 50, 20));

        return label;
    }

    /**
     * Creates a styled error label similar to the loading label but for error messages. Uses theme-aware colors instead
     * of hardcoded red.
     */
    private JLabel createErrorLabel(String errorMessage) {
        var label = new JLabel("File Too Large to Display", SwingConstants.CENTER);

        // Make the font larger and bold for better visibility (same as loading label)
        var currentFont = label.getFont();
        var largerFont = currentFont.deriveFont(Font.BOLD, currentFont.getSize() + 4);
        label.setFont(largerFont);

        // Use theme-aware error color instead of hardcoded red
        label.setForeground(UIManager.getColor("Label.disabledForeground"));

        // Add some padding (same as loading label)
        label.setBorder(javax.swing.BorderFactory.createEmptyBorder(50, 20, 50, 20));

        // Set the actual error message as tooltip for full details
        label.setToolTipText(errorMessage);

        return label;
    }

    /**
     * Disables all control buttons during file loading to prevent navigation issues. Called from showLoadingForFile()
     * to ensure clean loading states.
     */
    private void disableAllControlButtons() {
        assert SwingUtilities.isEventDispatchThread() : "Must be called on EDT";

        // File navigation buttons
        btnPreviousFile.setEnabled(false);
        btnNextFile.setEnabled(false);

        // Change navigation buttons
        btnNext.setEnabled(false);
        btnPrevious.setEnabled(false);

        // Edit buttons
        btnUndo.setEnabled(false);
        btnRedo.setEnabled(false);
        btnSaveAll.setEnabled(false);

        // Capture diff button should always remain enabled

    }

    private JToolBar createToolbar() {
        // Create toolbar
        toolBar = new JToolBar();

        // Configure button icons and tooltips
        btnNext.setIcon(Icons.NAVIGATE_NEXT);
        btnNext.setToolTipText("Next Change");
        btnNext.addActionListener(e -> navigateToNextChange());

        btnPrevious.setIcon(Icons.NAVIGATE_BEFORE);
        btnPrevious.setToolTipText("Previous Change");
        btnPrevious.addActionListener(e -> navigateToPreviousChange());

        btnUndo.setIcon(Icons.UNDO);
        btnUndo.setToolTipText("Undo");
        btnUndo.addActionListener(e -> performUndoRedo(AbstractContentPanel::doUndo));

        btnRedo.setIcon(Icons.REDO);
        btnRedo.setToolTipText("Redo");
        btnRedo.addActionListener(e -> performUndoRedo(AbstractContentPanel::doRedo));

        btnSaveAll.setIcon(Icons.SAVE);
        btnSaveAll.setToolTipText("Save");
        btnSaveAll.addActionListener(e -> saveAll());

        // File navigation handlers
        btnPreviousFile.setIcon(Icons.CHEVRON_LEFT);
        btnPreviousFile.setToolTipText("Previous File");
        btnPreviousFile.addActionListener(e -> previousFile());

        btnNextFile.setIcon(Icons.CHEVRON_RIGHT);
        btnNextFile.setToolTipText("Next File");
        btnNextFile.addActionListener(e -> nextFile());

        captureDiffButton.setIcon(Icons.CONTENT_CAPTURE);
        captureDiffButton.setToolTipText("Capture Diff");
        captureDiffButton.addActionListener(e -> {
            String leftContent;
            String rightContent;
            BufferSource currentLeftSource;
            BufferSource currentRightSource;

            // Handle both unified and side-by-side modes
            var bufferPanel = getBufferDiffPanel();
            var unifiedPanel = getUnifiedDiffPanel();

            if (bufferPanel != null) {
                // Side-by-side mode
                var leftPanel = bufferPanel.getFilePanel(BufferDiffPanel.PanelSide.LEFT);
                var rightPanel = bufferPanel.getFilePanel(BufferDiffPanel.PanelSide.RIGHT);
                if (leftPanel == null || rightPanel == null) {
                    logger.warn("Capture diff called but left or right panel is null");
                    return;
                }
                leftContent = leftPanel.getEditor().getText();
                rightContent = rightPanel.getEditor().getText();

                // Get the current file comparison sources
                var currentComparison = fileComparisons.get(currentFileIndex);
                currentLeftSource = currentComparison.leftSource;
                currentRightSource = currentComparison.rightSource;
            } else if (unifiedPanel != null) {
                // Unified mode - get content from BufferSources
                var currentComparison = fileComparisons.get(currentFileIndex);
                currentLeftSource = currentComparison.leftSource;
                currentRightSource = currentComparison.rightSource;

                try {
                    leftContent = getContentFromSource(currentLeftSource);
                    rightContent = getContentFromSource(currentRightSource);
                } catch (Exception ex) {
                    logger.warn("Failed to get content from sources for diff capture", ex);
                    return;
                }
            } else {
                logger.warn("Capture diff called but both bufferPanel and unifiedPanel are null");
                return;
            }

            var leftLines = Arrays.asList(leftContent.split("\\R"));
            var rightLines = Arrays.asList(rightContent.split("\\R"));

            // Build a friendlier description that shows a shortened hash plus
            // the first-line commit title (trimmed with ... when overly long)
            // Build user-friendly labels for the two sides
            GitRepo repo = null;
            try {
                repo = (GitRepo) contextManager.getProject().getRepo();
            } catch (Exception lookupEx) {
                // Commit message lookup is best-effort; log at TRACE and continue.
                if (logger.isTraceEnabled()) {
                    logger.trace("Commit message lookup failed: {}", lookupEx.toString());
                }
            }
            var description = "Captured Diff: %s vs %s"
                    .formatted(
                            GitUiUtil.friendlyCommitLabel(currentLeftSource.title(), repo),
                            GitUiUtil.friendlyCommitLabel(currentRightSource.title(), repo));

            var patch = DiffUtils.diff(leftLines, rightLines, (DiffAlgorithmListener) null);
            var unifiedDiff = UnifiedDiffUtils.generateUnifiedDiff(
                    currentLeftSource.title(), currentRightSource.title(), leftLines, patch, 0);
            var diffText = String.join("\n", unifiedDiff);

            var detectedFilename = detectFilename(currentLeftSource, currentRightSource);

            var syntaxStyle = SyntaxConstants.SYNTAX_STYLE_NONE;
            if (detectedFilename != null) {
                int dotIndex = detectedFilename.lastIndexOf('.');
                if (dotIndex > 0 && dotIndex < detectedFilename.length() - 1) {
                    var extension = detectedFilename.substring(dotIndex + 1);
                    syntaxStyle = io.github.jbellis.brokk.util.SyntaxDetector.fromExtension(extension);
                } else {
                    // If no extension or malformed, SyntaxDetector might still identify some common filenames
                    syntaxStyle = io.github.jbellis.brokk.util.SyntaxDetector.fromExtension(detectedFilename);
                }
            }

            var fragment = new ContextFragment.StringFragment(contextManager, diffText, description, syntaxStyle);
            contextManager.submitContextTask(() -> {
                contextManager.addVirtualFragment(fragment);
                IConsoleIO iConsoleIO = contextManager.getIo();
                iConsoleIO.showNotification(
                        IConsoleIO.NotificationRole.INFO, "Added captured diff to context: " + description);
            });
        });
        // Add buttons to toolbar with spacing
        toolBar.add(btnPrevious);
        toolBar.add(Box.createHorizontalStrut(10)); // 10px spacing
        toolBar.add(btnNext);

        // Add file navigation buttons if multiple files
        if (fileComparisons.size() > 1) {
            toolBar.add(Box.createHorizontalStrut(20)); // 20px spacing
            toolBar.addSeparator();
            toolBar.add(Box.createHorizontalStrut(10));
            toolBar.add(btnPreviousFile);
            toolBar.add(Box.createHorizontalStrut(10));
            toolBar.add(btnNextFile);
        }

        toolBar.add(Box.createHorizontalStrut(20));
        toolBar.addSeparator();
        toolBar.add(Box.createHorizontalStrut(10));
        toolBar.add(btnUndo);
        toolBar.add(Box.createHorizontalStrut(10));
        toolBar.add(btnRedo);
        toolBar.add(Box.createHorizontalStrut(10));
        toolBar.add(btnSaveAll);

        toolBar.add(Box.createHorizontalStrut(20));
        toolBar.addSeparator();
        toolBar.add(Box.createHorizontalStrut(10));

<<<<<<< HEAD
        // Only show unified view toggle if dev mode is enabled
        boolean isDevMode = Boolean.parseBoolean(System.getProperty("brokk.devmode", "false"));
        if (isDevMode) {
            toolBar.add(viewModeToggle);
            toolBar.add(Box.createHorizontalStrut(10));
        }

        // Add tools button with popup menu
        btnTools.setIcon(Icons.DIFF_TOOLS);
        btnTools.setToolTipText("View Options");
        btnTools.setText(null); // Icon-only button
        btnTools.setBorderPainted(false);
        btnTools.setContentAreaFilled(false);
        btnTools.setFocusPainted(false);
        var toolsMenu = new JPopupMenu();
        toolsMenu.add(menuShowBlame);
        toolsMenu.add(menuShowBlankLineDiffs);
        if (isDevMode) {
            toolsMenu.add(menuShowAllLines);
        }
        btnTools.addActionListener(e -> toolsMenu.show(btnTools, 0, btnTools.getHeight()));
        toolBar.add(btnTools);
=======
        // Add view mode toggle
        toolBar.add(viewModeToggle);
        toolBar.add(Box.createHorizontalStrut(10));

        // Add view mode controls
        toolBar.add(showBlankLineDiffsCheckBox);
        toolBar.add(Box.createHorizontalStrut(5));
        toolBar.add(showAllLinesCheckBox);
>>>>>>> 456b32e5

        // Update control enable/disable state based on view mode
        updateToolbarForViewMode();

        toolBar.add(Box.createHorizontalGlue()); // Pushes subsequent components to the right
        toolBar.add(captureDiffButton);

        return toolBar;
    }

    public void updateUndoRedoButtons() {
        assert SwingUtilities.isEventDispatchThread() : "Must be called on EDT";
        var currentPanel = getCurrentContentPanel();

        btnUndo.setEnabled(currentPanel != null && currentPanel.isUndoEnabled());
        btnRedo.setEnabled(currentPanel != null && currentPanel.isRedoEnabled());

        // Disable undo/redo when in unified mode or when both sides are read-only
        boolean enableUndoRedo = false;
        if (currentPanel instanceof BufferDiffPanel bp) {
            enableUndoRedo = bp.atLeastOneSideEditable();
        }
        if (!enableUndoRedo) {
            btnUndo.setEnabled(false);
            btnRedo.setEnabled(false);
        }

        if (currentPanel != null) {
            var isFirstChangeOverall = currentFileIndex == 0 && currentPanel.isAtFirstLogicalChange();
            var isLastChangeOverall =
                    currentFileIndex == fileComparisons.size() - 1 && currentPanel.isAtLastLogicalChange();
            btnPrevious.setEnabled(!isFirstChangeOverall);
            btnNext.setEnabled(!isLastChangeOverall);
        } else {
            btnPrevious.setEnabled(false);
            btnNext.setEnabled(false);
        }

        // Capture diff button should always be enabled
        captureDiffButton.setEnabled(true);

        // Update blame menu item enabled state
        // Blame is only available for working tree diffs in git repos (not for historical commit diffs)
        // Note: We don't modify isSelected() here - that represents user preference and should persist across file
        // changes
        boolean isGitRepo = contextManager.getProject().getRepo() instanceof io.github.jbellis.brokk.git.GitRepo;
        boolean isWorkingTree = currentDiffPanel != null && isWorkingTreeDiff(currentDiffPanel);
        menuShowBlame.setEnabled(isGitRepo && isWorkingTree);

        // Update save button text, enable state, and visibility
        // Compute the exact number of panels that would be saved by saveAll():
        // include currentDiffPanel (if present) plus all cached panels (deduplicated),
        // and count those with hasUnsavedChanges() == true.
        int dirtyCount = 0;
        var visited = new HashSet<IDiffPanel>();

        if (currentDiffPanel != null) {
            visited.add(currentDiffPanel);
            if (currentDiffPanel.hasUnsavedChanges()) {
                dirtyCount++;
            }
        }

        for (var p : panelCache.nonNullValues()) {
            if (visited.add(p) && p.hasUnsavedChanges()) {
                dirtyCount++;
            }
        }

        String baseSaveText = fileComparisons.size() > 1 ? "Save All" : "Save";
        btnSaveAll.setToolTipText(dirtyCount > 0 ? baseSaveText + " (" + dirtyCount + ")" : baseSaveText);
        // Disable save button when in unified mode, when all sides are read-only, or when there are no changes
        btnSaveAll.setEnabled(enableUndoRedo && dirtyCount > 0);

        // Update per-file dirty indicators in the file tree (only when multiple files are shown)
        if (fileComparisons.size() > 1) {
            var dirty = new HashSet<Integer>();

            // Current (visible) file (only if it's a BufferDiffPanel)
            var currentBufferPanel = getBufferDiffPanel();
            if (currentBufferPanel != null && currentBufferPanel.hasUnsavedChanges()) {
                dirty.add(currentFileIndex);
            }

            // Cached files (use keys to keep index association, only BufferDiffPanels can be dirty)
            for (var key : panelCache.getCachedKeys()) {
                var panel = panelCache.get(key);
                if (panel instanceof BufferDiffPanel && panel.hasUnsavedChanges()) {
                    dirty.add(key);
                }
            }

            fileTreePanel.setDirtyFiles(dirty);
        }
    }

    /** Returns true if any loaded diff-panel holds modified documents. */
    public boolean hasUnsavedChanges() {
        if (currentDiffPanel != null && currentDiffPanel.hasUnsavedChanges()) return true;
        for (var p : panelCache.nonNullValues()) {
            if (p.hasUnsavedChanges()) return true;
        }
        return false;
    }

    /** Saves every dirty document across all BufferDiffPanels, producing a single undoable history entry. */
    public void saveAll() {
        try {
            // Disable save button temporarily
            btnSaveAll.setEnabled(false);

            // Collect unique BufferDiffPanels to process (current + cached)
            var visited = new LinkedHashSet<BufferDiffPanel>();
            var currentBufferPanel = getBufferDiffPanel();
            if (currentBufferPanel != null) {
                visited.add(currentBufferPanel);
            }
            for (var p : panelCache.nonNullValues()) {
                if (p instanceof BufferDiffPanel bufferPanel) {
                    visited.add(bufferPanel);
                }
            }

            // Filter to only panels with unsaved changes and at least one editable side
            var panelsToSave = visited.stream()
                    .filter(p -> p.hasUnsavedChanges() && p.atLeastOneSideEditable())
                    .toList();

            if (panelsToSave.isEmpty()) {
                // Nothing to do
                SwingUtilities.invokeLater(this::updateNavigationButtons);
                return;
            }

            // Step 0: Add external files to workspace first (to capture original content for undo)
            var currentContext = contextManager.liveContext();
            var externalFiles = new ArrayList<ProjectFile>();

            for (var p : panelsToSave) {
                var panelFiles = p.getFilesBeingSaved();
                for (var file : panelFiles) {
                    // Check if this file is already in the current workspace context
                    var editableFilesList = currentContext.fileFragments().toList();
                    boolean inWorkspace = editableFilesList.stream()
                            .anyMatch(f -> f instanceof ContextFragment.ProjectPathFragment ppf
                                    && ppf.file().equals(file));
                    if (!inWorkspace) {
                        externalFiles.add(file);
                    }
                }
            }

            if (!externalFiles.isEmpty()) {
                contextManager.addFiles(externalFiles);
            }

            // Step 1: Collect changes (on EDT) before writing to disk
            var allChanges = new ArrayList<BufferDiffPanel.AggregatedChange>();
            for (var p : panelsToSave) {
                allChanges.addAll(p.collectChangesForAggregation());
            }

            // Deduplicate by filename while preserving order
            var mergedByFilename = new LinkedHashMap<String, BufferDiffPanel.AggregatedChange>();
            for (var ch : allChanges) {
                mergedByFilename.putIfAbsent(ch.filename(), ch);
            }

            if (mergedByFilename.isEmpty()) {
                SwingUtilities.invokeLater(this::updateNavigationButtons);
                return;
            }

            // Step 2: Write all changed documents while file change notifications are paused, collecting results
            var perPanelResults = new LinkedHashMap<BufferDiffPanel, BufferDiffPanel.SaveResult>();
            contextManager.withFileChangeNotificationsPaused(() -> {
                for (var p : panelsToSave) {
                    var result = p.writeChangedDocuments();
                    perPanelResults.put(p, result);
                }
                return null;
            });

            // Merge results across panels
            var successfulFiles = new LinkedHashSet<String>();
            var failedFiles = new LinkedHashMap<String, String>();
            for (var entry : perPanelResults.entrySet()) {
                successfulFiles.addAll(entry.getValue().succeeded());
                entry.getValue().failed().forEach((k, v) -> failedFiles.putIfAbsent(k, v));
            }

            // Filter to only successfully saved files
            var mergedByFilenameSuccessful = new LinkedHashMap<String, BufferDiffPanel.AggregatedChange>();
            for (var e : mergedByFilename.entrySet()) {
                if (successfulFiles.contains(e.getKey())) {
                    mergedByFilenameSuccessful.put(e.getKey(), e.getValue());
                }
            }

            // If nothing succeeded, summarize failures and abort history/baseline updates
            if (mergedByFilenameSuccessful.isEmpty()) {
                if (!failedFiles.isEmpty()) {
                    var msg = failedFiles.entrySet().stream()
                            .map(en -> Paths.get(en.getKey()).getFileName().toString() + ": " + en.getValue())
                            .collect(Collectors.joining("\n"));
                    contextManager
                            .getIo()
                            .systemNotify(
                                    "No files were saved. Errors:\n" + msg, "Save failed", JOptionPane.ERROR_MESSAGE);
                }
                SwingUtilities.invokeLater(this::updateNavigationButtons);
                return;
            }

            // Step 3: Build a single TaskResult containing diffs for successfully saved files
            var messages = new ArrayList<ChatMessage>();
            var changedFiles = new LinkedHashSet<ProjectFile>();

            int fileCount = mergedByFilenameSuccessful.size();
            // Build a friendlier action title: include filenames when 1-2 files, otherwise count
            var topNames = mergedByFilenameSuccessful.values().stream()
                    .limit(2)
                    .map(ch -> {
                        var pf = ch.projectFile();
                        return (pf != null)
                                ? pf.toString()
                                : Paths.get(ch.filename()).getFileName().toString();
                    })
                    .toList();
            String actionDescription;
            if (fileCount == 1) {
                actionDescription = "Saved changes to " + topNames.get(0);
            } else if (fileCount == 2) {
                actionDescription = "Saved changes to " + topNames.get(0) + " and " + topNames.get(1);
            } else {
                actionDescription = "Saved changes to " + fileCount + " files";
            }
            messages.add(Messages.customSystem(actionDescription));

            // Per-file diffs
            for (var entry : mergedByFilenameSuccessful.values()) {
                var filename = entry.filename();
                var diffResult = ContentDiffUtils.computeDiffResult(
                        entry.originalContent(), entry.currentContent(), filename, filename, 3);
                var diffText = diffResult.diff();

                var pf = entry.projectFile();
                var header = "### " + (pf != null ? pf.toString() : filename);
                messages.add(Messages.customSystem(header));
                messages.add(Messages.customSystem("```" + diffText + "```"));

                if (pf != null) {
                    changedFiles.add(pf);
                } else {
                    // Outside-project file: keep it in the transcript; not tracked in changedFiles
                    IConsoleIO iConsoleIO = contextManager.getIo();
                    iConsoleIO.showNotification(
                            IConsoleIO.NotificationRole.INFO,
                            "Saved file outside project scope: " + filename + " (not added to workspace history)");
                }
            }

            var result = new TaskResult(
                    contextManager,
                    actionDescription,
                    messages,
                    Set.copyOf(changedFiles),
                    TaskResult.StopReason.SUCCESS);

            // Add a single history entry for the whole batch
            try (var scope = contextManager.beginTask(actionDescription, false)) {
                scope.append(result);
            }
            logger.info("Saved changes to {} file(s): {}", fileCount, actionDescription);

            // Step 4: Finalize panels selectively and refresh UI
            for (var p : panelsToSave) {
                var saved = perPanelResults
                        .getOrDefault(p, new BufferDiffPanel.SaveResult(Set.of(), Map.of()))
                        .succeeded();
                p.finalizeAfterSaveAggregation(saved);
                refreshTabTitle(p);
            }

            // Refresh blame for successfully saved files
            for (String filename : successfulFiles) {
                try {
                    refreshBlameAfterSave(Paths.get(filename));
                } catch (Exception ex) {
                    logger.debug("Failed to refresh blame for {}: {}", filename, ex.getMessage());
                }
            }

            // If some files failed, notify the user after successful saves
            if (!failedFiles.isEmpty()) {
                var msg = failedFiles.entrySet().stream()
                        .map(en -> Paths.get(en.getKey()).getFileName().toString() + ": " + en.getValue())
                        .collect(Collectors.joining("\n"));
                contextManager
                        .getIo()
                        .systemNotify(
                                "Some files could not be saved:\n" + msg,
                                "Partial save completed",
                                JOptionPane.WARNING_MESSAGE);
            }

            repaint();
            SwingUtilities.invokeLater(this::updateNavigationButtons);
        } catch (Exception e) {
            logger.error("Error saving files", e);
            updateNavigationButtons();
        }
    }

    /** Refresh tab title (adds/removes “*”). */
    public void refreshTabTitle(BufferDiffPanel panel) {
        var idx = tabbedPane.indexOfComponent(panel);
        if (idx != -1) {
            tabbedPane.setTitleAt(idx, panel.getTitle());
        }
    }

    /** Provides access to Chrome methods for BufferDiffPanel. */
    public IConsoleIO getConsoleIO() {
        return contextManager.getIo();
    }

    /** Provides access to the ContextManager for BufferDiffPanel. */
    public ContextManager getContextManager() {
        return contextManager;
    }

    /** Returns the number of file comparisons in this panel. */
    public int getFileComparisonCount() {
        return fileComparisons.size();
    }

    public void launchComparison() {
        // Show the initial file
        currentFileIndex = initialFileIndex;
        loadFileOnDemand(currentFileIndex);

        // Select the initial file in the tree (only if multiple files)
        if (fileComparisons.size() > 1) {
            fileTreePanel.selectFile(currentFileIndex);
        }
    }

    private void loadFileOnDemand(int fileIndex) {
        loadFileOnDemand(fileIndex, false);
    }

    private void loadFileOnDemand(int fileIndex, boolean skipLoadingUI) {

        if (fileIndex < 0 || fileIndex >= fileComparisons.size()) {
            logger.warn("loadFileOnDemand called with invalid index: {}", fileIndex);
            return;
        }

        var compInfo = fileComparisons.get(fileIndex);

        // First check if panel is already cached (fast read operation)
        var cachedPanel = panelCache.get(fileIndex);
        if (cachedPanel != null) {
            displayCachedFile(fileIndex, cachedPanel);
            return;
        }

        // Atomic check-and-reserve to prevent concurrent loading
        if (!panelCache.tryReserve(fileIndex)) {
            // Another thread is already loading this file or it was cached between checks
            var nowCachedPanel = panelCache.get(fileIndex);
            if (nowCachedPanel != null) {
                displayCachedFile(fileIndex, nowCachedPanel);
            } else {
                // Reserved by another thread, show loading and wait (unless skipping loading UI)
                if (!skipLoadingUI) {
                    showLoadingForFile(fileIndex);
                }
            }
            return;
        }

        // Show loading UI only if not skipping (e.g., during view mode switch)
        if (!skipLoadingUI) {
            showLoadingForFile(fileIndex);
        }

        // Use hybrid approach - sync for small files, async for large files
        HybridFileComparison.createDiffPanel(
                compInfo.leftSource,
                compInfo.rightSource,
                this,
                theme,
                contextManager,
                this.isMultipleCommitsContext,
                fileIndex);
    }

    private void showLoadingForFile(int fileIndex) {
        assert SwingUtilities.isEventDispatchThread() : "Must be called on EDT";

        var compInfo = fileComparisons.get(fileIndex);

        // Disable all control buttons during loading
        disableAllControlButtons();

        // Clear existing tabs and show loading label at top center
        tabbedPane.removeAll();

        // Create a panel to hold the loading label at the top
        var loadingPanel = new JPanel(new BorderLayout());
        loadingPanel.add(loadingLabel, BorderLayout.NORTH);
        add(loadingPanel, BorderLayout.CENTER);

        updateFileIndicatorLabel("Loading: " + compInfo.getDisplayName());

        revalidate();
        repaint();
    }

    private void displayCachedFile(int fileIndex, IDiffPanel cachedPanel) {
        assert SwingUtilities.isEventDispatchThread() : "Must be called on EDT";

        // Check if cached panel type matches current view mode preference
        boolean cachedIsUnified = cachedPanel instanceof UnifiedDiffPanel;

        if (cachedIsUnified != this.isUnifiedView) {

            // Dispose the incompatible panel
            cachedPanel.dispose();

            // Clear current panel reference since it's the wrong type now
            this.currentDiffPanel = null;

            // Clear entire cache to prevent infinite recursion (same pattern as switchViewMode)
            panelCache.clear();

            // Restore window state for adjacent file caching
            panelCache.updateWindowCenter(currentFileIndex, fileComparisons.size());

            // Reload file with correct view mode (cache is now clear, so will create new panel)
            loadFileOnDemand(fileIndex);

            // Verify that panel was actually created after loading

            return;
        }

        var compInfo = fileComparisons.get(fileIndex);

        // Remove loading panel if present (contains the loading label)
        // Find and remove any loading panel
        for (var component : getComponents()) {
            if (component instanceof JPanel panel && panel.getComponentCount() > 0) {
                if (panel.getComponent(0) == loadingLabel) {
                    remove(panel);
                    break;
                }
            }
        }

        // Clear tabs and add the cached panel
        tabbedPane.removeAll();
        tabbedPane.addTab(cachedPanel.getTitle(), cachedPanel.getComponent());
        this.currentDiffPanel = cachedPanel;
<<<<<<< HEAD

        // IMPORTANT: Sync blame state with menu BEFORE any layout-triggering operations
        // This must happen before applyTheme() and diff() which can trigger layout calculations
        // Note: Always set state explicitly to sync cached panels with current menu state
        // Blame is only supported for working tree diffs with valid file paths
        boolean canShowBlame = isWorkingTreeDiff(cachedPanel) && resolveTargetPath(cachedPanel) != null;
        boolean shouldShowBlame = menuShowBlame.isSelected() && canShowBlame;
        if (cachedPanel instanceof BufferDiffPanel bp) {
            var right = bp.getFilePanel(BufferDiffPanel.PanelSide.RIGHT);
            if (right != null) {
                right.getGutterComponent().setShowBlame(shouldShowBlame);
            }
        } else if (cachedPanel instanceof UnifiedDiffPanel up) {
            up.setShowGutterBlame(shouldShowBlame);
        }
=======
>>>>>>> 456b32e5

        // Reset auto-scroll flag for file navigation to ensure fresh auto-scroll opportunity
        cachedPanel.resetAutoScrollFlag();

        // Reset selectedDelta to first difference for consistent navigation behavior
        cachedPanel.resetToFirstDifference();

        // Apply theme to ensure proper syntax highlighting
        cachedPanel.applyTheme(theme);

        // Reset dirty state after theme application to prevent false save prompts (only for BufferDiffPanel)
        // Theme application can trigger document events that incorrectly mark documents as dirty
        if (cachedPanel instanceof BufferDiffPanel bufferPanel) {
            resetDocumentDirtyStateAfterTheme(bufferPanel);
        }

        // Re-establish component resize listeners and set flag for layout reset on next resize
        cachedPanel.refreshComponentListeners();
        needsLayoutReset = true;

        // Apply diff highlights immediately after theme to prevent timing issues
        cachedPanel.diff(true); // Pass true to trigger auto-scroll for cached panels

        // Start async blame loading (gutter state already synced above)
        if (shouldShowBlame) {
            updateBlameForPanel(cachedPanel, true);
        }

        // Update file indicator
        updateFileIndicatorLabel(compInfo.getDisplayName());

        // Re-enable control buttons after loading is complete
        updateNavigationButtons();

        refreshUI();
    }

    /**
     * Display an error message for a file that cannot be loaded. Clears the loading state and shows the error message.
     */
    public void displayErrorForFile(int fileIndex, String errorMessage) {
        assert SwingUtilities.isEventDispatchThread() : "Must be called on EDT";

        logger.error("Cannot display file {}: {}", fileIndex, errorMessage);

        var compInfo = fileComparisons.get(fileIndex);

        // Remove loading panel if present
        for (var component : getComponents()) {
            if (component instanceof JPanel panel && panel.getComponentCount() > 0) {
                if (panel.getComponent(0) == loadingLabel) {
                    remove(panel);
                    break;
                }
            }
        }

        // Clear tabs and show error message
        tabbedPane.removeAll();

        // Create error panel similar to loading panel
        var errorPanel = new JPanel(new BorderLayout());
        var errorLabel = createErrorLabel(errorMessage);
        errorPanel.add(errorLabel, BorderLayout.NORTH);

        tabbedPane.addTab(compInfo.getDisplayName() + " (Too Big)", errorPanel);

        // Update file indicator
        updateFileIndicatorLabel(compInfo.getDisplayName() + " - Too Big");

        // Re-enable navigation buttons but keep current panel null
        updateNavigationButtons();

        // Clear the reserved slot in cache
        panelCache.removeReserved(fileIndex);

        refreshUI();
    }

    @Nullable
    public AbstractContentPanel getCurrentContentPanel() {
        var selectedComponent = getTabbedPane().getSelectedComponent();
        if (selectedComponent instanceof AbstractContentPanel abstractContentPanel) {
            return abstractContentPanel;
        }
        return null;
    }

    /**
     * Shows the diff panel in a frame. Window bounds are managed via the ContextManager provided during construction.
     *
     * @param title The frame title
     */
    public void showInFrame(String title) {
        var frame = Chrome.newFrame(title);

        // Always intercept close and decide explicitly in windowClosing.
        // This ensures quit actions (eg. Cmd+Q) are intercepted and the user can be prompted.
        frame.setDefaultCloseOperation(JFrame.DO_NOTHING_ON_CLOSE);
        frame.getContentPane().add(this);

        // Get saved bounds from Project via the stored ContextManager
        var bounds = contextManager.getProject().getDiffWindowBounds();
        frame.setBounds(bounds);

        // Save window position and size when closing. We handle the actual disposal here so a
        // global quit (Cmd+Q) still triggers our prompt and can be cancelled by the user.
        frame.addWindowListener(new WindowAdapter() {
            @Override
            public void windowClosing(WindowEvent e) {
                // Ask user to save if there are unsaved changes. If they cancel, do nothing and keep window open.
                if (confirmClose(frame)) {
                    // User chose to proceed (and possibly saved). Persist window bounds and dispose.
                    try {
                        contextManager.getProject().saveDiffWindowBounds(frame);
                    } catch (Exception ex) {
                        // Be robust: log and continue with dispose even if saving bounds fails.
                        logger.warn("Failed to save diff window bounds on close: {}", ex.getMessage(), ex);
                    }
                    // Explicitly dispose the frame to close the window.
                    frame.dispose();
                } else {
                    // User cancelled - do nothing to prevent closing.
                }
            }
        });

        frame.setVisible(true);
    }

    private void navigateToNextChange() {
        var panel = getCurrentContentPanel();
        if (panel == null) return;

        // Disable change navigation buttons FIRST
        btnNext.setEnabled(false);
        btnPrevious.setEnabled(false);

        try {
            if (panel.isAtLastLogicalChange() && canNavigateToNextFile()) {
                nextFile();
            } else {
                panel.doDown();
                // Re-enable immediately after navigation within same file
                SwingUtilities.invokeLater(this::updateNavigationButtons);
            }
            refreshAfterNavigation();
        } catch (Exception e) {
            logger.error("Error navigating to next change", e);
            updateNavigationButtons();
        }
    }

    private void navigateToPreviousChange() {
        var panel = getCurrentContentPanel();
        if (panel == null) return;

        // Disable change navigation buttons FIRST
        btnNext.setEnabled(false);
        btnPrevious.setEnabled(false);

        try {
            if (panel.isAtFirstLogicalChange() && canNavigateToPreviousFile()) {
                previousFile();
                var newPanel = getCurrentContentPanel();
                if (newPanel != null) {
                    newPanel.goToLastLogicalChange();
                }
            } else {
                panel.doUp();
                // Re-enable immediately after navigation within same file
                SwingUtilities.invokeLater(this::updateNavigationButtons);
            }
            refreshAfterNavigation();
        } catch (Exception e) {
            logger.error("Error navigating to previous change", e);
            updateNavigationButtons();
        }
    }

    private boolean canNavigateToNextFile() {
        return fileComparisons.size() > 1 && currentFileIndex < fileComparisons.size() - 1;
    }

    private boolean canNavigateToPreviousFile() {
        return fileComparisons.size() > 1 && currentFileIndex > 0;
    }

    @Nullable
    private String detectFilename(BufferSource leftSource, BufferSource rightSource) {
        if (leftSource instanceof BufferSource.StringSource s && s.filename() != null) {
            return s.filename();
        } else if (leftSource instanceof BufferSource.FileSource f) {
            return f.file().getName();
        }

        if (rightSource instanceof BufferSource.StringSource s && s.filename() != null) {
            return s.filename();
        } else if (rightSource instanceof BufferSource.FileSource f) {
            return f.file().getName();
        }
        return null;
    }

    @SuppressWarnings("UnusedVariable")
    private void updateFileIndicatorLabel(String text) {
        // No-op: filename label removed from toolbar
    }

    private void performUndoRedo(java.util.function.Consumer<AbstractContentPanel> action) {
        var panel = getCurrentContentPanel();
        if (panel != null) {
            // Disable undo/redo buttons FIRST
            btnUndo.setEnabled(false);
            btnRedo.setEnabled(false);

            try {
                action.accept(panel);
                repaint();
                var diffPanel = getBufferDiffPanel();
                if (diffPanel != null) {
                    refreshTabTitle(diffPanel);
                }
                // Re-enable buttons after operation
                SwingUtilities.invokeLater(this::updateNavigationButtons);
            } catch (Exception e) {
                logger.error("Error performing undo/redo operation", e);
                updateNavigationButtons();
            }
        }
    }

    private void refreshAfterNavigation() {
        repaint();
        updateUndoRedoButtons();
    }

    private void refreshUI() {
        updateNavigationButtons();
        revalidate();
        repaint();
    }

    private void refreshAllDiffPanels() {
        assert SwingUtilities.isEventDispatchThread() : "Must be called on EDT";
        // Refresh existing cached panels (preserves cache for performance)
        panelCache.nonNullValues().forEach(panel -> panel.diff(true)); // Scroll to selection for user-initiated refresh
        // Refresh current panel if it's not cached
        var current = getBufferDiffPanel();
        if (current != null && !panelCache.containsValue(current)) {
            current.diff(true); // Scroll to selection for user-initiated refresh
        }
        // Update navigation buttons after refresh
        SwingUtilities.invokeLater(this::updateUndoRedoButtons);
        repaint();
    }

    @Override
    public void applyTheme(GuiTheme guiTheme) {
        assert SwingUtilities.isEventDispatchThread() : "applyTheme must be called on EDT";

        // Apply theme to cached panels
        for (var panel : panelCache.nonNullValues()) {
            panel.applyTheme(guiTheme);
        }

        // Apply theme to file tree panel (only if multiple files)
        if (fileComparisons.size() > 1) {
            fileTreePanel.applyTheme(guiTheme);
        }

        // Update all child components including toolbar buttons and labels
        SwingUtilities.updateComponentTreeUI(this);
        revalidate();
        repaint();
    }

    private void close() {
        if (checkUnsavedChangesBeforeClose()) {
            var window = SwingUtilities.getWindowAncestor(this);
            if (window != null) {
                window.dispose();
            }
        }
    }

    /**
     * Checks for unsaved changes and prompts user to save before closing.
     *
     * @return true if it's OK to close, false if user cancelled
     */
    private boolean checkUnsavedChangesBeforeClose() {
        if (hasUnsavedChanges()) {
            var window = SwingUtilities.getWindowAncestor(this);
            var parentFrame = (window instanceof JFrame jframe) ? jframe : null;
            var opt = contextManager
                    .getIo()
                    .showConfirmDialog(
                            parentFrame,
                            "There are unsaved changes. Save before closing?",
                            "Unsaved Changes",
                            JOptionPane.YES_NO_CANCEL_OPTION,
                            JOptionPane.WARNING_MESSAGE);
            if (opt == JOptionPane.CANCEL_OPTION || opt == JOptionPane.CLOSED_OPTION) {
                return false; // Don't close
            }
            if (opt == JOptionPane.YES_OPTION) {
                saveAll();
            }
            // For NO_OPTION, just continue to return true - caller will handle disposal
        }
        return true; // OK to close
    }

    /**
     * Public wrapper for close confirmation. This method is safe to call from any thread: it will ensure the
     * interactive confirmation (and any saves) are performed on the EDT.
     *
     * @param parentWindow the parent window to use for dialogs (may be null)
     * @return true if it's OK to close (user allowed or saved), false to cancel quit
     */
    public boolean confirmClose(Window parentWindow) {
        // If already on EDT, call directly
        if (SwingUtilities.isEventDispatchThread()) {
            return checkUnsavedChangesBeforeClose();
        }
        // Otherwise, run on EDT and wait for result
        var result = new AtomicBoolean(true);
        try {
            SwingUtilities.invokeAndWait(() -> {
                try {
                    result.set(checkUnsavedChangesBeforeClose());
                } catch (Exception e) {
                    logger.warn("Error while confirming close on EDT: {}", e.getMessage(), e);
                    // Be conservative: cancel quit on unexpected error
                    result.set(false);
                }
            });
        } catch (Exception e) {
            logger.error("Failed to run close confirmation on EDT: {}", e.getMessage(), e);
            return false;
        }
        return result.get();
    }

    /**
     * Displays a cached panel and updates navigation buttons. This is the proper way to display panels created by
     * HybridFileComparison.
     */
    public void displayAndRefreshPanel(int fileIndex, IDiffPanel panel) {
        displayCachedFile(fileIndex, panel);
    }

    /**
     * Cache a panel for the given file index. Helper method for both sync and async panel creation. Uses putReserved if
     * the slot was reserved, otherwise regular put.
     */
    public void cachePanel(int fileIndex, IDiffPanel panel) {
        // Validate that panel type matches current view mode
        boolean isPanelUnified = panel instanceof UnifiedDiffPanel;
        if (isPanelUnified != isUnifiedView) {
            // Don't cache panels that don't match current view mode (prevents async race conditions)
            return;
        }

        // Reset auto-scroll flag for newly created panels
        panel.resetAutoScrollFlag();

        // Ensure creation context is set for debugging (only for BufferDiffPanel)
        if (panel instanceof BufferDiffPanel bufferPanel) {
            if ("unknown".equals(bufferPanel.getCreationContext())) {
                bufferPanel.markCreationContext("cachePanel");
            }
            // Reset selectedDelta to first difference for consistent navigation behavior
            bufferPanel.resetToFirstDifference();
        }

        // Only cache if within current window
        if (panelCache.isInWindow(fileIndex)) {
            var cachedPanel = panelCache.get(fileIndex);
            if (cachedPanel == null) {
                // This was a reserved slot, replace with actual panel
                panelCache.putReserved(fileIndex, panel);
            } else {
                // Direct cache (shouldn't happen in normal flow but handle gracefully)
                panelCache.put(fileIndex, panel);
            }
        } else {
            // Still display but don't cache
        }
    }

    /** Preload adjacent files in the background for smooth navigation */
    private void preloadAdjacentFiles(int currentIndex) {
        contextManager.submitBackgroundTask("Preload adjacent files", () -> {
            // Preload previous file if not cached and in window
            int prevIndex = currentIndex - 1;
            if (prevIndex >= 0 && panelCache.get(prevIndex) == null && panelCache.isInWindow(prevIndex)) {
                preloadFile(prevIndex);
            }

            // Preload next file if not cached and in window
            int nextIndex = currentIndex + 1;
            if (nextIndex < fileComparisons.size()
                    && panelCache.get(nextIndex) == null
                    && panelCache.isInWindow(nextIndex)) {
                preloadFile(nextIndex);
            }
        });
    }

    /** Preload a single file in the background */
    private void preloadFile(int fileIndex) {
        try {
            var compInfo = fileComparisons.get(fileIndex);

            // Use extracted file validation logic
            if (!FileComparisonHelper.isValidForPreload(compInfo.leftSource, compInfo.rightSource)) {
                logger.warn("Skipping preload of file {} - too large for preload", fileIndex);
                return;
            }

            // Create file loading result (includes size validation and error handling)
            var loadingResult = FileComparisonHelper.createFileLoadingResult(
                    compInfo.leftSource, compInfo.rightSource, contextManager, isMultipleCommitsContext);

            // CRITICAL FIX: Compute diff for preloaded JMDiffNode to avoid empty view
            if (loadingResult.isSuccess() && loadingResult.getDiffNode() != null) {
                loadingResult.getDiffNode().diff();
            }

            // Create and cache panel on EDT
            SwingUtilities.invokeLater(() -> {
                // Double-check still needed and in window
                if (panelCache.get(fileIndex) == null && panelCache.isInWindow(fileIndex)) {
                    if (loadingResult.isSuccess()) {
                        // Create appropriate panel type based on current view mode
                        IDiffPanel panel;
                        if (isUnifiedView) {
                            // For UnifiedDiffPanel, we need to check if diffNode is null since constructor requires
                            // non-null
                            var diffNode = loadingResult.getDiffNode();
                            if (diffNode != null) {
                                panel = new UnifiedDiffPanel(this, theme, diffNode);
                            } else {
                                // Fallback to BufferDiffPanel if diffNode is null
                                logger.warn(
                                        "Cannot create UnifiedDiffPanel with null diffNode for file {}, using BufferDiffPanel",
                                        fileIndex);
                                var bufferPanel = new BufferDiffPanel(this, theme);
                                bufferPanel.markCreationContext("preload-fallback");
                                panel = bufferPanel;
                            }
                        } else {
                            var bufferPanel = new BufferDiffPanel(this, theme);
                            bufferPanel.markCreationContext("preload");
                            bufferPanel.setDiffNode(loadingResult.getDiffNode());
                            panel = bufferPanel;
                        }

                        // Apply theme to ensure consistent state and avoid false dirty flags
                        panel.applyTheme(theme);
                        // Clear any transient dirty state caused by mirroring during preload (only for BufferDiffPanel)
                        if (panel instanceof BufferDiffPanel bufferPanel) {
                            resetDocumentDirtyStateAfterTheme(bufferPanel);
                        }

                        // Cache will automatically check window constraints
                        panelCache.put(fileIndex, panel);
                    } else {
                        logger.warn("Skipping preload of file {} - {}", fileIndex, loadingResult.getErrorMessage());
                    }
                } else {
                }
            });

        } catch (Exception e) {
            logger.warn("Failed to preload file {}: {}", fileIndex, e.getMessage());
        }
    }

    /** Log current memory usage and window status */
    private void logMemoryUsage() {
        var runtime = Runtime.getRuntime();
        var totalMemory = runtime.totalMemory();
        var freeMemory = runtime.freeMemory();
        var usedMemory = totalMemory - freeMemory;
        var maxMemory = runtime.maxMemory();

        var percentUsed = (usedMemory * 100) / maxMemory;

        // Use configurable threshold for memory cleanup
        if (percentUsed > PerformanceConstants.MEMORY_HIGH_THRESHOLD_PERCENT) {
            logger.warn("Memory usage high ({}%) with sliding window cache", percentUsed);
            performWindowCleanup();
        }
    }

    /** Perform cleanup when memory usage is high */
    private void performWindowCleanup() {

        // Clear caches in all window panels
        for (var panel : panelCache.nonNullValues()) {
            panel.clearCaches(); // Clear undo history, search results, etc.
        }

        // Suggest garbage collection
        System.gc();
    }

    /**
     * Reset layout hierarchy to fix broken container relationships after file navigation. This rebuilds the
     * BorderLayout relationships to restore proper resize behavior.
     */
    private void resetLayoutHierarchy(IDiffPanel currentPanel) {
        // Remove and re-add mainSplitPane to reset BorderLayout relationships
        remove(mainSplitPane);
        invalidate();
        add(mainSplitPane, BorderLayout.CENTER);
        revalidate();

        // Ensure child components are properly updated
        SwingUtilities.invokeLater(() -> {
            getTabbedPane().revalidate();
            currentPanel.getComponent().revalidate();

            // Refresh scroll synchronizer for BufferDiffPanel (side-by-side view)
            if (currentPanel instanceof BufferDiffPanel bufferPanel) {
                var synchronizer = bufferPanel.getScrollSynchronizer();
                if (synchronizer != null) {
                    synchronizer.invalidateViewportCacheForBothPanels();
                }
            }
            // For UnifiedDiffPanel, trigger refreshComponentListeners to ensure proper layout
            else if (currentPanel instanceof UnifiedDiffPanel) {
                currentPanel.refreshComponentListeners();
            }
        });
    }

    /**
     * Reset document dirty state after theme application. This prevents false save prompts caused by document events
     * fired during syntax highlighting setup.
     */
    private void resetDocumentDirtyStateAfterTheme(BufferDiffPanel panel) {
        var diffNode = panel.getDiffNode();
        if (diffNode == null) {
            return;
        }

        // Safely re-evaluate dirty state for both left and right documents.
        // Do NOT unconditionally reset the saved baseline to current content (resetDirtyState),
        // because that may hide real unsaved edits that happened earlier.
        // Instead, ask each AbstractBufferDocument to recheck whether its current content truly
        // matches the saved baseline and clear the changed flag only if appropriate.
        var leftBufferNode = diffNode.getBufferNodeLeft();
        if (leftBufferNode != null) {
            var leftDoc = leftBufferNode.getDocument();
            if (leftDoc instanceof io.github.jbellis.brokk.difftool.doc.AbstractBufferDocument abd) {
                abd.recheckChangedState();
            }
        }

        var rightBufferNode = diffNode.getBufferNodeRight();
        if (rightBufferNode != null) {
            var rightDoc = rightBufferNode.getDocument();
            if (rightDoc instanceof io.github.jbellis.brokk.difftool.doc.AbstractBufferDocument abd) {
                abd.recheckChangedState();
            }
        }

        // Trigger recalculation of the panel's dirty state to update UI
        SwingUtilities.invokeLater(panel::recalcDirty);
    }

    /**
     * Clean up resources when the panel is disposed. This ensures cached panels are properly disposed of to free
     * memory.
     */
    public void dispose() {
        // Caller is responsible for saving before disposal

        // Clear all cached panels and dispose their resources (thread-safe)
        panelCache.clear();

        // Clear current panel reference
        this.currentDiffPanel = null;

        // Remove all components
        removeAll();
    }

    /**
     * Check if this diff panel matches the given file comparisons. Used to find existing panels showing the same
     * content to avoid duplicates.
     *
     * @param leftSources The left sources to match
     * @param rightSources The right sources to match
     * @return true if this panel shows the same content
     */
    public boolean matchesContent(List<BufferSource> leftSources, List<BufferSource> rightSources) {

        if (fileComparisons.size() != leftSources.size() || leftSources.size() != rightSources.size()) {
            return false;
        }

        // Check if this is an uncommitted changes diff (all left sources are HEAD, all right sources are FileSource)
        boolean isUncommittedChanges = leftSources.stream()
                        .allMatch(src -> src instanceof BufferSource.StringSource ss && "HEAD".equals(ss.title()))
                && rightSources.stream().allMatch(src -> src instanceof BufferSource.FileSource);

        if (isUncommittedChanges) {
            return matchesUncommittedChangesContent(rightSources);
        }

        // Regular order-based comparison for other types of diffs
        for (int i = 0; i < fileComparisons.size(); i++) {
            var existing = fileComparisons.get(i);
            var leftSource = leftSources.get(i);
            var rightSource = rightSources.get(i);

            boolean leftMatches = sourcesMatch(existing.leftSource, leftSource);
            boolean rightMatches = sourcesMatch(existing.rightSource, rightSource);

            if (!leftMatches || !rightMatches) {
                return false;
            }
        }
        return true;
    }

    private boolean matchesUncommittedChangesContent(List<BufferSource> rightSources) {

        // Extract the set of filenames from the requested sources (right sources are FileSource)
        var requestedFiles = rightSources.stream()
                .filter(src -> src instanceof BufferSource.FileSource)
                .map(src -> ((BufferSource.FileSource) src).title())
                .collect(Collectors.toSet());

        // Extract the set of filenames from existing panel
        var existingFiles = fileComparisons.stream()
                .filter(fc -> fc.rightSource instanceof BufferSource.FileSource)
                .map(fc -> ((BufferSource.FileSource) fc.rightSource).title())
                .collect(Collectors.toSet());

        boolean matches = requestedFiles.equals(existingFiles);
        return matches;
    }

    private boolean sourcesMatch(BufferSource source1, BufferSource source2) {

        if (source1.getClass() != source2.getClass()) {
            return false;
        }

        if (source1 instanceof BufferSource.FileSource fs1 && source2 instanceof BufferSource.FileSource fs2) {
            boolean matches = fs1.file().equals(fs2.file());
            return matches;
        }

        if (source1 instanceof BufferSource.StringSource ss1 && source2 instanceof BufferSource.StringSource ss2) {
            // Early exit for different sizes to avoid expensive content comparison
            if (ss1.content().length() != ss2.content().length()) {
                return false;
            }

            // Compare filename, title, and full content to avoid false positives
            boolean filenameMatch = Objects.equals(ss1.filename(), ss2.filename());
            boolean titleMatch = Objects.equals(ss1.title(), ss2.title());
            boolean contentMatch = Objects.equals(ss1.content(), ss2.content());

            boolean result = filenameMatch && titleMatch && contentMatch;
            return result;
        }

        return false;
    }

<<<<<<< HEAD
    /**
     * Request and apply blame information for the given panel. This method is asynchronous and will update the gutter
     * components on the EDT.
     *
     * @param panel IDiffPanel (may be BufferDiffPanel or UnifiedDiffPanel)
     * @param show whether to show blame (if false we will clear the gutter blame)
     */
    /** Convert technical error messages to user-friendly descriptions. */
    private String formatBlameErrorMessage(String errorMsg) {
        if (errorMsg.contains("File not found")) {
            return "file not found";
        }
        if (errorMsg.contains("Git command failed")) {
            return "git command failed";
        }
        if (errorMsg.toLowerCase(Locale.ROOT).contains("not a git repository")) {
            return "not a git repository";
        }
        // Return simplified version of original message
        return errorMsg.toLowerCase(Locale.ROOT);
    }

    /**
     * Resolves the target file path from a diff panel for blame operations.
     *
     * <p>This method extracts the file path from the panel's document, validates it is a FileDocument (not a
     * StringDocument or virtual content), and resolves relative paths against the git repository root.
     *
     * @param panel The diff panel to extract the file path from (non-null)
     * @return The resolved absolute file path, or {@code null} if:
     *     <ul>
     *       <li>The document is not a FileDocument (e.g., StringDocument, virtual content)
     *       <li>No file path could be extracted from the panel
     *       <li>An exception occurred during path resolution
     *     </ul>
     */
    private @Nullable java.nio.file.Path resolveTargetPath(io.github.jbellis.brokk.difftool.ui.IDiffPanel panel) {
        java.nio.file.Path targetPath = null;

        try {
            if (panel instanceof BufferDiffPanel bp) {
                var right = bp.getFilePanel(BufferDiffPanel.PanelSide.RIGHT);
                if (right != null) {
                    var bd = right.getBufferDocument();
                    if (bd != null) {
                        // Accept both FileDocument and StringDocument with valid file paths
                        // This supports local files and revision diffs
                        String name = bd.getName();
                        if (!name.isBlank()) {
                            targetPath = java.nio.file.Paths.get(name);
                        } else {
                            logger.debug("Document has no name/path for blame");
                            return null;
                        }
                    }
                }
            } else if (panel instanceof UnifiedDiffPanel up) {
                var dn = up.getDiffNode();
                if (dn != null) {
                    var rightNode = dn.getBufferNodeRight();
                    if (rightNode != null) {
                        var doc = rightNode.getDocument();
                        // Accept both FileDocument and StringDocument with valid file paths
                        // This supports local files and revision diffs
                        String name = doc.getName();
                        if (!name.isBlank()) {
                            targetPath = java.nio.file.Paths.get(name);
                        } else {
                            logger.debug("Document has no name/path for blame");
                            return null;
                        }
                    }
                }
            }

            if (targetPath == null) {
                logger.debug("No file path found for blame");
                return null;
            }

            // Resolve relative paths against the git repository root
            if (!targetPath.isAbsolute()) {
                var repo = contextManager.getProject().getRepo();
                if (repo instanceof io.github.jbellis.brokk.git.GitRepo gitRepo) {
                    targetPath = gitRepo.getGitTopLevel().resolve(targetPath).normalize();
                } else {
                    // Fallback to absolute path resolution for non-git repos
                    targetPath = targetPath.toAbsolutePath().normalize();
                }
            }
        } catch (Exception ex) {
            logger.warn("Failed to resolve target path for blame: {}", ex.getMessage());
            return null;
        }

        return targetPath;
    }

    /**
     * Applies blame maps to the appropriate gutter components in the panel.
     *
     * <p>Behavior differs by panel type:
     *
     * <ul>
     *   <li><b>BufferDiffPanel (side-by-side):</b> Shows blame on the RIGHT gutter only (revised file), hides blame on
     *       the LEFT gutter
     *   <li><b>UnifiedDiffPanel:</b> Shows both left (HEAD) and right (working tree) blame data, used to display blame
     *       for deletions, context, and additions respectively
     * </ul>
     *
     * @param panel The diff panel to apply blame to (non-null)
     * @param leftMap Blame data for the left/old file (HEAD revision), non-null but may be empty
     * @param rightMap Blame data for the right/new file (working tree), non-null but may be empty
     */
    private void applyBlameMapsToPanel(
            io.github.jbellis.brokk.difftool.ui.IDiffPanel panel,
            Map<Integer, BlameService.BlameInfo> leftMap,
            Map<Integer, BlameService.BlameInfo> rightMap) {
        if (panel instanceof BufferDiffPanel bp) {
            // For side-by-side, show blame on the RIGHT pane gutter (revised)
            var right = bp.getFilePanel(BufferDiffPanel.PanelSide.RIGHT);
            if (right != null) {
                // Always set blame lines (even if empty) and enable display
                // Empty blame data will just show line numbers without blame info
                right.getGutterComponent().setBlameLines(rightMap);
                right.getGutterComponent().setShowBlame(true);

                // If file has unsaved changes, mark blame as stale (line numbers may not match)
                if (bp.hasUnsavedChanges()) {
                    right.getGutterComponent().markBlameStale();
                }
            }
            // Optionally clear/hide left gutter blame
            var left = bp.getFilePanel(BufferDiffPanel.PanelSide.LEFT);
            if (left != null) {
                left.getGutterComponent().setShowBlame(false);
            }
        } else if (panel instanceof UnifiedDiffPanel up) {
            // For unified view, set both right (working tree) and left (HEAD) blame data
            // Always set data (even if empty) - rendering will handle empty data gracefully
            up.setGutterBlameData(rightMap);
            up.setGutterLeftBlameData(leftMap);
            up.setShowGutterBlame(true);
        }
    }

    /**
     * Handles blame errors by showing user notifications and updating UI feedback.
     *
     * <p>This method performs the following actions:
     *
     * <ul>
     *   <li>Shows a one-time warning dialog with user-friendly error message (first error only)
     *   <li>Updates the blame menu item text to reflect the error state
     * </ul>
     *
     * <p>Prioritizes right (working tree) errors over left (HEAD) errors when both are present. If both error
     * parameters are null, no action is taken.
     *
     * <p><b>Note:</b> This method no longer automatically disables blame display. The user explicitly requested blame
     * to be shown, so the gutter will continue to show the blame column (with empty blame data) until the user manually
     * disables it via the menu.
     *
     * @param rightError Error message from working tree blame request, or {@code null} if successful
     * @param leftError Error message from HEAD revision blame request, or {@code null} if successful
     */
    private void handleBlameError(@Nullable String rightError, @Nullable String leftError) {
        String errorMsg = (rightError != null) ? rightError : leftError;

        if (errorMsg != null && !blameErrorNotified) {
            // Show user-friendly error notification (one-time)
            var userMessage = formatBlameErrorMessage(errorMsg);
            SwingUtilities.invokeLater(() -> {
                JOptionPane.showMessageDialog(
                        BrokkDiffPanel.this, userMessage, "Git Blame Unavailable", JOptionPane.WARNING_MESSAGE);
                // Update menu item text to show error
                menuShowBlame.setText("Show Git Blame (unavailable: " + userMessage + ")");
            });
            blameErrorNotified = true;
        } else if (errorMsg != null) {
            // Update menu item text even if already notified
            SwingUtilities.invokeLater(() -> {
                menuShowBlame.setText("Show Git Blame (unavailable: " + formatBlameErrorMessage(errorMsg) + ")");
            });
        }

        // Note: We don't automatically hide blame on error - user explicitly requested it
        // The gutter will show line numbers without blame info, maintaining consistent layout
        // User can manually disable blame via the menu if desired
    }

    private void updateBlameForPanel(io.github.jbellis.brokk.difftool.ui.IDiffPanel panel, boolean show) {
        logger.debug(
                "updateBlameForPanel called: panel={}, show={}",
                panel.getClass().getSimpleName(),
                show);

        // Clear any existing displayed blame if hiding
        if (!show) {
            if (panel instanceof BufferDiffPanel bp) {
                var left = bp.getFilePanel(BufferDiffPanel.PanelSide.LEFT);
                var right = bp.getFilePanel(BufferDiffPanel.PanelSide.RIGHT);
                if (left != null) left.getGutterComponent().clearBlame();
                if (right != null) right.getGutterComponent().clearBlame();
            } else if (panel instanceof UnifiedDiffPanel up) {
                up.setShowGutterBlame(false);
            }
            return;
        }

        // Resolve target path from panel
        var targetPath = resolveTargetPath(panel);
        if (targetPath == null) {
            return;
        }

        // Check if blame service is available (only for git repos)
        if (blameService == null) {
            logger.warn("Blame service not available (not a git repo)");
            return;
        }

        // Asynchronously request blame for working tree (right)
        final java.nio.file.Path finalTargetPath = targetPath;
        var rightBlameFuture = blameService.requestBlame(targetPath);

        // Only request HEAD blame if file exists in HEAD (skip for newly added files)
        CompletableFuture<Map<Integer, BlameService.BlameInfo>> leftBlameFuture;
        if (blameService.fileExistsInRevision(targetPath, "HEAD")) {
            leftBlameFuture = blameService.requestBlameForRevision(targetPath, "HEAD");
        } else {
            // File doesn't exist in HEAD (newly added) - use empty map
            leftBlameFuture = CompletableFuture.completedFuture(Map.of());
        }

        // Wait for both to complete
        CompletableFuture.allOf(rightBlameFuture, leftBlameFuture).whenComplete((v, exc) -> {
            var rightMap = rightBlameFuture.join();
            var leftMap = leftBlameFuture.join();

            logger.debug(
                    "Blame returned {} right entries, {} left entries for: {}",
                    rightMap.size(),
                    leftMap.size(),
                    finalTargetPath);

            // Check for errors and provide user feedback (but don't stop - still apply empty blame)
            if (rightMap.isEmpty() && leftMap.isEmpty()) {
                String rightError = blameService.getLastError(finalTargetPath);
                String leftError = blameService.getLastErrorForRevision(finalTargetPath, "HEAD");
                if (rightError != null || leftError != null) {
                    handleBlameError(rightError, leftError);
                }
            } else {
                // Reset error notification flag on successful blame
                blameErrorNotified = false;
            }

            javax.swing.SwingUtilities.invokeLater(() -> {
                // Reset menu item text to default if we have data
                if (!rightMap.isEmpty() || !leftMap.isEmpty()) {
                    menuShowBlame.setText("Show Git Blame");
                }
                // Always apply blame (even if empty) to enable blame column display
                applyBlameMapsToPanel(panel, leftMap, rightMap);
            });
        });
    }

    /**
     * Invalidate blame information for a specific document after it has been edited.
     *
     * <p>When a document is edited, this method marks blame as stale (grayed out) to indicate the line numbers may no
     * longer match. Blame is refreshed automatically when the file is saved.
     *
     * @param bufferDocument The document that was edited (non-null)
     */
    public void invalidateBlameForDocument(BufferDocumentIF bufferDocument) {
        if (blameService == null) {
            return; // No blame service means nothing to invalidate
        }

        if (currentDiffPanel instanceof BufferDiffPanel bp) {
            // Find which panel was edited and mark its blame as stale
            var left = bp.getFilePanel(BufferDiffPanel.PanelSide.LEFT);
            var right = bp.getFilePanel(BufferDiffPanel.PanelSide.RIGHT);

            SwingUtilities.invokeLater(() -> {
                if (left != null && left.getBufferDocument() == bufferDocument) {
                    left.getGutterComponent().markBlameStale();
                }
                if (right != null && right.getBufferDocument() == bufferDocument) {
                    right.getGutterComponent().markBlameStale();
                }
            });
        }
    }

    /**
     * Refresh blame information for a saved file.
     *
     * <p>After a file is saved to disk, re-run blame to get fresh data. JGit will read the new file content and show
     * accurate blame for the saved version.
     *
     * @param filePath The absolute path to the file that was saved
     */
    public void refreshBlameAfterSave(java.nio.file.Path filePath) {
        var service = blameService;
        if (service == null) {
            return;
        }

        // Clear cache so next request fetches fresh data from disk
        service.clearCacheFor(filePath);

        if (currentDiffPanel instanceof BufferDiffPanel bp) {
            // Find panel(s) showing this file
            var left = bp.getFilePanel(BufferDiffPanel.PanelSide.LEFT);
            var right = bp.getFilePanel(BufferDiffPanel.PanelSide.RIGHT);

            // Check if left panel shows this file
            if (left != null) {
                var leftDoc = left.getBufferDocument();
                if (leftDoc != null && filePath.toString().equals(leftDoc.getName())) {
                    refreshBlamePanelAsync(service, left, filePath);
                }
            }

            // Check if right panel shows this file
            if (right != null) {
                var rightDoc = right.getBufferDocument();
                if (rightDoc != null && filePath.toString().equals(rightDoc.getName())) {
                    refreshBlamePanelAsync(service, right, filePath);
                }
            }
        }
    }

    private void refreshBlamePanelAsync(BlameService service, FilePanel panel, java.nio.file.Path filePath) {
        service.requestBlame(filePath).thenAccept(blameMap -> {
            SwingUtilities.invokeLater(() -> {
                panel.getGutterComponent().setBlameLines(blameMap);
            });
        });
    }

=======
>>>>>>> 456b32e5
    /** Returns true if currently in unified view mode, false for side-by-side. */
    public boolean isUnifiedView() {
        return isUnifiedView;
    }

    /**
     * Get the global preference for showing all lines in unified view.
     *
     * @return true if unified view should show full context, false for 3-line context
     */
    public boolean getGlobalShowAllLinesInUnified() {
        return globalShowAllLinesInUnified;
    }

    /**
     * Switch between unified and side-by-side view modes.
     *
     * @param useUnifiedView true for unified view, false for side-by-side view
     */
    private void switchViewMode(boolean useUnifiedView) {
        if (this.isUnifiedView == useUnifiedView) {
            return; // No change needed
        }

        // Check for unsaved changes before switching views
        if (hasUnsavedChanges()) {
            Object[] options = {"Save All", "Discard", "Cancel"};
            int choice = JOptionPane.showOptionDialog(
                    this,
                    "You have unsaved changes. Save or discard before switching views?",
                    "Unsaved Changes",
                    JOptionPane.YES_NO_CANCEL_OPTION,
                    JOptionPane.WARNING_MESSAGE,
                    null,
                    options,
                    options[0]);

            if (choice == 0) { // Save All
                saveAll();
            } else if (choice == 2 || choice == JOptionPane.CLOSED_OPTION) { // Cancel or X button
                // Reset toggle to previous state
                SwingUtilities.invokeLater(() -> viewModeToggle.setSelected(!useUnifiedView));
                return; // Abort the view switch
            }
            // choice == 1 (Discard) - continue with switch, losing edits
        }

        this.isUnifiedView = useUnifiedView;
        GlobalUiSettings.saveDiffUnifiedView(useUnifiedView);

        // Update toolbar controls for the new view mode
        updateToolbarForViewMode();

        // Clear the current file from cache since we need a different panel type
        var cachedPanel = panelCache.get(currentFileIndex);
        if (cachedPanel != null) {
            // Dispose the old panel to free resources
            cachedPanel.dispose();
        }

        // Clear current panel reference since it's the wrong type now
        this.currentDiffPanel = null;

        // Force cache invalidation - since sliding window manipulation doesn't work reliably,
        // we'll clear the entire cache to ensure the old panel type is removed
        panelCache.clear();

        // Verify the cache is actually clear
        var verifyPanel = panelCache.get(currentFileIndex);
        if (verifyPanel != null) {
            logger.error(
                    "Cache clearing failed - panel still cached after clear(). This indicates a serious cache issue.");
        } else {
        }

        // Refresh the current file with the new view mode (skip loading UI since we already have the data)
        loadFileOnDemand(currentFileIndex, true);
    }
}<|MERGE_RESOLUTION|>--- conflicted
+++ resolved
@@ -65,7 +65,6 @@
     private boolean started;
     private final JLabel loadingLabel = createLoadingLabel();
     private final GuiTheme theme;
-<<<<<<< HEAD
     private final JToggleButton viewModeToggle = new JToggleButton("Unified View");
 
     // Tools menu items
@@ -73,12 +72,6 @@
     private final JCheckBoxMenuItem menuShowAllLines = new JCheckBoxMenuItem("Show All Lines");
     private final JCheckBoxMenuItem menuShowBlankLineDiffs = new JCheckBoxMenuItem("Show Empty Line Diffs");
 
-=======
-    private final JCheckBox showBlankLineDiffsCheckBox = new JCheckBox("Show blank-lines");
-    private final JCheckBox showAllLinesCheckBox = new JCheckBox("Show all lines");
-    private final JToggleButton viewModeToggle = new JToggleButton("Unified View");
-
->>>>>>> 456b32e5
     // Global preferences loaded from GlobalUiSettings
     private boolean globalShowAllLinesInUnified = GlobalUiSettings.isDiffShowAllLines();
 
@@ -213,33 +206,19 @@
             public void ancestorRemoved(AncestorEvent event) {}
         });
 
-<<<<<<< HEAD
         // Set up menu items
         menuShowBlankLineDiffs.setSelected(GlobalUiSettings.isDiffShowBlankLines());
         JMDiffNode.setIgnoreBlankLineDiffs(!GlobalUiSettings.isDiffShowBlankLines());
         menuShowBlankLineDiffs.addActionListener(e -> {
             boolean show = menuShowBlankLineDiffs.isSelected();
-=======
-        showBlankLineDiffsCheckBox.setSelected(GlobalUiSettings.isDiffShowBlankLines());
-        JMDiffNode.setIgnoreBlankLineDiffs(!GlobalUiSettings.isDiffShowBlankLines());
-        showBlankLineDiffsCheckBox.addActionListener(e -> {
-            boolean show = showBlankLineDiffsCheckBox.isSelected();
->>>>>>> 456b32e5
             GlobalUiSettings.saveDiffShowBlankLines(show);
             JMDiffNode.setIgnoreBlankLineDiffs(!show);
             refreshAllDiffPanels();
         });
 
-<<<<<<< HEAD
         menuShowAllLines.setSelected(globalShowAllLinesInUnified);
         menuShowAllLines.addActionListener(e -> {
             boolean showAll = menuShowAllLines.isSelected();
-=======
-        // Set up context mode toggle for unified view
-        showAllLinesCheckBox.setSelected(globalShowAllLinesInUnified);
-        showAllLinesCheckBox.addActionListener(e -> {
-            boolean showAll = showAllLinesCheckBox.isSelected();
->>>>>>> 456b32e5
             globalShowAllLinesInUnified = showAll;
             GlobalUiSettings.saveDiffShowAllLines(showAll);
             var targetMode = showAll
@@ -247,16 +226,11 @@
                     : UnifiedDiffDocument.ContextMode.STANDARD_3_LINES;
 
             // Apply to the current panel if it's a unified panel
-<<<<<<< HEAD
-=======
-            // (The checkbox should only be visible in unified view mode)
->>>>>>> 456b32e5
             if (currentDiffPanel instanceof UnifiedDiffPanel unifiedPanel) {
                 unifiedPanel.setContextMode(targetMode);
             }
         });
 
-<<<<<<< HEAD
         boolean initialBlameState = GlobalUiSettings.isDiffShowBlame();
         boolean isGitRepo = contextManager.getProject().getRepo() instanceof io.github.jbellis.brokk.git.GitRepo;
         menuShowBlame.setSelected(initialBlameState && isGitRepo);
@@ -275,10 +249,8 @@
             }
         });
 
-=======
->>>>>>> 456b32e5
+        viewModeToggle.setSelected(isUnifiedView); // Load from global preference
         // Set up view mode toggle with icons
-        viewModeToggle.setSelected(isUnifiedView); // Load from global preference
         viewModeToggle.setIcon(Icons.VIEW_UNIFIED); // Show unified icon when in side-by-side mode
         viewModeToggle.setSelectedIcon(Icons.VIEW_SIDE_BY_SIDE); // Show side-by-side icon when in unified mode
         viewModeToggle.setText(null); // Remove text, use icon only
@@ -409,14 +381,11 @@
     private final MaterialButton btnPrevious = new MaterialButton();
     private final MaterialButton btnPreviousFile = new MaterialButton();
     private final MaterialButton btnNextFile = new MaterialButton();
-<<<<<<< HEAD
     private final MaterialButton btnTools = new MaterialButton();
 
     // Blame service (null if not a git repo)
     private final @Nullable BlameService blameService;
     private boolean blameErrorNotified = false;
-=======
->>>>>>> 456b32e5
 
     // Flag to track when layout hierarchy needs reset after navigation
     private volatile boolean needsLayoutReset = false;
@@ -443,7 +412,6 @@
         return currentDiffPanel instanceof UnifiedDiffPanel ? (UnifiedDiffPanel) currentDiffPanel : null;
     }
 
-<<<<<<< HEAD
     /**
      * Check if the given panel represents a working tree diff (vs a historical commit diff). Working tree diffs have
      * FileDocument on the right side, while commit diffs have StringDocument.
@@ -468,8 +436,6 @@
         return false;
     }
 
-=======
->>>>>>> 456b32e5
     /** Get content string from BufferSource, handling both FileSource and StringSource. */
     private static String getContentFromSource(BufferSource source) throws Exception {
         if (source instanceof BufferSource.StringSource stringSource) {
@@ -574,7 +540,6 @@
             return;
         }
 
-<<<<<<< HEAD
         // Show/hide menu items based on current view mode
         if (isUnifiedView) {
             // In unified view: show "Show All Lines", hide "Show Empty Line Diffs"
@@ -584,19 +549,6 @@
             // In side-by-side view: show "Show Empty Line Diffs", hide "Show All Lines"
             menuShowAllLines.setVisible(false);
             menuShowBlankLineDiffs.setVisible(true);
-=======
-        // Show/hide controls based on current view mode
-        if (isUnifiedView) {
-            // In unified view: show context mode checkbox, hide blank lines checkbox
-            showAllLinesCheckBox.setVisible(true);
-            showBlankLineDiffsCheckBox.setVisible(false);
-            // Ensure checkbox state matches global preference
-            showAllLinesCheckBox.setSelected(globalShowAllLinesInUnified);
-        } else {
-            // In side-by-side view: show blank lines checkbox, hide context mode checkbox
-            showBlankLineDiffsCheckBox.setVisible(true);
-            showAllLinesCheckBox.setVisible(false);
->>>>>>> 456b32e5
         }
 
         toolBar.revalidate();
@@ -823,14 +775,6 @@
         toolBar.addSeparator();
         toolBar.add(Box.createHorizontalStrut(10));
 
-<<<<<<< HEAD
-        // Only show unified view toggle if dev mode is enabled
-        boolean isDevMode = Boolean.parseBoolean(System.getProperty("brokk.devmode", "false"));
-        if (isDevMode) {
-            toolBar.add(viewModeToggle);
-            toolBar.add(Box.createHorizontalStrut(10));
-        }
-
         // Add tools button with popup menu
         btnTools.setIcon(Icons.DIFF_TOOLS);
         btnTools.setToolTipText("View Options");
@@ -846,16 +790,6 @@
         }
         btnTools.addActionListener(e -> toolsMenu.show(btnTools, 0, btnTools.getHeight()));
         toolBar.add(btnTools);
-=======
-        // Add view mode toggle
-        toolBar.add(viewModeToggle);
-        toolBar.add(Box.createHorizontalStrut(10));
-
-        // Add view mode controls
-        toolBar.add(showBlankLineDiffsCheckBox);
-        toolBar.add(Box.createHorizontalStrut(5));
-        toolBar.add(showAllLinesCheckBox);
->>>>>>> 456b32e5
 
         // Update control enable/disable state based on view mode
         updateToolbarForViewMode();
@@ -1322,7 +1256,6 @@
         tabbedPane.removeAll();
         tabbedPane.addTab(cachedPanel.getTitle(), cachedPanel.getComponent());
         this.currentDiffPanel = cachedPanel;
-<<<<<<< HEAD
 
         // IMPORTANT: Sync blame state with menu BEFORE any layout-triggering operations
         // This must happen before applyTheme() and diff() which can trigger layout calculations
@@ -1338,9 +1271,6 @@
         } else if (cachedPanel instanceof UnifiedDiffPanel up) {
             up.setShowGutterBlame(shouldShowBlame);
         }
-=======
->>>>>>> 456b32e5
-
         // Reset auto-scroll flag for file navigation to ensure fresh auto-scroll opportunity
         cachedPanel.resetAutoScrollFlag();
 
@@ -2018,7 +1948,6 @@
         return false;
     }
 
-<<<<<<< HEAD
     /**
      * Request and apply blame information for the given panel. This method is asynchronous and will update the gutter
      * components on the EDT.
@@ -2365,8 +2294,6 @@
         });
     }
 
-=======
->>>>>>> 456b32e5
     /** Returns true if currently in unified view mode, false for side-by-side. */
     public boolean isUnifiedView() {
         return isUnifiedView;
