package io.github.jbellis.brokk.difftool.ui;

import com.github.difflib.DiffUtils;
import com.github.difflib.UnifiedDiffUtils;
import com.github.difflib.algorithm.DiffAlgorithmListener;
import dev.langchain4j.data.message.ChatMessage;
import io.github.jbellis.brokk.ContextManager;
import io.github.jbellis.brokk.IConsoleIO;
import io.github.jbellis.brokk.TaskResult;
import io.github.jbellis.brokk.analyzer.ProjectFile;
import io.github.jbellis.brokk.context.ContextFragment;
import io.github.jbellis.brokk.difftool.node.JMDiffNode;
import io.github.jbellis.brokk.difftool.performance.PerformanceConstants;
import io.github.jbellis.brokk.difftool.ui.unified.UnifiedDiffDocument;
import io.github.jbellis.brokk.difftool.ui.unified.UnifiedDiffPanel;
import io.github.jbellis.brokk.git.GitRepo;
import io.github.jbellis.brokk.gui.Chrome;
import io.github.jbellis.brokk.gui.GuiTheme;
import io.github.jbellis.brokk.gui.ThemeAware;
import io.github.jbellis.brokk.gui.components.MaterialButton;
import io.github.jbellis.brokk.gui.util.GitUiUtil;
import io.github.jbellis.brokk.gui.util.KeyboardShortcutUtil;
import io.github.jbellis.brokk.util.ContentDiffUtils;
import io.github.jbellis.brokk.util.Messages;
import io.github.jbellis.brokk.util.SlidingWindowCache;
import java.awt.*;
import java.awt.event.ComponentAdapter;
import java.awt.event.ComponentEvent;
import java.awt.event.InputEvent;
import java.awt.event.KeyEvent;
import java.awt.event.WindowAdapter;
import java.awt.event.WindowEvent;
import java.nio.file.Paths;
import java.util.ArrayList;
import java.util.Arrays;
import java.util.HashSet;
import java.util.LinkedHashMap;
import java.util.LinkedHashSet;
import java.util.List;
import java.util.Map;
import java.util.Objects;
import java.util.Set;
import java.util.concurrent.atomic.AtomicBoolean;
import java.util.stream.Collectors;
import javax.swing.*;
import javax.swing.event.AncestorEvent;
import javax.swing.event.AncestorListener;
import org.apache.logging.log4j.LogManager;
import org.apache.logging.log4j.Logger;
import org.fife.ui.rsyntaxtextarea.SyntaxConstants;
import org.jetbrains.annotations.Nullable;

public class BrokkDiffPanel extends JPanel implements ThemeAware {
    private static final Logger logger = LogManager.getLogger(BrokkDiffPanel.class);
    private final ContextManager contextManager;
    private final JTabbedPane tabbedPane;
    private final JSplitPane mainSplitPane;
    private final FileTreePanel fileTreePanel;
    private boolean started;
    private final JLabel loadingLabel = createLoadingLabel();
    private final GuiTheme theme;
    private final JCheckBox showBlankLineDiffsCheckBox = new JCheckBox("Show blank-lines");
    private final JCheckBox showAllLinesCheckBox = new JCheckBox("Show all lines");
    private final JToggleButton viewModeToggle = new JToggleButton("Unified View");

    // Global preference for unified view context mode
    private boolean globalShowAllLinesInUnified = false; // Default to 3-line context

    // Toolbar for UI controls
    @Nullable
    private JToolBar toolBar;

    // All file comparisons with lazy loading cache
    final List<FileComparisonInfo> fileComparisons;
    private int currentFileIndex = 0;
    private final boolean isMultipleCommitsContext;
    private final int initialFileIndex;

    // Thread-safe sliding window cache for loaded diff panels
    private static final int WINDOW_SIZE = PerformanceConstants.DEFAULT_SLIDING_WINDOW;
    private static final int MAX_CACHED_PANELS = PerformanceConstants.MAX_CACHED_DIFF_PANELS;
    private final SlidingWindowCache<Integer, IDiffPanel> panelCache =
            new SlidingWindowCache<>(MAX_CACHED_PANELS, WINDOW_SIZE);

    // View mode state
    private boolean isUnifiedView = false; // Default to side-by-side view

    /**
     * Inner class to hold a single file comparison metadata Note: No longer holds the diffPanel directly - that's
     * managed by the cache
     */
    static class FileComparisonInfo {
        final BufferSource leftSource;
        final BufferSource rightSource;

        @Nullable
        BufferDiffPanel sideBySidePanel; // Side-by-side view panel

        @Nullable
        UnifiedDiffPanel unifiedPanel; // Unified view panel

        FileComparisonInfo(BufferSource leftSource, BufferSource rightSource) {
            this.leftSource = leftSource;
            this.rightSource = rightSource;
            this.sideBySidePanel = null; // Initialize @Nullable fields
            this.unifiedPanel = null;
        }

        // Legacy method to maintain compatibility
        @Nullable
        BufferDiffPanel getDiffPanel() {
            return sideBySidePanel;
        }

        String getDisplayName() {
            // Returns formatted name for UI display
            String leftName = getSourceName(leftSource);
            String rightName = getSourceName(rightSource);

            if (leftName.equals(rightName)) {
                return leftName;
            }
            return leftName + " vs " + rightName;
        }

        private String getSourceName(BufferSource source) {
            if (source instanceof BufferSource.FileSource fs) {
                return fs.file().getName();
            } else if (source instanceof BufferSource.StringSource ss) {
                return ss.filename() != null ? ss.filename() : ss.title();
            }
            return source.title();
        }
    }

    public BrokkDiffPanel(Builder builder, GuiTheme theme) {
        this.theme = theme;
        this.contextManager = builder.contextManager;
        this.isMultipleCommitsContext = builder.isMultipleCommitsContext;
        this.initialFileIndex = builder.initialFileIndex;

        // Initialize file comparisons list - all modes use the same approach
        this.fileComparisons = new ArrayList<>(builder.fileComparisons);
        assert !this.fileComparisons.isEmpty() : "File comparisons cannot be empty";
        this.currentDiffPanel = null; // Initialize @Nullable field

        // Make the container focusable, so it can handle key events
        setFocusable(true);
        tabbedPane = new JTabbedPane();

        // Initialize file tree panel
        fileTreePanel = new FileTreePanel(
                this.fileComparisons, contextManager.getProject().getRoot(), builder.rootTitle);

        // Create split pane with file tree on left and tabs on right (only if multiple files)
        mainSplitPane = new JSplitPane(JSplitPane.HORIZONTAL_SPLIT);
        if (fileComparisons.size() > 1) {
            fileTreePanel.setMinimumSize(new Dimension(200, 0)); // Prevent file tree from becoming too small
            mainSplitPane.setLeftComponent(fileTreePanel);
            mainSplitPane.setRightComponent(tabbedPane);
            mainSplitPane.setDividerLocation(250); // 250px for file tree
            mainSplitPane.setResizeWeight(0.25); // Give file tree 25% of resize space
        } else {
            // For single file, only show the tabs without the file tree
            mainSplitPane.setRightComponent(tabbedPane);
            mainSplitPane.setDividerLocation(0); // No left component, no divider
            mainSplitPane.setDividerSize(0); // Hide the divider completely
            mainSplitPane.setEnabled(false); // Disable resizing
        }

        // Set up tree selection listener (only if multiple files)
        if (fileComparisons.size() > 1) {
            fileTreePanel.setSelectionListener(this::switchToFile);
        }
        // Add an AncestorListener to trigger 'start()' when the panel is added to a container
        addAncestorListener(new AncestorListener() {
            @Override
            public void ancestorAdded(AncestorEvent event) {
                start();
                // Initialize file tree after panel is added to UI
                if (fileComparisons.size() > 1) {
                    fileTreePanel.initializeTree();
                }
            }

            @Override
            public void ancestorMoved(AncestorEvent event) {}

            @Override
            public void ancestorRemoved(AncestorEvent event) {}
        });

        showBlankLineDiffsCheckBox.setSelected(!JMDiffNode.isIgnoreBlankLineDiffs());
        showBlankLineDiffsCheckBox.addActionListener(e -> {
            boolean show = showBlankLineDiffsCheckBox.isSelected();
            JMDiffNode.setIgnoreBlankLineDiffs(!show);
            refreshAllDiffPanels();
        });

        // Set up context mode toggle for unified view
        showAllLinesCheckBox.setSelected(globalShowAllLinesInUnified);
        showAllLinesCheckBox.addActionListener(e -> {
            boolean showAll = showAllLinesCheckBox.isSelected();
            globalShowAllLinesInUnified = showAll;
            var targetMode = showAll
                    ? UnifiedDiffDocument.ContextMode.FULL_CONTEXT
                    : UnifiedDiffDocument.ContextMode.STANDARD_3_LINES;

            // Apply to the current panel if it's a unified panel
            // (The checkbox should only be visible in unified view mode)
            if (currentDiffPanel instanceof UnifiedDiffPanel unifiedPanel) {
                unifiedPanel.setContextMode(targetMode);
            }
        });

        // Set up view mode toggle
        viewModeToggle.setSelected(false); // Default to side-by-side view
        viewModeToggle.addActionListener(e -> {
            switchViewMode(viewModeToggle.isSelected());
        });

        revalidate();
    }

    // Builder Class
    public static class Builder {
        private final GuiTheme theme;
        private final ContextManager contextManager;
        private final List<FileComparisonInfo> fileComparisons;
        private boolean isMultipleCommitsContext = false;
        private int initialFileIndex = 0;

        @Nullable
        private String rootTitle;

        @Nullable
        private BufferSource leftSource;

        @Nullable
        private BufferSource rightSource;

        public Builder(GuiTheme theme, ContextManager contextManager) {
            this.theme = theme;
            this.contextManager = contextManager;
            this.fileComparisons = new ArrayList<>();
        }

        public Builder leftSource(BufferSource source) {
            this.leftSource = source;
            return this;
        }

        public Builder rightSource(BufferSource source) {
            this.rightSource = source;
            // Automatically add the comparison
            if (this.leftSource != null) {
                addComparison(this.leftSource, this.rightSource);
            }
            leftSource = null; // Clear to prevent duplicate additions
            rightSource = null;
            return this;
        }

        public void addComparison(BufferSource leftSource, BufferSource rightSource) {
            this.fileComparisons.add(new FileComparisonInfo(leftSource, rightSource));
        }

        public Builder setMultipleCommitsContext(boolean isMultipleCommitsContext) {
            this.isMultipleCommitsContext = isMultipleCommitsContext;
            return this;
        }

        public Builder setRootTitle(String rootTitle) {
            this.rootTitle = rootTitle;
            return this;
        }

        public Builder setInitialFileIndex(int initialFileIndex) {
            this.initialFileIndex = initialFileIndex;
            return this;
        }

        public BrokkDiffPanel build() {
            assert !fileComparisons.isEmpty() : "At least one file comparison must be added";
            return new BrokkDiffPanel(this, theme);
        }
    }

    public JTabbedPane getTabbedPane() {
        return tabbedPane;
    }

    private void start() {
        if (started) {
            return;
        }
        started = true;
        getTabbedPane().setFocusable(false);
        setLayout(new BorderLayout());
        KeyboardShortcutUtil.registerCloseEscapeShortcut(this, this::close);

        // Register F7/Shift+F7 hotkeys for next/previous change navigation (IntelliJ style)
        KeyboardShortcutUtil.registerGlobalShortcut(
                this, KeyStroke.getKeyStroke(KeyEvent.VK_F7, 0), "nextChange", this::navigateToNextChange);
        KeyboardShortcutUtil.registerGlobalShortcut(
                this,
                KeyStroke.getKeyStroke(KeyEvent.VK_F7, InputEvent.SHIFT_DOWN_MASK),
                "previousChange",
                this::navigateToPreviousChange);

        launchComparison();

        add(createToolbar(), BorderLayout.NORTH);
        add(mainSplitPane, BorderLayout.CENTER);

        // Add component listener to handle window resize events after navigation
        addComponentListener(new ComponentAdapter() {
            @Override
            public void componentResized(ComponentEvent e) {
                // Only perform layout reset if needed after navigation
                if (needsLayoutReset) {
                    needsLayoutReset = false; // Clear flag
                    // Use currentDiffPanel directly instead of getBufferDiffPanel() to support unified panels
                    if (currentDiffPanel != null) {
                        resetLayoutHierarchy(currentDiffPanel);
                    }
                }
            }
        });
    }

    public JButton getBtnUndo() {
        return btnUndo;
    }

    private final MaterialButton btnUndo = new MaterialButton("Undo"); // Initialize to prevent NullAway issues
    private final MaterialButton btnRedo = new MaterialButton("Redo");
    private final MaterialButton btnSaveAll = new MaterialButton("Save");

    // Components for undo/redo/save group that need to be hidden together
    private @Nullable Component undoRedoGroupSeparator;
    private @Nullable Component undoRedoGroupStrutBefore;
    private @Nullable Component undoRedoGroupStrutAfter1;
    private @Nullable Component undoRedoGroupStrutAfter2;
    private @Nullable Component undoRedoGroupStrutAfter3;
    private final MaterialButton captureDiffButton = new MaterialButton("Capture Diff");
    private final MaterialButton btnNext = new MaterialButton("Next Change");
    private final MaterialButton btnPrevious = new MaterialButton("Previous Change");
    private final MaterialButton btnPreviousFile = new MaterialButton("Previous File");
    private final MaterialButton btnNextFile = new MaterialButton("Next File");
    private final JLabel fileIndicatorLabel = new JLabel(""); // Initialize

    // Flag to track when layout hierarchy needs reset after navigation
    private volatile boolean needsLayoutReset = false;

    @Nullable
    private IDiffPanel currentDiffPanel;

    public void setBufferDiffPanel(@Nullable BufferDiffPanel bufferDiffPanel) {
        // Don't allow BufferDiffPanel to override currentDiffPanel when in unified view mode
        if (bufferDiffPanel != null && isUnifiedView) {
            return;
        }

        this.currentDiffPanel = bufferDiffPanel;
    }

    @Nullable
    private BufferDiffPanel getBufferDiffPanel() {
        return currentDiffPanel instanceof BufferDiffPanel ? (BufferDiffPanel) currentDiffPanel : null;
    }

    @Nullable
    private UnifiedDiffPanel getUnifiedDiffPanel() {
        return currentDiffPanel instanceof UnifiedDiffPanel ? (UnifiedDiffPanel) currentDiffPanel : null;
    }

    /** Get content string from BufferSource, handling both FileSource and StringSource. */
    private static String getContentFromSource(BufferSource source) throws Exception {
        if (source instanceof BufferSource.StringSource stringSource) {
            return stringSource.content();
        } else if (source instanceof BufferSource.FileSource fileSource) {
            var file = fileSource.file();
            if (!file.exists() || !file.isFile()) {
                return "";
            }
            return java.nio.file.Files.readString(file.toPath(), java.nio.charset.StandardCharsets.UTF_8);
        } else {
            throw new IllegalArgumentException("Unsupported BufferSource type: " + source.getClass());
        }
    }

    public void nextFile() {
        assert SwingUtilities.isEventDispatchThread() : "Must be called on EDT";

        // Disable all control buttons FIRST, before any logic
        disableAllControlButtons();

        if (canNavigateToNextFile()) {
            try {
                switchToFile(currentFileIndex + 1);
            } catch (Exception e) {
                logger.error("Error navigating to next file", e);
                // Re-enable buttons on exception
                updateNavigationButtons();
            }
        } else {
            // Re-enable buttons if navigation was blocked
            updateNavigationButtons();
        }
    }

    public void previousFile() {
        assert SwingUtilities.isEventDispatchThread() : "Must be called on EDT";

        // Disable all control buttons FIRST, before any logic
        disableAllControlButtons();

        if (canNavigateToPreviousFile()) {
            try {
                switchToFile(currentFileIndex - 1);
            } catch (Exception e) {
                logger.error("Error navigating to previous file", e);
                // Re-enable buttons on exception
                updateNavigationButtons();
            }
        } else {
            // Re-enable buttons if navigation was blocked
            updateNavigationButtons();
        }
    }

    public void switchToFile(int index) {
        assert SwingUtilities.isEventDispatchThread() : "Must be called on EDT";
        if (index < 0 || index >= fileComparisons.size()) {
            logger.warn("Invalid file index {} (valid range: 0-{})", index, fileComparisons.size() - 1);
            return;
        }

        // Update sliding window in cache - this automatically evicts files outside window
        panelCache.updateWindowCenter(index, fileComparisons.size());

        currentFileIndex = index;

        // Load current file if not in cache
        loadFileOnDemand(currentFileIndex);

        // Predictively load adjacent files in background
        preloadAdjacentFiles(currentFileIndex);

        // Update tree selection to match current file (only if multiple files)
        if (fileComparisons.size() > 1) {
            fileTreePanel.selectFile(currentFileIndex);
        }

        updateNavigationButtons();

        // Log memory and window status
        logMemoryUsage();
    }

    private void updateNavigationButtons() {
        assert SwingUtilities.isEventDispatchThread() : "Must be called on EDT";
        updateUndoRedoButtons();

        btnPreviousFile.setEnabled(canNavigateToPreviousFile());
        btnNextFile.setEnabled(canNavigateToNextFile());
    }

    /**
     * Update toolbar to show appropriate control based on current view mode. Shows whitespace checkbox for side-by-side
     * view, context checkbox for unified view.
     */
    private void updateToolbarForViewMode() {
        assert SwingUtilities.isEventDispatchThread() : "Must be called on EDT";

        if (toolBar == null) {
            logger.warn("Toolbar not initialized, cannot update controls");
            return;
        }

        // Remove both controls from toolbar
        toolBar.remove(showBlankLineDiffsCheckBox);
        toolBar.remove(showAllLinesCheckBox);

        // Find the position where we want to insert the control
        boolean isDevMode = Boolean.parseBoolean(System.getProperty("brokk.devmode", "false"));
        int insertPosition = -1;
        Component[] components = toolBar.getComponents();

        // If dev mode is enabled, insert before viewModeToggle; otherwise before captureDiffButton
        Component targetComponent = isDevMode ? viewModeToggle : captureDiffButton;
        for (int i = 0; i < components.length; i++) {
            if (components[i] == targetComponent) {
                insertPosition = i - 1; // Insert before the horizontal strut that precedes the target
                break;
            }
        }

        if (insertPosition >= 0) {
            // Add appropriate control based on current view mode
            if (isUnifiedView) {
                // Ensure checkbox state matches global preference before adding
                showAllLinesCheckBox.setSelected(globalShowAllLinesInUnified);
                toolBar.add(showAllLinesCheckBox, insertPosition);
            } else {
                toolBar.add(showBlankLineDiffsCheckBox, insertPosition);
            }

            toolBar.revalidate();
            toolBar.repaint();
        } else {
            logger.warn("Could not find position to insert toolbar control");
        }
    }

    /**
     * Creates a styled loading label for the "Processing... Please wait." message. The label is centered and uses a
     * larger font for better visibility.
     */
    private static JLabel createLoadingLabel() {
        var label = new JLabel("Processing... Please wait.", SwingConstants.CENTER);

        // Make the font larger and bold for better visibility
        var currentFont = label.getFont();
        var largerFont = currentFont.deriveFont(Font.BOLD, currentFont.getSize() + 4);
        label.setFont(largerFont);

        // Add some padding
        label.setBorder(javax.swing.BorderFactory.createEmptyBorder(50, 20, 50, 20));

        return label;
    }

    /**
     * Creates a styled error label similar to the loading label but for error messages. Uses theme-aware colors instead
     * of hardcoded red.
     */
    private JLabel createErrorLabel(String errorMessage) {
        var label = new JLabel("File Too Large to Display", SwingConstants.CENTER);

        // Make the font larger and bold for better visibility (same as loading label)
        var currentFont = label.getFont();
        var largerFont = currentFont.deriveFont(Font.BOLD, currentFont.getSize() + 4);
        label.setFont(largerFont);

        // Use theme-aware error color instead of hardcoded red
        label.setForeground(UIManager.getColor("Label.disabledForeground"));

        // Add some padding (same as loading label)
        label.setBorder(javax.swing.BorderFactory.createEmptyBorder(50, 20, 50, 20));

        // Set the actual error message as tooltip for full details
        label.setToolTipText(errorMessage);

        return label;
    }

    /**
     * Disables all control buttons during file loading to prevent navigation issues. Called from showLoadingForFile()
     * to ensure clean loading states.
     */
    private void disableAllControlButtons() {
        assert SwingUtilities.isEventDispatchThread() : "Must be called on EDT";

        // File navigation buttons
        btnPreviousFile.setEnabled(false);
        btnNextFile.setEnabled(false);

        // Change navigation buttons
        btnNext.setEnabled(false);
        btnPrevious.setEnabled(false);

        // Edit buttons
        btnUndo.setEnabled(false);
        btnRedo.setEnabled(false);
        btnSaveAll.setEnabled(false);

        // Capture diff button should always remain enabled

    }

    private JToolBar createToolbar() {
        // Create toolbar
        toolBar = new JToolBar();

        // Buttons are already initialized as fields
        fileIndicatorLabel.setFont(fileIndicatorLabel.getFont().deriveFont(Font.BOLD));

        btnNext.addActionListener(e -> navigateToNextChange());
        btnPrevious.addActionListener(e -> navigateToPreviousChange());
        btnUndo.addActionListener(e -> performUndoRedo(AbstractContentPanel::doUndo));
        btnRedo.addActionListener(e -> performUndoRedo(AbstractContentPanel::doRedo));
        btnSaveAll.addActionListener(e -> saveAll());

        // File navigation handlers
        btnPreviousFile.addActionListener(e -> previousFile());
        btnNextFile.addActionListener(e -> nextFile());

        captureDiffButton.addActionListener(e -> {
            String leftContent;
            String rightContent;
            BufferSource currentLeftSource;
            BufferSource currentRightSource;

            // Handle both unified and side-by-side modes
            var bufferPanel = getBufferDiffPanel();
            var unifiedPanel = getUnifiedDiffPanel();

            if (bufferPanel != null) {
                // Side-by-side mode
                var leftPanel = bufferPanel.getFilePanel(BufferDiffPanel.PanelSide.LEFT);
                var rightPanel = bufferPanel.getFilePanel(BufferDiffPanel.PanelSide.RIGHT);
                if (leftPanel == null || rightPanel == null) {
                    logger.warn("Capture diff called but left or right panel is null");
                    return;
                }
                leftContent = leftPanel.getEditor().getText();
                rightContent = rightPanel.getEditor().getText();

                // Get the current file comparison sources
                var currentComparison = fileComparisons.get(currentFileIndex);
                currentLeftSource = currentComparison.leftSource;
                currentRightSource = currentComparison.rightSource;
            } else if (unifiedPanel != null) {
                // Unified mode - get content from BufferSources
                var currentComparison = fileComparisons.get(currentFileIndex);
                currentLeftSource = currentComparison.leftSource;
                currentRightSource = currentComparison.rightSource;

                try {
                    leftContent = getContentFromSource(currentLeftSource);
                    rightContent = getContentFromSource(currentRightSource);
                } catch (Exception ex) {
                    logger.warn("Failed to get content from sources for diff capture", ex);
                    return;
                }
            } else {
                logger.warn("Capture diff called but both bufferPanel and unifiedPanel are null");
                return;
            }

            var leftLines = Arrays.asList(leftContent.split("\\R"));
            var rightLines = Arrays.asList(rightContent.split("\\R"));

            // Build a friendlier description that shows a shortened hash plus
            // the first-line commit title (trimmed with ... when overly long)
            // Build user-friendly labels for the two sides
            GitRepo repo = null;
            try {
                repo = (GitRepo) contextManager.getProject().getRepo();
            } catch (Exception lookupEx) {
                // Commit message lookup is best-effort; log at TRACE and continue.
                if (logger.isTraceEnabled()) {
                    logger.trace("Commit message lookup failed: {}", lookupEx.toString());
                }
            }
            var description = "Captured Diff: %s vs %s"
                    .formatted(
                            GitUiUtil.friendlyCommitLabel(currentLeftSource.title(), repo),
                            GitUiUtil.friendlyCommitLabel(currentRightSource.title(), repo));

            var patch = DiffUtils.diff(leftLines, rightLines, (DiffAlgorithmListener) null);
            var unifiedDiff = UnifiedDiffUtils.generateUnifiedDiff(
                    currentLeftSource.title(), currentRightSource.title(), leftLines, patch, 0);
            var diffText = String.join("\n", unifiedDiff);

            var detectedFilename = detectFilename(currentLeftSource, currentRightSource);

            var syntaxStyle = SyntaxConstants.SYNTAX_STYLE_NONE;
            if (detectedFilename != null) {
                int dotIndex = detectedFilename.lastIndexOf('.');
                if (dotIndex > 0 && dotIndex < detectedFilename.length() - 1) {
                    var extension = detectedFilename.substring(dotIndex + 1);
                    syntaxStyle = io.github.jbellis.brokk.util.SyntaxDetector.fromExtension(extension);
                } else {
                    // If no extension or malformed, SyntaxDetector might still identify some common filenames
                    syntaxStyle = io.github.jbellis.brokk.util.SyntaxDetector.fromExtension(detectedFilename);
                }
            }

            var fragment = new ContextFragment.StringFragment(contextManager, diffText, description, syntaxStyle);
            contextManager.submitContextTask(() -> {
                contextManager.addVirtualFragment(fragment);
                contextManager.getIo().systemOutput("Added captured diff to context: " + description);
            });
        });
        // Add buttons to toolbar with spacing
        toolBar.add(btnPrevious);
        toolBar.add(Box.createHorizontalStrut(10)); // 10px spacing
        toolBar.add(btnNext);

        // Add file navigation buttons if multiple files
        if (fileComparisons.size() > 1) {
            toolBar.add(Box.createHorizontalStrut(20)); // 20px spacing
            toolBar.addSeparator();
            toolBar.add(Box.createHorizontalStrut(10));
            toolBar.add(btnPreviousFile);
            toolBar.add(Box.createHorizontalStrut(10));
            toolBar.add(btnNextFile);
            toolBar.add(Box.createHorizontalStrut(15));
            toolBar.add(fileIndicatorLabel);
        }

        undoRedoGroupStrutBefore = Box.createHorizontalStrut(20); // 20px spacing
        toolBar.add(undoRedoGroupStrutBefore);
        toolBar.addSeparator(); // Adds space between groups
        // Get reference to the separator that was just added
        undoRedoGroupSeparator = toolBar.getComponent(toolBar.getComponentCount() - 1);
        undoRedoGroupStrutAfter1 = Box.createHorizontalStrut(10); // 10px spacing
        toolBar.add(undoRedoGroupStrutAfter1);
        toolBar.add(btnUndo);
        undoRedoGroupStrutAfter2 = Box.createHorizontalStrut(10); // 10px spacing
        toolBar.add(undoRedoGroupStrutAfter2);
        toolBar.add(btnRedo);
        undoRedoGroupStrutAfter3 = Box.createHorizontalStrut(10); // spacing
        toolBar.add(undoRedoGroupStrutAfter3);
        toolBar.add(btnSaveAll);

        toolBar.add(Box.createHorizontalStrut(20));
        toolBar.addSeparator();
        toolBar.add(Box.createHorizontalStrut(10));

        // Add appropriate control based on view mode (will be updated dynamically)
        updateToolbarForViewMode();

        // Only show unified view toggle if dev mode is enabled
        boolean isDevMode = Boolean.parseBoolean(System.getProperty("brokk.devmode", "false"));
        if (isDevMode) {
            toolBar.add(Box.createHorizontalStrut(10));
            toolBar.add(viewModeToggle);
        }

        toolBar.add(Box.createHorizontalGlue()); // Pushes subsequent components to the right
        toolBar.add(captureDiffButton);

        return toolBar;
    }

    public void updateUndoRedoButtons() {
        assert SwingUtilities.isEventDispatchThread() : "Must be called on EDT";
        var currentPanel = getCurrentContentPanel();

        btnUndo.setEnabled(currentPanel != null && currentPanel.isUndoEnabled());
        btnRedo.setEnabled(currentPanel != null && currentPanel.isRedoEnabled());

        // Hide undo/redo completely when both sides are read-only
        boolean showUndoRedo = false;
        if (currentPanel instanceof BufferDiffPanel bp) {
            showUndoRedo = bp.atLeastOneSideEditable();
        }
        btnUndo.setVisible(showUndoRedo);
        btnRedo.setVisible(showUndoRedo);

        if (currentPanel != null) {
            var isFirstChangeOverall = currentFileIndex == 0 && currentPanel.isAtFirstLogicalChange();
            var isLastChangeOverall =
                    currentFileIndex == fileComparisons.size() - 1 && currentPanel.isAtLastLogicalChange();
            btnPrevious.setEnabled(!isFirstChangeOverall);
            btnNext.setEnabled(!isLastChangeOverall);
        } else {
            btnPrevious.setEnabled(false);
            btnNext.setEnabled(false);
        }

        // Capture diff button should always be enabled
        captureDiffButton.setEnabled(true);

        // Update save button text, enable state, and visibility
        // Compute the exact number of panels that would be saved by saveAll():
        // include currentDiffPanel (if present) plus all cached panels (deduplicated),
        // and count those with hasUnsavedChanges() == true.
        int dirtyCount = 0;
        var visited = new HashSet<IDiffPanel>();

        if (currentDiffPanel != null) {
            visited.add(currentDiffPanel);
            if (currentDiffPanel.hasUnsavedChanges()) {
                dirtyCount++;
            }
        }

        for (var p : panelCache.nonNullValues()) {
            if (visited.add(p) && p.hasUnsavedChanges()) {
                dirtyCount++;
            }
        }

        String baseSaveText = fileComparisons.size() > 1 ? "Save All" : "Save";
        btnSaveAll.setText(dirtyCount > 0 ? baseSaveText + " (" + dirtyCount + ")" : baseSaveText);
        btnSaveAll.setEnabled(dirtyCount > 0);

        // Hide save button when all sides are read-only (like PR diffs)
        btnSaveAll.setVisible(showUndoRedo);

        // Hide separator and struts for undo/redo/save group when buttons are hidden
        if (undoRedoGroupSeparator != null) {
            undoRedoGroupSeparator.setVisible(showUndoRedo);
        }
        if (undoRedoGroupStrutBefore != null) {
            undoRedoGroupStrutBefore.setVisible(showUndoRedo);
        }
        if (undoRedoGroupStrutAfter1 != null) {
            undoRedoGroupStrutAfter1.setVisible(showUndoRedo);
        }
        if (undoRedoGroupStrutAfter2 != null) {
            undoRedoGroupStrutAfter2.setVisible(showUndoRedo);
        }
        if (undoRedoGroupStrutAfter3 != null) {
            undoRedoGroupStrutAfter3.setVisible(showUndoRedo);
        }

        // Update per-file dirty indicators in the file tree (only when multiple files are shown)
        if (fileComparisons.size() > 1) {
            var dirty = new HashSet<Integer>();

            // Current (visible) file (only if it's a BufferDiffPanel)
            var currentBufferPanel = getBufferDiffPanel();
            if (currentBufferPanel != null && currentBufferPanel.hasUnsavedChanges()) {
                dirty.add(currentFileIndex);
            }

            // Cached files (use keys to keep index association, only BufferDiffPanels can be dirty)
            for (var key : panelCache.getCachedKeys()) {
                var panel = panelCache.get(key);
                if (panel instanceof BufferDiffPanel && panel.hasUnsavedChanges()) {
                    dirty.add(key);
                }
            }

            fileTreePanel.setDirtyFiles(dirty);
        }
    }

    /** Returns true if any loaded diff-panel holds modified documents. */
    public boolean hasUnsavedChanges() {
        if (currentDiffPanel != null && currentDiffPanel.hasUnsavedChanges()) return true;
        for (var p : panelCache.nonNullValues()) {
            if (p.hasUnsavedChanges()) return true;
        }
        return false;
    }

    /** Saves every dirty document across all BufferDiffPanels, producing a single undoable history entry. */
    public void saveAll() {
        try {
            // Disable save button temporarily
            btnSaveAll.setEnabled(false);

            // Collect unique BufferDiffPanels to process (current + cached)
            var visited = new LinkedHashSet<BufferDiffPanel>();
            var currentBufferPanel = getBufferDiffPanel();
            if (currentBufferPanel != null) {
                visited.add(currentBufferPanel);
            }
            for (var p : panelCache.nonNullValues()) {
                if (p instanceof BufferDiffPanel bufferPanel) {
                    visited.add(bufferPanel);
                }
            }

            // Filter to only panels with unsaved changes and at least one editable side
            var panelsToSave = visited.stream()
                    .filter(p -> p.hasUnsavedChanges() && p.atLeastOneSideEditable())
                    .toList();

            if (panelsToSave.isEmpty()) {
                // Nothing to do
                SwingUtilities.invokeLater(this::updateNavigationButtons);
                return;
            }

            // Step 0: Add external files to workspace first (to capture original content for undo)
            var currentContext = contextManager.liveContext();
            var externalFiles = new ArrayList<ProjectFile>();

            for (var p : panelsToSave) {
                var panelFiles = p.getFilesBeingSaved();
                for (var file : panelFiles) {
                    // Check if this file is already in the current workspace context
                    var editableFilesList = currentContext.fileFragments().toList();
                    boolean inWorkspace = editableFilesList.stream()
                            .anyMatch(f -> f instanceof ContextFragment.ProjectPathFragment ppf
                                    && ppf.file().equals(file));
                    if (!inWorkspace) {
                        externalFiles.add(file);
                    }
                }
            }

            if (!externalFiles.isEmpty()) {
                contextManager.addFiles(externalFiles);
            }

            // Step 1: Collect changes (on EDT) before writing to disk
            var allChanges = new ArrayList<BufferDiffPanel.AggregatedChange>();
            for (var p : panelsToSave) {
                allChanges.addAll(p.collectChangesForAggregation());
            }

            // Deduplicate by filename while preserving order
            var mergedByFilename = new LinkedHashMap<String, BufferDiffPanel.AggregatedChange>();
            for (var ch : allChanges) {
                mergedByFilename.putIfAbsent(ch.filename(), ch);
            }

            if (mergedByFilename.isEmpty()) {
                SwingUtilities.invokeLater(this::updateNavigationButtons);
                return;
            }

            // Step 2: Write all changed documents while file change notifications are paused, collecting results
            var perPanelResults = new LinkedHashMap<BufferDiffPanel, BufferDiffPanel.SaveResult>();
            contextManager.withFileChangeNotificationsPaused(() -> {
                for (var p : panelsToSave) {
                    var result = p.writeChangedDocuments();
                    perPanelResults.put(p, result);
                }
                return null;
            });

            // Merge results across panels
            var successfulFiles = new LinkedHashSet<String>();
            var failedFiles = new LinkedHashMap<String, String>();
            for (var entry : perPanelResults.entrySet()) {
                successfulFiles.addAll(entry.getValue().succeeded());
                entry.getValue().failed().forEach((k, v) -> failedFiles.putIfAbsent(k, v));
            }

            // Filter to only successfully saved files
            var mergedByFilenameSuccessful = new LinkedHashMap<String, BufferDiffPanel.AggregatedChange>();
            for (var e : mergedByFilename.entrySet()) {
                if (successfulFiles.contains(e.getKey())) {
                    mergedByFilenameSuccessful.put(e.getKey(), e.getValue());
                }
            }

            // If nothing succeeded, summarize failures and abort history/baseline updates
            if (mergedByFilenameSuccessful.isEmpty()) {
                if (!failedFiles.isEmpty()) {
                    var msg = failedFiles.entrySet().stream()
                            .map(en -> Paths.get(en.getKey()).getFileName().toString() + ": " + en.getValue())
                            .collect(Collectors.joining("\n"));
                    contextManager
                            .getIo()
                            .systemNotify(
                                    "No files were saved. Errors:\n" + msg, "Save failed", JOptionPane.ERROR_MESSAGE);
                }
                SwingUtilities.invokeLater(this::updateNavigationButtons);
                return;
            }

            // Step 3: Build a single TaskResult containing diffs for successfully saved files
            var messages = new ArrayList<ChatMessage>();
            var changedFiles = new LinkedHashSet<ProjectFile>();

            int fileCount = mergedByFilenameSuccessful.size();
            // Build a friendlier action title: include filenames when 1-2 files, otherwise count
            var topNames = mergedByFilenameSuccessful.values().stream()
                    .limit(2)
                    .map(ch -> {
                        var pf = ch.projectFile();
                        return (pf != null)
                                ? pf.toString()
                                : Paths.get(ch.filename()).getFileName().toString();
                    })
                    .toList();
            String actionDescription;
            if (fileCount == 1) {
                actionDescription = "Saved changes to " + topNames.get(0);
            } else if (fileCount == 2) {
                actionDescription = "Saved changes to " + topNames.get(0) + " and " + topNames.get(1);
            } else {
                actionDescription = "Saved changes to " + fileCount + " files";
            }
            messages.add(Messages.customSystem(actionDescription));

            // Per-file diffs
            for (var entry : mergedByFilenameSuccessful.values()) {
                var filename = entry.filename();
                var diffResult = ContentDiffUtils.computeDiffResult(
                        entry.originalContent(), entry.currentContent(), filename, filename, 3);
                var diffText = diffResult.diff();

                var pf = entry.projectFile();
                var header = "### " + (pf != null ? pf.toString() : filename);
                messages.add(Messages.customSystem(header));
                messages.add(Messages.customSystem("```" + diffText + "```"));

                if (pf != null) {
                    changedFiles.add(pf);
                } else {
                    // Outside-project file: keep it in the transcript; not tracked in changedFiles
                    contextManager
                            .getIo()
                            .systemOutput("Saved file outside project scope: " + filename
                                    + " (not added to workspace history)");
                }
            }

            var result = new TaskResult(
                    contextManager,
                    actionDescription,
                    messages,
                    Set.copyOf(changedFiles),
                    TaskResult.StopReason.SUCCESS);

            // Add a single history entry for the whole batch
<<<<<<< HEAD
            contextManager.addToHistory(result, false);
=======
            try (var scope = contextManager.beginTask("", false)) {
                scope.append(result);
            }
            logger.info("Saved changes to {} file(s): {}", fileCount, actionDescription);
>>>>>>> 35c8a9aa

            // Step 4: Finalize panels selectively and refresh UI
            for (var p : panelsToSave) {
                var saved = perPanelResults
                        .getOrDefault(p, new BufferDiffPanel.SaveResult(Set.of(), Map.of()))
                        .succeeded();
                p.finalizeAfterSaveAggregation(saved);
                refreshTabTitle(p);
            }

            // If some files failed, notify the user after successful saves
            if (!failedFiles.isEmpty()) {
                var msg = failedFiles.entrySet().stream()
                        .map(en -> Paths.get(en.getKey()).getFileName().toString() + ": " + en.getValue())
                        .collect(Collectors.joining("\n"));
                contextManager
                        .getIo()
                        .systemNotify(
                                "Some files could not be saved:\n" + msg,
                                "Partial save completed",
                                JOptionPane.WARNING_MESSAGE);
            }

            repaint();
            SwingUtilities.invokeLater(this::updateNavigationButtons);
        } catch (Exception e) {
            logger.error("Error saving files", e);
            updateNavigationButtons();
        }
    }

    /** Refresh tab title (adds/removes “*”). */
    public void refreshTabTitle(BufferDiffPanel panel) {
        var idx = tabbedPane.indexOfComponent(panel);
        if (idx != -1) {
            tabbedPane.setTitleAt(idx, panel.getTitle());
        }
    }

    /** Provides access to Chrome methods for BufferDiffPanel. */
    public IConsoleIO getConsoleIO() {
        return contextManager.getIo();
    }

    /** Provides access to the ContextManager for BufferDiffPanel. */
    public ContextManager getContextManager() {
        return contextManager;
    }

    /** Returns the number of file comparisons in this panel. */
    public int getFileComparisonCount() {
        return fileComparisons.size();
    }

    public void launchComparison() {
        // Show the initial file
        currentFileIndex = initialFileIndex;
        loadFileOnDemand(currentFileIndex);

        // Select the initial file in the tree (only if multiple files)
        if (fileComparisons.size() > 1) {
            fileTreePanel.selectFile(currentFileIndex);
        }
    }

    private void loadFileOnDemand(int fileIndex) {

        if (fileIndex < 0 || fileIndex >= fileComparisons.size()) {
            logger.warn("loadFileOnDemand called with invalid index: {}", fileIndex);
            return;
        }

        var compInfo = fileComparisons.get(fileIndex);

        // First check if panel is already cached (fast read operation)
        var cachedPanel = panelCache.get(fileIndex);
        if (cachedPanel != null) {
            displayCachedFile(fileIndex, cachedPanel);
            return;
        }

        // Atomic check-and-reserve to prevent concurrent loading
        if (!panelCache.tryReserve(fileIndex)) {
            // Another thread is already loading this file or it was cached between checks
            var nowCachedPanel = panelCache.get(fileIndex);
            if (nowCachedPanel != null) {
                displayCachedFile(fileIndex, nowCachedPanel);
            } else {
                // Reserved by another thread, show loading and wait
                showLoadingForFile(fileIndex);
            }
            return;
        }

        showLoadingForFile(fileIndex);

        // Use hybrid approach - sync for small files, async for large files
        HybridFileComparison.createDiffPanel(
                compInfo.leftSource,
                compInfo.rightSource,
                this,
                theme,
                contextManager,
                this.isMultipleCommitsContext,
                fileIndex);
    }

    private void showLoadingForFile(int fileIndex) {
        assert SwingUtilities.isEventDispatchThread() : "Must be called on EDT";

        var compInfo = fileComparisons.get(fileIndex);

        // Disable all control buttons during loading
        disableAllControlButtons();

        // Clear existing tabs and show loading label at top center
        tabbedPane.removeAll();

        // Create a panel to hold the loading label at the top
        var loadingPanel = new JPanel(new BorderLayout());
        loadingPanel.add(loadingLabel, BorderLayout.NORTH);
        add(loadingPanel, BorderLayout.CENTER);

        updateFileIndicatorLabel("Loading: " + compInfo.getDisplayName());

        revalidate();
        repaint();
    }

    private void displayCachedFile(int fileIndex, IDiffPanel cachedPanel) {
        assert SwingUtilities.isEventDispatchThread() : "Must be called on EDT";

        // Check if cached panel type matches current view mode preference
        boolean cachedIsUnified = cachedPanel instanceof UnifiedDiffPanel;

        if (cachedIsUnified != this.isUnifiedView) {

            // Dispose the incompatible panel
            cachedPanel.dispose();

            // Clear current panel reference since it's the wrong type now
            this.currentDiffPanel = null;

            // Clear entire cache to prevent infinite recursion (same pattern as switchViewMode)
            panelCache.clear();

            // Restore window state for adjacent file caching
            panelCache.updateWindowCenter(currentFileIndex, fileComparisons.size());

            // Reload file with correct view mode (cache is now clear, so will create new panel)
            loadFileOnDemand(fileIndex);

            // Verify that panel was actually created after loading

            return;
        }

        var compInfo = fileComparisons.get(fileIndex);

        // Remove loading panel if present (contains the loading label)
        // Find and remove any loading panel
        for (var component : getComponents()) {
            if (component instanceof JPanel panel && panel.getComponentCount() > 0) {
                if (panel.getComponent(0) == loadingLabel) {
                    remove(panel);
                    break;
                }
            }
        }

        // Clear tabs and add the cached panel
        tabbedPane.removeAll();
        tabbedPane.addTab(cachedPanel.getTitle(), cachedPanel.getComponent());
        this.currentDiffPanel = cachedPanel;

        // Reset auto-scroll flag for file navigation to ensure fresh auto-scroll opportunity
        cachedPanel.resetAutoScrollFlag();

        // Reset selectedDelta to first difference for consistent navigation behavior
        cachedPanel.resetToFirstDifference();

        // Apply theme to ensure proper syntax highlighting
        cachedPanel.applyTheme(theme);

        // Reset dirty state after theme application to prevent false save prompts (only for BufferDiffPanel)
        // Theme application can trigger document events that incorrectly mark documents as dirty
        if (cachedPanel instanceof BufferDiffPanel bufferPanel) {
            resetDocumentDirtyStateAfterTheme(bufferPanel);
        }

        // Re-establish component resize listeners and set flag for layout reset on next resize
        cachedPanel.refreshComponentListeners();
        needsLayoutReset = true;

        // Apply diff highlights immediately after theme to prevent timing issues
        cachedPanel.diff(true); // Pass true to trigger auto-scroll for cached panels

        // Update file indicator
        updateFileIndicatorLabel(compInfo.getDisplayName());

        // Re-enable control buttons after loading is complete
        updateNavigationButtons();

        refreshUI();
    }

    /**
     * Display an error message for a file that cannot be loaded. Clears the loading state and shows the error message.
     */
    public void displayErrorForFile(int fileIndex, String errorMessage) {
        assert SwingUtilities.isEventDispatchThread() : "Must be called on EDT";

        logger.error("Cannot display file {}: {}", fileIndex, errorMessage);

        var compInfo = fileComparisons.get(fileIndex);

        // Remove loading panel if present
        for (var component : getComponents()) {
            if (component instanceof JPanel panel && panel.getComponentCount() > 0) {
                if (panel.getComponent(0) == loadingLabel) {
                    remove(panel);
                    break;
                }
            }
        }

        // Clear tabs and show error message
        tabbedPane.removeAll();

        // Create error panel similar to loading panel
        var errorPanel = new JPanel(new BorderLayout());
        var errorLabel = createErrorLabel(errorMessage);
        errorPanel.add(errorLabel, BorderLayout.NORTH);

        tabbedPane.addTab(compInfo.getDisplayName() + " (Too Big)", errorPanel);

        // Update file indicator
        updateFileIndicatorLabel(compInfo.getDisplayName() + " - Too Big");

        // Re-enable navigation buttons but keep current panel null
        updateNavigationButtons();

        // Clear the reserved slot in cache
        panelCache.removeReserved(fileIndex);

        refreshUI();
    }

    @Nullable
    public AbstractContentPanel getCurrentContentPanel() {
        var selectedComponent = getTabbedPane().getSelectedComponent();
        if (selectedComponent instanceof AbstractContentPanel abstractContentPanel) {
            return abstractContentPanel;
        }
        return null;
    }

    /**
     * Shows the diff panel in a frame. Window bounds are managed via the ContextManager provided during construction.
     *
     * @param title The frame title
     */
    public void showInFrame(String title) {
        var frame = Chrome.newFrame(title);

        // Always intercept close and decide explicitly in windowClosing.
        // This ensures quit actions (eg. Cmd+Q) are intercepted and the user can be prompted.
        frame.setDefaultCloseOperation(JFrame.DO_NOTHING_ON_CLOSE);
        frame.getContentPane().add(this);

        // Get saved bounds from Project via the stored ContextManager
        var bounds = contextManager.getProject().getDiffWindowBounds();
        frame.setBounds(bounds);

        // Save window position and size when closing. We handle the actual disposal here so a
        // global quit (Cmd+Q) still triggers our prompt and can be cancelled by the user.
        frame.addWindowListener(new WindowAdapter() {
            @Override
            public void windowClosing(WindowEvent e) {
                // Ask user to save if there are unsaved changes. If they cancel, do nothing and keep window open.
                if (confirmClose(frame)) {
                    // User chose to proceed (and possibly saved). Persist window bounds and dispose.
                    try {
                        contextManager.getProject().saveDiffWindowBounds(frame);
                    } catch (Exception ex) {
                        // Be robust: log and continue with dispose even if saving bounds fails.
                        logger.warn("Failed to save diff window bounds on close: {}", ex.getMessage(), ex);
                    }
                    // Explicitly dispose the frame to close the window.
                    frame.dispose();
                } else {
                    // User cancelled - do nothing to prevent closing.
                }
            }
        });

        frame.setVisible(true);
    }

    private void navigateToNextChange() {
        var panel = getCurrentContentPanel();
        if (panel == null) return;

        // Disable change navigation buttons FIRST
        btnNext.setEnabled(false);
        btnPrevious.setEnabled(false);

        try {
            if (panel.isAtLastLogicalChange() && canNavigateToNextFile()) {
                nextFile();
            } else {
                panel.doDown();
                // Re-enable immediately after navigation within same file
                SwingUtilities.invokeLater(this::updateNavigationButtons);
            }
            refreshAfterNavigation();
        } catch (Exception e) {
            logger.error("Error navigating to next change", e);
            updateNavigationButtons();
        }
    }

    private void navigateToPreviousChange() {
        var panel = getCurrentContentPanel();
        if (panel == null) return;

        // Disable change navigation buttons FIRST
        btnNext.setEnabled(false);
        btnPrevious.setEnabled(false);

        try {
            if (panel.isAtFirstLogicalChange() && canNavigateToPreviousFile()) {
                previousFile();
                var newPanel = getCurrentContentPanel();
                if (newPanel != null) {
                    newPanel.goToLastLogicalChange();
                }
            } else {
                panel.doUp();
                // Re-enable immediately after navigation within same file
                SwingUtilities.invokeLater(this::updateNavigationButtons);
            }
            refreshAfterNavigation();
        } catch (Exception e) {
            logger.error("Error navigating to previous change", e);
            updateNavigationButtons();
        }
    }

    private boolean canNavigateToNextFile() {
        return fileComparisons.size() > 1 && currentFileIndex < fileComparisons.size() - 1;
    }

    private boolean canNavigateToPreviousFile() {
        return fileComparisons.size() > 1 && currentFileIndex > 0;
    }

    @Nullable
    private String detectFilename(BufferSource leftSource, BufferSource rightSource) {
        if (leftSource instanceof BufferSource.StringSource s && s.filename() != null) {
            return s.filename();
        } else if (leftSource instanceof BufferSource.FileSource f) {
            return f.file().getName();
        }

        if (rightSource instanceof BufferSource.StringSource s && s.filename() != null) {
            return s.filename();
        } else if (rightSource instanceof BufferSource.FileSource f) {
            return f.file().getName();
        }
        return null;
    }

    private void updateFileIndicatorLabel(String text) {
        fileIndicatorLabel.setText(text);
    }

    private void performUndoRedo(java.util.function.Consumer<AbstractContentPanel> action) {
        var panel = getCurrentContentPanel();
        if (panel != null) {
            // Disable undo/redo buttons FIRST
            btnUndo.setEnabled(false);
            btnRedo.setEnabled(false);

            try {
                action.accept(panel);
                repaint();
                var diffPanel = getBufferDiffPanel();
                if (diffPanel != null) {
                    refreshTabTitle(diffPanel);
                }
                // Re-enable buttons after operation
                SwingUtilities.invokeLater(this::updateNavigationButtons);
            } catch (Exception e) {
                logger.error("Error performing undo/redo operation", e);
                updateNavigationButtons();
            }
        }
    }

    private void refreshAfterNavigation() {
        repaint();
        updateUndoRedoButtons();
    }

    private void refreshUI() {
        updateNavigationButtons();
        revalidate();
        repaint();
    }

    private void refreshAllDiffPanels() {
        assert SwingUtilities.isEventDispatchThread() : "Must be called on EDT";
        // Refresh existing cached panels (preserves cache for performance)
        panelCache.nonNullValues().forEach(panel -> panel.diff(true)); // Scroll to selection for user-initiated refresh
        // Refresh current panel if it's not cached
        var current = getBufferDiffPanel();
        if (current != null && !panelCache.containsValue(current)) {
            current.diff(true); // Scroll to selection for user-initiated refresh
        }
        // Update navigation buttons after refresh
        SwingUtilities.invokeLater(this::updateUndoRedoButtons);
        repaint();
    }

    @Override
    public void applyTheme(GuiTheme guiTheme) {
        assert SwingUtilities.isEventDispatchThread() : "applyTheme must be called on EDT";

        // Apply theme to cached panels
        for (var panel : panelCache.nonNullValues()) {
            panel.applyTheme(guiTheme);
        }

        // Apply theme to file tree panel (only if multiple files)
        if (fileComparisons.size() > 1) {
            fileTreePanel.applyTheme(guiTheme);
        }

        // Update all child components including toolbar buttons and labels
        SwingUtilities.updateComponentTreeUI(this);
        revalidate();
        repaint();
    }

    private void close() {
        if (checkUnsavedChangesBeforeClose()) {
            var window = SwingUtilities.getWindowAncestor(this);
            if (window != null) {
                window.dispose();
            }
        }
    }

    /**
     * Checks for unsaved changes and prompts user to save before closing.
     *
     * @return true if it's OK to close, false if user cancelled
     */
    private boolean checkUnsavedChangesBeforeClose() {
        if (hasUnsavedChanges()) {
            var window = SwingUtilities.getWindowAncestor(this);
            var parentFrame = (window instanceof JFrame jframe) ? jframe : null;
            var opt = contextManager
                    .getIo()
                    .showConfirmDialog(
                            parentFrame,
                            "There are unsaved changes. Save before closing?",
                            "Unsaved Changes",
                            JOptionPane.YES_NO_CANCEL_OPTION,
                            JOptionPane.WARNING_MESSAGE);
            if (opt == JOptionPane.CANCEL_OPTION || opt == JOptionPane.CLOSED_OPTION) {
                return false; // Don't close
            }
            if (opt == JOptionPane.YES_OPTION) {
                saveAll();
            }
            // For NO_OPTION, just continue to return true - caller will handle disposal
        }
        return true; // OK to close
    }

    /**
     * Public wrapper for close confirmation. This method is safe to call from any thread: it will ensure the
     * interactive confirmation (and any saves) are performed on the EDT.
     *
     * @param parentWindow the parent window to use for dialogs (may be null)
     * @return true if it's OK to close (user allowed or saved), false to cancel quit
     */
    public boolean confirmClose(Window parentWindow) {
        // If already on EDT, call directly
        if (SwingUtilities.isEventDispatchThread()) {
            return checkUnsavedChangesBeforeClose();
        }
        // Otherwise, run on EDT and wait for result
        var result = new AtomicBoolean(true);
        try {
            SwingUtilities.invokeAndWait(() -> {
                try {
                    result.set(checkUnsavedChangesBeforeClose());
                } catch (Exception e) {
                    logger.warn("Error while confirming close on EDT: {}", e.getMessage(), e);
                    // Be conservative: cancel quit on unexpected error
                    result.set(false);
                }
            });
        } catch (Exception e) {
            logger.error("Failed to run close confirmation on EDT: {}", e.getMessage(), e);
            return false;
        }
        return result.get();
    }

    /**
     * Displays a cached panel and updates navigation buttons. This is the proper way to display panels created by
     * HybridFileComparison.
     */
    public void displayAndRefreshPanel(int fileIndex, IDiffPanel panel) {
        displayCachedFile(fileIndex, panel);
    }

    /**
     * Cache a panel for the given file index. Helper method for both sync and async panel creation. Uses putReserved if
     * the slot was reserved, otherwise regular put.
     */
    public void cachePanel(int fileIndex, IDiffPanel panel) {
        // Validate that panel type matches current view mode
        boolean isPanelUnified = panel instanceof UnifiedDiffPanel;
        if (isPanelUnified != isUnifiedView) {
            // Don't cache panels that don't match current view mode (prevents async race conditions)
            return;
        }

        // Reset auto-scroll flag for newly created panels
        panel.resetAutoScrollFlag();

        // Ensure creation context is set for debugging (only for BufferDiffPanel)
        if (panel instanceof BufferDiffPanel bufferPanel) {
            if ("unknown".equals(bufferPanel.getCreationContext())) {
                bufferPanel.markCreationContext("cachePanel");
            }
            // Reset selectedDelta to first difference for consistent navigation behavior
            bufferPanel.resetToFirstDifference();
        }

        // Only cache if within current window
        if (panelCache.isInWindow(fileIndex)) {
            var cachedPanel = panelCache.get(fileIndex);
            if (cachedPanel == null) {
                // This was a reserved slot, replace with actual panel
                panelCache.putReserved(fileIndex, panel);
            } else {
                // Direct cache (shouldn't happen in normal flow but handle gracefully)
                panelCache.put(fileIndex, panel);
            }
        } else {
            // Still display but don't cache
        }
    }

    /** Preload adjacent files in the background for smooth navigation */
    private void preloadAdjacentFiles(int currentIndex) {
        contextManager.submitBackgroundTask("Preload adjacent files", () -> {
            // Preload previous file if not cached and in window
            int prevIndex = currentIndex - 1;
            if (prevIndex >= 0 && panelCache.get(prevIndex) == null && panelCache.isInWindow(prevIndex)) {
                preloadFile(prevIndex);
            }

            // Preload next file if not cached and in window
            int nextIndex = currentIndex + 1;
            if (nextIndex < fileComparisons.size()
                    && panelCache.get(nextIndex) == null
                    && panelCache.isInWindow(nextIndex)) {
                preloadFile(nextIndex);
            }
        });
    }

    /** Preload a single file in the background */
    private void preloadFile(int fileIndex) {
        try {
            var compInfo = fileComparisons.get(fileIndex);

            // Use extracted file validation logic
            if (!FileComparisonHelper.isValidForPreload(compInfo.leftSource, compInfo.rightSource)) {
                logger.warn("Skipping preload of file {} - too large for preload", fileIndex);
                return;
            }

            // Create file loading result (includes size validation and error handling)
            var loadingResult = FileComparisonHelper.createFileLoadingResult(
                    compInfo.leftSource, compInfo.rightSource, contextManager, isMultipleCommitsContext);

            // CRITICAL FIX: Compute diff for preloaded JMDiffNode to avoid empty view
            if (loadingResult.isSuccess() && loadingResult.getDiffNode() != null) {
                loadingResult.getDiffNode().diff();
            }

            // Create and cache panel on EDT
            SwingUtilities.invokeLater(() -> {
                // Double-check still needed and in window
                if (panelCache.get(fileIndex) == null && panelCache.isInWindow(fileIndex)) {
                    if (loadingResult.isSuccess()) {
                        // Create appropriate panel type based on current view mode
                        IDiffPanel panel;
                        if (isUnifiedView) {
                            // For UnifiedDiffPanel, we need to check if diffNode is null since constructor requires
                            // non-null
                            var diffNode = loadingResult.getDiffNode();
                            if (diffNode != null) {
                                panel = new UnifiedDiffPanel(this, theme, diffNode);
                            } else {
                                // Fallback to BufferDiffPanel if diffNode is null
                                logger.warn(
                                        "Cannot create UnifiedDiffPanel with null diffNode for file {}, using BufferDiffPanel",
                                        fileIndex);
                                var bufferPanel = new BufferDiffPanel(this, theme);
                                bufferPanel.markCreationContext("preload-fallback");
                                panel = bufferPanel;
                            }
                        } else {
                            var bufferPanel = new BufferDiffPanel(this, theme);
                            bufferPanel.markCreationContext("preload");
                            bufferPanel.setDiffNode(loadingResult.getDiffNode());
                            panel = bufferPanel;
                        }

                        // Apply theme to ensure consistent state and avoid false dirty flags
                        panel.applyTheme(theme);
                        // Clear any transient dirty state caused by mirroring during preload (only for BufferDiffPanel)
                        if (panel instanceof BufferDiffPanel bufferPanel) {
                            resetDocumentDirtyStateAfterTheme(bufferPanel);
                        }

                        // Cache will automatically check window constraints
                        panelCache.put(fileIndex, panel);
                    } else {
                        logger.warn("Skipping preload of file {} - {}", fileIndex, loadingResult.getErrorMessage());
                    }
                } else {
                }
            });

        } catch (Exception e) {
            logger.warn("Failed to preload file {}: {}", fileIndex, e.getMessage());
        }
    }

    /** Log current memory usage and window status */
    private void logMemoryUsage() {
        var runtime = Runtime.getRuntime();
        var totalMemory = runtime.totalMemory();
        var freeMemory = runtime.freeMemory();
        var usedMemory = totalMemory - freeMemory;
        var maxMemory = runtime.maxMemory();

        var percentUsed = (usedMemory * 100) / maxMemory;

        // Use configurable threshold for memory cleanup
        if (percentUsed > PerformanceConstants.MEMORY_HIGH_THRESHOLD_PERCENT) {
            logger.warn("Memory usage high ({}%) with sliding window cache", percentUsed);
            performWindowCleanup();
        }
    }

    /** Perform cleanup when memory usage is high */
    private void performWindowCleanup() {

        // Clear caches in all window panels
        for (var panel : panelCache.nonNullValues()) {
            panel.clearCaches(); // Clear undo history, search results, etc.
        }

        // Suggest garbage collection
        System.gc();
    }

    /**
     * Reset layout hierarchy to fix broken container relationships after file navigation. This rebuilds the
     * BorderLayout relationships to restore proper resize behavior.
     */
    private void resetLayoutHierarchy(IDiffPanel currentPanel) {
        // Remove and re-add mainSplitPane to reset BorderLayout relationships
        remove(mainSplitPane);
        invalidate();
        add(mainSplitPane, BorderLayout.CENTER);
        revalidate();

        // Ensure child components are properly updated
        SwingUtilities.invokeLater(() -> {
            getTabbedPane().revalidate();
            currentPanel.getComponent().revalidate();

            // Refresh scroll synchronizer for BufferDiffPanel (side-by-side view)
            if (currentPanel instanceof BufferDiffPanel bufferPanel) {
                var synchronizer = bufferPanel.getScrollSynchronizer();
                if (synchronizer != null) {
                    synchronizer.invalidateViewportCacheForBothPanels();
                }
            }
            // For UnifiedDiffPanel, trigger refreshComponentListeners to ensure proper layout
            else if (currentPanel instanceof UnifiedDiffPanel) {
                currentPanel.refreshComponentListeners();
            }
        });
    }

    /**
     * Reset document dirty state after theme application. This prevents false save prompts caused by document events
     * fired during syntax highlighting setup.
     */
    private void resetDocumentDirtyStateAfterTheme(BufferDiffPanel panel) {
        var diffNode = panel.getDiffNode();
        if (diffNode == null) {
            return;
        }

        // Safely re-evaluate dirty state for both left and right documents.
        // Do NOT unconditionally reset the saved baseline to current content (resetDirtyState),
        // because that may hide real unsaved edits that happened earlier.
        // Instead, ask each AbstractBufferDocument to recheck whether its current content truly
        // matches the saved baseline and clear the changed flag only if appropriate.
        var leftBufferNode = diffNode.getBufferNodeLeft();
        if (leftBufferNode != null) {
            var leftDoc = leftBufferNode.getDocument();
            if (leftDoc instanceof io.github.jbellis.brokk.difftool.doc.AbstractBufferDocument abd) {
                abd.recheckChangedState();
            }
        }

        var rightBufferNode = diffNode.getBufferNodeRight();
        if (rightBufferNode != null) {
            var rightDoc = rightBufferNode.getDocument();
            if (rightDoc instanceof io.github.jbellis.brokk.difftool.doc.AbstractBufferDocument abd) {
                abd.recheckChangedState();
            }
        }

        // Trigger recalculation of the panel's dirty state to update UI
        SwingUtilities.invokeLater(panel::recalcDirty);
    }

    /**
     * Clean up resources when the panel is disposed. This ensures cached panels are properly disposed of to free
     * memory.
     */
    public void dispose() {
        // Caller is responsible for saving before disposal

        // Clear all cached panels and dispose their resources (thread-safe)
        panelCache.clear();

        // Clear current panel reference
        this.currentDiffPanel = null;

        // Remove all components
        removeAll();
    }

    /**
     * Check if this diff panel matches the given file comparisons. Used to find existing panels showing the same
     * content to avoid duplicates.
     *
     * @param leftSources The left sources to match
     * @param rightSources The right sources to match
     * @return true if this panel shows the same content
     */
    public boolean matchesContent(List<BufferSource> leftSources, List<BufferSource> rightSources) {

        if (fileComparisons.size() != leftSources.size() || leftSources.size() != rightSources.size()) {
            return false;
        }

        // Check if this is an uncommitted changes diff (all left sources are HEAD, all right sources are FileSource)
        boolean isUncommittedChanges = leftSources.stream()
                        .allMatch(src -> src instanceof BufferSource.StringSource ss && "HEAD".equals(ss.title()))
                && rightSources.stream().allMatch(src -> src instanceof BufferSource.FileSource);

        if (isUncommittedChanges) {
            return matchesUncommittedChangesContent(rightSources);
        }

        // Regular order-based comparison for other types of diffs
        for (int i = 0; i < fileComparisons.size(); i++) {
            var existing = fileComparisons.get(i);
            var leftSource = leftSources.get(i);
            var rightSource = rightSources.get(i);

            boolean leftMatches = sourcesMatch(existing.leftSource, leftSource);
            boolean rightMatches = sourcesMatch(existing.rightSource, rightSource);

            if (!leftMatches || !rightMatches) {
                return false;
            }
        }
        return true;
    }

    private boolean matchesUncommittedChangesContent(List<BufferSource> rightSources) {

        // Extract the set of filenames from the requested sources (right sources are FileSource)
        var requestedFiles = rightSources.stream()
                .filter(src -> src instanceof BufferSource.FileSource)
                .map(src -> ((BufferSource.FileSource) src).title())
                .collect(Collectors.toSet());

        // Extract the set of filenames from existing panel
        var existingFiles = fileComparisons.stream()
                .filter(fc -> fc.rightSource instanceof BufferSource.FileSource)
                .map(fc -> ((BufferSource.FileSource) fc.rightSource).title())
                .collect(Collectors.toSet());

        boolean matches = requestedFiles.equals(existingFiles);
        return matches;
    }

    private boolean sourcesMatch(BufferSource source1, BufferSource source2) {

        if (source1.getClass() != source2.getClass()) {
            return false;
        }

        if (source1 instanceof BufferSource.FileSource fs1 && source2 instanceof BufferSource.FileSource fs2) {
            boolean matches = fs1.file().equals(fs2.file());
            return matches;
        }

        if (source1 instanceof BufferSource.StringSource ss1 && source2 instanceof BufferSource.StringSource ss2) {
            // Early exit for different sizes to avoid expensive content comparison
            if (ss1.content().length() != ss2.content().length()) {
                return false;
            }

            // Compare filename, title, and full content to avoid false positives
            boolean filenameMatch = Objects.equals(ss1.filename(), ss2.filename());
            boolean titleMatch = Objects.equals(ss1.title(), ss2.title());
            boolean contentMatch = Objects.equals(ss1.content(), ss2.content());

            boolean result = filenameMatch && titleMatch && contentMatch;
            return result;
        }

        return false;
    }

    /** Returns true if currently in unified view mode, false for side-by-side. */
    public boolean isUnifiedView() {
        return isUnifiedView;
    }

    /**
     * Get the global preference for showing all lines in unified view.
     *
     * @return true if unified view should show full context, false for 3-line context
     */
    public boolean getGlobalShowAllLinesInUnified() {
        return globalShowAllLinesInUnified;
    }

    /**
     * Switch between unified and side-by-side view modes.
     *
     * @param useUnifiedView true for unified view, false for side-by-side view
     */
    private void switchViewMode(boolean useUnifiedView) {
        if (this.isUnifiedView == useUnifiedView) {
            return; // No change needed
        }

        // Check for unsaved changes before switching views
        if (hasUnsavedChanges()) {
            Object[] options = {"Save All", "Discard", "Cancel"};
            int choice = JOptionPane.showOptionDialog(
                    this,
                    "You have unsaved changes. Save or discard before switching views?",
                    "Unsaved Changes",
                    JOptionPane.YES_NO_CANCEL_OPTION,
                    JOptionPane.WARNING_MESSAGE,
                    null,
                    options,
                    options[0]);

            if (choice == 0) { // Save All
                saveAll();
            } else if (choice == 2 || choice == JOptionPane.CLOSED_OPTION) { // Cancel or X button
                // Reset toggle to previous state
                SwingUtilities.invokeLater(() -> viewModeToggle.setSelected(!useUnifiedView));
                return; // Abort the view switch
            }
            // choice == 1 (Discard) - continue with switch, losing edits
        }

        this.isUnifiedView = useUnifiedView;

        // Update toolbar controls for the new view mode
        updateToolbarForViewMode();

        // Clear the current file from cache since we need a different panel type
        var cachedPanel = panelCache.get(currentFileIndex);
        if (cachedPanel != null) {
            // Dispose the old panel to free resources
            cachedPanel.dispose();
        }

        // Clear current panel reference since it's the wrong type now
        this.currentDiffPanel = null;

        // Force cache invalidation - since sliding window manipulation doesn't work reliably,
        // we'll clear the entire cache to ensure the old panel type is removed
        panelCache.clear();

        // Verify the cache is actually clear
        var verifyPanel = panelCache.get(currentFileIndex);
        if (verifyPanel != null) {
            logger.error(
                    "Cache clearing failed - panel still cached after clear(). This indicates a serious cache issue.");
        } else {
        }

        // Refresh the current file with the new view mode
        loadFileOnDemand(currentFileIndex);
    }
}<|MERGE_RESOLUTION|>--- conflicted
+++ resolved
@@ -1006,14 +1006,10 @@
                     TaskResult.StopReason.SUCCESS);
 
             // Add a single history entry for the whole batch
-<<<<<<< HEAD
-            contextManager.addToHistory(result, false);
-=======
             try (var scope = contextManager.beginTask("", false)) {
                 scope.append(result);
             }
             logger.info("Saved changes to {} file(s): {}", fileCount, actionDescription);
->>>>>>> 35c8a9aa
 
             // Step 4: Finalize panels selectively and refresh UI
             for (var p : panelsToSave) {
