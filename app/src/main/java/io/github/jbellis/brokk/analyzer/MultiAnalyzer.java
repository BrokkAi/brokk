--- conflicted
+++ resolved
@@ -44,16 +44,12 @@
     }
 
     @Override
-<<<<<<< HEAD
-    public List<String> importStatementsOf(ProjectFile file) {
-=======
     public Set<Language> languages() {
         return delegates.keySet();
     }
 
     @Override
-    public List<CodeUnit> getUses(String fqName) {
->>>>>>> 54c5de5f
+    public List<String> importStatementsOf(ProjectFile file) {
         return delegates.values().stream()
                 .flatMap(analyzer -> analyzer.importStatementsOf(file).stream())
                 .toList();
