--- conflicted
+++ resolved
@@ -1026,11 +1026,7 @@
         rootPane.getActionMap().put("globalPaste", globalPasteAction);
 
         // Cmd/Ctrl+L => toggle microphone
-<<<<<<< HEAD
-        KeyStroke toggleMicKeyStroke = io.github.jbellis.brokk.util.GlobalUiSettings.getKeybinding(
-=======
         KeyStroke toggleMicKeyStroke = GlobalUiSettings.getKeybinding(
->>>>>>> 6ee32abe
                 "global.toggleMicrophone", KeyboardShortcutUtil.createPlatformShortcut(KeyEvent.VK_L));
         bindKey(rootPane, toggleMicKeyStroke, "globalToggleMic");
         rootPane.getActionMap().put("globalToggleMic", globalToggleMicAction);
@@ -1059,11 +1055,7 @@
         });
 
         // Cmd/Ctrl+M => toggle Code/Answer mode (configurable)
-<<<<<<< HEAD
-        KeyStroke toggleModeKeyStroke = io.github.jbellis.brokk.util.GlobalUiSettings.getKeybinding(
-=======
         KeyStroke toggleModeKeyStroke = GlobalUiSettings.getKeybinding(
->>>>>>> 6ee32abe
                 "instructions.toggleMode", KeyboardShortcutUtil.createPlatformShortcut(KeyEvent.VK_M));
         bindKey(rootPane, toggleModeKeyStroke, "toggleCodeAnswer");
         rootPane.getActionMap().put("toggleCodeAnswer", new AbstractAction() {
@@ -1081,11 +1073,7 @@
         });
 
         // Open Settings (configurable; default Cmd/Ctrl+,)
-<<<<<<< HEAD
-        KeyStroke openSettingsKeyStroke = io.github.jbellis.brokk.util.GlobalUiSettings.getKeybinding(
-=======
         KeyStroke openSettingsKeyStroke = GlobalUiSettings.getKeybinding(
->>>>>>> 6ee32abe
                 "global.openSettings", KeyboardShortcutUtil.createPlatformShortcut(KeyEvent.VK_COMMA));
         bindKey(rootPane, openSettingsKeyStroke, "openSettings");
         rootPane.getActionMap().put("openSettings", new AbstractAction() {
@@ -1096,16 +1084,11 @@
         });
 
         // Close Window (configurable; default Cmd/Ctrl+W; never allow bare ESC)
-<<<<<<< HEAD
-        KeyStroke closeWindowKeyStroke = io.github.jbellis.brokk.util.GlobalUiSettings.getKeybinding(
+        KeyStroke closeWindowKeyStroke = GlobalUiSettings.getKeybinding(
                 "global.closeWindow", KeyboardShortcutUtil.createPlatformShortcut(KeyEvent.VK_W));
         if (closeWindowKeyStroke.getKeyCode() == KeyEvent.VK_ESCAPE && closeWindowKeyStroke.getModifiers() == 0) {
             closeWindowKeyStroke = KeyboardShortcutUtil.createPlatformShortcut(KeyEvent.VK_W);
         }
-=======
-        KeyStroke closeWindowKeyStroke = GlobalUiSettings.getKeybinding(
-                "global.closeWindow", KeyboardShortcutUtil.createPlatformShortcut(KeyEvent.VK_W));
->>>>>>> 6ee32abe
         bindKey(rootPane, closeWindowKeyStroke, "closeMainWindow");
         rootPane.getActionMap().put("closeMainWindow", new AbstractAction() {
             @Override
@@ -1117,13 +1100,8 @@
         // Register IntelliJ-style shortcuts for switching sidebar panels
 
         // Alt/Cmd+1 for Project Files
-<<<<<<< HEAD
-        KeyStroke switchToProjectFiles = io.github.jbellis.brokk.util.GlobalUiSettings.getKeybinding(
+        KeyStroke switchToProjectFiles = GlobalUiSettings.getKeybinding(
                 "panel.switchToProjectFiles", KeyboardShortcutUtil.createAltShortcut(KeyEvent.VK_1));
-=======
-        KeyStroke switchToProjectFiles = GlobalUiSettings.getKeybinding(
-                "panel.switchToProjectFiles", KeyStroke.getKeyStroke(KeyEvent.VK_1, modifier));
->>>>>>> 6ee32abe
         bindKey(rootPane, switchToProjectFiles, "switchToProjectFiles");
         rootPane.getActionMap().put("switchToProjectFiles", new AbstractAction() {
             @Override
@@ -1146,13 +1124,8 @@
 
         // Alt/Cmd+3 for Changes (GitCommitTab)
         if (gitCommitTab != null) {
-<<<<<<< HEAD
-            KeyStroke switchToChanges = io.github.jbellis.brokk.util.GlobalUiSettings.getKeybinding(
+            KeyStroke switchToChanges = GlobalUiSettings.getKeybinding(
                     "panel.switchToChanges", KeyboardShortcutUtil.createAltShortcut(KeyEvent.VK_3));
-=======
-            KeyStroke switchToChanges = GlobalUiSettings.getKeybinding(
-                    "panel.switchToChanges", KeyStroke.getKeyStroke(KeyEvent.VK_2, modifier));
->>>>>>> 6ee32abe
             bindKey(rootPane, switchToChanges, "switchToChanges");
             rootPane.getActionMap().put("switchToChanges", new AbstractAction() {
                 @Override
@@ -1165,13 +1138,8 @@
 
         // Alt/Cmd+4 for Worktrees
         if (gitWorktreeTab != null) {
-<<<<<<< HEAD
-            KeyStroke switchToWorktrees = io.github.jbellis.brokk.util.GlobalUiSettings.getKeybinding(
+            KeyStroke switchToWorktrees = GlobalUiSettings.getKeybinding(
                     "panel.switchToWorktrees", KeyboardShortcutUtil.createAltShortcut(KeyEvent.VK_4));
-=======
-            KeyStroke switchToWorktrees = GlobalUiSettings.getKeybinding(
-                    "panel.switchToWorktrees", KeyStroke.getKeyStroke(KeyEvent.VK_3, modifier));
->>>>>>> 6ee32abe
             bindKey(rootPane, switchToWorktrees, "switchToWorktrees");
             rootPane.getActionMap().put("switchToWorktrees", new AbstractAction() {
                 @Override
@@ -1184,13 +1152,8 @@
 
         // Alt/Cmd+5 for Log
         if (gitLogTab != null) {
-<<<<<<< HEAD
-            KeyStroke switchToLog = io.github.jbellis.brokk.util.GlobalUiSettings.getKeybinding(
+            KeyStroke switchToLog = GlobalUiSettings.getKeybinding(
                     "panel.switchToLog", KeyboardShortcutUtil.createAltShortcut(KeyEvent.VK_5));
-=======
-            KeyStroke switchToLog = GlobalUiSettings.getKeybinding(
-                    "panel.switchToLog", KeyStroke.getKeyStroke(KeyEvent.VK_4, modifier));
->>>>>>> 6ee32abe
             bindKey(rootPane, switchToLog, "switchToLog");
             rootPane.getActionMap().put("switchToLog", new AbstractAction() {
                 @Override
@@ -1203,13 +1166,8 @@
 
         // Alt/Cmd+6 for Pull Requests panel (if available)
         if (pullRequestsPanel != null) {
-<<<<<<< HEAD
-            KeyStroke switchToPR = io.github.jbellis.brokk.util.GlobalUiSettings.getKeybinding(
+            KeyStroke switchToPR = GlobalUiSettings.getKeybinding(
                     "panel.switchToPullRequests", KeyboardShortcutUtil.createAltShortcut(KeyEvent.VK_6));
-=======
-            KeyStroke switchToPR = GlobalUiSettings.getKeybinding(
-                    "panel.switchToPullRequests", KeyStroke.getKeyStroke(KeyEvent.VK_5, modifier));
->>>>>>> 6ee32abe
             bindKey(rootPane, switchToPR, "switchToPullRequests");
             rootPane.getActionMap().put("switchToPullRequests", new AbstractAction() {
                 @Override
@@ -1222,13 +1180,8 @@
 
         // Alt/Cmd+7 for Issues panel (if available)
         if (issuesPanel != null) {
-<<<<<<< HEAD
-            KeyStroke switchToIssues = io.github.jbellis.brokk.util.GlobalUiSettings.getKeybinding(
+            KeyStroke switchToIssues = GlobalUiSettings.getKeybinding(
                     "panel.switchToIssues", KeyboardShortcutUtil.createAltShortcut(KeyEvent.VK_7));
-=======
-            KeyStroke switchToIssues = GlobalUiSettings.getKeybinding(
-                    "panel.switchToIssues", KeyStroke.getKeyStroke(KeyEvent.VK_6, modifier));
->>>>>>> 6ee32abe
             bindKey(rootPane, switchToIssues, "switchToIssues");
             rootPane.getActionMap().put("switchToIssues", new AbstractAction() {
                 @Override
