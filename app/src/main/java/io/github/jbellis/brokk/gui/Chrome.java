--- conflicted
+++ resolved
@@ -549,7 +549,6 @@
                     parent.repaint();
                 }
                 taskListPanel.setSharedContextArea(contextAreaContainer);
-<<<<<<< HEAD
 
                 // Move shared ModelSelector to the TaskList controls (next to Play/Stop)
                 try {
@@ -558,18 +557,6 @@
                 } catch (Exception ex) {
                     logger.debug("Unable to move shared ModelSelector to TaskListPanel", ex);
                 }
-            }
-        });
-
-        // Create and add TerminalPanel as third tab (with terminal icon)
-        this.terminalPanel =
-                new TerminalPanel(this, () -> {}, true, getProject().getRoot());
-        rightTabbedPanel.addTab("Terminal", Icons.TERMINAL, this.terminalPanel);
-        rightTabbedPanel.setToolTipTextAt(2, "Embedded terminal");
-
-        // No right-side drawer; the rightTabbedContainer occupies full right side
-        rightTabbedContainer.setMinimumSize(new Dimension(200, 325));
-=======
             } else if (selected == terminalPanel) {
                 if (terminalPanel.isReady()) {
                     terminalPanel.requestFocusInTerminal();
@@ -579,9 +566,8 @@
             }
         });
 
-        // No right-side drawer; the rightTabbedPanel occupies full right side
-        rightTabbedPanel.setMinimumSize(new Dimension(200, 325));
->>>>>>> 83bd3252
+        // No right-side drawer; the rightTabbedContainer occupies full right side
+        rightTabbedContainer.setMinimumSize(new Dimension(200, 325));
 
         // Attach the combined components as the bottom component
         workspaceInstructionsSplit.setTopComponent(workspaceTopContainer);
