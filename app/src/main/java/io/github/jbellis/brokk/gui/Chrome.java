package io.github.jbellis.brokk.gui;

import static io.github.jbellis.brokk.gui.Constants.*;
import static java.util.Objects.requireNonNull;
import static org.checkerframework.checker.nullness.util.NullnessUtil.castNonNull;

import dev.langchain4j.data.message.ChatMessage;
import dev.langchain4j.data.message.ChatMessageType;
import io.github.jbellis.brokk.*;
import io.github.jbellis.brokk.analyzer.ExternalFile;
import io.github.jbellis.brokk.analyzer.ProjectFile;
import io.github.jbellis.brokk.context.Context;
import io.github.jbellis.brokk.context.ContextFragment;
import io.github.jbellis.brokk.context.FrozenFragment;
import io.github.jbellis.brokk.git.GitRepo;
import io.github.jbellis.brokk.gui.dialogs.PreviewImagePanel;
import io.github.jbellis.brokk.gui.dialogs.PreviewTextPanel;
import io.github.jbellis.brokk.gui.mop.MarkdownOutputPanel;
import io.github.jbellis.brokk.gui.mop.MarkdownOutputPool;
import io.github.jbellis.brokk.gui.mop.ThemeColors;
import io.github.jbellis.brokk.gui.search.GenericSearchBar;
import io.github.jbellis.brokk.gui.search.MarkdownSearchableComponent;
import io.github.jbellis.brokk.util.Environment;
import io.github.jbellis.brokk.util.Messages;
import java.awt.*;
import java.awt.event.*;
import java.io.IOException;
import java.lang.reflect.InvocationTargetException;
import java.nio.file.Files;
import java.time.LocalTime;
import java.time.ZoneId;
import java.time.format.DateTimeFormatter;
import java.util.ArrayList;
import java.util.List;
import java.util.Objects;
import java.util.concurrent.CompletableFuture;
import java.util.concurrent.ExecutionException;
import javax.swing.*;
import javax.swing.border.EmptyBorder;
import org.apache.logging.log4j.LogManager;
import org.apache.logging.log4j.Logger;
import org.jetbrains.annotations.Nullable;

public class Chrome implements AutoCloseable, IConsoleIO, IContextManager.ContextListener {
  private static final Logger logger = LogManager.getLogger(Chrome.class);

  // Used as the default text for the background tasks label
  private final String BGTASK_EMPTY = "No background tasks";
  private final String SYSMSG_EMPTY = "Ready";

  // is a setContext updating the MOP?
  private boolean skipNextUpdateOutputPanelOnContextChange = false;

  /**
   * Gets whether updates to the output panel are skipped on context changes.
   *
   * @return true if updates are skipped, false otherwise
   */
  public boolean isSkipNextUpdateOutputPanelOnContextChange() {
    return skipNextUpdateOutputPanelOnContextChange;
  }

  /**
   * Sets whether updates to the output panel should be skipped on context changes.
   *
   * @param skipNextUpdateOutputPanelOnContextChangeFoo true to skip updates, false otherwise
   */
  public void setSkipNextUpdateOutputPanelOnContextChange(
      boolean skipNextUpdateOutputPanelOnContextChangeFoo) {
    this.skipNextUpdateOutputPanelOnContextChange = skipNextUpdateOutputPanelOnContextChangeFoo;
  }

  // Dependencies:
  final ContextManager contextManager;
  private Context activeContext; // Track the currently displayed context

  // Global Undo/Redo Actions
  private final GlobalUndoAction globalUndoAction;
  private final GlobalRedoAction globalRedoAction;
  // Global Copy/Paste Actions
  private final GlobalCopyAction globalCopyAction;
  private final GlobalPasteAction globalPasteAction;
  // Global Toggle Mic Action
  private final ToggleMicAction globalToggleMicAction;
  // necessary for undo/redo because clicking on menubar takes focus from whatever had it
  @Nullable private Component lastRelevantFocusOwner = null;

  // Swing components:
  final JFrame frame;
  private JLabel backgroundStatusLabel;
  private JLabel systemMessageLabel;
  private final List<String> systemMessages = new ArrayList<>();
  private final JPanel bottomPanel;

  private final JSplitPane mainHorizontalSplitPane;
  private final JSplitPane leftVerticalSplitPane;
  @Nullable private JSplitPane rightVerticalSplitPane; // Can be null if no git
  private final HistoryOutputPanel historyOutputPanel;

  // Panels:
  private final WorkspacePanel workspacePanel;
  private final ProjectFilesPanel projectFilesPanel; // New panel for project files
  @Nullable private final GitPanel gitPanel; // Null when no git repo is present

  // Reference to Tools ▸ BlitzForge… menu item so we can enable/disable it
  @SuppressWarnings("NullAway.Init") // Initialized by MenuBar after constructor
  private JMenuItem blitzForgeMenuItem;

  // Command input panel is now encapsulated in InstructionsPanel.
  private final InstructionsPanel instructionsPanel;

  /** Default constructor sets up the UI. */
  @SuppressWarnings("NullAway.Init") // For complex Swing initialization patterns
  public Chrome(ContextManager contextManager) {
    this.contextManager = contextManager;
    this.activeContext = Context.EMPTY; // Initialize activeContext

    // 2) Build main window
    frame = newFrame("Brokk: Code Intelligence for AI");
    frame.setDefaultCloseOperation(JFrame.DISPOSE_ON_CLOSE);
    frame.setSize(800, 1200); // Taller than wide
    frame.setLayout(new BorderLayout());

    // 3) Main panel (top area + bottom area)
    var mainPanel = new JPanel(new BorderLayout());

    var contentPanel = new JPanel(new GridBagLayout());
    var gbc = new GridBagConstraints();
    gbc.fill = GridBagConstraints.BOTH;
    gbc.weightx = 1.0;
    gbc.gridx = 0;
    gbc.insets = new Insets(2, 2, 2, 2);

    // Create instructions panel and history/output panel
    instructionsPanel = new InstructionsPanel(this);
    historyOutputPanel = new HistoryOutputPanel(this, this.contextManager, instructionsPanel);

    // Bottom Area: Context/Git + Status
    bottomPanel = new JPanel(new BorderLayout());
    // Status labels at the very bottom
    // System message label (left side)
    systemMessageLabel = new JLabel(SYSMSG_EMPTY);
    systemMessageLabel.setBorder(new EmptyBorder(V_GLUE, H_PAD, V_GLUE, H_GAP));

    // Background status label (right side)
    backgroundStatusLabel = new JLabel(BGTASK_EMPTY);
    backgroundStatusLabel.setBorder(new EmptyBorder(V_GLUE, H_GAP, V_GLUE, H_PAD));

    // Panel to hold both labels
    var statusPanel = new JPanel(new BorderLayout());
    statusPanel.add(systemMessageLabel, BorderLayout.CENTER);
    statusPanel.add(backgroundStatusLabel, BorderLayout.EAST);

    var statusLabels = (JComponent) statusPanel;
    bottomPanel.add(statusLabels, BorderLayout.SOUTH);
    // Center of bottomPanel will be filled in onComplete based on git presence

    gbc.weighty = 1.0;
    gbc.gridy = 0;
    contentPanel.add(bottomPanel, gbc);

    mainPanel.add(contentPanel, BorderLayout.CENTER);
    frame.add(mainPanel, BorderLayout.CENTER); // instructionsPanel is created here

    // Initialize global undo/redo actions now that instructionsPanel is available
    // contextManager is also available (passed in constructor)
    // contextPanel and historyOutputPanel will be null until onComplete
    this.globalUndoAction = new GlobalUndoAction("Undo");
    this.globalRedoAction = new GlobalRedoAction("Redo");
    this.globalCopyAction = new GlobalCopyAction("Copy");
    this.globalPasteAction = new GlobalPasteAction("Paste");
    this.globalToggleMicAction = new ToggleMicAction("Toggle Microphone");

    initializeThemeManager();

    loadWindowSizeAndPosition();
    // Load saved theme, window size, and position
    frame.setTitle("Brokk: " + getProject().getRoot());

    // Show initial system message
    systemOutput("Opening project at " + getProject().getRoot());

    // Create workspace panel and project files panel
    workspacePanel = new WorkspacePanel(this, contextManager);
    projectFilesPanel = new ProjectFilesPanel(this, contextManager);

    // Create a vertical split pane for the left side: ProjectFilesPanel on top, WorkspacePanel on
    // bottom
    leftVerticalSplitPane = new JSplitPane(JSplitPane.VERTICAL_SPLIT);
    leftVerticalSplitPane.setTopComponent(projectFilesPanel);
    leftVerticalSplitPane.setBottomComponent(workspacePanel);
    leftVerticalSplitPane.setResizeWeight(0.7); // 70% for project files panel, 30% for workspace

    // Create main horizontal split pane: leftVerticalSplitPane on left, right side content on right
    mainHorizontalSplitPane = new JSplitPane(JSplitPane.HORIZONTAL_SPLIT);
    mainHorizontalSplitPane.setResizeWeight(0.3); // 30% for the entire left side
    mainHorizontalSplitPane.setLeftComponent(leftVerticalSplitPane);

    // Create right side content
    if (getProject().hasGit()) {
      gitPanel = new GitPanel(this, contextManager);

      // Right side has HistoryOutput on top, Git on bottom
      rightVerticalSplitPane = new JSplitPane(JSplitPane.VERTICAL_SPLIT);
      rightVerticalSplitPane.setResizeWeight(0.5); // 50% for history output
      rightVerticalSplitPane.setTopComponent(historyOutputPanel);
      rightVerticalSplitPane.setBottomComponent(gitPanel);

      mainHorizontalSplitPane.setRightComponent(rightVerticalSplitPane);
      gitPanel.updateRepo();
    } else {
      // No Git => only history output on the right
      gitPanel = null;
      mainHorizontalSplitPane.setRightComponent(historyOutputPanel);
    }

    bottomPanel.add(mainHorizontalSplitPane, BorderLayout.CENTER);

    // Force layout update for the bottom panel
    bottomPanel.revalidate();
    bottomPanel.repaint();

    // Set initial enabled state for global actions after all components are ready
    this.globalUndoAction.updateEnabledState();
    this.globalRedoAction.updateEnabledState();
    this.globalCopyAction.updateEnabledState();
    this.globalPasteAction.updateEnabledState();

    // Listen for focus changes to update action states and track relevant focus
    KeyboardFocusManager.getCurrentKeyboardFocusManager()
        .addPropertyChangeListener(
            "focusOwner",
            evt -> {
              Component newFocusOwner = (Component) evt.getNewValue();
              // Update lastRelevantFocusOwner only if the new focus owner is one of our primary
              // targets
              if (newFocusOwner != null) {
                historyOutputPanel.getLlmStreamArea();
                if (historyOutputPanel.getHistoryTable() != null) {
                  if (newFocusOwner == instructionsPanel.getInstructionsArea()
                      || SwingUtilities.isDescendingFrom(newFocusOwner, workspacePanel)
                      || SwingUtilities.isDescendingFrom(
                          newFocusOwner, historyOutputPanel.getHistoryTable())
                      || SwingUtilities.isDescendingFrom(
                          newFocusOwner,
                          historyOutputPanel.getLlmStreamArea())) // Check for LLM area
                  {
                    this.lastRelevantFocusOwner = newFocusOwner;
                  }
                  // else: lastRelevantFocusOwner remains unchanged if focus moves to a menu or
                  // irrelevant component
                }
              }

              globalUndoAction.updateEnabledState();
              globalRedoAction.updateEnabledState();
              globalCopyAction.updateEnabledState();
              globalPasteAction.updateEnabledState();
              globalToggleMicAction.updateEnabledState();
            });

    // Listen for context changes (Chrome already implements IContextManager.ContextListener)
    contextManager.addContextListener(this);

    // Build menu (now that everything else is ready)
    frame.setJMenuBar(MenuBar.buildMenuBar(this));

    // Register global keyboard shortcuts now that actions are fully initialized
    registerGlobalKeyboardShortcuts();

    // Show the window
    frame.setVisible(true);
    frame.validate();
    frame.repaint();

    // Possibly check if .gitignore is set
    if (getProject().hasGit()) {
      contextManager.submitBackgroundTask(
          "Checking .gitignore",
          () -> {
            if (!getProject().isGitIgnoreSet()) {
              SwingUtilities.invokeLater(
                  () -> {
                    int result =
                        JOptionPane.showConfirmDialog(
                            frame,
                            "Update .gitignore and add .brokk project files to git?",
                            "Git Configuration",
                            JOptionPane.YES_NO_OPTION,
                            JOptionPane.QUESTION_MESSAGE);
                    if (result == JOptionPane.YES_OPTION) {
                      // Ensure gitPanel is not null before calling setupGitIgnore which uses it.
                      // setupGitIgnore has an internal assert, but this check is for external
                      // safety.
                      if (this.gitPanel != null) {
                        setupGitIgnore();
                      } else {
                        logger.warn(
                            "Attempted to setup .gitignore but GitPanel is null (no Git repo).");
                      }
                    }
                  });
            }
            return null;
          });
    }

    SwingUtilities.invokeLater(() -> MarkdownOutputPool.instance());
  }

  /**
   * Sends a desktop notification if the main window is not active.
   *
   * @param notification Notification
   */
  public void notifyActionComplete(String notification) {
    SwingUtilities.invokeLater(
        () -> {
          // 'frame' is the JFrame member of Chrome
          if (frame.isShowing() && !frame.isActive()) {
            Environment.instance.sendNotificationAsync(notification);
          }
        });
<<<<<<< HEAD
  }

  public AbstractProject getProject() {
    return contextManager.getProject();
  }

  /** Sets up .gitignore entries and adds .brokk project files to git */
  private void setupGitIgnore() {
    if (gitPanel == null) {
      logger.warn("setupGitIgnore called when gitPanel is null. Skipping.");
      return;
    }
    contextManager.submitBackgroundTask(
        "Updating .gitignore",
        () -> {
          try {
            var project = getProject();
            var gitRepo =
                (GitRepo)
                    project
                        .getRepo(); // This is the repo for the current project (worktree or main)
            var gitTopLevel =
                project
                    .getMasterRootPathForConfig(); // Shared .gitignore lives at the true top level

            // Update .gitignore (located at gitTopLevel)
            var gitignorePath = gitTopLevel.resolve(".gitignore");
            String content = "";

            if (Files.exists(gitignorePath)) {
              content = Files.readString(gitignorePath);
              if (!content.endsWith("\n")) {
                content += "\n";
              }
=======
    }

    private void initializeThemeManager() {

        logger.trace("Initializing theme manager");
        // JMHighlightPainter.initializePainters(); // Removed: Painters are now created dynamically with theme colors
        // Initialize theme manager now that all components are created
        // and contextManager should be properly set
        themeManager = new GuiTheme(frame, historyOutputPanel.getLlmScrollPane(), this);

        // Apply current theme based on project settings
        String currentTheme = MainProject.getTheme();
        logger.trace("Applying theme from project settings: {}", currentTheme);
        boolean isDark = GuiTheme.THEME_DARK.equalsIgnoreCase(currentTheme);
        switchTheme(isDark);
    }


    /**
     * Lightweight method to preview a context without updating history
     * Only updates the LLM text area and context panel display
     */
    public void setContext(Context ctx) {
        assert !ctx.containsDynamicFragments();

        logger.debug("Loading context.  active={}, new={}", activeContext, ctx);
        // If skipUpdateOutputPanelOnContextChange is true it is not updating the MOP => end of runSessions should not scroll MOP away

        final boolean updateOutput = (!activeContext.equals(ctx) && !isSkipNextUpdateOutputPanelOnContextChange());
        setSkipNextUpdateOutputPanelOnContextChange(false);
        activeContext = ctx;

        SwingUtilities.invokeLater(() -> {
            workspacePanel.populateContextTable(ctx);
            // Determine if the current context (ctx) is the latest one in the history
            boolean isEditable;
            Context latestContext = contextManager.getContextHistory().topContext();
            isEditable = latestContext.equals(ctx);
            // workspacePanel is a final field initialized in the constructor, so it won't be null here.
            workspacePanel.setWorkspaceEditable(isEditable);
            if (updateOutput) {
                if (ctx.getParsedOutput() != null) {
                    historyOutputPanel.setLlmOutput(ctx.getParsedOutput());
                } else {
                    historyOutputPanel.clearLlmOutput();
                }
>>>>>>> 3f3d9318
            }

            // Add entries to .gitignore if they don't exist
            // These paths are relative to the .gitignore file (i.e., relative to gitTopLevel)
            if (!content.contains(".brokk/**") && !content.contains(".brokk/")) {
              content += "\n### BROKK'S CONFIGURATION ###\n";
              content += ".brokk/**\n"; // Ignore .brokk dir in sub-projects (worktrees)
              content +=
                  "/.brokk/workspace.properties\n"; // Ignore workspace properties in main repo and
              // worktrees
              content += "/.brokk/sessions/\n"; // Ignore sessions dir in main repo
              content += "/.brokk/dependencies/\n"; // Ignore dependencies dir in main repo
              content += "/.brokk/history.zip\n"; // Ignore legacy history zip
              content +=
                  "!.brokk/style.md\n"; // DO track style.md (which lives in masterRoot/.brokk)
              content +=
                  "!.brokk/review.md\n"; // DO track review.md (which lives in masterRoot/.brokk)
              content +=
                  "!.brokk/project.properties\n"; // DO track project.properties (masterRoot/.brokk)

              Files.writeString(gitignorePath, content);
              systemOutput("Updated .gitignore with .brokk entries");

              // Add .gitignore itself to git if it's not already in the index
              // The path for 'add' should be relative to the git repo's CWD, or absolute.
              // gitRepo.add() handles paths relative to its own root, or absolute paths.
              // Here, gitignorePath is absolute.
              gitRepo.add(gitignorePath);
            }

            // Create .brokk directory at gitTopLevel if it doesn't exist (for shared files)
            var sharedBrokkDir = gitTopLevel.resolve(".brokk");
            Files.createDirectories(sharedBrokkDir);

            // Add specific shared files to git
            var styleMdPath = sharedBrokkDir.resolve("style.md");
            var reviewMdPath = sharedBrokkDir.resolve("review.md");
            var projectPropsPath = sharedBrokkDir.resolve("project.properties");

            // Create shared files if they don't exist (empty files)
            if (!Files.exists(styleMdPath)) {
              Files.writeString(styleMdPath, "# Style Guide\n");
            }
            if (!Files.exists(reviewMdPath)) {
              Files.writeString(reviewMdPath, MainProject.DEFAULT_REVIEW_GUIDE);
            }
            if (!Files.exists(projectPropsPath)) {
              Files.writeString(projectPropsPath, "# Brokk project configuration\n");
            }

            // Add shared files to git. ProjectFile needs the root relative to which the path is
            // specified.
            // Here, paths are relative to gitTopLevel.
            var filesToAdd = new ArrayList<ProjectFile>();
            filesToAdd.add(new ProjectFile(gitTopLevel, ".brokk/style.md"));
            filesToAdd.add(new ProjectFile(gitTopLevel, ".brokk/review.md"));
            filesToAdd.add(new ProjectFile(gitTopLevel, ".brokk/project.properties"));

            // gitRepo.add takes ProjectFile instances, which resolve to absolute paths.
            // The GitRepo instance is for the current project (which could be a worktree),
            // but 'add' operations apply to the whole repository.
            gitRepo.add(filesToAdd);
            systemOutput(
                "Added shared .brokk project files (style.md, review.md, project.properties) to git");

            // Refresh the commit panel to show the new files
            updateCommitPanel();
          } catch (Exception e) {
            logger.error(e);
            toolError("Error setting up .gitignore: " + e.getMessage(), "Error");
          }
        });
  }

  private void initializeThemeManager() {

    logger.trace("Initializing theme manager");
    // JMHighlightPainter.initializePainters(); // Removed: Painters are now created dynamically
    // with theme colors
    // Initialize theme manager now that all components are created
    // and contextManager should be properly set
    themeManager = new GuiTheme(frame, historyOutputPanel.getLlmScrollPane(), this);

    // Apply current theme based on project settings
    String currentTheme = MainProject.getTheme();
    logger.trace("Applying theme from project settings: {}", currentTheme);
    boolean isDark = GuiTheme.THEME_DARK.equalsIgnoreCase(currentTheme);
    switchTheme(isDark);
  }

  /**
   * Lightweight method to preview a context without updating history Only updates the LLM text area
   * and context panel display
   */
  public void setContext(Context ctx) {
    assert !ctx.containsDynamicFragments();

    logger.debug("Loading context.  active={}, new={}", activeContext, ctx);
    // If skipUpdateOutputPanelOnContextChange is true it is not updating the MOP => end of
    // runSessions should not scroll MOP away

    final boolean updateOutput =
        (!activeContext.equals(ctx) && !isSkipNextUpdateOutputPanelOnContextChange());
    setSkipNextUpdateOutputPanelOnContextChange(false);
    activeContext = ctx;

    SwingUtilities.invokeLater(
        () -> {
          workspacePanel.populateContextTable(ctx);
          // Determine if the current context (ctx) is the latest one in the history
          boolean isEditable;
          Context latestContext = contextManager.getContextHistory().topContext();
          isEditable = latestContext.equals(ctx);
          // workspacePanel is a final field initialized in the constructor, so it won't be null
          // here.
          workspacePanel.setWorkspaceEditable(isEditable);
          if (updateOutput) {
            if (ctx.getParsedOutput() != null) {
              historyOutputPanel.setLlmOutputAndCompact(ctx.getParsedOutput(), true);
            } else {
              historyOutputPanel.clearLlmOutput();
            }
          }
          updateCaptureButtons();
        });
  }

  // Theme manager and constants
  GuiTheme themeManager;

  public void switchTheme(boolean isDark) {
    themeManager.applyTheme(isDark);
  }

  public GuiTheme getTheme() {
    return themeManager;
  }

  @Override
  public String getLlmOutputText() {
    return castNonNull(SwingUtil.runOnEdt(() -> historyOutputPanel.getLlmOutputText(), ""));
  }

  @Override
  public List<ChatMessage> getLlmRawMessages() {
    if (SwingUtilities.isEventDispatchThread()) {
      return historyOutputPanel.getLlmRawMessages();
    }

    // this can get interrupted at the end of a Code or Ask action, but we don't want to just throw
    // InterruptedException
    // because at this point we're basically done with the action and all that's left is reporting
    // the result. So if we're
    // unlucky enough to be interrupted at exactly the wrong time, we retry instead.
    while (true) {
      try {
        final CompletableFuture<List<ChatMessage>> future = new CompletableFuture<>();
        SwingUtilities.invokeAndWait(() -> future.complete(historyOutputPanel.getLlmRawMessages()));
        return future.get();
      } catch (InterruptedException e) {
        // retry
      } catch (ExecutionException | InvocationTargetException e) {
        logger.error(e);
        systemOutput("Error retrieving LLM messages");
        return List.of();
      }
    }
  }

  /** Retrieves the current text from the command input. */
  public String getInputText() {
    return instructionsPanel.getInstructions();
  }

  @Override
  public void disableActionButtons() {
    SwingUtil.runOnEdt(
        () -> {
          disableHistoryPanel();
          instructionsPanel.disableButtons();
          if (gitPanel != null) {
            gitPanel.getCommitTab().disableButtons();
          }
          blitzForgeMenuItem.setEnabled(false);
          blitzForgeMenuItem.setToolTipText("Waiting for current action to complete");
        });
  }

  @Override
  public void enableActionButtons() {
    SwingUtil.runOnEdt(
        () -> {
          instructionsPanel.enableButtons();
          if (gitPanel != null) {
            gitPanel.getCommitTab().enableButtons();
          }
          blitzForgeMenuItem.setEnabled(true);
          blitzForgeMenuItem.setToolTipText(null);
        });
  }

  @Override
  public void updateCommitPanel() {
    if (gitPanel != null) {
      gitPanel.updateCommitPanel();
    }
  }

  @Override
  public void updateGitRepo() {
    if (gitPanel != null) {
      gitPanel.updateRepo();
    }
  }

  private void registerGlobalKeyboardShortcuts() {
    var rootPane = frame.getRootPane();

    // Cmd/Ctrl+Z => undo
    var undoKeyStroke =
        KeyStroke.getKeyStroke(
            KeyEvent.VK_Z, Toolkit.getDefaultToolkit().getMenuShortcutKeyMaskEx());
    rootPane.getInputMap(JComponent.WHEN_IN_FOCUSED_WINDOW).put(undoKeyStroke, "globalUndo");
    rootPane.getActionMap().put("globalUndo", globalUndoAction);

    // Cmd/Ctrl+Shift+Z (or Cmd/Ctrl+Y) => redo
    var redoKeyStroke =
        KeyStroke.getKeyStroke(
            KeyEvent.VK_Z,
            Toolkit.getDefaultToolkit().getMenuShortcutKeyMaskEx() | InputEvent.SHIFT_DOWN_MASK);
    // For Windows/Linux, Ctrl+Y is also common for redo
    var redoYKeyStroke =
        KeyStroke.getKeyStroke(
            KeyEvent.VK_Y, Toolkit.getDefaultToolkit().getMenuShortcutKeyMaskEx());

    rootPane.getInputMap(JComponent.WHEN_IN_FOCUSED_WINDOW).put(redoKeyStroke, "globalRedo");
    rootPane.getInputMap(JComponent.WHEN_IN_FOCUSED_WINDOW).put(redoYKeyStroke, "globalRedo");
    rootPane.getActionMap().put("globalRedo", globalRedoAction);

    // Cmd/Ctrl+C => global copy
    var copyKeyStroke =
        KeyStroke.getKeyStroke(
            KeyEvent.VK_C, Toolkit.getDefaultToolkit().getMenuShortcutKeyMaskEx());
    rootPane.getInputMap(JComponent.WHEN_IN_FOCUSED_WINDOW).put(copyKeyStroke, "globalCopy");
    rootPane.getActionMap().put("globalCopy", globalCopyAction);

    // Cmd/Ctrl+V => global paste
    var pasteKeyStroke =
        KeyStroke.getKeyStroke(
            KeyEvent.VK_V, Toolkit.getDefaultToolkit().getMenuShortcutKeyMaskEx());
    rootPane.getInputMap(JComponent.WHEN_IN_FOCUSED_WINDOW).put(pasteKeyStroke, "globalPaste");
    rootPane.getActionMap().put("globalPaste", globalPasteAction);

    // Cmd/Ctrl+L => toggle microphone
    var toggleMicKeyStroke =
        io.github.jbellis.brokk.gui.util.KeyboardShortcutUtil.createPlatformShortcut(KeyEvent.VK_L);
    rootPane
        .getInputMap(JComponent.WHEN_IN_FOCUSED_WINDOW)
        .put(toggleMicKeyStroke, "globalToggleMic");
    rootPane.getActionMap().put("globalToggleMic", globalToggleMicAction);
  }

  @Override
  public void llmOutput(String token, ChatMessageType type, boolean isNewMessage) {
    SwingUtilities.invokeLater(() -> historyOutputPanel.appendLlmOutput(token, type, isNewMessage));
  }

  @Override
  public void setLlmOutput(ContextFragment.TaskFragment newOutput) {
    SwingUtilities.invokeLater(() -> historyOutputPanel.setLlmOutput(newOutput));
  }

  @Override
  public void toolError(String msg, String title) {
    logger.warn("%s: %s".formatted(msg, title));
    SwingUtilities.invokeLater(() -> systemNotify(msg, title, JOptionPane.ERROR_MESSAGE));
  }

  @Override
  public void systemOutput(String message) {
    logger.debug(message);
    systemOutputInternal(message);
  }

  private void systemOutputInternal(String message) {
    SwingUtilities.invokeLater(
        () -> {
          // Format timestamp as HH:MM
          String timestamp =
              LocalTime.now(ZoneId.systemDefault()).format(DateTimeFormatter.ofPattern("HH:mm"));
          String timestampedMessage = timestamp + ": " + message;

          // Add to messages list
          systemMessages.add(timestampedMessage);

          // Keep only last 50 messages to prevent memory issues
          if (systemMessages.size() > 50) {
            systemMessages.removeFirst();
          }

          // Update label text (show only the latest message)
          systemMessageLabel.setText(timestampedMessage);

          // Update tooltip with all recent messages
          StringBuilder tooltipText = new StringBuilder("<html>");
          for (int i = Math.max(0, systemMessages.size() - 10); i < systemMessages.size(); i++) {
            if (i > Math.max(0, systemMessages.size() - 10)) {
              tooltipText.append("<br>");
            }
            tooltipText.append(systemMessages.get(i));
          }
          tooltipText.append("</html>");
          systemMessageLabel.setToolTipText(tooltipText.toString());
        });
  }

  @Override
  public void backgroundOutput(String message) {
    backgroundOutput(message, null);
  }

  @Override
  public void backgroundOutput(String message, @Nullable String tooltip) {
    SwingUtilities.invokeLater(
        () -> {
          if (message.isEmpty()) {
            backgroundStatusLabel.setText(BGTASK_EMPTY);
            backgroundStatusLabel.setToolTipText(null);
          } else {
            backgroundStatusLabel.setText(message);
            backgroundStatusLabel.setToolTipText(tooltip);
          }
        });
  }

  @Override
  public void close() {
    logger.info("Closing Chrome UI");
    contextManager.close();
    frame.dispose();
  }

  @Override
  public void contextChanged(Context newCtx) {
    SwingUtilities.invokeLater(
        () -> {
          // This method is called by ContextManager when its history might have changed
          // (e.g., after an undo/redo operation affecting context or any pushContext).
          // We need to ensure the global action states are updated even if focus didn't change.
          globalUndoAction.updateEnabledState();
          globalRedoAction.updateEnabledState();
          globalCopyAction.updateEnabledState();
          globalPasteAction.updateEnabledState();
          globalToggleMicAction.updateEnabledState();

          // Also update HistoryOutputPanel's local buttons
          historyOutputPanel.updateUndoRedoButtonStates();
          setContext(newCtx); // Handles contextPanel update and historyOutputPanel.resetLlmOutput
          updateContextHistoryTable(newCtx); // Handles historyOutputPanel.updateHistoryTable
        });
  }

  /**
   * Creates a searchable content panel with a MarkdownOutputPanel and integrated search bar. This
   * is shared functionality used by both preview windows and detached output windows.
   *
   * @param markdownPanels List of MarkdownOutputPanel instances to make searchable
   * @param toolbarPanel Optional panel to add to the right of the search bar
   * @return A JPanel containing the search bar, optional toolbar, and content
   */
  public static JPanel createSearchableContentPanel(
      List<MarkdownOutputPanel> markdownPanels, @Nullable JPanel toolbarPanel) {
    return createSearchableContentPanel(markdownPanels, toolbarPanel, true);
  }

  public static JPanel createSearchableContentPanel(
      List<MarkdownOutputPanel> markdownPanels,
      @Nullable JPanel toolbarPanel,
      boolean wrapInScrollPane) {
    if (markdownPanels.isEmpty()) {
      return new JPanel(); // Return empty panel if no content
    }

    // If single panel, create a scroll pane for it if requested
    JComponent contentComponent;
    var componentsWithChatBackground = new ArrayList<JComponent>();
    if (markdownPanels.size() == 1) {
      if (wrapInScrollPane) {
        var scrollPane = new JScrollPane(markdownPanels.getFirst());
        scrollPane.setBorder(BorderFactory.createEmptyBorder(0, 10, 10, 10));
        scrollPane.getVerticalScrollBar().setUnitIncrement(16);
        contentComponent = scrollPane;
      } else {
        contentComponent = markdownPanels.getFirst();
      }
    } else {
      // Multiple panels - create container with BoxLayout
      var messagesContainer = new JPanel();
      messagesContainer.setLayout(new BoxLayout(messagesContainer, BoxLayout.Y_AXIS));
      componentsWithChatBackground.add(messagesContainer);

      for (MarkdownOutputPanel panel : markdownPanels) {
        messagesContainer.add(panel);
      }

      if (wrapInScrollPane) {
        var scrollPane = new JScrollPane(messagesContainer);
        scrollPane.setBorder(BorderFactory.createEmptyBorder(10, 10, 10, 10));
        scrollPane.getVerticalScrollBar().setUnitIncrement(16);
        contentComponent = scrollPane;
      } else {
        contentComponent = messagesContainer;
      }
    }

    // Create main content panel to hold search bar and content
    var contentPanel = new SearchableContentPanel(componentsWithChatBackground, markdownPanels);
    componentsWithChatBackground.add(contentPanel);

    // Create searchable component adapter and generic search bar
    var searchableComponent = new MarkdownSearchableComponent(markdownPanels);
    var searchBar = new GenericSearchBar(searchableComponent);
    componentsWithChatBackground.add(searchBar);

    // Create top panel with search bar and optional toolbar
    JPanel topPanel;
    if (toolbarPanel != null) {
      topPanel = new JPanel(new BorderLayout());
      topPanel.add(searchBar, BorderLayout.CENTER);
      topPanel.add(toolbarPanel, BorderLayout.EAST);
      toolbarPanel.setBackground(markdownPanels.getFirst().getBackground());
      componentsWithChatBackground.add(toolbarPanel);
      topPanel.setBackground(markdownPanels.getFirst().getBackground());
      componentsWithChatBackground.add(topPanel);
    } else {
      topPanel = searchBar;
    }

    componentsWithChatBackground.forEach(
        c -> c.setBackground(markdownPanels.getFirst().getBackground()));

    // Add 5px gap below the top panel
    topPanel.setBorder(new EmptyBorder(0, 0, 5, 0));

    // Add components to content panel
    contentPanel.add(topPanel, BorderLayout.NORTH);
    contentPanel.add(contentComponent, BorderLayout.CENTER);

    // Register Ctrl/Cmd+F to focus search field
    searchBar.registerGlobalShortcuts(contentPanel);

    return contentPanel;
  }

  /**
   * Creates and shows a standard preview JFrame for a given component. Handles title, default close
   * operation, loading/saving bounds using the "preview" key, and visibility.
   *
   * @param contextManager The context manager for accessing project settings.
   * @param title The title for the JFrame.
   * @param contentComponent The JComponent to display within the frame.
   */
  public void showPreviewFrame(
      ContextManager contextManager, String title, JComponent contentComponent) {
    JFrame previewFrame = newFrame(title);
    previewFrame.setDefaultCloseOperation(JFrame.DISPOSE_ON_CLOSE);
    previewFrame.setContentPane(contentComponent);
    previewFrame.setBackground(
        themeManager.isDarkTheme() ? UIManager.getColor("chat_background") : Color.WHITE);

    var project = contextManager.getProject();
    var storedBounds = project.getPreviewWindowBounds(); // Use preview bounds
    if (storedBounds.width > 0 && storedBounds.height > 0) {
      previewFrame.setBounds(storedBounds);
      if (!isPositionOnScreen(storedBounds.x, storedBounds.y)) {
        previewFrame.setLocationRelativeTo(frame); // Center if off-screen
      }
    } else {
      previewFrame.setSize(800, 600); // Default size if no bounds saved
      previewFrame.setLocationRelativeTo(frame); // Center relative to main window
    }

    // Add listener to save bounds using the "preview" key
    previewFrame.addComponentListener(
        new java.awt.event.ComponentAdapter() {
          @Override
          public void componentMoved(java.awt.event.ComponentEvent e) {
            project.savePreviewWindowBounds(previewFrame); // Save JFrame bounds
          }

          @Override
          public void componentResized(java.awt.event.ComponentEvent e) {
            project.savePreviewWindowBounds(previewFrame); // Save JFrame bounds
          }
        });

    // Only use DO_NOTHING_ON_CLOSE for PreviewTextPanel (which has its own confirmation dialog)
    // Other preview types should use DISPOSE_ON_CLOSE for normal close behavior
    if (contentComponent instanceof PreviewTextPanel) {
      previewFrame.setDefaultCloseOperation(JFrame.DO_NOTHING_ON_CLOSE);
    }

    if (contentComponent instanceof SearchableContentPanel scp) {
      var panels = scp.getMarkdownPanels();
      if (!panels.isEmpty()) {
        previewFrame.addWindowListener(
            new WindowAdapter() {
              @Override
              public void windowClosed(WindowEvent e) {
                for (var panel : scp.getMarkdownPanels()) {
                  MarkdownOutputPool.instance().giveBack(panel);
                }
              }
            });
      }
    }

    // Add ESC key binding to close the window (delegates to windowClosing)
    var rootPane = previewFrame.getRootPane();
    var actionMap = rootPane.getActionMap();
    var inputMap = rootPane.getInputMap(JComponent.WHEN_IN_FOCUSED_WINDOW);

    inputMap.put(KeyStroke.getKeyStroke(KeyEvent.VK_ESCAPE, 0), "closeWindow");
    actionMap.put(
        "closeWindow",
        new AbstractAction() {
          @Override
          public void actionPerformed(java.awt.event.ActionEvent e) {
            // Simulate window closing event to trigger the WindowListener logic
            previewFrame.dispatchEvent(new WindowEvent(previewFrame, WindowEvent.WINDOW_CLOSING));
          }
        });

    previewFrame.setVisible(true);
  }

  /**
   * Centralized method to open a preview for a specific ProjectFile. Reads the file, determines
   * syntax, creates PreviewTextPanel, and shows the frame.
   *
   * @param pf The ProjectFile to preview.
   */
  public void previewFile(ProjectFile pf) {
    assert SwingUtilities.isEventDispatchThread() : "Preview must be initiated on EDT";

    try {
      // 1. Read file content
      var content = pf.read();

      // 2. Deduce syntax style
      var syntax = pf.getSyntaxStyle();

      // 3. Build the PTP
      // 3. Build the PTP
      // Pass null for the fragment when previewing a file directly.
      // The fragment is primarily relevant when opened from the context table.
      var panel =
          new PreviewTextPanel(
              contextManager, pf, content, syntax, themeManager, null); // Pass null fragment

      // 4. Show in frame using toString for the title
      showPreviewFrame(contextManager, "Preview: " + pf, panel);

    } catch (IOException ex) {
      toolError("Error reading file for preview: " + ex.getMessage());
      logger.error("Error reading file {} for preview", pf.absPath(), ex);
    } catch (Exception ex) {
      toolError("Error opening file preview: " + ex.getMessage());
      logger.error("Unexpected error opening preview for file {}", pf.absPath(), ex);
    }
  }

  /**
   * Opens an in-place preview of a context fragment.
   *
   * <ul>
   *   <li>If the fragment lives in the <em>current</em> context (i.e. the latest context in the
   *       Context-History stack) and represents a live file on disk, we surface the <b>editable</b>
   *       version so the user can save changes, capture usages, etc.
   *   <li>If the fragment comes from an older (historical) context, or if it is a snapshot frozen
   *       by {@code FrozenFragment}, we instead show the point-in-time content that was captured
   *       when the context was created.
   * </ul>
   *
   * <p>This logic allows Chrome to run entirely on <em>frozen</em> contexts while still giving the
   * user a live editing experience for the active one.
   */
  public void openFragmentPreview(ContextFragment fragment) {

    try {
      // 1. Figure out whether this fragment belongs to the *current* (latest) context
      var latestCtx = contextManager.getContextHistory().topContext();
      boolean isCurrentContext =
          latestCtx.allFragments().anyMatch(f -> f.id().equals(fragment.id()));

      // If it is current *and* is a frozen PathFragment, unfreeze so we can work on
      // a true PathFragment instance (gives us access to BrokkFile, etc.).
      ContextFragment workingFragment;
      if (isCurrentContext
          && fragment.getType().isPathFragment()
          && fragment instanceof FrozenFragment frozen) {
        workingFragment = frozen.unfreeze(contextManager);
      } else {
        workingFragment = fragment;
      }

      // Everything below operates on workingFragment
      var title = "Preview: " + workingFragment.description();

      // 2. Output-only fragments (Task / History / Search)
      if (workingFragment.getType().isOutputFragment()) {
        var outputFragment = (ContextFragment.OutputFragment) workingFragment;
        // var escapeHtml = outputFragment.isEscapeHtml();
        var combinedMessages = new ArrayList<ChatMessage>();

        for (TaskEntry entry : outputFragment.entries()) {
          if (entry.isCompressed()) {

            combinedMessages.add(
                Messages.create(
                    Objects.toString(entry.summary(), "Summary not available"),
                    ChatMessageType.SYSTEM));
          } else {
            combinedMessages.addAll(castNonNull(entry.log()).messages());
          }
        }

        var markdownPanel = MarkdownOutputPool.instance().borrow();
        markdownPanel.updateTheme(themeManager.isDarkTheme());
        markdownPanel.setText(combinedMessages);
        markdownPanel.scheduleCompaction();

        // Use shared utility method to create searchable content panel without scroll pane
        JPanel previewContentPanel =
            createSearchableContentPanel(List.of(markdownPanel), null, false);

        showPreviewFrame(contextManager, title, previewContentPanel);
        return;
      }

      // 3. Image fragments (clipboard image or image file)
      if (!workingFragment.isText()) {
        if (workingFragment.getType() == ContextFragment.FragmentType.PASTE_IMAGE) {
          var pif = (ContextFragment.AnonymousImageFragment) workingFragment;
          var imagePanel = new PreviewImagePanel(null);
          imagePanel.setImage(pif.image());
          showPreviewFrame(contextManager, title, imagePanel);
          return;
        }
        if (workingFragment.getType() == ContextFragment.FragmentType.IMAGE_FILE) {
          var iff = (ContextFragment.ImageFileFragment) workingFragment;
          PreviewImagePanel.showInFrame(frame, contextManager, iff.file());
          return;
        }
      }

      // 4. Specific handling for Git-history snapshots
      if (workingFragment.getType() == ContextFragment.FragmentType.GIT_FILE) {
        var ghf = (ContextFragment.GitFileFragment) workingFragment;
        var previewPanel =
            new PreviewTextPanel(
                contextManager, null, ghf.text(), ghf.syntaxStyle(), themeManager, ghf);
        showPreviewFrame(contextManager, title, previewPanel);
        return;
      }

      // 5. Path fragments (files on disk) – live vs. snapshot decision
      if (workingFragment.getType().isPathFragment()) {
        // If we were able to unfreeze to a real PathFragment AND it belongs to the
        // current context, show the live file so the user can edit/save.
        if (isCurrentContext && workingFragment instanceof ContextFragment.PathFragment pf) {
          var brokkFile = pf.file();
          if (brokkFile instanceof ProjectFile projectFile) {
            // Live ProjectFile – delegate to helper that sets up edit/save UI.
            if (!SwingUtilities.isEventDispatchThread()) {
              SwingUtilities.invokeLater(() -> previewFile(projectFile));
            } else {
<<<<<<< HEAD
              previewFile(projectFile);
=======
                workingFragment = fragment;
            }

            // Everything below operates on workingFragment
            var title = "Preview: " + workingFragment.description();

            // 2. Output-only fragments (Task / History / Search)
            if (workingFragment.getType().isOutputFragment()) {
                var outputFragment = (ContextFragment.OutputFragment) workingFragment;
                // var escapeHtml = outputFragment.isEscapeHtml();
                var combinedMessages = new ArrayList<ChatMessage>();
                
                for (TaskEntry entry : outputFragment.entries()) {
                    if (entry.isCompressed()) {
                        
                        combinedMessages.add(Messages.create(Objects.toString(entry.summary(), "Summary not available"), ChatMessageType.SYSTEM));
                    } else {
                        combinedMessages.addAll(castNonNull(entry.log()).messages());
                    }
                }

                var markdownPanel = MarkdownOutputPool.instance().borrow();
                markdownPanel.updateTheme(themeManager.isDarkTheme());
                markdownPanel.setText(combinedMessages);

                // Use shared utility method to create searchable content panel without scroll pane
                JPanel previewContentPanel = createSearchableContentPanel(List.of(markdownPanel), null, false);

                showPreviewFrame(contextManager, title, previewContentPanel);
                return;
>>>>>>> 3f3d9318
            }
            return;
          } else if (brokkFile instanceof ExternalFile externalFile) {
            // External file on disk – read it live.
            Runnable task =
                () -> {
                  try {
                    var panel =
                        new PreviewTextPanel(
                            contextManager,
                            null,
                            externalFile.read(),
                            externalFile.getSyntaxStyle(),
                            themeManager,
                            workingFragment);
                    showPreviewFrame(contextManager, "Preview: " + externalFile, panel);
                  } catch (IOException ex) {
                    toolError("Error reading external file: " + ex.getMessage());
                    logger.error("Error reading external file {}", externalFile.absPath(), ex);
                  }
                };
            if (!SwingUtilities.isEventDispatchThread()) {
              SwingUtilities.invokeLater(task);
            } else {
              task.run();
            }
            return;
          }
        }

        // Otherwise – fall back to showing the frozen snapshot.
        var snapshotPanel =
            new PreviewTextPanel(
                contextManager,
                null,
                workingFragment.text(),
                workingFragment.syntaxStyle(),
                themeManager,
                workingFragment);
        showPreviewFrame(contextManager, title, snapshotPanel);
        return;
      }

      // 6. Everything else (virtual fragments, skeletons, etc.)
      var previewPanel =
          new PreviewTextPanel(
              contextManager,
              null,
              workingFragment.text(),
              workingFragment.syntaxStyle(),
              themeManager,
              workingFragment);
      showPreviewFrame(contextManager, title, previewPanel);
    } catch (IOException ex) {
      toolError("Error reading fragment content: " + ex.getMessage());
      logger.error("Error reading fragment content for preview", ex);
    } catch (Exception ex) {
      logger.debug("Error opening preview", ex);
      toolError("Error opening preview: " + ex.getMessage());
    }
  }

  private void loadWindowSizeAndPosition() {
    var project = getProject();

    var boundsOptional = project.getMainWindowBounds();
    if (boundsOptional.isEmpty()) {
      // No valid saved bounds, apply default placement logic
      GraphicsEnvironment ge = GraphicsEnvironment.getLocalGraphicsEnvironment();
      GraphicsDevice defaultScreen = ge.getDefaultScreenDevice();
      Rectangle screenBounds = defaultScreen.getDefaultConfiguration().getBounds();
      logger.debug(
          "No saved window bounds found for project. Detected screen size: {}x{} at ({},{})",
          screenBounds.width,
          screenBounds.height,
          screenBounds.x,
          screenBounds.y);

      // Default to 1920x1080 or screen size, whichever is smaller, and center.
      int defaultWidth = Math.min(1920, screenBounds.width);
      int defaultHeight = Math.min(1080, screenBounds.height);

      int x = screenBounds.x + (screenBounds.width - defaultWidth) / 2;
      int y = screenBounds.y + (screenBounds.height - defaultHeight) / 2;

      frame.setBounds(x, y, defaultWidth, defaultHeight);
      logger.debug(
          "Applying default window placement: {}x{} at ({},{}), centered on screen.",
          defaultWidth,
          defaultHeight,
          x,
          y);
    } else {
      var bounds = boundsOptional.get();
      // Valid bounds found, use them
      frame.setSize(bounds.width, bounds.height);
      if (isPositionOnScreen(bounds.x, bounds.y)) {
        frame.setLocation(bounds.x, bounds.y);
        logger.debug("Restoring window position from saved bounds.");
      } else {
        // Saved position is off-screen, center instead
        frame.setLocationRelativeTo(null);
        logger.debug("Saved window position is off-screen, centering window.");
      }
    }

    // Listener to save bounds on move/resize
    frame.addComponentListener(
        new java.awt.event.ComponentAdapter() {
          @Override
          public void componentResized(java.awt.event.ComponentEvent e) {
            project.saveMainWindowBounds(frame);
          }

          @Override
          public void componentMoved(java.awt.event.ComponentEvent e) {
            project.saveMainWindowBounds(frame);
          }
        });

    SwingUtilities.invokeLater(
        () -> {
          // Load and set main horizontal split position
          int horizontalPos = project.getHorizontalSplitPosition();
          if (horizontalPos > 0) {
            mainHorizontalSplitPane.setDividerLocation(horizontalPos);
          } else {
            mainHorizontalSplitPane.setDividerLocation(0.3);
          }
          mainHorizontalSplitPane.addPropertyChangeListener(
              JSplitPane.DIVIDER_LOCATION_PROPERTY,
              e -> {
                if (mainHorizontalSplitPane.isShowing()) {
                  var newPos = mainHorizontalSplitPane.getDividerLocation();
                  if (newPos > 0) {
                    project.saveHorizontalSplitPosition(newPos);
                  }
                }
              });

          // Load and set left vertical split position (project files on top, workspace on bottom)
          int leftVerticalPos = project.getLeftVerticalSplitPosition();
          if (leftVerticalPos > 0) {
            leftVerticalSplitPane.setDividerLocation(leftVerticalPos);
          } else {
            leftVerticalSplitPane.setDividerLocation(0.7);
          }
          leftVerticalSplitPane.addPropertyChangeListener(
              JSplitPane.DIVIDER_LOCATION_PROPERTY,
              e -> {
                if (leftVerticalSplitPane.isShowing()) {
                  var newPos = leftVerticalSplitPane.getDividerLocation();
                  if (newPos > 0) {
                    project.saveLeftVerticalSplitPosition(newPos);
                  }
                }
              });

          if (rightVerticalSplitPane != null) {
            int rightVerticalPos = project.getRightVerticalSplitPosition();
            if (rightVerticalPos > 0) {
              rightVerticalSplitPane.setDividerLocation(rightVerticalPos);
            } else {
              rightVerticalSplitPane.setDividerLocation(0.5);
            }

            rightVerticalSplitPane.addPropertyChangeListener(
                JSplitPane.DIVIDER_LOCATION_PROPERTY,
                e -> {
                  // Add null check before dereferencing
                  if (rightVerticalSplitPane != null && rightVerticalSplitPane.isShowing()) {
                    var newPos = rightVerticalSplitPane.getDividerLocation();
                    if (newPos > 0) {
                      project.saveRightVerticalSplitPosition(newPos);
                    }
                  }
                });
          }
        });
  }

  @Override
  public void updateContextHistoryTable() {
    Context selectedContext = contextManager.selectedContext(); // Can be null
    updateContextHistoryTable(selectedContext);
  }

  @Override
  public void updateContextHistoryTable(
      @org.jetbrains.annotations.Nullable Context contextToSelect) { // contextToSelect can be null
    historyOutputPanel.updateHistoryTable(contextToSelect);
  }

  public boolean isPositionOnScreen(int x, int y) {
    for (var screen : GraphicsEnvironment.getLocalGraphicsEnvironment().getScreenDevices()) {
      for (var config : screen.getConfigurations()) {
        if (config.getBounds().contains(x, y)) {
          return true;
        }
      }
    }
    return false;
  }

  public void updateCaptureButtons() {
    String text = historyOutputPanel.getLlmOutputText();
    SwingUtilities.invokeLater(() -> historyOutputPanel.setCopyButtonEnabled(!text.isBlank()));
  }

  public JFrame getFrame() {
    assert SwingUtilities.isEventDispatchThread() : "Not on EDT";
    return frame;
  }

  /** Shows the inline loading spinner in the output panel. */
  @Override
  public void showOutputSpinner(String message) {
    SwingUtilities.invokeLater(
        () -> {
          historyOutputPanel.showSpinner(message);
        });
  }

  /** Hides the inline loading spinner in the output panel. */
  @Override
  public void hideOutputSpinner() {
    SwingUtilities.invokeLater(
        () -> {
          historyOutputPanel.hideSpinner();
        });
  }

  /** Shows the session switching spinner in the history panel. */
  @Override
  public void showSessionSwitchSpinner() {
    SwingUtilities.invokeLater(historyOutputPanel::showSessionSwitchSpinner);
  }

  /** Hides the session switching spinner in the history panel. */
  @Override
  public void hideSessionSwitchSpinner() {
    SwingUtilities.invokeLater(historyOutputPanel::hideSessionSwitchSpinner);
  }

  public void focusInput() {
    SwingUtilities.invokeLater(() -> instructionsPanel.requestCommandInputFocus());
  }

  public void toggleGitPanel() {
    if (rightVerticalSplitPane == null) {
      return;
    }

    // For collapsing/expanding the Git panel
    int lastGitPanelDividerLocation = rightVerticalSplitPane.getDividerLocation();
    var totalHeight = rightVerticalSplitPane.getHeight();
    var dividerSize = rightVerticalSplitPane.getDividerSize();
    rightVerticalSplitPane.setDividerLocation(totalHeight - dividerSize - 1);

    logger.debug("Git panel collapsed; stored divider location={}", lastGitPanelDividerLocation);

    rightVerticalSplitPane.revalidate();
    rightVerticalSplitPane.repaint();
  }

  @Override
  public void updateWorkspace() {
    workspacePanel.updateContextTable();
  }

  public ContextManager getContextManager() {
    return contextManager;
  }

  public List<ContextFragment> getSelectedFragments() {
    return workspacePanel.getSelectedFragments();
  }

  @Nullable
  public GitPanel getGitPanel() { // Made public for WorkspacePanel access
    return gitPanel;
  }

  /** Called by MenuBar after constructing the BlitzForge menu item. */
  public void setBlitzForgeMenuItem(JMenuItem blitzForgeMenuItem) {
    this.blitzForgeMenuItem = requireNonNull(blitzForgeMenuItem);
  }

  public void showFileInProjectTree(ProjectFile projectFile) {
    projectFilesPanel.showFileInTree(projectFile);
  }

  @Override
  public InstructionsPanel getInstructionsPanel() {
    return instructionsPanel;
  }

  public WorkspacePanel getContextPanel() {
    return workspacePanel;
  }

  public HistoryOutputPanel getHistoryOutputPanel() {
    return historyOutputPanel;
  }

  public Action getGlobalUndoAction() {
    return globalUndoAction;
  }

  public Action getGlobalRedoAction() {
    return globalRedoAction;
  }

  public Action getGlobalCopyAction() {
    return globalCopyAction;
  }

  public Action getGlobalPasteAction() {
    return globalPasteAction;
  }

  public Action getGlobalToggleMicAction() {
    return globalToggleMicAction;
  }

  private boolean isFocusInContextArea(@org.jetbrains.annotations.Nullable Component focusOwner) {
    if (focusOwner == null) return false;
    // Check if focus is within ContextPanel or HistoryOutputPanel's historyTable
    boolean inContextPanel = SwingUtilities.isDescendingFrom(focusOwner, workspacePanel);
    boolean inHistoryTable =
        historyOutputPanel.getHistoryTable() != null
            && SwingUtilities.isDescendingFrom(focusOwner, historyOutputPanel.getHistoryTable());
    return inContextPanel || inHistoryTable;
  }

  // --- Global Undo/Redo Action Classes ---
  private class GlobalUndoAction extends AbstractAction {
    public GlobalUndoAction(String name) {
      super(name);
    }

    @Override
    public void actionPerformed(ActionEvent e) {
      if (lastRelevantFocusOwner == instructionsPanel.getInstructionsArea()) {
        if (instructionsPanel.getCommandInputUndoManager().canUndo()) {
          instructionsPanel.getCommandInputUndoManager().undo();
        }
      } else if (isFocusInContextArea(lastRelevantFocusOwner)) {
        if (contextManager.getContextHistory().hasUndoStates()) {
          contextManager.undoContextAsync();
        }
      }
    }

    public void updateEnabledState() {
      boolean canUndoNow = false;
      if (lastRelevantFocusOwner == instructionsPanel.getInstructionsArea()) {
        canUndoNow = instructionsPanel.getCommandInputUndoManager().canUndo();
      } else if (isFocusInContextArea(lastRelevantFocusOwner)) {
        canUndoNow = contextManager.getContextHistory().hasUndoStates();
      }
      setEnabled(canUndoNow);
    }
  }

  private class GlobalRedoAction extends AbstractAction {
    public GlobalRedoAction(String name) {
      super(name);
    }

    @Override
    public void actionPerformed(ActionEvent e) {
      if (lastRelevantFocusOwner == instructionsPanel.getInstructionsArea()) {
        if (instructionsPanel.getCommandInputUndoManager().canRedo()) {
          instructionsPanel.getCommandInputUndoManager().redo();
        }
      } else if (isFocusInContextArea(lastRelevantFocusOwner)) {
        if (contextManager.getContextHistory().hasRedoStates()) {
          contextManager.redoContextAsync();
        }
      }
    }

    public void updateEnabledState() {
      boolean canRedoNow = false;
      if (lastRelevantFocusOwner == instructionsPanel.getInstructionsArea()) {
        canRedoNow = instructionsPanel.getCommandInputUndoManager().canRedo();
      } else if (isFocusInContextArea(lastRelevantFocusOwner)) {
        canRedoNow = contextManager.getContextHistory().hasRedoStates();
      }
      setEnabled(canRedoNow);
    }
  }

  // --- Global Copy/Paste Action Classes ---
  private class GlobalCopyAction extends AbstractAction {
    public GlobalCopyAction(String name) {
      super(name);
    }

    @Override
    public void actionPerformed(ActionEvent e) {
      if (lastRelevantFocusOwner == null) {
        return;
      }
      if (lastRelevantFocusOwner == instructionsPanel.getInstructionsArea()) {
        instructionsPanel.getInstructionsArea().copy();
      } else if (SwingUtilities.isDescendingFrom(
          lastRelevantFocusOwner, historyOutputPanel.getLlmStreamArea())) {
        historyOutputPanel.getLlmStreamArea().copy(); // Assumes MarkdownOutputPanel has copy()
      } else if (SwingUtilities.isDescendingFrom(lastRelevantFocusOwner, workspacePanel)
          || SwingUtilities.isDescendingFrom(
              lastRelevantFocusOwner, historyOutputPanel.getHistoryTable())) {
        // If focus is in ContextPanel, use its selected fragments.
        // If focus is in HistoryTable, it's like "Copy All" from ContextPanel.
        List<ContextFragment> fragmentsToCopy = List.of(); // Default to "all"
        if (SwingUtilities.isDescendingFrom(lastRelevantFocusOwner, workspacePanel)) {
          fragmentsToCopy = workspacePanel.getSelectedFragments();
        }
        workspacePanel.performContextActionAsync(
            WorkspacePanel.ContextAction.COPY, fragmentsToCopy);
      }
    }

    public void updateEnabledState() {
      if (lastRelevantFocusOwner == null) {
        setEnabled(false);
        return;
      }

      boolean canCopyNow = false;
      if (lastRelevantFocusOwner == instructionsPanel.getInstructionsArea()) {
        var field = instructionsPanel.getInstructionsArea();
        canCopyNow =
            (field.getSelectedText() != null && !field.getSelectedText().isEmpty())
                || !field.getText().isEmpty();
      } else if (SwingUtilities.isDescendingFrom(
          lastRelevantFocusOwner, historyOutputPanel.getLlmStreamArea())) {
        var llmArea = historyOutputPanel.getLlmStreamArea();
        String selectedText = llmArea.getSelectedText();
        canCopyNow = !selectedText.isEmpty() || !llmArea.getDisplayedText().isEmpty();
      } else if (SwingUtilities.isDescendingFrom(lastRelevantFocusOwner, workspacePanel)
          || SwingUtilities.isDescendingFrom(
              lastRelevantFocusOwner, historyOutputPanel.getHistoryTable())) {
        // Focus is in a context area, context copy is always available
        canCopyNow = true;
      }
      setEnabled(canCopyNow);
    }
  }

  // for paste from menubar -- ctrl-v paste is handled in individual components
  private class GlobalPasteAction extends AbstractAction {
    public GlobalPasteAction(String name) {
      super(name);
    }

    @Override
    public void actionPerformed(ActionEvent e) {
      if (lastRelevantFocusOwner == null) {
        return;
      }

      if (lastRelevantFocusOwner == instructionsPanel.getInstructionsArea()) {
        instructionsPanel.getInstructionsArea().paste();
      } else if (SwingUtilities.isDescendingFrom(lastRelevantFocusOwner, workspacePanel)) {
        workspacePanel.performContextActionAsync(WorkspacePanel.ContextAction.PASTE, List.of());
      }
    }

    public void updateEnabledState() {
      boolean canPasteNow = false;
      if (lastRelevantFocusOwner == null) {
        // leave it false
      } else if (lastRelevantFocusOwner == instructionsPanel.getInstructionsArea()) {
        canPasteNow =
            java.awt.Toolkit.getDefaultToolkit()
                .getSystemClipboard()
                .isDataFlavorAvailable(java.awt.datatransfer.DataFlavor.stringFlavor);
      } else if (SwingUtilities.isDescendingFrom(lastRelevantFocusOwner, workspacePanel)) {
        // ContextPanel's doPasteAction checks clipboard content type
        canPasteNow = true;
      }
      setEnabled(canPasteNow);
    }
  }

  // --- Global Toggle Mic Action Class ---
  private class ToggleMicAction extends AbstractAction {
    public ToggleMicAction(String name) {
      super(name);
    }

    @Override
    public void actionPerformed(ActionEvent e) {
      InstructionsPanel currentInstructionsPanel = Chrome.this.instructionsPanel;
      VoiceInputButton micButton = currentInstructionsPanel.getVoiceInputButton();
      if (micButton.isEnabled()) {
        micButton.doClick();
      }
    }

    public void updateEnabledState() {
      InstructionsPanel currentInstructionsPanel = Chrome.this.instructionsPanel;
      VoiceInputButton micButton = currentInstructionsPanel.getVoiceInputButton();
      boolean canToggleMic = micButton.isEnabled();
      setEnabled(canToggleMic);
    }
  }

  /**
   * Creates a new JFrame with the Brokk icon set properly.
   *
   * @param title The title for the new frame
   * @return A configured JFrame with the application icon
   */
  public static JFrame newFrame(String title) {
    JFrame frame = new JFrame(title);
    applyIcon(frame);
    return frame;
  }

  /**
   * Applies the application icon to the given window (JFrame or JDialog).
   *
   * @param window The window to set the icon for.
   */
  public static void applyIcon(Window window) {
    try {
      var iconUrl = Chrome.class.getResource(Brokk.ICON_RESOURCE);
      if (iconUrl != null) {
        var icon = new ImageIcon(iconUrl);
        window.setIconImage(icon.getImage());
      } else {
        LogManager.getLogger(Chrome.class).warn("Could not find resource {}", Brokk.ICON_RESOURCE);
      }
    } catch (Exception e) {
      LogManager.getLogger(Chrome.class).warn("Failed to set application icon for window", e);
    }
  }

  /** Disables the history panel via HistoryOutputPanel. */
  @Override
  public void disableHistoryPanel() {
    historyOutputPanel.disableHistory();
  }

  /** Enables the history panel via HistoryOutputPanel. */
  @Override
  public void enableHistoryPanel() {
    historyOutputPanel.enableHistory();
  }

  /**
   * Sets the blocking state on the MarkdownOutputPanel to prevent clearing/resetting during
   * operations.
   *
   * @param blocked true to prevent clear/reset operations, false to allow them
   */
  @Override
  public void blockLlmOutput(boolean blocked) {
    // Ensure that prev setText calls are processed before blocking => we need the invokeLater
    SwingUtilities.invokeLater(
        () -> {
          historyOutputPanel.setMarkdownOutputPanelBlocking(blocked);
        });
  }

  @Override
  public int showConfirmDialog(String message, String title, int optionType, int messageType) {
    return showConfirmDialog(frame, message, title, optionType, messageType);
  }

  @Override
  public int showConfirmDialog(
      @Nullable JFrame frame, String message, String title, int optionType, int messageType) {
    //noinspection MagicConstant
    return JOptionPane.showConfirmDialog(frame, message, title, optionType, messageType);
  }

  @Override
  public void postSummarize() {
    updateWorkspace();
    updateContextHistoryTable();
  }

  @Override
  public void systemNotify(String message, String title, int messageType) {
    SwingUtilities.invokeLater(
        () -> {
          //noinspection MagicConstant
          JOptionPane.showMessageDialog(frame, message, title, messageType);
        });
  }

  /** Helper method to find JScrollPane component within a container */
  @Nullable
  private static Component findScrollPaneIn(Container container) {
    for (Component comp : container.getComponents()) {
      if (comp instanceof JScrollPane) {
        return comp;
      } else if (comp instanceof Container subContainer) {
        Component found = findScrollPaneIn(subContainer);
        if (found != null) {
          return found;
        }
      }
    }
    return null;
  }

  private static class SearchableContentPanel extends JPanel implements ThemeAware {
    private final List<JComponent> componentsWithChatBackground;
    private final List<MarkdownOutputPanel> markdownPanels;

    public SearchableContentPanel(
        List<JComponent> componentsWithChatBackground, List<MarkdownOutputPanel> markdownPanels) {
      super(new BorderLayout());
      this.componentsWithChatBackground = componentsWithChatBackground;
      this.markdownPanels = markdownPanels;
    }

    public List<MarkdownOutputPanel> getMarkdownPanels() {
      return markdownPanels;
    }

    @Override
    public void applyTheme(GuiTheme guiTheme) {
      Color newBackgroundColor = ThemeColors.getColor(guiTheme.isDarkTheme(), "chat_background");
      componentsWithChatBackground.forEach(c -> c.setBackground(newBackgroundColor));
      SwingUtilities.updateComponentTreeUI(this);
    }
  }
}<|MERGE_RESOLUTION|>--- conflicted
+++ resolved
@@ -321,7 +321,6 @@
             Environment.instance.sendNotificationAsync(notification);
           }
         });
-<<<<<<< HEAD
   }
 
   public AbstractProject getProject() {
@@ -356,54 +355,6 @@
               if (!content.endsWith("\n")) {
                 content += "\n";
               }
-=======
-    }
-
-    private void initializeThemeManager() {
-
-        logger.trace("Initializing theme manager");
-        // JMHighlightPainter.initializePainters(); // Removed: Painters are now created dynamically with theme colors
-        // Initialize theme manager now that all components are created
-        // and contextManager should be properly set
-        themeManager = new GuiTheme(frame, historyOutputPanel.getLlmScrollPane(), this);
-
-        // Apply current theme based on project settings
-        String currentTheme = MainProject.getTheme();
-        logger.trace("Applying theme from project settings: {}", currentTheme);
-        boolean isDark = GuiTheme.THEME_DARK.equalsIgnoreCase(currentTheme);
-        switchTheme(isDark);
-    }
-
-
-    /**
-     * Lightweight method to preview a context without updating history
-     * Only updates the LLM text area and context panel display
-     */
-    public void setContext(Context ctx) {
-        assert !ctx.containsDynamicFragments();
-
-        logger.debug("Loading context.  active={}, new={}", activeContext, ctx);
-        // If skipUpdateOutputPanelOnContextChange is true it is not updating the MOP => end of runSessions should not scroll MOP away
-
-        final boolean updateOutput = (!activeContext.equals(ctx) && !isSkipNextUpdateOutputPanelOnContextChange());
-        setSkipNextUpdateOutputPanelOnContextChange(false);
-        activeContext = ctx;
-
-        SwingUtilities.invokeLater(() -> {
-            workspacePanel.populateContextTable(ctx);
-            // Determine if the current context (ctx) is the latest one in the history
-            boolean isEditable;
-            Context latestContext = contextManager.getContextHistory().topContext();
-            isEditable = latestContext.equals(ctx);
-            // workspacePanel is a final field initialized in the constructor, so it won't be null here.
-            workspacePanel.setWorkspaceEditable(isEditable);
-            if (updateOutput) {
-                if (ctx.getParsedOutput() != null) {
-                    historyOutputPanel.setLlmOutput(ctx.getParsedOutput());
-                } else {
-                    historyOutputPanel.clearLlmOutput();
-                }
->>>>>>> 3f3d9318
             }
 
             // Add entries to .gitignore if they don't exist
@@ -522,7 +473,7 @@
           workspacePanel.setWorkspaceEditable(isEditable);
           if (updateOutput) {
             if (ctx.getParsedOutput() != null) {
-              historyOutputPanel.setLlmOutputAndCompact(ctx.getParsedOutput(), true);
+              historyOutputPanel.setLlmOutput(ctx.getParsedOutput());
             } else {
               historyOutputPanel.clearLlmOutput();
             }
@@ -1034,7 +985,6 @@
         var markdownPanel = MarkdownOutputPool.instance().borrow();
         markdownPanel.updateTheme(themeManager.isDarkTheme());
         markdownPanel.setText(combinedMessages);
-        markdownPanel.scheduleCompaction();
 
         // Use shared utility method to create searchable content panel without scroll pane
         JPanel previewContentPanel =
@@ -1081,40 +1031,7 @@
             if (!SwingUtilities.isEventDispatchThread()) {
               SwingUtilities.invokeLater(() -> previewFile(projectFile));
             } else {
-<<<<<<< HEAD
               previewFile(projectFile);
-=======
-                workingFragment = fragment;
-            }
-
-            // Everything below operates on workingFragment
-            var title = "Preview: " + workingFragment.description();
-
-            // 2. Output-only fragments (Task / History / Search)
-            if (workingFragment.getType().isOutputFragment()) {
-                var outputFragment = (ContextFragment.OutputFragment) workingFragment;
-                // var escapeHtml = outputFragment.isEscapeHtml();
-                var combinedMessages = new ArrayList<ChatMessage>();
-                
-                for (TaskEntry entry : outputFragment.entries()) {
-                    if (entry.isCompressed()) {
-                        
-                        combinedMessages.add(Messages.create(Objects.toString(entry.summary(), "Summary not available"), ChatMessageType.SYSTEM));
-                    } else {
-                        combinedMessages.addAll(castNonNull(entry.log()).messages());
-                    }
-                }
-
-                var markdownPanel = MarkdownOutputPool.instance().borrow();
-                markdownPanel.updateTheme(themeManager.isDarkTheme());
-                markdownPanel.setText(combinedMessages);
-
-                // Use shared utility method to create searchable content panel without scroll pane
-                JPanel previewContentPanel = createSearchableContentPanel(List.of(markdownPanel), null, false);
-
-                showPreviewFrame(contextManager, title, previewContentPanel);
-                return;
->>>>>>> 3f3d9318
             }
             return;
           } else if (brokkFile instanceof ExternalFile externalFile) {
