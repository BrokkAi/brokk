package io.github.jbellis.brokk.gui;

import static io.github.jbellis.brokk.gui.Constants.*;
import static java.util.Objects.requireNonNull;
import static org.checkerframework.checker.nullness.util.NullnessUtil.castNonNull;

import com.formdev.flatlaf.util.SystemInfo;
import com.formdev.flatlaf.util.UIScale;
import dev.langchain4j.data.message.ChatMessage;
import dev.langchain4j.data.message.ChatMessageType;
import io.github.jbellis.brokk.*;
import io.github.jbellis.brokk.agents.BlitzForge;
import io.github.jbellis.brokk.analyzer.ExternalFile;
import io.github.jbellis.brokk.analyzer.ProjectFile;
import io.github.jbellis.brokk.context.Context;
import io.github.jbellis.brokk.context.ContextFragment;
import io.github.jbellis.brokk.context.FrozenFragment;
import io.github.jbellis.brokk.git.GitRepo;
import io.github.jbellis.brokk.git.GitWorkflow;
import io.github.jbellis.brokk.gui.components.SpinnerIconUtil;
import io.github.jbellis.brokk.gui.dependencies.DependenciesDrawerPanel;
import io.github.jbellis.brokk.gui.dependencies.DependenciesPanel;
import io.github.jbellis.brokk.gui.dialogs.BlitzForgeProgressDialog;
import io.github.jbellis.brokk.gui.dialogs.PreviewImagePanel;
import io.github.jbellis.brokk.gui.dialogs.PreviewTextPanel;
import io.github.jbellis.brokk.gui.git.*;
import io.github.jbellis.brokk.gui.mop.MarkdownOutputPanel;
import io.github.jbellis.brokk.gui.mop.MarkdownOutputPool;
import io.github.jbellis.brokk.gui.mop.ThemeColors;
import io.github.jbellis.brokk.gui.search.GenericSearchBar;
import io.github.jbellis.brokk.gui.search.MarkdownSearchableComponent;
import io.github.jbellis.brokk.gui.terminal.TaskListPanel;
import io.github.jbellis.brokk.gui.terminal.TerminalDrawerPanel;
import io.github.jbellis.brokk.gui.terminal.TerminalPanel;
import io.github.jbellis.brokk.gui.tests.FileBasedTestRunsStore;
import io.github.jbellis.brokk.gui.tests.TestRunnerPanel;
import io.github.jbellis.brokk.gui.theme.GuiTheme;
import io.github.jbellis.brokk.gui.theme.ThemeAware;
import io.github.jbellis.brokk.gui.theme.ThemeTitleBarManager;
import io.github.jbellis.brokk.gui.util.BadgedIcon;
import io.github.jbellis.brokk.gui.util.Icons;
import io.github.jbellis.brokk.gui.util.KeyboardShortcutUtil;
import io.github.jbellis.brokk.issues.IssueProviderType;
import io.github.jbellis.brokk.util.CloneOperationTracker;
import io.github.jbellis.brokk.util.Environment;
import io.github.jbellis.brokk.util.GlobalUiSettings;
import io.github.jbellis.brokk.util.Messages;
import java.awt.*;
import java.awt.datatransfer.DataFlavor;
import java.awt.event.*;
import java.io.IOException;
import java.lang.reflect.InvocationTargetException;
import java.nio.file.Files;
import java.nio.file.Path;
import java.util.*;
import java.util.List;
import java.util.concurrent.CompletableFuture;
import java.util.concurrent.ConcurrentHashMap;
import java.util.concurrent.ExecutionException;
import java.util.prefs.Preferences;
import javax.swing.*;
import javax.swing.border.EmptyBorder;
import org.apache.logging.log4j.LogManager;
import org.apache.logging.log4j.Logger;
import org.fife.ui.rsyntaxtextarea.SyntaxConstants;
import org.jetbrains.annotations.Nullable;

public class Chrome
        implements AutoCloseable, IConsoleIO, IContextManager.ContextListener, IContextManager.AnalyzerCallback {
    private static final Logger logger = LogManager.getLogger(Chrome.class);

    // Track open Chrome instances for window cascading
    private static final Set<Chrome> openInstances = ConcurrentHashMap.newKeySet();

    // Default layout proportions - can be overridden by saved preferences
    private static final double DEFAULT_WORKSPACE_INSTRUCTIONS_SPLIT = 0.583; // 58.3% workspace, 41.7% instructions
    private static final double DEFAULT_OUTPUT_MAIN_SPLIT = 0.4; // 40% output, 60% main content
    private static final double MIN_SIDEBAR_WIDTH_FRACTION = 0.10; // 10% minimum sidebar width
    private static final double MAX_SIDEBAR_WIDTH_FRACTION = 0.40; // 40% maximum sidebar width (normal screens)
    private static final double MAX_SIDEBAR_WIDTH_FRACTION_WIDE = 0.25; // 25% maximum sidebar width (wide screens)
    private static final int WIDE_SCREEN_THRESHOLD = 2000; // Screen width threshold for wide screen layout
    private static final int SIDEBAR_COLLAPSED_THRESHOLD = 50;

    // Used as the default text for the background tasks label
    private final String BGTASK_EMPTY = "No background tasks";

    // Track active preview windows for reuse
    private final Map<String, JFrame> activePreviewWindows = new ConcurrentHashMap<>();
    private @Nullable Rectangle dependenciesDialogBounds = null;

    // Track preview windows by ProjectFile for refresh on file changes
    private final Map<ProjectFile, JFrame> projectFileToPreviewWindow = new ConcurrentHashMap<>();

    // Dependencies:
    final ContextManager contextManager;
    private Context activeContext; // Track the currently displayed context

    // Global Undo/Redo Actions
    private final GlobalUndoAction globalUndoAction;
    private final GlobalRedoAction globalRedoAction;
    // Global Copy/Paste Actions
    private final GlobalCopyAction globalCopyAction;
    private final GlobalPasteAction globalPasteAction;
    // Global Toggle Mic Action
    private final ToggleMicAction globalToggleMicAction;
    // necessary for undo/redo because clicking on menubar takes focus from whatever had it
    @Nullable
    private Component lastRelevantFocusOwner = null;

    // Debouncing for tab toggle to prevent duplicate events
    private long lastTabToggleTime = 0;
    private static final long TAB_TOGGLE_DEBOUNCE_MS = 150;

    /**
     * Handles tab toggle behavior - minimizes panel if tab is already selected, otherwise selects the tab and restores
     * panel if it was minimized.
     */
    private void handleTabToggle(int tabIndex) {
        long currentTime = System.currentTimeMillis();
        if (currentTime - lastTabToggleTime < TAB_TOGGLE_DEBOUNCE_MS) {
            return; // Ignore rapid successive clicks
        }
        lastTabToggleTime = currentTime;

        if (!sidebarCollapsed && leftTabbedPanel.getSelectedIndex() == tabIndex) {
            // Tab already selected: capture current expanded width (if not already minimized), then minimize
            int currentLocation = bottomSplitPane.getDividerLocation();
            if (currentLocation >= SIDEBAR_COLLAPSED_THRESHOLD) {
                lastExpandedSidebarLocation = currentLocation;
            }
            leftTabbedPanel.setSelectedIndex(0); // Always show Project Files when collapsed
            bottomSplitPane.setDividerSize(0);
            bottomSplitPane.setDividerLocation(40);
            sidebarCollapsed = true;
        } else {
            leftTabbedPanel.setSelectedIndex(tabIndex);
            // Restore panel if it was minimized
            if (sidebarCollapsed) {
                bottomSplitPane.setDividerSize(originalBottomDividerSize);
                int target = (lastExpandedSidebarLocation > 0)
                        ? lastExpandedSidebarLocation
                        : computeInitialSidebarWidth() + bottomSplitPane.getDividerSize();
                bottomSplitPane.setDividerLocation(target);
                sidebarCollapsed = false;
            }
        }
    }

    // Store original divider size for hiding/showing divider
    private int originalBottomDividerSize;

    // Remember the last non-minimized divider location of the left sidebar
    // Used to restore the previous width when re-expanding after a minimize
    private int lastExpandedSidebarLocation = -1;
    private boolean sidebarCollapsed = false;

    // Workspace collapse state (toggled by clicking token/cost label)
    private boolean workspaceCollapsed = false;

    // Pin exact Instructions height (in px) during collapse so only Output resizes
    private int pinnedInstructionsHeightPx = -1;

    // Save the Workspace↔Instructions divider as a proportion (0..1) to restore Workspace height precisely
    private double savedTopSplitProportion = -1.0;

    // Guard to prevent recursion when clamping the Output↔Bottom divider
    private boolean adjustingMainDivider = false;

    // Swing components:
    final JFrame frame;
    private JLabel backgroundStatusLabel;
    private final JPanel bottomPanel;

    private final JSplitPane topSplitPane; // Instructions | Workspace
    private final JSplitPane mainVerticalSplitPane; // (Instructions+Workspace) | Tabbed bottom

    private final JTabbedPane leftTabbedPanel; // ProjectFiles, Git tabs
    private final JSplitPane leftVerticalSplitPane; // Left: tabs (top) + file history (bottom)
    private final JTabbedPane historyTabbedPane; // Bottom area for file history
    private int originalLeftVerticalDividerSize;
    private final HistoryOutputPanel historyOutputPanel;
    /** Horizontal split between left tab stack and right output stack */
    private JSplitPane bottomSplitPane;

    private final JTabbedPane rightTabbedPanel; // Instructions and other right-side tabs

    @SuppressWarnings("NullAway.Init") // Initialized in constructor
    private JPanel workspaceTopContainer;

    // Panels:
    private final WorkspacePanel workspacePanel;
    private final ProjectFilesPanel projectFilesPanel; // New panel for project files
    private final TestRunnerPanel testRunnerPanel;
    private final DependenciesPanel dependenciesPanel;

    // Git
    @Nullable
    private final GitCommitTab gitCommitTab;

    @Nullable
    private final GitLogTab gitLogTab;

    @Nullable
    private final GitWorktreeTab gitWorktreeTab;

    // For GitHistoryTab instances opened as top-level tabs
    private final Map<String, GitHistoryTab> fileHistoryTabs = new HashMap<>();

    @Nullable
    private GitPullRequestsTab pullRequestsPanel;

    @Nullable
    private GitIssuesTab issuesPanel;

    // Git tab badge components
    @Nullable
    private JLabel gitTabLabel;

    @Nullable
    private BadgedIcon gitTabBadgedIcon;

    // Caches the last branch string we applied to InstructionsPanel to avoid redundant UI refreshes
    @Nullable
    private String lastDisplayedBranchLabel = null;

    // Reference to Tools ▸ BlitzForge… menu item so we can enable/disable it
    @SuppressWarnings("NullAway.Init") // Initialized by MenuBar after constructor
    private JMenuItem blitzForgeMenuItem;

    // Command input panel is now encapsulated in InstructionsPanel.
    private final InstructionsPanel instructionsPanel;
    private final TaskListPanel taskListPanel;
    private final TerminalPanel terminalPanel;

    // Right-hand drawer (tools) - removed drawer split; rightTabbedPanel occupies full right side
    private @Nullable TerminalDrawerPanel terminalDrawer = null;
    // Branch selector moved to Chrome so it can be shown above the right tab stack
    private @Nullable BranchSelectorButton branchSelectorButton = null;
    // Container that wraps the right tabbed pane plus the header (branch button + title).
    // Declared as a field because various methods (collapse/expand etc.) reference it.
    private @Nullable JPanel rightTabbedContainer = null;
    // Reference to the small header panel placed above the right tab stack (holds branch selector).
    // Stored so we can toggle its visibility later (e.g. in applyAdvancedModeVisibility()).
    private @Nullable JPanel rightTabbedHeader = null;

    /** Default constructor sets up the UI. */
    @SuppressWarnings("NullAway.Init") // For complex Swing initialization patterns
    public Chrome(ContextManager contextManager) {
        assert SwingUtilities.isEventDispatchThread() : "Chrome constructor must run on EDT";
        this.contextManager = contextManager;
        this.activeContext = Context.EMPTY; // Initialize activeContext

        // 2) Build main window
        frame = newFrame("Brokk: Code Intelligence for AI", false);
        frame.setDefaultCloseOperation(JFrame.DO_NOTHING_ON_CLOSE);
        // Install centralized application-level QuitHandler so Cmd+Q and platform quit can be intercepted
        AppQuitHandler.install();
        frame.setSize(800, 1200); // Taller than wide
        frame.setLayout(new BorderLayout());

        // 3) Main panel (top area + bottom area)
        var mainPanel = new JPanel(new BorderLayout());

        var contentPanel = new JPanel(new GridBagLayout());
        var gbc = new GridBagConstraints();
        gbc.fill = GridBagConstraints.BOTH;
        gbc.weightx = 1.0;
        gbc.gridx = 0;
        gbc.insets = new Insets(2, 2, 2, 2);

        // Create instructions panel and history/output panel
        instructionsPanel = new InstructionsPanel(this);
        historyOutputPanel = new HistoryOutputPanel(this, this.contextManager);

        // Bottom Area: Context/Git + Status
        bottomPanel = new JPanel(new BorderLayout());
        // Status labels at the very bottom
        // System message label (left side)

        // Background status label (right side)
        backgroundStatusLabel = new JLabel(BGTASK_EMPTY);
        backgroundStatusLabel.setBorder(new EmptyBorder(V_GLUE, H_GAP, V_GLUE, H_PAD));

        // Initialize shared analyzer rebuild status strip before first use
        // MUST be initialized before being added to statusPanel to avoid NullPointerException.
        this.analyzerStatusStrip = new AnalyzerStatusStrip();
        this.analyzerStatusStrip.setVisible(false);

        // Panel to hold both labels
        var statusPanel = new JPanel(new BorderLayout());
        statusPanel.add(getAnalyzerStatusStrip(), BorderLayout.WEST);
        statusPanel.add(backgroundStatusLabel, BorderLayout.EAST);

        var statusLabels = (JComponent) statusPanel;
        bottomPanel.add(statusLabels, BorderLayout.SOUTH);
        // Center of bottomPanel will be filled in onComplete based on git presence

        gbc.weighty = 1.0;
        gbc.gridy = 0;
        contentPanel.add(bottomPanel, gbc);

        mainPanel.add(contentPanel, BorderLayout.CENTER);
        frame.add(mainPanel, BorderLayout.CENTER); // instructionsPanel is created here

        // Initialize global undo/redo actions now that instructionsPanel is available
        // contextManager is also available (passed in constructor)
        // contextPanel and historyOutputPanel will be null until onComplete
        this.globalUndoAction = new GlobalUndoAction("Undo");
        this.globalRedoAction = new GlobalRedoAction("Redo");
        this.globalCopyAction = new GlobalCopyAction("Copy");
        this.globalPasteAction = new GlobalPasteAction("Paste");
        this.globalToggleMicAction = new ToggleMicAction("Toggle Microphone");

        initializeThemeManager();
        // Defer restoring window size and divider positions until after
        // all split panes are fully constructed.
        var rootPath = getProject().getRoot();
        var title = "%s (%s)".formatted(rootPath.getFileName(), rootPath.getParent());
        frame.setTitle(title);

        // Show initial system message
        showNotification(
                NotificationRole.INFO, "Opening project at " + getProject().getRoot());

        // Test runner persistence and panel
        var brokkDir = getProject().getRoot().resolve(AbstractProject.BROKK_DIR);
        var testRunsStore = new FileBasedTestRunsStore(brokkDir.resolve("test_runs.json"));
        this.testRunnerPanel = new TestRunnerPanel(this, testRunsStore);

        // Create workspace panel and project files panel
        workspacePanel = new WorkspacePanel(this, contextManager);
        projectFilesPanel = new ProjectFilesPanel(this, contextManager, this.testRunnerPanel);
        dependenciesPanel = new DependenciesPanel(this);

        // Create left vertical-tabbed pane for ProjectFiles and Git with vertical tab placement
        leftTabbedPanel = new JTabbedPane(JTabbedPane.LEFT);
        // Allow the divider to move further left by reducing the minimum width
        leftTabbedPanel.setMinimumSize(new Dimension(120, 0));

        var projectIcon = Icons.FOLDER_CODE;
        leftTabbedPanel.addTab(null, projectIcon, projectFilesPanel);
        var projectTabIdx = leftTabbedPanel.indexOfComponent(projectFilesPanel);
        var projectShortcut =
                KeyboardShortcutUtil.formatKeyStroke(KeyboardShortcutUtil.createAltShortcut(KeyEvent.VK_1));
        var projectTabLabel = createSquareTabLabel(projectIcon, "Project Files (" + projectShortcut + ")");
        leftTabbedPanel.setTabComponentAt(projectTabIdx, projectTabLabel);
        projectTabLabel.addMouseListener(new MouseAdapter() {
            @Override
            public void mousePressed(MouseEvent e) {
                handleTabToggle(projectTabIdx);
            }
        });

        // Add Dependencies tab
        var dependenciesIcon = Icons.MANAGE_DEPENDENCIES;
        leftTabbedPanel.addTab(null, dependenciesIcon, dependenciesPanel);
        var dependenciesTabIdx = leftTabbedPanel.indexOfComponent(dependenciesPanel);
        var dependenciesShortcut =
                KeyboardShortcutUtil.formatKeyStroke(KeyboardShortcutUtil.createAltShortcut(KeyEvent.VK_2));
        var dependenciesTabLabel =
                createSquareTabLabel(dependenciesIcon, "Dependencies (" + dependenciesShortcut + ")");
        leftTabbedPanel.setTabComponentAt(dependenciesTabIdx, dependenciesTabLabel);
        dependenciesTabLabel.addMouseListener(new MouseAdapter() {
            @Override
            public void mousePressed(MouseEvent e) {
                handleTabToggle(dependenciesTabIdx);
            }
        });

        // Add Git tabs (Changes, Worktrees, Log) if available
        if (getProject().hasGit()) {
            gitCommitTab = new GitCommitTab(this, contextManager);
            gitWorktreeTab = new GitWorktreeTab(this, contextManager);
            gitLogTab = new GitLogTab(this, contextManager);

            // Changes tab (with badge)
            var commitIcon = Icons.COMMIT;
            gitTabBadgedIcon = new BadgedIcon(commitIcon, themeManager);
            leftTabbedPanel.addTab(null, gitTabBadgedIcon, gitCommitTab);
            var commitTabIdx = leftTabbedPanel.indexOfComponent(gitCommitTab);
            var changesShortcut =
                    KeyboardShortcutUtil.formatKeyStroke(KeyboardShortcutUtil.createAltShortcut(KeyEvent.VK_3));
            gitTabLabel = createSquareTabLabel(gitTabBadgedIcon, "Changes (" + changesShortcut + ")");
            leftTabbedPanel.setTabComponentAt(commitTabIdx, gitTabLabel);
            gitTabLabel.addMouseListener(new MouseAdapter() {
                @Override
                public void mousePressed(MouseEvent e) {
                    handleTabToggle(commitTabIdx);
                }
            });

            // Worktrees tab
            var worktreeIcon = Icons.FLOWCHART;
            if (GlobalUiSettings.isAdvancedMode()) {
                leftTabbedPanel.addTab(null, worktreeIcon, gitWorktreeTab);
                var worktreeTabIdx = leftTabbedPanel.indexOfComponent(gitWorktreeTab);
                var worktreesShortcut =
                        KeyboardShortcutUtil.formatKeyStroke(KeyboardShortcutUtil.createAltShortcut(KeyEvent.VK_4));
                var worktreeTabLabel = createSquareTabLabel(worktreeIcon, "Worktrees (" + worktreesShortcut + ")");
                leftTabbedPanel.setTabComponentAt(worktreeTabIdx, worktreeTabLabel);
                worktreeTabLabel.addMouseListener(new MouseAdapter() {
                    @Override
                    public void mousePressed(MouseEvent e) {
                        handleTabToggle(worktreeTabIdx);
                    }
                });
            }

            // Log tab
            var logIcon = Icons.FLOWSHEET;
            if (GlobalUiSettings.isAdvancedMode()) {
                leftTabbedPanel.addTab(null, logIcon, gitLogTab);
                var logTabIdx = leftTabbedPanel.indexOfComponent(gitLogTab);
                var logShortcut =
                        KeyboardShortcutUtil.formatKeyStroke(KeyboardShortcutUtil.createAltShortcut(KeyEvent.VK_5));
                var logTabLabel = createSquareTabLabel(logIcon, "Log (" + logShortcut + ")");
                leftTabbedPanel.setTabComponentAt(logTabIdx, logTabLabel);
                logTabLabel.addMouseListener(new MouseAdapter() {
                    @Override
                    public void mousePressed(MouseEvent e) {
                        handleTabToggle(logTabIdx);
                    }
                });
            }

            // Initial refreshes are now done in the background
            contextManager.submitBackgroundTask("Loading project state", () -> {
                updateGitRepo();
                projectFilesPanel.updatePanel();
                return null;
            });
        } else {
            gitCommitTab = null;
            gitLogTab = null;
            gitWorktreeTab = null;
        }

        // --- New top-level Pull-Requests panel ---------------------------------
        if (getProject().isGitHubRepo() && gitLogTab != null) {
            pullRequestsPanel = new GitPullRequestsTab(this, contextManager, gitLogTab);
            var prIcon = Icons.PULL_REQUEST;
            if (GlobalUiSettings.isAdvancedMode()) {
                leftTabbedPanel.addTab(null, prIcon, pullRequestsPanel);
                var prIdx = leftTabbedPanel.indexOfComponent(pullRequestsPanel);
                var prShortcut =
                        KeyboardShortcutUtil.formatKeyStroke(KeyboardShortcutUtil.createAltShortcut(KeyEvent.VK_6));
                var prLabel = createSquareTabLabel(prIcon, "Pull Requests (" + prShortcut + ")");
                leftTabbedPanel.setTabComponentAt(prIdx, prLabel);
                prLabel.addMouseListener(new MouseAdapter() {
                    @Override
                    public void mousePressed(MouseEvent e) {
                        handleTabToggle(prIdx);
                    }
                });
            }
        }

        // --- New top-level Issues panel ----------------------------------------
        if (getProject().getIssuesProvider().type() != IssueProviderType.NONE) {
            issuesPanel = new GitIssuesTab(this, contextManager);
            var issIcon = Icons.ADJUST;
            if (GlobalUiSettings.isAdvancedMode()) {
                leftTabbedPanel.addTab(null, issIcon, issuesPanel);
                var issIdx = leftTabbedPanel.indexOfComponent(issuesPanel);
                var issuesShortcut =
                        KeyboardShortcutUtil.formatKeyStroke(KeyboardShortcutUtil.createAltShortcut(KeyEvent.VK_7));
                var issLabel = createSquareTabLabel(issIcon, "Issues (" + issuesShortcut + ")");
                leftTabbedPanel.setTabComponentAt(issIdx, issLabel);
                issLabel.addMouseListener(new MouseAdapter() {
                    @Override
                    public void mousePressed(MouseEvent e) {
                        handleTabToggle(issIdx);
                    }
                });
            }
        }

        /*
         * Desired layout (left→right, top→bottom):
         * ┌────────────────────────────┬──────────────────────────────┐
         * │ Vert-tabbed (Project/Git)  │  Output (top)               │
         * │                            │  Workspace (middle)         │
         * │                            │  Instructions (bottom)      │
         * └────────────────────────────┴──────────────────────────────┘
         */

        // 1) Nested split for Workspace (top) / Instructions (bottom)
        JSplitPane workspaceInstructionsSplit = new JSplitPane(JSplitPane.VERTICAL_SPLIT);

        workspaceTopContainer = new JPanel(new BorderLayout());
        workspaceTopContainer.add(workspacePanel, BorderLayout.CENTER);

        // Create right-side tabbed panel with Instructions as first tab (with icons)
        rightTabbedPanel = new JTabbedPane(JTabbedPane.TOP);
        rightTabbedPanel.addTab("Instructions", Icons.CHAT_BUBBLE, instructionsPanel);
        rightTabbedPanel.setToolTipTextAt(0, "Enter instructions for AI coding tasks");

        // Wrap the tabbed panel in a container that includes a small header above it.
        // The header hosts the branch selector on the left and a centered "Instructions" title.
        this.rightTabbedContainer = new JPanel(new BorderLayout());
        this.rightTabbedContainer.setOpaque(false);

        var headerPanel = new JPanel(new BorderLayout(H_GAP, 0));
        headerPanel.setOpaque(true);
        var lineBorder = BorderFactory.createLineBorder(UIManager.getColor("Component.borderColor"));
        var titledBorder = BorderFactory.createTitledBorder(lineBorder, "Branch");
        var marginBorder = BorderFactory.createEmptyBorder(4, 4, 4, 4);
        headerPanel.setBorder(BorderFactory.createCompoundBorder(marginBorder, titledBorder));
        // Keep a reference to this header so it can be shown/hidden by mode toggles later.
        this.rightTabbedHeader = headerPanel;

        // Branch selector button on the left
        branchSelectorButton = new BranchSelectorButton(this);
        int branchWidth = 210;
        // Use a reasonable default height for compact header. The exact height will be adjusted by layout.
        var branchDim = new Dimension(branchWidth, 28);
        branchSelectorButton.setPreferredSize(branchDim);
        branchSelectorButton.setMinimumSize(branchDim);
        branchSelectorButton.setMaximumSize(branchDim);

        var leftHeader = new JPanel(new FlowLayout(FlowLayout.LEFT, 0, 0));
        leftHeader.setOpaque(false);
        leftHeader.setBorder(BorderFactory.createEmptyBorder(0, 12, 0, 0));
        leftHeader.add(branchSelectorButton);
        headerPanel.add(leftHeader, BorderLayout.WEST);

        rightTabbedContainer.add(headerPanel, BorderLayout.NORTH);
        rightTabbedContainer.add(rightTabbedPanel, BorderLayout.CENTER);

        // Create and add TaskListPanel as second tab (with list icon)
        taskListPanel = new TaskListPanel(this);
        rightTabbedPanel.addTab("Tasks", Icons.LIST, taskListPanel);
        rightTabbedPanel.setToolTipTextAt(1, "Manage and run task lists");

        // Create and add TerminalPanel as third tab (with terminal icon)
        this.terminalPanel =
                new TerminalPanel(this, () -> {}, true, getProject().getRoot());
        rightTabbedPanel.addTab("Terminal", Icons.TERMINAL, this.terminalPanel);
        rightTabbedPanel.setToolTipTextAt(2, "Embedded terminal");

        var contextAreaContainer = instructionsPanel.getContextAreaContainer();
        rightTabbedPanel.addChangeListener(e -> {
            var selected = rightTabbedPanel.getSelectedComponent();
            if (selected == instructionsPanel) {
                // Move shared Context area back to Instructions
                taskListPanel.restoreControls();
                try {
                    // Remove from any existing parent first
                    var currentParent = contextAreaContainer.getParent();
                    if (currentParent != null) {
                        currentParent.remove(contextAreaContainer);
                        currentParent.revalidate();
                        currentParent.repaint();
                    }
                    // Insert just below the command input (index 1 is safe for current layout)
                    var center = instructionsPanel.getCenterPanel();
                    int targetIndex = Math.min(1, Math.max(0, center.getComponentCount()));
                    center.add(contextAreaContainer, targetIndex);
                    center.revalidate();
                    center.repaint();
                } catch (Exception ex) {
                    logger.debug("Unable to move Context area back to Instructions", ex);
                }

                // Move shared ModelSelector back to Instructions bottom bar (always try this)
                instructionsPanel.restoreModelSelectorToBottom();
            } else if (selected == taskListPanel) {
                // Move shared Context area to Tasks
                var parent = contextAreaContainer.getParent();
                if (parent != null) {
                    parent.remove(contextAreaContainer);
                    parent.revalidate();
                    parent.repaint();
                }
                taskListPanel.setSharedContextArea(contextAreaContainer);

                // Move shared ModelSelector to the TaskList controls (next to Play/Stop)
                try {
                    var comp = instructionsPanel.getModelSelectorComponent();
                    taskListPanel.setSharedModelSelector(comp);
                } catch (Exception ex) {
                    logger.debug("Unable to move shared ModelSelector to TaskListPanel", ex);
                }

            } else if (selected == terminalPanel) {
                // Keep analyzer strip pinned to bottom status bar; just focus terminal
                try {
                    terminalPanel.requestFocusInTerminal();
                } catch (Exception ex) {
                    logger.debug("Unable to focus terminal on tab selection", ex);
                }
            }
        });

        // No right-side drawer; the rightTabbedContainer occupies full right side
        rightTabbedContainer.setMinimumSize(new Dimension(200, 325));

        // Attach the combined components as the bottom component
        workspaceInstructionsSplit.setTopComponent(workspaceTopContainer);
        // Use the container (with header) as the bottom component so the header sits just north of the tabs.
        workspaceInstructionsSplit.setBottomComponent(rightTabbedContainer);
        workspaceInstructionsSplit.setResizeWeight(0.583); // ~35 % Workspace / 25 % Instructions
        // Ensure the bottom area of the Output↔Bottom split (when workspace is visible) never collapses
        workspaceInstructionsSplit.setMinimumSize(new Dimension(200, 325));

        // Keep reference so existing persistence logic still works
        topSplitPane = workspaceInstructionsSplit;

        // 2) Split for Output (top) / (Workspace+Instructions) (bottom)
        JSplitPane outputStackSplit = new JSplitPane(JSplitPane.VERTICAL_SPLIT);
        outputStackSplit.setTopComponent(historyOutputPanel);
        outputStackSplit.setBottomComponent(workspaceInstructionsSplit);
        outputStackSplit.setResizeWeight(0.4); // ~40 % to Output

        // Keep reference so existing persistence logic still works
        mainVerticalSplitPane = outputStackSplit;

        // 3) Final horizontal split: left tabs | right stack
        bottomSplitPane = new JSplitPane(JSplitPane.HORIZONTAL_SPLIT);

        // Create a vertical split on the left: top = regular tabs, bottom = per-file history tabs
        historyTabbedPane = new JTabbedPane();
        historyTabbedPane.setTabLayoutPolicy(JTabbedPane.SCROLL_TAB_LAYOUT); // keep single row; scroll horizontally
        historyTabbedPane.setVisible(false); // hidden until a history tab is added

        leftVerticalSplitPane = new JSplitPane(JSplitPane.VERTICAL_SPLIT);
        leftVerticalSplitPane.setTopComponent(leftTabbedPanel);
        leftVerticalSplitPane.setBottomComponent(historyTabbedPane);
        leftVerticalSplitPane.setResizeWeight(0.7); // top gets most space by default
        originalLeftVerticalDividerSize = leftVerticalSplitPane.getDividerSize();
        leftVerticalSplitPane.setDividerSize(0); // hide divider when no history is shown

        bottomSplitPane.setLeftComponent(leftVerticalSplitPane);
        bottomSplitPane.setRightComponent(outputStackSplit);
        // Ensure the right stack can shrink enough so the sidebar can grow
        outputStackSplit.setMinimumSize(new Dimension(200, 0));
        // Left panel keeps its preferred width; right panel takes the remaining space
        bottomSplitPane.setResizeWeight(0.0);
        int tempDividerLocation = 300; // Reasonable default that will be recalculated
        bottomSplitPane.setDividerLocation(tempDividerLocation);
        // Initialize the remembered expanded location (will be updated later)
        lastExpandedSidebarLocation = tempDividerLocation;

        // Store original divider size
        originalBottomDividerSize = bottomSplitPane.getDividerSize();

        bottomPanel.add(bottomSplitPane, BorderLayout.CENTER);

        // Force layout update for the bottom panel
        bottomPanel.revalidate();
        bottomPanel.repaint();

        // Set initial enabled state for global actions after all components are ready
        this.globalUndoAction.updateEnabledState();
        this.globalRedoAction.updateEnabledState();
        this.globalCopyAction.updateEnabledState();
        this.globalPasteAction.updateEnabledState();

        // Listen for focus changes to update action states and track relevant focus
        KeyboardFocusManager.getCurrentKeyboardFocusManager().addPropertyChangeListener("focusOwner", evt -> {
            Component newFocusOwner = (Component) evt.getNewValue();
            // Update lastRelevantFocusOwner only if the new focus owner is one of our primary targets
            if (newFocusOwner != null) {
                historyOutputPanel.getLlmStreamArea();
                if (historyOutputPanel.getHistoryTable() != null) {
                    if (newFocusOwner == instructionsPanel.getInstructionsArea()
                            || SwingUtilities.isDescendingFrom(newFocusOwner, workspacePanel)
                            || SwingUtilities.isDescendingFrom(newFocusOwner, historyOutputPanel.getHistoryTable())
                            || SwingUtilities.isDescendingFrom(
                                    newFocusOwner, historyOutputPanel.getLlmStreamArea())) // Check for LLM area
                    {
                        this.lastRelevantFocusOwner = newFocusOwner;
                    }
                    // else: lastRelevantFocusOwner remains unchanged if focus moves to a menu or irrelevant component
                }
            }

            globalUndoAction.updateEnabledState();
            globalRedoAction.updateEnabledState();
            globalCopyAction.updateEnabledState();
            globalPasteAction.updateEnabledState();
            globalToggleMicAction.updateEnabledState();
        });

        // Listen for context changes and analyzer events
        contextManager.addContextListener(this);
        contextManager.addAnalyzerCallback(this);

        // Build menu (now that everything else is ready)
        frame.setJMenuBar(MenuBar.buildMenuBar(this));

        // Register global keyboard shortcuts now that actions are fully initialized
        registerGlobalKeyboardShortcuts();

        // Complete all layout operations synchronously before showing window
        completeLayoutSynchronously();

        // Final validation and repaint before making window visible
        frame.validate();
        frame.repaint();

        // Apply Advanced Mode visibility at startup so default (easy mode) hides advanced UI
        try {
            applyAdvancedModeVisibility();
        } catch (Exception ex) {
            logger.debug("applyAdvancedModeVisibility at startup failed (non-fatal)", ex);
        }

        // Now show the window with complete layout
        frame.setVisible(true);

        // Possibly check if .gitignore is set
        if (getProject().hasGit()) {
            contextManager.submitBackgroundTask("Checking .gitignore", () -> {
                if (!getProject().isGitIgnoreSet()) {
                    SwingUtilities.invokeLater(() -> {
                        int result = showConfirmDialog(
                                "Update .gitignore and add .brokk project files to git?",
                                "Git Configuration",
                                JOptionPane.YES_NO_OPTION,
                                JOptionPane.QUESTION_MESSAGE);
                        if (result == JOptionPane.YES_OPTION) {
                            setupGitIgnore();
                        }
                    });
                }
                return null;
            });
        }

        SwingUtilities.invokeLater(() -> MarkdownOutputPool.instance());

        // Clean up any orphaned clone operations from previous sessions
        if (getProject() instanceof MainProject) {
            Path dependenciesRoot =
                    getProject().getRoot().resolve(AbstractProject.BROKK_DIR).resolve(AbstractProject.DEPENDENCIES_DIR);
            CloneOperationTracker.cleanupOrphanedClones(dependenciesRoot);
        }

        // Register this instance for window tracking
        openInstances.add(this);
    }

    /**
     * Sends a desktop notification if the main window is not active.
     *
     * @param notification Notification
     */
    public void notifyActionComplete(String notification) {
        SwingUtilities.invokeLater(() -> {
            // 'frame' is the JFrame member of Chrome
            if (frame.isShowing() && !frame.isActive()) {
                Environment.instance.sendNotificationAsync(notification);
            }
        });
    }

    public AbstractProject getProject() {
        return (AbstractProject) contextManager.getProject();
    }

    /** Sets up .gitignore entries and adds .brokk project files to git */
    private void setupGitIgnore() {
        // If project does not have git, nothing to do.
        if (!getProject().hasGit()) {
            logger.debug("setupGitIgnore called but project has no git repository; skipping.");
            return;
        }
        contextManager.submitBackgroundTask("Updating .gitignore", () -> {
            try {
                var project = getProject();
                var repo = project.getRepo();
                if (!(repo instanceof GitRepo gitRepo)) {
                    // Defensive: project claims to have git but repo isn't a GitRepo instance.
                    logger.warn(
                            "setupGitIgnore: project {} reports git but repo is not a GitRepo instance. Skipping.",
                            project.getRoot());
                    return;
                }
                var gitTopLevel = project.getMasterRootPathForConfig(); // Shared .gitignore lives at the true top level

                // Update .gitignore (located at gitTopLevel)
                var gitignorePath = gitTopLevel.resolve(".gitignore");
                String content = "";

                if (Files.exists(gitignorePath)) {
                    content = Files.readString(gitignorePath);
                    if (!content.endsWith("\n")) {
                        content += "\n";
                    }
                }

                // Add entries to .gitignore if they don't exist
                // These paths are relative to the .gitignore file (i.e., relative to gitTopLevel)
                if (!content.contains(".brokk/**") && !content.contains(".brokk/")) {
                    content += "\n### BROKK'S CONFIGURATION ###\n";
                    content += ".brokk/**\n"; // Ignore .brokk dir in sub-projects (worktrees)
                    content +=
                            "/.brokk/workspace.properties\n"; // Ignore workspace properties in main repo and worktrees
                    content += "/.brokk/sessions/\n"; // Ignore sessions dir in main repo
                    content += "/.brokk/dependencies/\n"; // Ignore dependencies dir in main repo
                    content += "/.brokk/history.zip\n"; // Ignore legacy history zip
                    content += "!.brokk/style.md\n"; // DO track style.md (which lives in masterRoot/.brokk)
                    content += "!.brokk/review.md\n"; // DO track review.md (which lives in masterRoot/.brokk)
                    content += "!.brokk/project.properties\n"; // DO track project.properties (masterRoot/.brokk)

                    Files.writeString(gitignorePath, content);
                    showNotification(NotificationRole.INFO, "Updated .gitignore with .brokk entries");

                    // Add .gitignore itself to git if it's not already in the index
                    // The path for 'add' should be relative to the git repo's CWD, or absolute.
                    // gitRepo.add() handles paths relative to its own root, or absolute paths.
                    // Here, gitignorePath is absolute.
                    gitRepo.add(gitignorePath);
                }

                // Create .brokk directory at gitTopLevel if it doesn't exist (for shared files)
                var sharedBrokkDir = gitTopLevel.resolve(".brokk");
                Files.createDirectories(sharedBrokkDir);

                // Add specific shared files to git
                var styleMdPath = sharedBrokkDir.resolve("style.md");
                var reviewMdPath = sharedBrokkDir.resolve("review.md");
                var projectPropsPath = sharedBrokkDir.resolve("project.properties");

                // Create shared files if they don't exist (empty files)
                if (!Files.exists(styleMdPath)) {
                    Files.writeString(styleMdPath, "# Style Guide\n");
                }
                if (!Files.exists(reviewMdPath)) {
                    Files.writeString(reviewMdPath, MainProject.DEFAULT_REVIEW_GUIDE);
                }
                if (!Files.exists(projectPropsPath)) {
                    Files.writeString(projectPropsPath, "# Brokk project configuration\n");
                }

                // Add shared files to git. ProjectFile needs the root relative to which the path is specified.
                // Here, paths are relative to gitTopLevel.
                var filesToAdd = new ArrayList<ProjectFile>();
                filesToAdd.add(new ProjectFile(gitTopLevel, ".brokk/style.md"));
                filesToAdd.add(new ProjectFile(gitTopLevel, ".brokk/review.md"));
                filesToAdd.add(new ProjectFile(gitTopLevel, ".brokk/project.properties"));

                // gitRepo.add takes ProjectFile instances, which resolve to absolute paths.
                // The GitRepo instance is for the current project (which could be a worktree),
                // but 'add' operations apply to the whole repository.
                gitRepo.add(filesToAdd);
                showNotification(
                        NotificationRole.INFO,
                        "Added shared .brokk project files (style.md, review.md, project.properties) to git");

                // Refresh the commit panel to show the new files
                updateCommitPanel();

                // Open commit dialog with prebaked message for project files
                SwingUtilities.invokeLater(() -> {
                    // Get the files that were just staged (including .gitignore if it was added)
                    var filesToCommit = new ArrayList<ProjectFile>();
                    filesToCommit.add(new ProjectFile(gitTopLevel, ".gitignore"));
                    filesToCommit.add(new ProjectFile(gitTopLevel, ".brokk/style.md"));
                    filesToCommit.add(new ProjectFile(gitTopLevel, ".brokk/review.md"));
                    filesToCommit.add(new ProjectFile(gitTopLevel, ".brokk/project.properties"));

                    // Open commit dialog with prebaked message
                    var dialog = new CommitDialog(
                            frame,
                            this,
                            contextManager,
                            new GitWorkflow(contextManager),
                            filesToCommit,
                            "Add Brokk project files", // Pre-filled message
                            commitResult -> {
                                showNotification(
                                        NotificationRole.INFO,
                                        "Committed " + gitRepo.shortHash(commitResult.commitId()) + ": "
                                                + commitResult.firstLine());
                                updateCommitPanel();
                                updateLogTab();
                            });
                    dialog.setVisible(true);
                });
            } catch (Exception e) {
                logger.error(e);
                toolError("Error setting up .gitignore: " + e.getMessage(), "Error");
            }
        });
    }

    private void initializeThemeManager() {

        logger.trace("Initializing theme manager");
        // JMHighlightPainter.initializePainters(); // Removed: Painters are now created dynamically with theme colors
        // Initialize theme manager now that all components are created
        // and contextManager should be properly set
        themeManager = new GuiTheme(frame, historyOutputPanel.getLlmScrollPane(), this);

        // Apply current theme and wrap mode based on global settings
        String currentTheme = MainProject.getTheme();
        logger.trace("Applying theme from project settings: {}", currentTheme);
        boolean wrapMode = MainProject.getCodeBlockWrapMode();
        switchThemeAndWrapMode(currentTheme, wrapMode);
    }

    /**
     * Lightweight method to preview a context without updating history Only updates the LLM text area and context panel
     * display
     */
    public void setContext(Context ctx) {
        assert !ctx.containsDynamicFragments();

        final boolean updateOutput = (!activeContext.equals(ctx) && !contextManager.isTaskScopeInProgress());
        activeContext = ctx;
        SwingUtilities.invokeLater(() -> {
            workspacePanel.populateContextTable(ctx);
            // Determine if the current context (ctx) is the latest one in the history
            boolean isEditable;
            Context latestContext = contextManager.getContextHistory().topContext();
            isEditable = latestContext.equals(ctx);
            // workspacePanel is a final field initialized in the constructor, so it won't be null here.
            workspacePanel.setWorkspaceEditable(isEditable);
            // Toggle read-only state for InstructionsPanel UI (chips + token bar)
            instructionsPanel.setContextReadOnly(!isEditable);
            // Also update instructions panel (token bar/chips) to reflect the selected context and read-only state
            instructionsPanel.contextChanged(ctx);

            // only update the MOP when no task is in progress
            // otherwise the TaskScope.append() will take care of it
            if (updateOutput) {
                var taskHistory = ctx.getTaskHistory();
                if (taskHistory.isEmpty()) {
                    historyOutputPanel.clearLlmOutput();
                } else {
                    var historyTasks = taskHistory.subList(0, taskHistory.size() - 1);
                    var mainTask = taskHistory.getLast();
                    historyOutputPanel.setLlmAndHistoryOutput(historyTasks, mainTask);
                }
            }

            updateCaptureButtons();
        });
    }

    // Theme manager and constants
    GuiTheme themeManager;

    // Shared analyzer rebuild status strip
    private final AnalyzerStatusStrip analyzerStatusStrip;

    public void switchTheme(boolean isDark) {
        themeManager.applyTheme(isDark);
    }

    public void switchTheme(String themeName) {
        boolean wordWrap = MainProject.getCodeBlockWrapMode();
        themeManager.applyTheme(themeName, wordWrap);
    }

    public void switchThemeAndWrapMode(boolean isDark, boolean wordWrap) {
        themeManager.applyTheme(isDark, wordWrap);
    }

    public void switchThemeAndWrapMode(String themeName, boolean wordWrap) {
        themeManager.applyTheme(themeName, wordWrap);
    }

    public GuiTheme getTheme() {
        return themeManager;
    }

    @Override
    public List<ChatMessage> getLlmRawMessages() {
        if (SwingUtilities.isEventDispatchThread()) {
            return historyOutputPanel.getLlmRawMessages();
        }

        // this can get interrupted at the end of a Code or Ask action, but we don't want to just throw
        // InterruptedException
        // because at this point we're basically done with the action and all that's left is reporting the result. So if
        // we're
        // unlucky enough to be interrupted at exactly the wrong time, we retry instead.
        while (true) {
            try {
                final CompletableFuture<List<ChatMessage>> future = new CompletableFuture<>();
                SwingUtilities.invokeAndWait(() -> future.complete(historyOutputPanel.getLlmRawMessages()));
                return future.get();
            } catch (InterruptedException e) {
                // retry
            } catch (ExecutionException | InvocationTargetException e) {
                logger.error(e);
                showNotification(NotificationRole.INFO, "Error retrieving LLM messages");
                return List.of();
            }
        }
    }

    /** Retrieves the current text from the command input. */
    public String getInputText() {
        return instructionsPanel.getInstructions();
    }

    @Override
    public void disableActionButtons() {
        SwingUtil.runOnEdt(() -> {
            disableHistoryPanel();
            instructionsPanel.disableButtons();
            // Keep TaskListPanel visuals in sync with LLM lifecycle (event-driven like InstructionsPanel)
            taskListPanel.disablePlay();
            // TerminalDrawerPanel removed from right side; no-op for terminal play control.
            if (gitCommitTab != null) {
                gitCommitTab.disableButtons();
            }
            blitzForgeMenuItem.setEnabled(false);
            blitzForgeMenuItem.setToolTipText("Waiting for current action to complete");
        });
    }

    @Override
    public void enableActionButtons() {
        SwingUtil.runOnEdt(() -> {
            instructionsPanel.enableButtons();
            // Keep TaskListPanel visuals in sync with LLM lifecycle (event-driven like InstructionsPanel)
            taskListPanel.enablePlay();
            // TerminalDrawerPanel removed from right side; no-op for terminal play control.
            if (gitCommitTab != null) {
                gitCommitTab.enableButtons();
            }
            blitzForgeMenuItem.setEnabled(true);
            blitzForgeMenuItem.setToolTipText(null);
        });
    }

    @Override
    public void updateCommitPanel() {
        if (gitCommitTab != null) {
            gitCommitTab.updateCommitPanel();
        }
    }

    @Override
    public void updateGitRepo() {
        assert !SwingUtilities.isEventDispatchThread() : "Long running git refresh running on the EDT";
        logger.trace("updateGitRepo invoked");

        // Determine current branch (if available) and update InstructionsPanel on EDT
        String branchToDisplay = null;
        boolean hasGit = getProject().hasGit();
        try {
            if (hasGit) {
                var currentBranch = getProject().getRepo().getCurrentBranch();
                logger.trace("updateGitRepo: current branch='{}'", currentBranch);
                if (!currentBranch.isBlank()) {
                    branchToDisplay = currentBranch;
                }
            } else {
                logger.trace("updateGitRepo: project has no Git repository");
            }
        } catch (Exception e) {
            // Detached HEAD without resolvable HEAD or empty repo can land here
            logger.warn("updateGitRepo: unable to determine current branch: {}", e.getMessage());
        }

        // Fallback to a safe label for UI to avoid stale/missing branch display
        if (hasGit) {
            if (branchToDisplay == null || branchToDisplay.isBlank()) {
                branchToDisplay = "(no branch)";
                logger.trace("updateGitRepo: using fallback branch label '{}'", branchToDisplay);
            }
            final String display = branchToDisplay;
            try {
                // Redundancy guard: only refresh if the displayed branch text actually changed
                if (lastDisplayedBranchLabel != null && lastDisplayedBranchLabel.equals(display)) {
                    logger.trace("updateGitRepo: branch unchanged ({}), skipping InstructionsPanel refresh", display);
                    return;
                }
                // Delegate branch UI updates to the branch selector hosted in Chrome
                refreshBranchUi(display);
                lastDisplayedBranchLabel = display;
            } catch (Exception ex) {
                logger.warn("updateGitRepo: failed to refresh InstructionsPanel branch UI: {}", ex.getMessage());
            }
        }

        // Update individual Git-related panels and log what is being updated
        if (gitCommitTab != null) {
            logger.trace("updateGitRepo: updating GitCommitTab");
            gitCommitTab.updateCommitPanel();
        } else {
            logger.trace("updateGitRepo: GitCommitTab not present (skipping)");
        }

        if (gitLogTab != null) {
            logger.trace("updateGitRepo: updating GitLogTab");
            gitLogTab.update();
        } else {
            logger.trace("updateGitRepo: GitLogTab not present (skipping)");
        }

        if (gitWorktreeTab != null) {
            logger.trace("updateGitRepo: refreshing GitWorktreeTab");
            gitWorktreeTab.refresh();
        } else {
            logger.trace("updateGitRepo: GitWorktreeTab not present (skipping)");
        }

        logger.trace("updateGitRepo: updating ProjectFilesPanel");
        projectFilesPanel.updatePanel();
        logger.trace("updateGitRepo: finished");
    }

    /** Executes a set of test files and streams the output to the test runner panel. */
    public void runTests(Set<ProjectFile> testFiles) {
        testRunnerPanel.runTests(testFiles);
    }

    /** Recreate the top-level Issues panel (e.g. after provider change). */
    public void recreateIssuesPanel() {
        SwingUtilities.invokeLater(() -> {
            if (issuesPanel != null) {
                var idx = leftTabbedPanel.indexOfComponent(issuesPanel);
                if (idx != -1) leftTabbedPanel.remove(idx);
            }
            issuesPanel = new GitIssuesTab(this, contextManager);
            var icon = Icons.ASSIGNMENT;
            leftTabbedPanel.addTab(null, icon, issuesPanel);
            var tabIdx = leftTabbedPanel.indexOfComponent(issuesPanel);
            var recreateShortcut =
                    KeyboardShortcutUtil.formatKeyStroke(KeyboardShortcutUtil.createAltShortcut(KeyEvent.VK_7));
            var label = createSquareTabLabel(icon, "Issues (" + recreateShortcut + ")");
            leftTabbedPanel.setTabComponentAt(tabIdx, label);
            label.addMouseListener(new MouseAdapter() {
                @Override
                public void mousePressed(MouseEvent e) {
                    leftTabbedPanel.setSelectedIndex(tabIdx);
                }
            });
            leftTabbedPanel.setSelectedIndex(tabIdx);
        });
    }

    private void registerGlobalKeyboardShortcuts() {
        var rootPane = frame.getRootPane();

        // Cmd/Ctrl+Z => undo (configurable)
        KeyStroke undoKeyStroke = GlobalUiSettings.getKeybinding(
                "global.undo",
                KeyStroke.getKeyStroke(
                        KeyEvent.VK_Z, Toolkit.getDefaultToolkit().getMenuShortcutKeyMaskEx()));
        bindKey(rootPane, undoKeyStroke, "globalUndo");
        rootPane.getActionMap().put("globalUndo", globalUndoAction);

        // Cmd/Ctrl+Shift+Z (or Cmd/Ctrl+Y) => redo
        KeyStroke redoKeyStroke = GlobalUiSettings.getKeybinding(
                "global.redo",
                KeyStroke.getKeyStroke(
                        KeyEvent.VK_Z,
                        Toolkit.getDefaultToolkit().getMenuShortcutKeyMaskEx() | InputEvent.SHIFT_DOWN_MASK));
        // For Windows/Linux, Ctrl+Y is also common for redo
        KeyStroke redoYKeyStroke = GlobalUiSettings.getKeybinding(
                "global.redoY",
                KeyStroke.getKeyStroke(
                        KeyEvent.VK_Y, Toolkit.getDefaultToolkit().getMenuShortcutKeyMaskEx()));

        bindKey(rootPane, redoKeyStroke, "globalRedo");
        bindKey(rootPane, redoYKeyStroke, "globalRedo");
        rootPane.getActionMap().put("globalRedo", globalRedoAction);

        // Cmd/Ctrl+C => global copy
        KeyStroke copyKeyStroke = GlobalUiSettings.getKeybinding(
                "global.copy",
                KeyStroke.getKeyStroke(
                        KeyEvent.VK_C, Toolkit.getDefaultToolkit().getMenuShortcutKeyMaskEx()));
        bindKey(rootPane, copyKeyStroke, "globalCopy");
        rootPane.getActionMap().put("globalCopy", globalCopyAction);

        // Cmd/Ctrl+V => global paste
        KeyStroke pasteKeyStroke = GlobalUiSettings.getKeybinding(
                "global.paste",
                KeyStroke.getKeyStroke(
                        KeyEvent.VK_V, Toolkit.getDefaultToolkit().getMenuShortcutKeyMaskEx()));
        bindKey(rootPane, pasteKeyStroke, "globalPaste");
        rootPane.getActionMap().put("globalPaste", globalPasteAction);

        // Cmd/Ctrl+L => toggle microphone
        KeyStroke toggleMicKeyStroke = GlobalUiSettings.getKeybinding(
                "global.toggleMicrophone", KeyboardShortcutUtil.createPlatformShortcut(KeyEvent.VK_L));
        bindKey(rootPane, toggleMicKeyStroke, "globalToggleMic");
        rootPane.getActionMap().put("globalToggleMic", globalToggleMicAction);

        // Submit action (configurable; default Cmd/Ctrl+Enter) - only when instructions area is focused
        KeyStroke submitKeyStroke = GlobalUiSettings.getKeybinding(
                "instructions.submit",
                KeyStroke.getKeyStroke(
                        KeyEvent.VK_ENTER, Toolkit.getDefaultToolkit().getMenuShortcutKeyMaskEx()));
        // Bind directly to instructions area instead of globally to avoid interfering with other components
        instructionsPanel
                .getInstructionsArea()
                .getInputMap(JComponent.WHEN_FOCUSED)
                .put(submitKeyStroke, "submitAction");
        instructionsPanel.getInstructionsArea().getActionMap().put("submitAction", new AbstractAction() {
            @Override
            public void actionPerformed(ActionEvent e) {
                SwingUtilities.invokeLater(() -> {
                    try {
                        instructionsPanel.onActionButtonPressed();
                    } catch (Exception ex) {
                        logger.error("Error executing submit action", ex);
                    }
                });
            }
        });

        // Cmd/Ctrl+M => toggle Code/Answer mode (configurable)
        KeyStroke toggleModeKeyStroke = GlobalUiSettings.getKeybinding(
                "instructions.toggleMode", KeyboardShortcutUtil.createPlatformShortcut(KeyEvent.VK_M));
        bindKey(rootPane, toggleModeKeyStroke, "toggleCodeAnswer");
        rootPane.getActionMap().put("toggleCodeAnswer", new AbstractAction() {
            @Override
            public void actionPerformed(ActionEvent e) {
                SwingUtilities.invokeLater(() -> {
                    try {
                        instructionsPanel.toggleCodeAnswerMode();
                        showNotification(NotificationRole.INFO, "Toggled Code/Ask mode");
                    } catch (Exception ex) {
                        logger.warn("Error toggling Code/Answer mode via shortcut", ex);
                    }
                });
            }
        });

        // Open Settings (configurable; default Cmd/Ctrl+,)
        KeyStroke openSettingsKeyStroke = GlobalUiSettings.getKeybinding(
                "global.openSettings", KeyboardShortcutUtil.createPlatformShortcut(KeyEvent.VK_COMMA));
        bindKey(rootPane, openSettingsKeyStroke, "openSettings");
        rootPane.getActionMap().put("openSettings", new AbstractAction() {
            @Override
            public void actionPerformed(ActionEvent e) {
                SwingUtilities.invokeLater(() -> MenuBar.openSettingsDialog(Chrome.this));
            }
        });

        // Close Window (configurable; default Cmd/Ctrl+W; never allow bare ESC)
        KeyStroke closeWindowKeyStroke = GlobalUiSettings.getKeybinding(
                "global.closeWindow", KeyboardShortcutUtil.createPlatformShortcut(KeyEvent.VK_W));
        if (closeWindowKeyStroke.getKeyCode() == KeyEvent.VK_ESCAPE && closeWindowKeyStroke.getModifiers() == 0) {
            closeWindowKeyStroke = KeyboardShortcutUtil.createPlatformShortcut(KeyEvent.VK_W);
        }
        bindKey(rootPane, closeWindowKeyStroke, "closeMainWindow");
        rootPane.getActionMap().put("closeMainWindow", new AbstractAction() {
            @Override
            public void actionPerformed(ActionEvent e) {
                frame.dispatchEvent(new WindowEvent(frame, WindowEvent.WINDOW_CLOSING));
            }
        });

        // Register IntelliJ-style shortcuts for switching sidebar panels

        // Alt/Cmd+1 for Project Files
        KeyStroke switchToProjectFiles = GlobalUiSettings.getKeybinding(
                "panel.switchToProjectFiles", KeyboardShortcutUtil.createAltShortcut(KeyEvent.VK_1));
        bindKey(rootPane, switchToProjectFiles, "switchToProjectFiles");
        rootPane.getActionMap().put("switchToProjectFiles", new AbstractAction() {
            @Override
            public void actionPerformed(ActionEvent e) {
                leftTabbedPanel.setSelectedIndex(0); // Project Files is always at index 0
            }
        });

        // Alt/Cmd+2 for Dependencies
        KeyStroke switchToDependencies = GlobalUiSettings.getKeybinding(
                "panel.switchToDependencies", KeyboardShortcutUtil.createAltShortcut(KeyEvent.VK_2));
        bindKey(rootPane, switchToDependencies, "switchToDependencies");
        rootPane.getActionMap().put("switchToDependencies", new AbstractAction() {
            @Override
            public void actionPerformed(ActionEvent e) {
                var idx = leftTabbedPanel.indexOfComponent(dependenciesPanel);
                if (idx != -1) leftTabbedPanel.setSelectedIndex(idx);
            }
        });

        // Alt/Cmd+3 for Changes (GitCommitTab)
        if (gitCommitTab != null) {
            KeyStroke switchToChanges = GlobalUiSettings.getKeybinding(
                    "panel.switchToChanges", KeyboardShortcutUtil.createAltShortcut(KeyEvent.VK_3));
            bindKey(rootPane, switchToChanges, "switchToChanges");
            rootPane.getActionMap().put("switchToChanges", new AbstractAction() {
                @Override
                public void actionPerformed(ActionEvent e) {
                    var idx = leftTabbedPanel.indexOfComponent(gitCommitTab);
                    if (idx != -1) leftTabbedPanel.setSelectedIndex(idx);
                }
            });
        }

        // Alt/Cmd+4 for Worktrees
        if (gitWorktreeTab != null) {
            KeyStroke switchToWorktrees = GlobalUiSettings.getKeybinding(
                    "panel.switchToWorktrees", KeyboardShortcutUtil.createAltShortcut(KeyEvent.VK_4));
            bindKey(rootPane, switchToWorktrees, "switchToWorktrees");
            rootPane.getActionMap().put("switchToWorktrees", new AbstractAction() {
                @Override
                public void actionPerformed(ActionEvent e) {
                    var idx = leftTabbedPanel.indexOfComponent(gitWorktreeTab);
                    if (idx != -1) leftTabbedPanel.setSelectedIndex(idx);
                }
            });
        }

        // Alt/Cmd+5 for Log
        if (gitLogTab != null) {
            KeyStroke switchToLog = GlobalUiSettings.getKeybinding(
                    "panel.switchToLog", KeyboardShortcutUtil.createAltShortcut(KeyEvent.VK_5));
            bindKey(rootPane, switchToLog, "switchToLog");
            rootPane.getActionMap().put("switchToLog", new AbstractAction() {
                @Override
                public void actionPerformed(ActionEvent e) {
                    var idx = leftTabbedPanel.indexOfComponent(gitLogTab);
                    if (idx != -1) leftTabbedPanel.setSelectedIndex(idx);
                }
            });
        }

        // Alt/Cmd+6 for Pull Requests panel (if available)
        if (pullRequestsPanel != null) {
            KeyStroke switchToPR = GlobalUiSettings.getKeybinding(
                    "panel.switchToPullRequests", KeyboardShortcutUtil.createAltShortcut(KeyEvent.VK_6));
            bindKey(rootPane, switchToPR, "switchToPullRequests");
            rootPane.getActionMap().put("switchToPullRequests", new AbstractAction() {
                @Override
                public void actionPerformed(ActionEvent e) {
                    var idx = leftTabbedPanel.indexOfComponent(pullRequestsPanel);
                    if (idx != -1) leftTabbedPanel.setSelectedIndex(idx);
                }
            });
        }

        // Alt/Cmd+7 for Issues panel (if available)
        if (issuesPanel != null) {
            KeyStroke switchToIssues = GlobalUiSettings.getKeybinding(
                    "panel.switchToIssues", KeyboardShortcutUtil.createAltShortcut(KeyEvent.VK_7));
            bindKey(rootPane, switchToIssues, "switchToIssues");
            rootPane.getActionMap().put("switchToIssues", new AbstractAction() {
                @Override
                public void actionPerformed(ActionEvent e) {
                    var idx = leftTabbedPanel.indexOfComponent(issuesPanel);
                    if (idx != -1) leftTabbedPanel.setSelectedIndex(idx);
                }
            });
        }

        // Drawer navigation shortcuts
        // Cmd/Ctrl+Shift+T => toggle terminal drawer
        KeyStroke toggleTerminalDrawerKeyStroke = GlobalUiSettings.getKeybinding(
                "drawer.toggleTerminal",
                KeyStroke.getKeyStroke(
                        KeyEvent.VK_T,
                        Toolkit.getDefaultToolkit().getMenuShortcutKeyMaskEx() | InputEvent.SHIFT_DOWN_MASK));
        bindKey(rootPane, toggleTerminalDrawerKeyStroke, "toggleTerminalDrawer");
        rootPane.getActionMap().put("toggleTerminalDrawer", new AbstractAction() {
            @Override
            public void actionPerformed(ActionEvent e) {
                // Terminal drawer removed; instead, switch to the Terminal tab if present.
                SwingUtilities.invokeLater(() -> {
                    int idx = rightTabbedPanel.indexOfTab("Terminal");
                    if (idx != -1) rightTabbedPanel.setSelectedIndex(idx);
                });
            }
        });

        // Cmd/Ctrl+Shift+D => toggle dependencies tab
        KeyStroke toggleDependenciesTabKeyStroke = GlobalUiSettings.getKeybinding(
                "drawer.toggleDependencies",
                KeyStroke.getKeyStroke(
                        KeyEvent.VK_D,
                        Toolkit.getDefaultToolkit().getMenuShortcutKeyMaskEx() | InputEvent.SHIFT_DOWN_MASK));
        bindKey(rootPane, toggleDependenciesTabKeyStroke, "toggleDependenciesTab");
        rootPane.getActionMap().put("toggleDependenciesTab", new AbstractAction() {
            @Override
            public void actionPerformed(ActionEvent e) {
                showDependenciesTab();
            }
        });

        // Cmd/Ctrl+T => switch to terminal tab
        KeyStroke switchToTerminalTabKeyStroke = GlobalUiSettings.getKeybinding(
                "drawer.switchToTerminal",
                KeyStroke.getKeyStroke(
                        KeyEvent.VK_T, Toolkit.getDefaultToolkit().getMenuShortcutKeyMaskEx()));
        bindKey(rootPane, switchToTerminalTabKeyStroke, "switchToTerminalTab");
        rootPane.getActionMap().put("switchToTerminalTab", new AbstractAction() {
            @Override
            public void actionPerformed(ActionEvent e) {
                SwingUtilities.invokeLater(() -> {
                    int idx = rightTabbedPanel.indexOfTab("Terminal");
                    if (idx != -1) rightTabbedPanel.setSelectedIndex(idx);
                });
            }
        });

        // Cmd/Ctrl+K => switch to tasks tab
        KeyStroke switchToTasksTabKeyStroke = GlobalUiSettings.getKeybinding(
                "drawer.switchToTasks",
                KeyStroke.getKeyStroke(
                        KeyEvent.VK_K, Toolkit.getDefaultToolkit().getMenuShortcutKeyMaskEx()));
        bindKey(rootPane, switchToTasksTabKeyStroke, "switchToTasksTab");
        rootPane.getActionMap().put("switchToTasksTab", new AbstractAction() {
            @Override
            public void actionPerformed(ActionEvent e) {
                SwingUtilities.invokeLater(() -> {
                    int idx = rightTabbedPanel.indexOfTab("Tasks");
                    if (idx != -1) rightTabbedPanel.setSelectedIndex(idx);
                });
            }
        });

        // Zoom shortcuts: read from global settings (defaults preserved)
        KeyStroke zoomInKeyStroke = GlobalUiSettings.getKeybinding(
                "view.zoomIn",
                KeyStroke.getKeyStroke(
                        KeyEvent.VK_PLUS, Toolkit.getDefaultToolkit().getMenuShortcutKeyMaskEx()));
        KeyStroke zoomInEqualsKeyStroke = GlobalUiSettings.getKeybinding(
                "view.zoomInAlt",
                KeyStroke.getKeyStroke(
                        KeyEvent.VK_EQUALS, Toolkit.getDefaultToolkit().getMenuShortcutKeyMaskEx()));
        KeyStroke zoomOutKeyStroke = GlobalUiSettings.getKeybinding(
                "view.zoomOut",
                KeyStroke.getKeyStroke(
                        KeyEvent.VK_MINUS, Toolkit.getDefaultToolkit().getMenuShortcutKeyMaskEx()));
        KeyStroke resetZoomKeyStroke = GlobalUiSettings.getKeybinding(
                "view.resetZoom",
                KeyStroke.getKeyStroke(
                        KeyEvent.VK_0, Toolkit.getDefaultToolkit().getMenuShortcutKeyMaskEx()));

        bindKey(rootPane, zoomInKeyStroke, "zoomIn");
        bindKey(rootPane, zoomInEqualsKeyStroke, "zoomIn");
        bindKey(rootPane, zoomOutKeyStroke, "zoomOut");
        bindKey(rootPane, resetZoomKeyStroke, "resetZoom");

        rootPane.getActionMap().put("zoomIn", new AbstractAction() {
            @Override
            public void actionPerformed(ActionEvent e) {
                // Use MOP webview zoom for global zoom functionality
                historyOutputPanel.getLlmStreamArea().zoomIn();
            }
        });

        rootPane.getActionMap().put("zoomOut", new AbstractAction() {
            @Override
            public void actionPerformed(ActionEvent e) {
                // Use MOP webview zoom for global zoom functionality
                historyOutputPanel.getLlmStreamArea().zoomOut();
            }
        });

        rootPane.getActionMap().put("resetZoom", new AbstractAction() {
            @Override
            public void actionPerformed(ActionEvent e) {
                // Use MOP webview zoom for global zoom functionality
                historyOutputPanel.getLlmStreamArea().resetZoom();
            }
        });
    }

    private static void bindKey(JRootPane rootPane, KeyStroke stroke, String actionKey) {
        // Remove any previous stroke bound to this actionKey to avoid duplicates
        var im = rootPane.getInputMap(JComponent.WHEN_IN_FOCUSED_WINDOW);
        // Remove all existing inputs mapping to actionKey
        for (KeyStroke ks : im.allKeys() == null ? new KeyStroke[0] : im.allKeys()) {
            Object val = im.get(ks);
            if (actionKey.equals(val)) {
                im.remove(ks);
            }
        }
        im.put(stroke, actionKey);
    }

    /** Re-registers global keyboard shortcuts from current GlobalUiSettings. */
    public void refreshKeybindings() {
        // Unregister and re-register by rebuilding the maps for the keys we manage
        var rootPane = frame.getRootPane();
        var im = rootPane.getInputMap(JComponent.WHEN_IN_FOCUSED_WINDOW);
        var am = rootPane.getActionMap();

        // Remove old mappings for the keys we control (best-effort)
        // Then call the standard registration method to repopulate from settings
        im.clear();
        am.clear();
        registerGlobalKeyboardShortcuts();
    }

    @Override
    public void llmOutput(String token, ChatMessageType type, boolean isNewMessage, boolean isReasoning) {
        SwingUtilities.invokeLater(() -> historyOutputPanel.appendLlmOutput(token, type, isNewMessage, isReasoning));
    }

    /**
     * Resets the Output to history + main, and clears internal message buffers. After this, getLlmRawMessages will
     * return only the messages from `main`. Typically this use called with a single UserMessage in `main` to reset the
     * output to a fresh state for a new task.
     *
     * <p>You should probably call ContextManager::beginTask instead of calling this directly.
     */
    @Override
    public void setLlmAndHistoryOutput(List<TaskEntry> history, TaskEntry main) {
        SwingUtilities.invokeLater(() -> historyOutputPanel.setLlmAndHistoryOutput(history, main));
    }

    @Override
    public void prepareOutputForNextStream(List<TaskEntry> history) {
        SwingUtilities.invokeLater(() -> historyOutputPanel.prepareOutputForNextStream(history));
    }

    @Override
    public void toolError(String msg, String title) {
        logger.warn("%s: %s".formatted(msg, title));
        SwingUtilities.invokeLater(() -> systemNotify(msg, title, JOptionPane.ERROR_MESSAGE));
    }

    @Override
    public void backgroundOutput(String message) {
        backgroundOutput(message, null);
    }

    @Override
    public void backgroundOutput(String message, @Nullable String tooltip) {
        SwingUtilities.invokeLater(() -> {
            if (message.isEmpty()) {
                backgroundStatusLabel.setText(BGTASK_EMPTY);
                backgroundStatusLabel.setToolTipText(null);
            } else {
                backgroundStatusLabel.setText(message);
                backgroundStatusLabel.setToolTipText(tooltip);
            }
        });
    }

    @Override
    public void close() {
        logger.info("Closing Chrome UI");

        contextManager.close();
        frame.dispose();
        // Unregister this instance
        openInstances.remove(this);
    }

    @Override
    public void contextChanged(Context newCtx) {
        SwingUtilities.invokeLater(() -> {
            // This method is called by ContextManager when its history might have changed
            // (e.g., after an undo/redo operation affecting context or any pushContext).
            // We need to ensure the global action states are updated even if focus didn't change.
            globalUndoAction.updateEnabledState();
            globalRedoAction.updateEnabledState();
            globalCopyAction.updateEnabledState();
            globalPasteAction.updateEnabledState();
            globalToggleMicAction.updateEnabledState();

            // Also update HistoryOutputPanel's local buttons
            historyOutputPanel.updateUndoRedoButtonStates();
            setContext(newCtx); // Handles contextPanel update and historyOutputPanel.resetLlmOutput
            updateContextHistoryTable(newCtx); // Handles historyOutputPanel.updateHistoryTable
        });
    }

    @Override
    public void onTrackedFileChange() {
        // Refresh preview windows when tracked files change
        // Get all currently open preview files
        Set<ProjectFile> openPreviewFiles = new HashSet<>(projectFileToPreviewWindow.keySet());
        logger.debug("onTrackedFileChange called - open preview files: {}", openPreviewFiles);
        if (!openPreviewFiles.isEmpty()) {
            refreshPreviewsForFiles(openPreviewFiles);
        }
    }

    /**
     * Creates a searchable content panel with a MarkdownOutputPanel and integrated search bar. This is shared
     * functionality used by both preview windows and detached output windows.
     *
     * @param markdownPanels List of MarkdownOutputPanel instances to make searchable
     * @param toolbarPanel Optional panel to add to the right of the search bar
     * @return A JPanel containing the search bar, optional toolbar, and content
     */
    public static JPanel createSearchableContentPanel(
            List<MarkdownOutputPanel> markdownPanels, @Nullable JPanel toolbarPanel) {
        return createSearchableContentPanel(markdownPanels, toolbarPanel, true);
    }

    public static JPanel createSearchableContentPanel(
            List<MarkdownOutputPanel> markdownPanels, @Nullable JPanel toolbarPanel, boolean wrapInScrollPane) {
        if (markdownPanels.isEmpty()) {
            return new JPanel(); // Return empty panel if no content
        }

        // If single panel, create a scroll pane for it if requested
        JComponent contentComponent;
        var componentsWithChatBackground = new ArrayList<JComponent>();
        if (markdownPanels.size() == 1) {
            if (wrapInScrollPane) {
                var scrollPane = new JScrollPane(markdownPanels.getFirst());
                scrollPane.setBorder(BorderFactory.createEmptyBorder(0, 10, 10, 10));
                scrollPane.getVerticalScrollBar().setUnitIncrement(16);
                contentComponent = scrollPane;
            } else {
                contentComponent = markdownPanels.getFirst();
            }
        } else {
            // Multiple panels - create container with BoxLayout
            var messagesContainer = new JPanel();
            messagesContainer.setLayout(new BoxLayout(messagesContainer, BoxLayout.Y_AXIS));
            componentsWithChatBackground.add(messagesContainer);

            for (MarkdownOutputPanel panel : markdownPanels) {
                messagesContainer.add(panel);
            }

            if (wrapInScrollPane) {
                var scrollPane = new JScrollPane(messagesContainer);
                scrollPane.setBorder(BorderFactory.createEmptyBorder(10, 10, 10, 10));
                scrollPane.getVerticalScrollBar().setUnitIncrement(16);
                contentComponent = scrollPane;
            } else {
                contentComponent = messagesContainer;
            }
        }

        // Create main content panel to hold search bar and content
        var contentPanel = new SearchableContentPanel(componentsWithChatBackground, markdownPanels);
        componentsWithChatBackground.add(contentPanel);

        // Create searchable component adapter and generic search bar
        var searchableComponent = new MarkdownSearchableComponent(markdownPanels);
        var searchBar = new GenericSearchBar(searchableComponent);
        componentsWithChatBackground.add(searchBar);

        // Create top panel with search bar and optional toolbar
        JPanel topPanel;
        if (toolbarPanel != null) {
            topPanel = new JPanel(new BorderLayout());
            topPanel.add(searchBar, BorderLayout.CENTER);
            topPanel.add(toolbarPanel, BorderLayout.EAST);
            toolbarPanel.setBackground(markdownPanels.getFirst().getBackground());
            componentsWithChatBackground.add(toolbarPanel);
            topPanel.setBackground(markdownPanels.getFirst().getBackground());
            componentsWithChatBackground.add(topPanel);
        } else {
            topPanel = searchBar;
        }

        componentsWithChatBackground.forEach(
                c -> c.setBackground(markdownPanels.getFirst().getBackground()));

        // Add 5px gap below the top panel
        topPanel.setBorder(new EmptyBorder(0, 0, 5, 0));

        // Add components to content panel
        contentPanel.add(topPanel, BorderLayout.NORTH);
        contentPanel.add(contentComponent, BorderLayout.CENTER);

        // Register Ctrl/Cmd+F to focus search field
        searchBar.registerGlobalShortcuts(contentPanel);

        return contentPanel;
    }

    /**
     * Creates and shows a standard preview JFrame for a given component. Handles title, default close operation,
     * loading/saving bounds using the "preview" key, and visibility. Reuses existing preview windows when possible to
     * avoid cluttering the desktop.
     *
     * @param contextManager The context manager for accessing project settings.
     * @param title The title for the JFrame.
     * @param contentComponent The JComponent to display within the frame.
     */
    public void showPreviewFrame(ContextManager contextManager, String title, JComponent contentComponent) {
        // Generate a key for window reuse based on the content type and title
        String windowKey = generatePreviewWindowKey(title, contentComponent);

        // Check if we have an existing window for this content
        JFrame previewFrame = activePreviewWindows.get(windowKey);
        boolean isNewWindow = false;

        if (previewFrame == null || !previewFrame.isDisplayable()) {
            // Create new window if none exists or existing one was disposed
            previewFrame = newFrame(title);
            activePreviewWindows.put(windowKey, previewFrame);
            isNewWindow = true;

            // Set up new window configuration
            if (SystemInfo.isMacOS && SystemInfo.isMacFullWindowContentSupported) {
                var titleBar = new JPanel(new BorderLayout());
                titleBar.setBorder(new EmptyBorder(4, 80, 4, 0)); // Padding for window controls
                var label = new JLabel(title, SwingConstants.CENTER);
                titleBar.add(label, BorderLayout.CENTER);
                previewFrame.add(titleBar, BorderLayout.NORTH);
            }
            previewFrame.setDefaultCloseOperation(JFrame.DISPOSE_ON_CLOSE);
            previewFrame.setBackground(
                    themeManager.isDarkTheme() ? UIManager.getColor("chat_background") : Color.WHITE);

            var project = contextManager.getProject();
            boolean isDependencies = contentComponent instanceof DependenciesDrawerPanel;

            if (isDependencies) {
                if (dependenciesDialogBounds != null
                        && dependenciesDialogBounds.width > 0
                        && dependenciesDialogBounds.height > 0) {
                    previewFrame.setBounds(dependenciesDialogBounds);
                    if (!isPositionOnScreen(dependenciesDialogBounds.x, dependenciesDialogBounds.y)) {
                        previewFrame.setLocationRelativeTo(frame); // Center if off-screen
                    }
                } else {
                    previewFrame.setSize(800, 500);
                    previewFrame.setLocationRelativeTo(frame);
                }
            } else {
                var storedBounds = project.getPreviewWindowBounds(); // Use preview bounds
                if (storedBounds.width > 0 && storedBounds.height > 0) {
                    previewFrame.setBounds(storedBounds);
                    if (!isPositionOnScreen(storedBounds.x, storedBounds.y)) {
                        previewFrame.setLocationRelativeTo(frame); // Center if off-screen
                    }
                } else {
                    previewFrame.setSize(800, 600); // Default size if no bounds saved
                    previewFrame.setLocationRelativeTo(frame); // Center relative to main window
                }
            }

            // Set a minimum width for preview windows to ensure search controls work properly
            previewFrame.setMinimumSize(new Dimension(400, 200));

            // Add listener to save bounds using the "preview" key
            final JFrame finalFrameForBounds = previewFrame;
            previewFrame.addComponentListener(new ComponentAdapter() {
                @Override
                public void componentMoved(ComponentEvent e) {
                    if (isDependencies) {
                        dependenciesDialogBounds = finalFrameForBounds.getBounds();
                    } else {
                        project.savePreviewWindowBounds(finalFrameForBounds); // Save JFrame bounds
                    }
                }

                @Override
                public void componentResized(ComponentEvent e) {
                    if (isDependencies) {
                        dependenciesDialogBounds = finalFrameForBounds.getBounds();
                    } else {
                        project.savePreviewWindowBounds(finalFrameForBounds); // Save JFrame bounds
                    }
                }
            });
        } else {
            // Reuse existing window - update title and content
            previewFrame.setTitle(title);
            // Only remove the CENTER component to preserve title bar and other layout components
            var contentPane = previewFrame.getContentPane();
            Component centerComponent =
                    ((BorderLayout) contentPane.getLayout()).getLayoutComponent(BorderLayout.CENTER);
            if (centerComponent != null) {
                contentPane.remove(centerComponent);
            }

            // Update title bar label on macOS if it exists
            if (SystemInfo.isMacOS && SystemInfo.isMacFullWindowContentSupported) {
                Component northComponent =
                        ((BorderLayout) contentPane.getLayout()).getLayoutComponent(BorderLayout.NORTH);
                if (northComponent instanceof JPanel titleBar) {
                    Component centerInTitleBar =
                            ((BorderLayout) titleBar.getLayout()).getLayoutComponent(BorderLayout.CENTER);
                    if (centerInTitleBar instanceof JLabel label) {
                        label.setText(title);
                    }
                }
            }
        }

        // Add content component (for both new and reused windows)
        previewFrame.add(contentComponent, BorderLayout.CENTER);

        // Only use DO_NOTHING_ON_CLOSE for PreviewTextPanel (which has its own confirmation dialog)
        // Other preview types should use DISPOSE_ON_CLOSE for normal close behavior
        if (contentComponent instanceof PreviewTextPanel) {
            previewFrame.setDefaultCloseOperation(JFrame.DO_NOTHING_ON_CLOSE);
        }

        if (contentComponent instanceof SearchableContentPanel scp) {
            var panels = scp.getMarkdownPanels();
            if (!panels.isEmpty()) {
                previewFrame.addWindowListener(new WindowAdapter() {
                    @Override
                    public void windowClosed(WindowEvent e) {
                        for (var panel : scp.getMarkdownPanels()) {
                            MarkdownOutputPool.instance().giveBack(panel);
                        }
                    }
                });
            }
        }

        // Track ProjectFile mapping if this is a file preview
        ProjectFile projectFile = null;
        if (contentComponent instanceof PreviewTextPanel textPanel) {
            projectFile = textPanel.getFile();
        } else if (contentComponent instanceof PreviewImagePanel imagePanel) {
            var brokkFile = imagePanel.getFile();
            if (brokkFile instanceof ProjectFile pf) {
                projectFile = pf;
            }
        }

        if (projectFile != null) {
            projectFileToPreviewWindow.put(projectFile, previewFrame);
        }

        // Add window cleanup listener to remove from tracking maps when window is disposed
        final String finalWindowKey = windowKey;
        final JFrame finalPreviewFrame = previewFrame;
        final ProjectFile finalProjectFile = projectFile;
        if (isNewWindow) {
            previewFrame.addWindowListener(new WindowAdapter() {
                @Override
                public void windowClosed(WindowEvent e) {
                    // Remove from tracking maps when window is closed
                    activePreviewWindows.remove(finalWindowKey, finalPreviewFrame);
                    if (finalProjectFile != null) {
                        projectFileToPreviewWindow.remove(finalProjectFile, finalPreviewFrame);
                    }
                }
            });
        }

        // Add ESC key binding to close the window (delegates to windowClosing)
        final JFrame finalFrameForESC = previewFrame;
        var rootPane = previewFrame.getRootPane();
        var actionMap = rootPane.getActionMap();
        var inputMap = rootPane.getInputMap(JComponent.WHEN_IN_FOCUSED_WINDOW);

        inputMap.put(KeyStroke.getKeyStroke(KeyEvent.VK_ESCAPE, 0), "closeWindow");
        actionMap.put("closeWindow", new AbstractAction() {
            @Override
            public void actionPerformed(ActionEvent e) {
                // Simulate window closing event to trigger the WindowListener logic
                finalFrameForESC.dispatchEvent(new WindowEvent(finalFrameForESC, WindowEvent.WINDOW_CLOSING));
            }
        });

        // Bring window to front and make visible
        previewFrame.toFront();
        previewFrame.setVisible(true);
    }

    /**
     * Generates a key for identifying and reusing preview windows based on content type and context. For file previews,
     * uses the file path. For other content, uses the title.
     */
    private String generatePreviewWindowKey(String title, JComponent contentComponent) {
        if (contentComponent instanceof PreviewTextPanel) {
            // For file previews, extract file path from title or use title as fallback
            if (title.startsWith("Preview: ")) {
                return "file:" + title.substring(9); // Remove "Preview: " prefix
            } else {
                return "file:" + title;
            }
        } else {
            // For other types of previews, use a generic key based on class and title
            return "preview:" + contentComponent.getClass().getSimpleName() + ":" + title;
        }
    }

    /** Shows the dependencies tab. If the tab is already visible, it collapses the sidebar. */
    public void showDependenciesTab() {
        assert SwingUtilities.isEventDispatchThread() : "Must be called on EDT";
        int dependenciesTabIndex = leftTabbedPanel.indexOfComponent(dependenciesPanel);
        if (dependenciesTabIndex != -1) {
            handleTabToggle(dependenciesTabIndex);
        }
    }

    /**
     * Closes all active preview windows and clears the tracking maps. Useful for cleanup or when switching projects.
     */
    public void closeAllPreviewWindows() {
        for (JFrame frame : activePreviewWindows.values()) {
            if (frame.isDisplayable()) {
                frame.dispose();
            }
        }
        activePreviewWindows.clear();
        projectFileToPreviewWindow.clear();
    }

    /**
     * Refreshes preview windows that display the given files. Called when files change on disk (external edits or
     * internal saves).
     *
     * @param changedFiles The set of files that have changed
     */
    public void refreshPreviewsForFiles(Set<ProjectFile> changedFiles) {
        refreshPreviewsForFiles(changedFiles, null);
    }

    /**
     * Refreshes preview windows that display the given files, optionally excluding a specific frame. Called when files
     * change on disk (external edits or internal saves).
     *
     * @param changedFiles The set of files that have changed
     * @param excludeFrame Optional frame to exclude from refresh (typically the one that just saved)
     */
    public void refreshPreviewsForFiles(Set<ProjectFile> changedFiles, @Nullable JFrame excludeFrame) {
        logger.debug("refreshPreviewsForFiles called with files: {}, excludeFrame: {}", changedFiles, excludeFrame);
        SwingUtilities.invokeLater(() -> {
            for (ProjectFile file : changedFiles) {
                JFrame previewFrame = projectFileToPreviewWindow.get(file);
                logger.debug("Preview frame for {}: {}", file, previewFrame);
                if (previewFrame != null && previewFrame.isDisplayable() && previewFrame != excludeFrame) {
                    // Get the content panel from the frame
                    Container contentPane = previewFrame.getContentPane();

                    // Refresh based on panel type
                    if (contentPane instanceof PreviewTextPanel textPanel) {
                        logger.debug("Refreshing PreviewTextPanel for {}", file);
                        textPanel.refreshFromDisk();
                    } else if (contentPane instanceof PreviewImagePanel imagePanel) {
                        logger.debug("Refreshing PreviewImagePanel for {}", file);
                        imagePanel.refreshFromDisk();
                    } else {
                        // Content might be nested in a BorderLayout
                        Component centerComponent =
                                ((BorderLayout) contentPane.getLayout()).getLayoutComponent(BorderLayout.CENTER);
                        if (centerComponent instanceof PreviewTextPanel textPanel) {
                            logger.debug("Refreshing nested PreviewTextPanel for {}", file);
                            textPanel.refreshFromDisk();
                        } else if (centerComponent instanceof PreviewImagePanel imagePanel) {
                            logger.debug("Refreshing nested PreviewImagePanel for {}", file);
                            imagePanel.refreshFromDisk();
                        }
                    }
                }
            }
        });
    }

    /**
     * Centralized method to open a preview for a specific ProjectFile. Reads the file, determines syntax, creates
     * PreviewTextPanel, and shows the frame.
     *
     * @param pf The ProjectFile to preview.
     */
    public void previewFile(ProjectFile pf) {
        previewFile(pf, -1);
    }

    /**
     * Centralized method to open a preview for a specific ProjectFile at a specified line position.
     *
     * @param pf The ProjectFile to preview.
     * @param startLine The line number (0-based) to position the caret at, or -1 to use default positioning.
     */
    public void previewFile(ProjectFile pf, int startLine) {
        assert SwingUtilities.isEventDispatchThread() : "Preview must be initiated on EDT";

        try {
            // 1. Read file content
            var content = pf.read();
            if (content.isEmpty()) {
                toolError("Unable to read file for preview");
                return;
            }

            // 2. Deduce syntax style
            var syntax = pf.getSyntaxStyle();

            // 3. Build the PTP with custom positioning
            var panel = new PreviewTextPanel(contextManager, pf, content.get(), syntax, themeManager, null);

            // 4. Show in frame first
            showPreviewFrame(contextManager, "Preview: " + pf, panel);

            // 5. Position the caret at the specified line if provided, after showing the frame
            if (startLine >= 0) {
                SwingUtilities.invokeLater(() -> {
                    try {
                        // Convert line number to character offset
                        var lines = content.get().split("\\r?\\n", -1); // -1 to include trailing empty lines
                        if (startLine < lines.length) {
                            var charOffset = 0;
                            for (var i = 0; i < startLine; i++) {
                                charOffset += lines[i].length() + 1; // +1 for line separator
                            }
                            panel.setCaretPositionAndCenter(charOffset);
                        } else {
                            logger.warn(
                                    "Start line {} exceeds file length {} for {}",
                                    startLine,
                                    lines.length,
                                    pf.absPath());
                        }
                    } catch (Exception e) {
                        logger.warn(
                                "Failed to position caret at line {} for {}: {}",
                                startLine,
                                pf.absPath(),
                                e.getMessage());
                        // Fall back to default positioning (beginning of file)
                    }
                });
            }

        } catch (Exception ex) {
            toolError("Error opening file preview: " + ex.getMessage());
            logger.error("Unexpected error opening preview for file {}", pf.absPath(), ex);
        }
    }

    /**
     * Opens an in-place preview of a context fragment.
     *
     * <ul>
     *   <li>If the fragment lives in the <em>current</em> context (i.e. the latest context in the Context-History
     *       stack) and represents a live file on disk, we surface the <b>editable</b> version so the user can save
     *       changes, capture usages, etc.
     *   <li>If the fragment comes from an older (historical) context, or if it is a snapshot frozen by
     *       {@code FrozenFragment}, we instead show the point-in-time content that was captured when the context was
     *       created.
     * </ul>
     *
     * <p>This logic allows Chrome to run entirely on <em>frozen</em> contexts while still giving the user a live
     * editing experience for the active one.
     */
    public void openFragmentPreview(ContextFragment fragment) {

        try {
            // 1. Figure out whether this fragment belongs to the *current* (latest) context
            var latestCtx = contextManager.getContextHistory().topContext();
            boolean isCurrentContext = latestCtx.allFragments().anyMatch(f -> f.id().equals(fragment.id()));

            // If it is current *and* is a frozen PathFragment, unfreeze so we can work on
            // a true PathFragment instance (gives us access to BrokkFile, etc.).
            ContextFragment workingFragment;
            if (isCurrentContext && fragment.getType().isPath() && fragment instanceof FrozenFragment frozen) {
                workingFragment = frozen.unfreeze(contextManager);
            } else {
                workingFragment = fragment;
            }

            // Everything below operates on workingFragment
            var title = "Preview: " + workingFragment.description();

            // 2. Output-only fragments (Task / History / Search)
            if (workingFragment.getType().isOutput()) {
                var outputFragment = (ContextFragment.OutputFragment) workingFragment;
                // var escapeHtml = outputFragment.isEscapeHtml();
                var combinedMessages = new ArrayList<ChatMessage>();

                for (TaskEntry entry : outputFragment.entries()) {
                    if (entry.isCompressed()) {

                        combinedMessages.add(
                                Messages.customSystem(Objects.toString(entry.summary(), "Summary not available")));
                    } else {
                        combinedMessages.addAll(castNonNull(entry.log()).messages());
                    }
                }

                var markdownPanel = MarkdownOutputPool.instance().borrow();
                markdownPanel.withContextForLookups(contextManager, this);
                markdownPanel.setText(combinedMessages);

                // Use shared utility method to create searchable content panel without scroll pane
                JPanel previewContentPanel = createSearchableContentPanel(List.of(markdownPanel), null, false);

                showPreviewFrame(contextManager, title, previewContentPanel);
                return;
            }

            // 3. Image fragments (clipboard image or image file)
            if (!workingFragment.isText()) {
                if (workingFragment.getType() == ContextFragment.FragmentType.PASTE_IMAGE) {
                    var pif = (ContextFragment.AnonymousImageFragment) workingFragment;
                    var imagePanel = new PreviewImagePanel(null);
                    imagePanel.setImage(pif.image());
                    showPreviewFrame(contextManager, title, imagePanel);
                    return;
                }
                if (workingFragment.getType() == ContextFragment.FragmentType.IMAGE_FILE) {
                    var iff = (ContextFragment.ImageFileFragment) workingFragment;
                    PreviewImagePanel.showInFrame(frame, contextManager, iff.file());
                    return;
                }
            }

            // 4. Specific handling for Git-history snapshots
            if (workingFragment.getType() == ContextFragment.FragmentType.GIT_FILE) {
                var ghf = (ContextFragment.GitFileFragment) workingFragment;
                // pass the actual ProjectFile so dynamic menu items can be built
                var previewPanel = new PreviewTextPanel(
                        contextManager, ghf.file(), ghf.text(), ghf.syntaxStyle(), themeManager, ghf);
                showPreviewFrame(contextManager, title, previewPanel);
                return;
            }

            // 5. Path fragments (files on disk) – live vs. snapshot decision
            if (workingFragment.getType().isPath()) {
                // If we were able to unfreeze to a real PathFragment AND it belongs to the
                // current context, show the live file so the user can edit/save.
                if (isCurrentContext && workingFragment instanceof ContextFragment.PathFragment pf) {
                    var brokkFile = pf.file();
                    if (brokkFile instanceof ProjectFile projectFile) {
                        // Live ProjectFile – delegate to helper that sets up edit/save UI.
                        if (!SwingUtilities.isEventDispatchThread()) {
                            SwingUtilities.invokeLater(() -> previewFile(projectFile));
                        } else {
                            previewFile(projectFile);
                        }
                        return;
                    } else if (brokkFile instanceof ExternalFile externalFile) {
                        // External file on disk – read it live.
                        Runnable task = () -> {
                            var panel = new PreviewTextPanel(
                                    contextManager,
                                    null,
                                    externalFile.read().orElse(""),
                                    externalFile.getSyntaxStyle(),
                                    themeManager,
                                    workingFragment);
                            showPreviewFrame(contextManager, "Preview: " + externalFile, panel);
                        };
                        if (!SwingUtilities.isEventDispatchThread()) {
                            SwingUtilities.invokeLater(task);
                        } else {
                            task.run();
                        }
                        return;
                    }
                }

                // Otherwise – fall back to showing the frozen snapshot.
                ProjectFile srcFile = null;
                if (workingFragment instanceof ContextFragment.PathFragment pfFrag
                        && pfFrag.file() instanceof ProjectFile p) {
                    srcFile = p; // supply the ProjectFile if we have one
                }
                var snapshotPanel = new PreviewTextPanel(
                        contextManager,
                        srcFile,
                        workingFragment.text(),
                        workingFragment.syntaxStyle(),
                        themeManager,
                        workingFragment);
                showPreviewFrame(contextManager, title, snapshotPanel);
                return;
            }

            // 6. Everything else (virtual fragments, skeletons, etc.)
            if (workingFragment.isText()
                    && workingFragment.syntaxStyle().equals(SyntaxConstants.SYNTAX_STYLE_MARKDOWN)) {
                var markdownPanel = MarkdownOutputPool.instance().borrow();
                markdownPanel.updateTheme(MainProject.getTheme());
                markdownPanel.setText(List.of(Messages.customSystem(workingFragment.text())));

                // Use shared utility method to create searchable content panel without scroll pane
                JPanel previewContentPanel = createSearchableContentPanel(List.of(markdownPanel), null, false);

                showPreviewFrame(contextManager, title, previewContentPanel);
            } else {
                var previewPanel = new PreviewTextPanel(
                        contextManager,
                        null,
                        workingFragment.text(),
                        workingFragment.syntaxStyle(),
                        themeManager,
                        workingFragment);
                showPreviewFrame(contextManager, title, previewPanel);
            }
        } catch (IOException ex) {
            toolError("Error reading fragment content: " + ex.getMessage());
            logger.error("Error reading fragment content for preview", ex);
        } catch (Exception ex) {
            logger.debug("Error opening preview", ex);
            toolError("Error opening preview: " + ex.getMessage());
        }
    }

    private void loadWindowSizeAndPosition() {
        boolean persistPerProject = GlobalUiSettings.isPersistPerProjectBounds();

        // Per-project first (only if enabled)
        var boundsOpt = persistPerProject ? getProject().getMainWindowBounds() : Optional.<Rectangle>empty();
        if (boundsOpt.isPresent()) {
            var bounds = boundsOpt.get();
            frame.setSize(bounds.width, bounds.height);
            if (isPositionOnScreen(bounds.x, bounds.y)) {
                frame.setLocation(bounds.x, bounds.y);
                logger.debug("Restoring main window position from project settings.");
            } else {
                // Saved position is off-screen, center instead
                frame.setLocationRelativeTo(null);
                logger.debug("Project window position is off-screen, centering window.");
            }
        } else {
            // No (or disabled) project bounds, try global bounds with cascading offset
            var globalBounds = GlobalUiSettings.getMainWindowBounds();
            if (globalBounds.width > 0 && globalBounds.height > 0) {
                // Calculate progressive DPI-aware offset based on number of open instances
                int instanceCount = Math.max(0, openInstances.size()); // this instance not yet added
                int step = UIScale.scale(20); // gentle, DPI-aware cascade step
                int offsetX = globalBounds.x + (step * instanceCount);
                int offsetY = globalBounds.y + (step * instanceCount);

                frame.setSize(globalBounds.width, globalBounds.height);
                if (isPositionOnScreen(offsetX, offsetY)) {
                    frame.setLocation(offsetX, offsetY);
                    logger.debug("Using global window position with cascading offset ({}) as fallback.", instanceCount);
                } else {
                    // Offset position is off-screen, center instead
                    frame.setLocationRelativeTo(null);
                    logger.debug("Global window position with offset is off-screen, centering window.");
                }
            } else {
                // No valid saved bounds anywhere, apply default placement logic
                logger.info("No UI bounds found, using default window layout");
                GraphicsEnvironment ge = GraphicsEnvironment.getLocalGraphicsEnvironment();
                GraphicsDevice defaultScreen = ge.getDefaultScreenDevice();
                Rectangle screenBounds = defaultScreen.getDefaultConfiguration().getBounds();

                // Default to 1920x1080 or screen size, whichever is smaller, and center.
                int defaultWidth = Math.min(1920, screenBounds.width);
                int defaultHeight = Math.min(1080, screenBounds.height);

                int x = screenBounds.x + (screenBounds.width - defaultWidth) / 2;
                int y = screenBounds.y + (screenBounds.height - defaultHeight) / 2;

                frame.setBounds(x, y, defaultWidth, defaultHeight);
                logger.debug(
                        "Applying default window placement: {}x{} at ({},{}), centered on screen.",
                        defaultWidth,
                        defaultHeight,
                        x,
                        y);
            }
        }

        // Listener to save bounds on move/resize:
        // - always save globally (for cascade fallback)
        // - save per-project only if enabled
        frame.addComponentListener(new ComponentAdapter() {
            @Override
            public void componentResized(ComponentEvent e) {
                GlobalUiSettings.saveMainWindowBounds(frame);
                if (GlobalUiSettings.isPersistPerProjectBounds()) {
                    getProject().saveMainWindowBounds(frame);
                }
            }

            @Override
            public void componentMoved(ComponentEvent e) {
                GlobalUiSettings.saveMainWindowBounds(frame);
                if (GlobalUiSettings.isPersistPerProjectBounds()) {
                    getProject().saveMainWindowBounds(frame);
                }
            }
        });
    }

    /**
     * Completes all window and split pane layout operations synchronously. This ensures the window has proper layout
     * before becoming visible.
     *
     * <p>CRITICAL FIX: Uses frame.pack() to force proper component sizing, then restores intended window size. This
     * resolves the issue where components had zero size when workspace.properties is missing, causing empty gray window
     * on startup.
     */
    private void completeLayoutSynchronously() {
        // First, set up window size and position
        loadWindowSizeAndPosition();

        // Then complete split pane layout synchronously
        var project = getProject();

        // Force a layout pass so split panes have proper sizes before setting divider locations
        frame.validate();

        // Set horizontal (sidebar) split pane divider now - it depends on frame width which is already known
        // Global-first for horizontal split
        int globalHorizontalPos = GlobalUiSettings.getHorizontalSplitPosition();
        int properDividerLocation;
        if (globalHorizontalPos > 0) {
            properDividerLocation = Math.min(globalHorizontalPos, Math.max(50, frame.getWidth() - 200));
        } else {
            // No saved global position, calculate based on current frame size
            int computedWidth = computeInitialSidebarWidth();
            properDividerLocation = computedWidth + bottomSplitPane.getDividerSize();
        }

        bottomSplitPane.setDividerLocation(properDividerLocation);

        if (properDividerLocation < SIDEBAR_COLLAPSED_THRESHOLD) {
            bottomSplitPane.setDividerSize(0);
            leftTabbedPanel.setSelectedIndex(0); // Show Project Files when collapsed
            sidebarCollapsed = true;
        } else {
            lastExpandedSidebarLocation = properDividerLocation;
        }

        // Add property change listeners for future updates (also persist globally)
        addSplitPaneListeners(project);

        // Apply title bar now that layout is complete
        applyTitleBar(frame, frame.getTitle());

        // Force a complete layout validation
        frame.revalidate();

        // Fix zero-sized components by forcing layout calculation with pack()
        // Remember the intended size before pack changes it
        int intendedWidth = frame.getWidth();
        int intendedHeight = frame.getHeight();

        frame.pack(); // This forces proper component sizing
        frame.setSize(intendedWidth, intendedHeight); // Restore intended window size
        frame.validate();

        // NOW calculate vertical split pane dividers with proper component heights

        // Global-first for top split (Workspace | Instructions)
        int topSplitPos = GlobalUiSettings.getLeftVerticalSplitPosition();
        if (topSplitPos > 0) {
            topSplitPane.setDividerLocation(topSplitPos);
        } else {
            // Calculate absolute position with proper component height
            int topSplitHeight = topSplitPane.getHeight();
            int defaultTopSplitPos = (int) (topSplitHeight * DEFAULT_WORKSPACE_INSTRUCTIONS_SPLIT);
            topSplitPane.setDividerLocation(defaultTopSplitPos);
        }

        // Global-first for main vertical split (Output | Main)
        int mainVerticalPos = GlobalUiSettings.getRightVerticalSplitPosition();
        if (mainVerticalPos > 0) {
            mainVerticalSplitPane.setDividerLocation(mainVerticalPos);
        } else {
            // Calculate absolute position with proper component height
            int mainVerticalHeight = mainVerticalSplitPane.getHeight();
            int defaultMainVerticalPos = (int) (mainVerticalHeight * DEFAULT_OUTPUT_MAIN_SPLIT);
            mainVerticalSplitPane.setDividerLocation(defaultMainVerticalPos);
        }

        // Restore drawer states from global settings
        restoreDrawersFromGlobalSettings();

        // Restore Workspace collapsed/expanded state: prefer per-project, fallback to global default
        try {
            Boolean projCollapsed = readProjectWorkspaceCollapsed();
            boolean collapsed = (projCollapsed != null) ? projCollapsed : readGlobalWorkspaceCollapsed();
            // Only apply if different from current to avoid redundant relayout
            if (collapsed != this.workspaceCollapsed) {
                setWorkspaceCollapsed(collapsed);
            }
        } catch (Exception ignored) {
            // Defensive: do not let preference errors interrupt UI construction
        }
    }

    /**
     * Restore drawer (dependencies) state from global settings after layout sizing is known. Terminal drawer restore is
     * handled by TerminalDrawerPanel itself to respect per-project settings.
     */
    private void restoreDrawersFromGlobalSettings() {
        // Do not restore Terminal drawer here.
        // TerminalDrawerPanel.restoreInitialState() handles per-project-first, then global fallback.
    }

    // --- Workspace collapsed persistence (per-project with global fallback) ---

    private static final String PREFS_ROOT = "io.github.jbellis.brokk";
    private static final String PREFS_PROJECTS = "projects";
    private static final String PREF_KEY_WORKSPACE_COLLAPSED = "workspaceCollapsed";
    private static final String PREF_KEY_WORKSPACE_COLLAPSED_GLOBAL = "workspaceCollapsedGlobal";

    private static Preferences prefsRoot() {
        return Preferences.userRoot().node(PREFS_ROOT);
    }

    private static String sanitizeNodeName(String s) {
        // Preferences node names may not contain '/'.
        return s.replace('/', '_').replace('\\', '_').replace(':', '_');
    }

    private Preferences projectPrefsNode() {
        String projKey = sanitizeNodeName(getProject().getRoot().toString());
        return prefsRoot().node(PREFS_PROJECTS).node(projKey);
    }

    /** Save the current workspace collapsed state both per-project and as a global default. */
    private void saveWorkspaceCollapsedSetting(boolean collapsed) {
        try {
            // Per-project
            var p = projectPrefsNode();
            p.putBoolean(PREF_KEY_WORKSPACE_COLLAPSED, collapsed);
            p.flush();
        } catch (Exception ignored) {
            // Non-fatal persistence failure
        }
        try {
            // Global default
            var g = prefsRoot();
            g.putBoolean(PREF_KEY_WORKSPACE_COLLAPSED_GLOBAL, collapsed);
            g.flush();
        } catch (Exception ignored) {
            // Non-fatal persistence failure
        }
    }

    /** Returns the per-project collapsed setting if present; otherwise returns null. */
    private @Nullable Boolean readProjectWorkspaceCollapsed() {
        try {
            var p = projectPrefsNode();
            String raw = p.get(PREF_KEY_WORKSPACE_COLLAPSED, null);
            return (raw == null) ? null : Boolean.valueOf(raw);
        } catch (Exception ignored) {
            return null;
        }
    }

    /** Returns the global default collapsed setting, defaulting to false if unset. */
    private boolean readGlobalWorkspaceCollapsed() {
        try {
            var g = prefsRoot();
            return g.getBoolean(PREF_KEY_WORKSPACE_COLLAPSED_GLOBAL, false);
        } catch (Exception ignored) {
            return false;
        }
    }

    /** Adds property change listeners to split panes for saving positions (global-first). */
    private void addSplitPaneListeners(AbstractProject project) {
        topSplitPane.addPropertyChangeListener(JSplitPane.DIVIDER_LOCATION_PROPERTY, e -> {
            if (topSplitPane.isShowing()) {
                var newPos = topSplitPane.getDividerLocation();
                if (newPos > 0) {
                    // Keep backward-compat but persist globally as the source of truth
                    project.saveLeftVerticalSplitPosition(newPos);
                    GlobalUiSettings.saveLeftVerticalSplitPosition(newPos);
                }
            }
        });

        mainVerticalSplitPane.addPropertyChangeListener(JSplitPane.DIVIDER_LOCATION_PROPERTY, e -> {
            if (!mainVerticalSplitPane.isShowing()) {
                return;
            }

            int newPos = mainVerticalSplitPane.getDividerLocation();

            // Clamp so the bottom (Instructions area) never shrinks below its minimum height.
            int total = mainVerticalSplitPane.getHeight();
            if (total > 0) {
                int dividerSize = mainVerticalSplitPane.getDividerSize();
                Component bottom = mainVerticalSplitPane.getBottomComponent();
                int minBottom = (bottom != null) ? Math.max(0, bottom.getMinimumSize().height) : 0;
                int maxLocation = Math.max(0, total - dividerSize - minBottom);

                if (newPos > maxLocation) {
                    if (!adjustingMainDivider) {
                        adjustingMainDivider = true;
                        SwingUtilities.invokeLater(() -> {
                            try {
                                mainVerticalSplitPane.setDividerLocation(maxLocation);
                            } finally {
                                adjustingMainDivider = false;
                            }
                        });
                    }
                    // Do not persist out-of-bounds positions
                    return;
                }
            }

            if (newPos > 0) {
                // Keep backward-compat but persist globally as the source of truth
                project.saveRightVerticalSplitPosition(newPos);
                GlobalUiSettings.saveRightVerticalSplitPosition(newPos);
            }
        });

        bottomSplitPane.addPropertyChangeListener(JSplitPane.DIVIDER_LOCATION_PROPERTY, e -> {
            if (bottomSplitPane.isShowing()) {
                var newPos = bottomSplitPane.getDividerLocation();
                if (newPos > 0) {
                    // Keep backward-compat but persist globally as the source of truth
                    project.saveHorizontalSplitPosition(newPos);
                    GlobalUiSettings.saveHorizontalSplitPosition(newPos);
                    // Remember expanded locations only (ignore collapsed sidebar)
                    if (newPos >= SIDEBAR_COLLAPSED_THRESHOLD) {
                        lastExpandedSidebarLocation = newPos;
                    }
                }
            }
        });

        // Terminal drawer removed; no persistence listeners required.
    }

    @Override
    public void updateContextHistoryTable() {
        Context selectedContext = contextManager.selectedContext(); // Can be null
        updateContextHistoryTable(selectedContext);
    }

    @Override
    public void updateContextHistoryTable(@Nullable Context contextToSelect) { // contextToSelect can be null
        historyOutputPanel.updateHistoryTable(contextToSelect);
    }

    public boolean isPositionOnScreen(int x, int y) {
        for (var screen : GraphicsEnvironment.getLocalGraphicsEnvironment().getScreenDevices()) {
            for (var config : screen.getConfigurations()) {
                if (config.getBounds().contains(x, y)) {
                    return true;
                }
            }
        }
        return false;
    }

    public void updateCaptureButtons() {
        var messageSize = historyOutputPanel.getLlmRawMessages().size();
        SwingUtilities.invokeLater(() -> {
            var enabled = messageSize > 0;
            historyOutputPanel.setCopyButtonEnabled(enabled);
            historyOutputPanel.setClearButtonEnabled(enabled);
            historyOutputPanel.setCaptureButtonEnabled(enabled);
            historyOutputPanel.setOpenWindowButtonEnabled(enabled);
        });
    }

    public JFrame getFrame() {
        assert SwingUtilities.isEventDispatchThread() : "Not on EDT";
        return frame;
    }

    /** Shows the inline loading spinner in the output panel. */
    @Override
    public void showOutputSpinner(String message) {
        SwingUtilities.invokeLater(() -> {
            historyOutputPanel.showSpinner(message);
        });
    }

    /** Hides the inline loading spinner in the output panel. */
    @Override
    public void hideOutputSpinner() {
        SwingUtilities.invokeLater(historyOutputPanel::hideSpinner);
    }

    /** Shows the session switching spinner in the history panel. */
    @Override
    public void showSessionSwitchSpinner() {
        SwingUtilities.invokeLater(historyOutputPanel::showSessionSwitchSpinner);
    }

    /** Hides the session switching spinner in the history panel. */
    @Override
    public void hideSessionSwitchSpinner() {
        SwingUtilities.invokeLater(historyOutputPanel::hideSessionSwitchSpinner);
    }

    public void focusInput() {
        SwingUtilities.invokeLater(instructionsPanel::requestCommandInputFocus);
    }

    @Override
    public void updateWorkspace() {
        workspacePanel.updateContextTable();
    }

    public ContextManager getContextManager() {
        return contextManager;
    }

    public ProjectFilesPanel getProjectFilesPanel() {
        return projectFilesPanel;
    }

    public List<ContextFragment> getSelectedFragments() {
        return workspacePanel.getSelectedFragments();
    }

    public JTabbedPane getLeftTabbedPanel() {
        return leftTabbedPanel;
    }

    @Nullable
    public GitPullRequestsTab getPullRequestsPanel() {
        return pullRequestsPanel;
    }

    @Nullable
    public GitIssuesTab getIssuesPanel() {
        return issuesPanel;
    }

    public DependenciesPanel getDependenciesPanel() {
        return dependenciesPanel;
    }

    // --- New helpers for Git tabs moved into Chrome ---

    public void updateLogTab() {
        if (gitLogTab != null) {
            gitLogTab.update();
        }
    }

    public void selectCurrentBranchInLogTab() {
        if (gitLogTab != null) {
            gitLogTab.selectCurrentBranch();
        }
    }

    public void showCommitInLogTab(String commitId) {
        if (gitLogTab != null) {
            for (int i = 0; i < leftTabbedPanel.getTabCount(); i++) {
                if (leftTabbedPanel.getComponentAt(i) == gitLogTab) {
                    leftTabbedPanel.setSelectedIndex(i);
                    break;
                }
            }
            gitLogTab.selectCommitById(commitId);
        }
    }

    private void selectExistingFileHistoryTab(String filePath) {
        var existing = fileHistoryTabs.get(filePath);
        if (existing == null) {
            return;
        }

        // Ensure the history pane is visible
        if (!historyTabbedPane.isVisible()) {
            historyTabbedPane.setVisible(true);
            leftVerticalSplitPane.setDividerSize(originalLeftVerticalDividerSize);
            leftVerticalSplitPane.setDividerLocation(0.7);
        }

        int count = historyTabbedPane.getTabCount();
        for (int i = 0; i < count; i++) {
            if (historyTabbedPane.getComponentAt(i) == existing) {
                historyTabbedPane.setSelectedIndex(i);
                break;
            }
        }
    }

    public void showFileHistory(ProjectFile file) {
        SwingUtilities.invokeLater(() -> addFileHistoryTab(file));
    }

    public void addFileHistoryTab(ProjectFile file) {
        String filePath = file.toString();
        if (fileHistoryTabs.containsKey(filePath)) {
            selectExistingFileHistoryTab(filePath);
            return;
        }

        var historyTab = new GitHistoryTab(this, contextManager, file);

        var tabHeader = new JPanel(new FlowLayout(FlowLayout.LEFT, 0, 0));
        tabHeader.setOpaque(false);

        var titleLabel = new JLabel(file.getFileName());
        titleLabel.setOpaque(false);

        var closeButton = new JButton("×");
        closeButton.setFont(new Font(Font.SANS_SERIF, Font.BOLD, 16));
        closeButton.setPreferredSize(new Dimension(24, 24));
        closeButton.setMargin(new Insets(0, 0, 0, 0));
        closeButton.setContentAreaFilled(false);
        closeButton.setBorderPainted(false);
        closeButton.setFocusPainted(false);
        closeButton.setToolTipText("Close");
        var closeFg = UIManager.getColor("Button.close.foreground");
        closeButton.setForeground(closeFg != null ? closeFg : Color.GRAY);

        closeButton.addMouseListener(new MouseAdapter() {
            @Override
            public void mouseEntered(MouseEvent e) {
                closeButton.setForeground(Color.RED);
                closeButton.setCursor(Cursor.getPredefinedCursor(Cursor.HAND_CURSOR));
            }

            @Override
            public void mouseExited(MouseEvent e) {
                var closeFg = UIManager.getColor("Button.close.foreground");
                closeButton.setForeground(closeFg != null ? closeFg : Color.GRAY);
                closeButton.setCursor(Cursor.getDefaultCursor());
            }
        });
        closeButton.addActionListener(e -> {
            int idx = historyTabbedPane.indexOfComponent(historyTab);
            if (idx >= 0) {
                historyTabbedPane.remove(idx);
                fileHistoryTabs.remove(filePath);

                // Hide history pane if now empty and remove divider
                if (historyTabbedPane.getTabCount() == 0) {
                    historyTabbedPane.setVisible(false);
                    leftVerticalSplitPane.setDividerSize(0);
                }
            }
        });

        tabHeader.add(titleLabel);
        tabHeader.add(closeButton);

        // Ensure history pane is visible and divider shown
        if (!historyTabbedPane.isVisible()) {
            historyTabbedPane.setVisible(true);
            leftVerticalSplitPane.setDividerSize(originalLeftVerticalDividerSize);
            leftVerticalSplitPane.setDividerLocation(0.7);
        }

        historyTabbedPane.addTab(file.getFileName(), historyTab);
        int newIndex = historyTabbedPane.indexOfComponent(historyTab);
        historyTabbedPane.setTabComponentAt(newIndex, tabHeader);
        historyTabbedPane.setSelectedIndex(newIndex);

        fileHistoryTabs.put(filePath, historyTab);
    }

    @Nullable
    public GitCommitTab getGitCommitTab() {
        return gitCommitTab;
    }

    /** Called by MenuBar after constructing the BlitzForge menu item. */
    public void setBlitzForgeMenuItem(JMenuItem blitzForgeMenuItem) {
        this.blitzForgeMenuItem = blitzForgeMenuItem;
    }

    public void showFileInProjectTree(ProjectFile projectFile) {
        projectFilesPanel.showFileInTree(projectFile);
    }

    @Override
    public InstructionsPanel getInstructionsPanel() {
        return instructionsPanel;
    }

    public WorkspacePanel getContextPanel() {
        return workspacePanel;
    }

    public HistoryOutputPanel getHistoryOutputPanel() {
        return historyOutputPanel;
    }

    public @Nullable TerminalDrawerPanel getTerminalDrawer() {
        return terminalDrawer;
    }

    public void updateTerminalFontSize() {}

    /**
     * Hook to apply Advanced Mode UI visibility without restart.
     * Shows/hides tabs that are considered "advanced": Pull Requests, Issues, Log, Worktrees.
     * Safe to call from any thread.
     */
    public void applyAdvancedModeVisibility() {
        Runnable r = () -> {
            boolean advanced = GlobalUiSettings.isAdvancedMode();
            // Ensure the small header above the right tab stack is updated immediately.
            try {
                if (rightTabbedHeader != null) {
                    rightTabbedHeader.setVisible(advanced);
                    if (rightTabbedContainer != null) {
                        rightTabbedContainer.revalidate();
                        rightTabbedContainer.repaint();
                    }
                }
            } catch (Exception ex) {
                logger.debug("Failed to update rightTabbedHeader visibility (early)", ex);
            }
            // Update session management visibility in History panel
            historyOutputPanel.setAdvancedMode(advanced);

            // --- Left (sidebar) tabs: hide/show advanced Git tabs ---
            if (!advanced) {
                if (gitLogTab != null) {
                    int idx = leftTabbedPanel.indexOfComponent(gitLogTab);
                    if (idx != -1) leftTabbedPanel.removeTabAt(idx);
                }
                if (gitWorktreeTab != null) {
                    int idx = leftTabbedPanel.indexOfComponent(gitWorktreeTab);
                    if (idx != -1) leftTabbedPanel.removeTabAt(idx);
                }
                if (pullRequestsPanel != null) {
                    int idx = leftTabbedPanel.indexOfComponent(pullRequestsPanel);
                    if (idx != -1) leftTabbedPanel.removeTabAt(idx);
                }
                if (issuesPanel != null) {
                    int idx = leftTabbedPanel.indexOfComponent(issuesPanel);
                    if (idx != -1) leftTabbedPanel.removeTabAt(idx);
                }

                // Ensure a valid selection after removals
                if (leftTabbedPanel.getTabCount() > 0) {
                    int sel = leftTabbedPanel.getSelectedIndex();
                    if (sel < 0 || sel >= leftTabbedPanel.getTabCount()) {
                        leftTabbedPanel.setSelectedIndex(0);
                    }
                }
            } else {
                // Advanced ON: re-add tabs if applicable and not already present

                // Log tab
                if (gitLogTab != null && leftTabbedPanel.indexOfComponent(gitLogTab) == -1) {
                    var logIcon = Icons.FLOWSHEET;
                    leftTabbedPanel.addTab(null, logIcon, gitLogTab);
                    var idx = leftTabbedPanel.indexOfComponent(gitLogTab);
                    var ks = GlobalUiSettings.getKeybinding(
                            "panel.switchToLog", KeyboardShortcutUtil.createAltShortcut(KeyEvent.VK_5));
                    var tooltip = "Log (" + KeyboardShortcutUtil.formatKeyStroke(ks) + ")";
                    var label = createSquareTabLabel(logIcon, tooltip);
                    leftTabbedPanel.setTabComponentAt(idx, label);
                    final int tabIdx = idx;
                    label.addMouseListener(new MouseAdapter() {
                        @Override
                        public void mousePressed(MouseEvent e) {
                            handleTabToggle(tabIdx);
                        }
                    });
                }

                // Worktrees tab
                if (gitWorktreeTab != null && leftTabbedPanel.indexOfComponent(gitWorktreeTab) == -1) {
                    var worktreeIcon = Icons.FLOWCHART;
                    leftTabbedPanel.addTab(null, worktreeIcon, gitWorktreeTab);
                    var idx = leftTabbedPanel.indexOfComponent(gitWorktreeTab);
                    var ks = GlobalUiSettings.getKeybinding(
                            "panel.switchToWorktrees", KeyboardShortcutUtil.createAltShortcut(KeyEvent.VK_4));
                    var tooltip = "Worktrees (" + KeyboardShortcutUtil.formatKeyStroke(ks) + ")";
                    var label = createSquareTabLabel(worktreeIcon, tooltip);
                    leftTabbedPanel.setTabComponentAt(idx, label);
                    final int tabIdx = idx;
                    label.addMouseListener(new MouseAdapter() {
                        @Override
                        public void mousePressed(MouseEvent e) {
                            handleTabToggle(tabIdx);
                        }
                    });
                }

                // Pull Requests tab (only when repo supports PRs i.e., GitHub)
                if (pullRequestsPanel != null
                        && getProject().isGitHubRepo()
                        && gitLogTab != null
                        && leftTabbedPanel.indexOfComponent(pullRequestsPanel) == -1) {
                    var prIcon = Icons.PULL_REQUEST;
                    leftTabbedPanel.addTab(null, prIcon, pullRequestsPanel);
                    var idx = leftTabbedPanel.indexOfComponent(pullRequestsPanel);
                    var ks = GlobalUiSettings.getKeybinding(
                            "panel.switchToPullRequests", KeyboardShortcutUtil.createAltShortcut(KeyEvent.VK_6));
                    var tooltip = "Pull Requests (" + KeyboardShortcutUtil.formatKeyStroke(ks) + ")";
                    var label = createSquareTabLabel(prIcon, tooltip);
                    leftTabbedPanel.setTabComponentAt(idx, label);
                    final int tabIdx = idx;
                    label.addMouseListener(new MouseAdapter() {
                        @Override
                        public void mousePressed(MouseEvent e) {
                            handleTabToggle(tabIdx);
                        }
                    });
                }

                // Issues tab (only when provider is not NONE)
                if (issuesPanel != null
                        && getProject().getIssuesProvider().type() != IssueProviderType.NONE
                        && leftTabbedPanel.indexOfComponent(issuesPanel) == -1) {
                    var issIcon = Icons.ADJUST;
                    leftTabbedPanel.addTab(null, issIcon, issuesPanel);
                    var idx = leftTabbedPanel.indexOfComponent(issuesPanel);
                    var ks = GlobalUiSettings.getKeybinding(
                            "panel.switchToIssues", KeyboardShortcutUtil.createAltShortcut(KeyEvent.VK_7));
                    var tooltip = "Issues (" + KeyboardShortcutUtil.formatKeyStroke(ks) + ")";
                    var label = createSquareTabLabel(issIcon, tooltip);
                    leftTabbedPanel.setTabComponentAt(idx, label);
                    final int tabIdx = idx;
                    label.addMouseListener(new MouseAdapter() {
                        @Override
                        public void mousePressed(MouseEvent e) {
                            handleTabToggle(tabIdx);
                        }
                    });
                }
            }

            leftTabbedPanel.revalidate();
            leftTabbedPanel.repaint();

            // --- Right (Instructions/Tasks/Terminal) tabs: hide/show Terminal tab dynamically ---
            int terminalIdx = rightTabbedPanel.indexOfTab("Terminal");
            boolean terminalTabPresent = terminalIdx != -1;
            boolean terminalWasSelected =
                    terminalTabPresent && rightTabbedPanel.getSelectedComponent() == terminalPanel;

            if (!advanced) {
                // Remove Terminal tab if present
                if (terminalTabPresent) {
                    rightTabbedPanel.removeTabAt(terminalIdx);
                    // If it was selected, switch to Tasks or Instructions
                    if (terminalWasSelected) {
                        int tasksIdx = rightTabbedPanel.indexOfTab("Tasks");
                        if (tasksIdx != -1) {
                            rightTabbedPanel.setSelectedIndex(tasksIdx);
                        } else if (rightTabbedPanel.getTabCount() > 0) {
                            rightTabbedPanel.setSelectedIndex(0);
                        }
                    }
                }
            } else {
                // Add Terminal tab if missing
                if (!terminalTabPresent) {
                    rightTabbedPanel.addTab("Terminal", Icons.TERMINAL, this.terminalPanel);
                }
            }

            rightTabbedPanel.revalidate();
            rightTabbedPanel.repaint();

            // Show/hide the small header above the right tab stack (e.g. branch selector)
            try {
                if (rightTabbedHeader != null) {
                    rightTabbedHeader.setVisible(advanced);
                    if (rightTabbedContainer != null) {
                        rightTabbedContainer.revalidate();
                        rightTabbedContainer.repaint();
                    }
                }
            } catch (Exception ex) {
                logger.debug("Failed to update rightTabbedHeader visibility", ex);
            }
        };

        if (SwingUtilities.isEventDispatchThread()) {
            r.run();
        } else {
            SwingUtilities.invokeLater(r);
        }
    }

    /**
     * Brings the Task List to the front and triggers a refresh via its SHOWING listener. Safe to call from any thread.
     */
    public void refreshTaskListUI() {
        // Terminal drawer removed — bring the Tasks tab to front instead.
        SwingUtilities.invokeLater(() -> {
            int idx = rightTabbedPanel.indexOfTab("Tasks");
            if (idx != -1) rightTabbedPanel.setSelectedIndex(idx);
            taskListPanel.refreshFromManager();
        });
    }

    public Action getGlobalUndoAction() {
        return globalUndoAction;
    }

    public Action getGlobalRedoAction() {
        return globalRedoAction;
    }

    public Action getGlobalCopyAction() {
        return globalCopyAction;
    }

    public Action getGlobalPasteAction() {
        return globalPasteAction;
    }

    public Action getGlobalToggleMicAction() {
        return globalToggleMicAction;
    }

    private boolean isFocusInContextArea(@Nullable Component focusOwner) {
        if (focusOwner == null) return false;
        // Check if focus is within ContextPanel or HistoryOutputPanel's historyTable
        boolean inContextPanel = SwingUtilities.isDescendingFrom(focusOwner, workspacePanel);
        boolean inHistoryTable = historyOutputPanel.getHistoryTable() != null
                && SwingUtilities.isDescendingFrom(focusOwner, historyOutputPanel.getHistoryTable());
        return inContextPanel || inHistoryTable;
    }

    // --- Global Undo/Redo Action Classes ---
    private class GlobalUndoAction extends AbstractAction {
        public GlobalUndoAction(String name) {
            super(name);
        }

        @Override
        public void actionPerformed(ActionEvent e) {
            if (lastRelevantFocusOwner == instructionsPanel.getInstructionsArea()) {
                if (instructionsPanel.getCommandInputUndoManager().canUndo()) {
                    instructionsPanel.getCommandInputUndoManager().undo();
                }
            } else if (isFocusInContextArea(lastRelevantFocusOwner)) {
                if (contextManager.getContextHistory().hasUndoStates()) {
                    contextManager.undoContextAsync();
                }
            }
        }

        public void updateEnabledState() {
            boolean canUndoNow = false;
            if (lastRelevantFocusOwner == instructionsPanel.getInstructionsArea()) {
                canUndoNow = instructionsPanel.getCommandInputUndoManager().canUndo();
            } else if (isFocusInContextArea(lastRelevantFocusOwner)) {
                canUndoNow = contextManager.getContextHistory().hasUndoStates();
            }
            setEnabled(canUndoNow);
        }
    }

    private class GlobalRedoAction extends AbstractAction {
        public GlobalRedoAction(String name) {
            super(name);
        }

        @Override
        public void actionPerformed(ActionEvent e) {
            if (lastRelevantFocusOwner == instructionsPanel.getInstructionsArea()) {
                if (instructionsPanel.getCommandInputUndoManager().canRedo()) {
                    instructionsPanel.getCommandInputUndoManager().redo();
                }
            } else if (isFocusInContextArea(lastRelevantFocusOwner)) {
                if (contextManager.getContextHistory().hasRedoStates()) {
                    contextManager.redoContextAsync();
                }
            }
        }

        public void updateEnabledState() {
            boolean canRedoNow = false;
            if (lastRelevantFocusOwner == instructionsPanel.getInstructionsArea()) {
                canRedoNow = instructionsPanel.getCommandInputUndoManager().canRedo();
            } else if (isFocusInContextArea(lastRelevantFocusOwner)) {
                canRedoNow = contextManager.getContextHistory().hasRedoStates();
            }
            setEnabled(canRedoNow);
        }
    }

    // --- Global Copy/Paste Action Classes ---
    private class GlobalCopyAction extends AbstractAction {
        public GlobalCopyAction(String name) {
            super(name);
        }

        @Override
        public void actionPerformed(ActionEvent e) {
            if (lastRelevantFocusOwner == null) {
                return;
            }
            if (lastRelevantFocusOwner == instructionsPanel.getInstructionsArea()) {
                instructionsPanel.getInstructionsArea().copy();
            } else if (SwingUtilities.isDescendingFrom(lastRelevantFocusOwner, historyOutputPanel.getLlmStreamArea())) {
                historyOutputPanel.getLlmStreamArea().copy(); // Assumes MarkdownOutputPanel has copy()
            } else if (SwingUtilities.isDescendingFrom(lastRelevantFocusOwner, workspacePanel)
                    || SwingUtilities.isDescendingFrom(lastRelevantFocusOwner, historyOutputPanel.getHistoryTable())) {
                // If focus is in ContextPanel, use its selected fragments.
                // If focus is in HistoryTable, it's like "Copy All" from ContextPanel.
                List<ContextFragment> fragmentsToCopy = List.of(); // Default to "all"
                if (SwingUtilities.isDescendingFrom(lastRelevantFocusOwner, workspacePanel)) {
                    fragmentsToCopy = workspacePanel.getSelectedFragments();
                }
                workspacePanel.performContextActionAsync(WorkspacePanel.ContextAction.COPY, fragmentsToCopy);
            }
        }

        public void updateEnabledState() {
            if (lastRelevantFocusOwner == null) {
                setEnabled(false);
                return;
            }

            boolean canCopyNow = false;
            if (lastRelevantFocusOwner == instructionsPanel.getInstructionsArea()) {
                var field = instructionsPanel.getInstructionsArea();
                canCopyNow = (field.getSelectedText() != null
                                && !field.getSelectedText().isEmpty())
                        || !field.getText().isEmpty();
            } else if (SwingUtilities.isDescendingFrom(lastRelevantFocusOwner, historyOutputPanel.getLlmStreamArea())) {
                var llmArea = historyOutputPanel.getLlmStreamArea();
                String selectedText = llmArea.getSelectedText();
                canCopyNow =
                        !selectedText.isEmpty() || !llmArea.getDisplayedText().isEmpty();
            } else if (SwingUtilities.isDescendingFrom(lastRelevantFocusOwner, workspacePanel)
                    || SwingUtilities.isDescendingFrom(lastRelevantFocusOwner, historyOutputPanel.getHistoryTable())) {
                // Focus is in a context area, context copy is always available
                canCopyNow = true;
            }
            setEnabled(canCopyNow);
        }
    }

    // for paste from menubar -- ctrl-v paste is handled in individual components
    private class GlobalPasteAction extends AbstractAction {
        public GlobalPasteAction(String name) {
            super(name);
        }

        @Override
        public void actionPerformed(ActionEvent e) {
            if (lastRelevantFocusOwner == null) {
                return;
            }

            if (lastRelevantFocusOwner == instructionsPanel.getInstructionsArea()) {
                instructionsPanel.getInstructionsArea().paste();
            } else if (SwingUtilities.isDescendingFrom(lastRelevantFocusOwner, workspacePanel)) {
                workspacePanel.performContextActionAsync(WorkspacePanel.ContextAction.PASTE, List.of());
            }
        }

        public void updateEnabledState() {
            boolean canPasteNow = false;
            if (lastRelevantFocusOwner == null) {
                // leave it false
            } else if (lastRelevantFocusOwner == instructionsPanel.getInstructionsArea()) {
                canPasteNow =
                        Toolkit.getDefaultToolkit().getSystemClipboard().isDataFlavorAvailable(DataFlavor.stringFlavor);
            } else if (SwingUtilities.isDescendingFrom(lastRelevantFocusOwner, workspacePanel)) {
                // ContextPanel's doPasteAction checks clipboard content type
                canPasteNow = true;
            }
            setEnabled(canPasteNow);
        }
    }

    // --- Global Toggle Mic Action Class ---
    private class ToggleMicAction extends AbstractAction {
        public ToggleMicAction(String name) {
            super(name);
        }

        @Override
        public void actionPerformed(ActionEvent e) {
            InstructionsPanel currentInstructionsPanel = Chrome.this.instructionsPanel;
            VoiceInputButton micButton = currentInstructionsPanel.getVoiceInputButton();
            if (micButton.isEnabled()) {
                micButton.doClick();
            }
        }

        public void updateEnabledState() {
            InstructionsPanel currentInstructionsPanel = Chrome.this.instructionsPanel;
            VoiceInputButton micButton = currentInstructionsPanel.getVoiceInputButton();
            boolean canToggleMic = micButton.isEnabled();
            setEnabled(canToggleMic);
        }
    }

    /**
     * Creates a new themed JFrame with the Brokk icon set properly.
     *
     * @param title The title for the new frame
     * @return A configured JFrame with the application icon
     */
    public static JFrame newFrame(String title, boolean initializeTitleBar) {
        JFrame frame = new JFrame(title);
        applyIcon(frame);
        // macOS  (see https://www.formdev.com/flatlaf/macos/)
        if (SystemInfo.isMacOS) {
            if (SystemInfo.isMacFullWindowContentSupported) {
                frame.getRootPane().putClientProperty("apple.awt.fullWindowContent", true);
                frame.getRootPane().putClientProperty("apple.awt.transparentTitleBar", true);

                // hide window title
                if (SystemInfo.isJava_17_orLater)
                    frame.getRootPane().putClientProperty("apple.awt.windowTitleVisible", false);
                else frame.setTitle(null);
            }
        }
        if (initializeTitleBar) applyTitleBar(frame, title);
        return frame;
    }

    public static JFrame newFrame(String title) {
        return newFrame(title, true);
    }

    /**
     * If using full window content, creates a themed title bar.
     * Uses ThemeTitleBarManager for unified theme-driven configuration.
     *
     * @see <a href="https://www.formdev.com/flatlaf/macos/">FlatLaf macOS Window Decorations</a>
     */
    public static void applyTitleBar(JFrame frame, String title) {
        ThemeTitleBarManager.applyTitleBar(frame, title);
    }

    /**
     * Updates the title bar styling for existing frames when theme changes.
     * Uses ThemeTitleBarManager for unified theme-driven configuration.
     */
    public static void updateTitleBarStyling(JFrame frame) {
        ThemeTitleBarManager.updateTitleBarStyling(frame);
    }

    /**
     * Applies the application icon to the given window (JFrame or JDialog).
     *
     * @param window The window to set the icon for.
     */
    public static void applyIcon(Window window) {
        try {
            var iconUrl = Chrome.class.getResource(Brokk.ICON_RESOURCE);
            if (iconUrl != null) {
                var icon = new ImageIcon(iconUrl);
                window.setIconImage(icon.getImage());
            } else {
                LogManager.getLogger(Chrome.class).warn("Could not find resource {}", Brokk.ICON_RESOURCE);
            }
        } catch (Exception e) {
            LogManager.getLogger(Chrome.class).warn("Failed to set application icon for window", e);
        }
    }

    /** Disables the history panel via HistoryOutputPanel. */
    @Override
    public void disableHistoryPanel() {
        historyOutputPanel.disableHistory();
    }

    /** Enables the history panel via HistoryOutputPanel. */
    @Override
    public void enableHistoryPanel() {
        historyOutputPanel.enableHistory();
    }

    /**
     * Sets the taskInProgress state on the MarkdownOutputPanel
     */
    @Override
    public void setTaskInProgress(boolean taskInProgress) {
        SwingUtilities.invokeLater(() -> {
            historyOutputPanel.setTaskInProgress(taskInProgress);
        });
    }

    @Override
    public int showConfirmDialog(String message, String title, int optionType, int messageType) {
        return showConfirmDialog(frame, message, title, optionType, messageType);
    }

    @Override
    public int showConfirmDialog(
            @Nullable Component parent, String message, String title, int optionType, int messageType) {
        //noinspection MagicConstant
        return JOptionPane.showConfirmDialog(parent, message, title, optionType, messageType);
    }

    @Override
    public void postSummarize() {
        updateWorkspace();
        updateContextHistoryTable();
    }

    @Override
    public void systemNotify(String message, String title, int messageType) {
        SwingUtilities.invokeLater(() -> {
            //noinspection MagicConstant
            JOptionPane.showMessageDialog(frame, message, title, messageType);
        });
    }

    @Override
    public void showNotification(NotificationRole role, String message) {
        boolean allowed =
                switch (role) {
                    case COST -> GlobalUiSettings.isShowCostNotifications();
                    case ERROR -> GlobalUiSettings.isShowErrorNotifications();
                    case CONFIRM -> GlobalUiSettings.isShowConfirmNotifications();
                    case INFO -> GlobalUiSettings.isShowInfoNotifications();
                };
        if (!allowed) return;

        SwingUtilities.invokeLater(() -> historyOutputPanel.showNotification(role, message));
    }

    /** Helper method to find JScrollPane component within a container */
    @Nullable
    private static Component findScrollPaneIn(Container container) {
        for (Component comp : container.getComponents()) {
            if (comp instanceof JScrollPane) {
                return comp;
            } else if (comp instanceof Container subContainer) {
                Component found = findScrollPaneIn(subContainer);
                if (found != null) {
                    return found;
                }
            }
        }
        return null;
    }

    private static class SearchableContentPanel extends JPanel implements ThemeAware {
        private final List<JComponent> componentsWithChatBackground;
        private final List<MarkdownOutputPanel> markdownPanels;

        public SearchableContentPanel(
                List<JComponent> componentsWithChatBackground, List<MarkdownOutputPanel> markdownPanels) {
            super(new BorderLayout());
            this.componentsWithChatBackground = componentsWithChatBackground;
            this.markdownPanels = markdownPanels;
        }

        public List<MarkdownOutputPanel> getMarkdownPanels() {
            return markdownPanels;
        }

        @Override
        public void applyTheme(GuiTheme guiTheme) {
            Color newBackgroundColor = ThemeColors.getColor(guiTheme.isDarkTheme(), "chat_background");
            componentsWithChatBackground.forEach(c -> c.setBackground(newBackgroundColor));
            SwingUtilities.updateComponentTreeUI(this);
        }
    }

    /**
     * Shared "Rebuilding Code Intelligence" status strip with spinner and text.
     * Hidden by default. Other panels can embed this component via getAnalyzerStatusStrip().
     * The spinner icon is refreshed against the current theme whenever it is shown or a theme is applied.
     */
    private class AnalyzerStatusStrip extends JPanel implements ThemeAware {
        private final JLabel label;

        private AnalyzerStatusStrip() {
            super();
            setLayout(new BoxLayout(this, BoxLayout.X_AXIS));
            setBorder(new EmptyBorder(2, 6, 2, 6));
            label = new JLabel("Rebuilding Code Intelligence...");
            label.setIcon(null); // set on show to ensure theme-correct icon
            label.setAlignmentY(Component.CENTER_ALIGNMENT);
            add(label);
            setOpaque(true);
            // Start hidden by default. Visibility controlled by Chrome methods.
            setVisible(false);
        }

        void refreshSpinnerIcon() {
            // Must be called on EDT; SpinnerIconUtil asserts EDT
            Icon icon = SpinnerIconUtil.getSpinner(Chrome.this, true);
            label.setIcon(icon);
        }

        @Override
        public void applyTheme(GuiTheme guiTheme) {
            // Keep basic colors in sync with theme; refresh spinner icon if visible
            Color bg = UIManager.getColor("Panel.background");
            Color fg = UIManager.getColor("Label.foreground");
            setBackground(bg != null ? bg : getBackground());
            label.setForeground(fg != null ? fg : label.getForeground());
            if (isVisible()) {
                refreshSpinnerIcon();
            }
            SwingUtilities.updateComponentTreeUI(this);
        }
    }

    /**
     * Updates the git tab badge with the current number of modified files. Should be called whenever the git status
     * changes
     */
    public void updateGitTabBadge(int modifiedCount) {
        assert SwingUtilities.isEventDispatchThread() : "updateGitTabBadge(int) must be called on EDT";

        if (gitTabBadgedIcon == null) {
            return; // No git support
        }

        gitTabBadgedIcon.setCount(modifiedCount, leftTabbedPanel);

        // Update tooltip to show the count and keyboard shortcut
        if (gitTabLabel != null) {
            var configuredShortcut = GlobalUiSettings.getKeybinding(
                    "panel.switchToChanges", KeyboardShortcutUtil.createAltShortcut(KeyEvent.VK_3));
            var shortcut = KeyboardShortcutUtil.formatKeyStroke(configuredShortcut);
            String tooltip;
            if (modifiedCount > 0) {
                tooltip = String.format(
                        "Changes (%d modified file%s) (%s)", modifiedCount, modifiedCount == 1 ? "" : "s", shortcut);
            } else {
                tooltip = "Changes (" + shortcut + ")";
            }
            gitTabLabel.setToolTipText(tooltip);
        }

        // Repaint the tab to show the updated badge
        if (gitTabLabel != null) {
            gitTabLabel.repaint();
        }
    }

    /**
     * Refresh the branch selector UI hosted in Chrome. Safe to call from any thread.
     *
     * @param branchName the branch name to display (may be null/blank)
     */
    public void refreshBranchUi(@Nullable String branchName) {
        SwingUtilities.invokeLater(() -> {
            if (branchSelectorButton != null) {
                try {
                    // BranchSelectorButton.refreshBranch expects a displayable string; pass empty string
                    // when branchName is null to avoid unexpected null handling in downstream UI code.
                    branchSelectorButton.refreshBranch(branchName == null ? "" : branchName);
                } catch (Exception ex) {
                    logger.debug("branchSelectorButton.refreshBranch failed", ex);
                }
            }
            // Keep the project files drawer title in sync if needed
            try {
                updateProjectFilesDrawerTitle(branchName);
            } catch (Exception ex) {
                logger.debug("updateProjectFilesDrawerTitle failed", ex);
            }
        });
    }

    /**
     * Update the Project Files drawer title (or border) to reflect the current branch.
     * This is intentionally conservative: it will try to update the ProjectFilesPanel border/title
     * and otherwise act as a safe no-op so callers don't need null checks.
     *
     * @param branchName branch name to append to the title (may be null/blank)
     */
    private void updateProjectFilesDrawerTitle(@Nullable String branchName) {
        SwingUtilities.invokeLater(() -> {
            try {
                String base = "Project Files";
                String safe = (branchName == null) ? "" : branchName;
                String suffix = safe.isBlank() ? "" : " — " + safe;
                projectFilesPanel.setBorder(BorderFactory.createTitledBorder(base + suffix));
                projectFilesPanel.revalidate();
                projectFilesPanel.repaint();
            } catch (Exception ex) {
                // Defensive: don't let UI-sync failures propagate
                logger.debug("updateProjectFilesDrawerTitle inner failed", ex);
            }
        });
    }

    /** Builds a JLabel for use as a square tab component, ensuring width == height. */
    private static JLabel createSquareTabLabel(Icon icon, String tooltip) {
        var label = new JLabel(icon);
        int size = Math.max(icon.getIconWidth(), icon.getIconHeight());
        // add a little padding so the icon isn't flush against the border
        // tabs are usually a bit width biased, so let's also reduce width a bit
        label.setPreferredSize(new Dimension(size, size + 8));
        label.setMinimumSize(label.getPreferredSize());
        label.setHorizontalAlignment(SwingConstants.CENTER);
        label.setToolTipText(tooltip);

        // If this is a themed icon wrapper, ask it to ensure its delegate is resolved (non-blocking).
        if (icon instanceof SwingUtil.ThemedIcon themedIcon) {
            try {
                themedIcon.ensureResolved();
            } catch (Exception ex) {
                // Defensive: do not let icon resolution errors interrupt UI construction
                logger.debug("Failed to resolve themed icon; continuing without blocking UI", ex);
            }
        }

        // Ensure we repaint when the label becomes showing; some themed icons resolve lazily and
        // a repaint on SHOWING ensures the resolved image is painted immediately (fixes hover-only reveal).
        label.addHierarchyListener(e -> {
            if ((e.getChangeFlags() & HierarchyEvent.SHOWING_CHANGED) != 0 && label.isShowing()) {
                SwingUtilities.invokeLater(() -> {
                    label.revalidate();
                    label.repaint();
                });
            }
        });

        return label;
    }

    /** Calculates an appropriate initial width for the left sidebar based on content and window size. */
    private int computeInitialSidebarWidth() {
        int ideal = projectFilesPanel.getPreferredSize().width;
        int frameWidth = frame.getWidth();

        // Allow between minimum and maximum percentage based on screen width
        int min = (int) (frameWidth * MIN_SIDEBAR_WIDTH_FRACTION);
        double maxFraction =
                frameWidth > WIDE_SCREEN_THRESHOLD ? MAX_SIDEBAR_WIDTH_FRACTION_WIDE : MAX_SIDEBAR_WIDTH_FRACTION;
        int max = (int) (frameWidth * maxFraction);

        return Math.max(min, Math.min(ideal, max));
    }

    /**
     * Toggle collapsing the Workspace (top of Workspace|Instructions split) and hide/show the divider between Output
     * and the bottom stack.
     */
    public void toggleWorkspaceCollapsed() {
        setWorkspaceCollapsed(!workspaceCollapsed);
    }

    /**
     * Collapse/expand the Workspace area.
     *
     * <p>New behavior: - When collapsed, completely remove the Workspace+Instructions split from the bottom stack and
     * show only the Instructions/Drawer as the bottom component. The Output↔Bottom divider remains visible. - When
     * expanded, restore the original Workspace+Instructions split as the bottom component and restore the previous
     * divider location for the top split (Workspace↔Instructions).
     */
    public void setWorkspaceCollapsed(boolean collapsed) {
        Runnable r = () -> {
            if (this.workspaceCollapsed == collapsed) {
                return;
            }

            if (collapsed) {
                // Also save as a proportion for robust restore after resizes
                try {
                    int t = Math.max(0, topSplitPane.getHeight());
                    if (t > 0) {
                        double p = (double) Math.max(0, topSplitPane.getDividerLocation()) / (double) t;
                        // Clamp to avoid pathological values
                        savedTopSplitProportion = Math.max(0.05, Math.min(0.95, p));
                    }
                } catch (Exception ex) {
                    // Non-fatal: we'll use default proportion on restore
                    logger.debug("Failed to save top split proportion; using defaults on restore", ex);
                }

                // Measure the current on-screen height of the Instructions area so we can keep it EXACT
                int instructionsHeightPx = 0;
                try {
                    // Bottom of the topSplitPane is the Instructions container when expanded
                    Component bottom = topSplitPane.getBottomComponent();
                    if (bottom != null) {
                        instructionsHeightPx = Math.max(0, bottom.getHeight());
                    }
                    // Fallback estimate if height not realized yet
                    if (instructionsHeightPx == 0) {
                        int tsTotal = Math.max(0, topSplitPane.getHeight());
                        int tsDivider = topSplitPane.getDividerSize();
                        int maxFromTop = Math.max(0, tsTotal - tsDivider);
                        int minBottom = (bottom != null) ? Math.max(0, bottom.getMinimumSize().height) : 0;
                        instructionsHeightPx =
                                Math.min(Math.max(minBottom, rightTabbedPanel.getMinimumSize().height), maxFromTop);
                    }
                } catch (Exception ex) {
                    // Defensive; we'll clamp during restore regardless
                    logger.debug("Failed to calculate pinned Instructions height; using clamped restore", ex);
                }
                // Pin the measured Instructions height for exact restore later
                pinnedInstructionsHeightPx = instructionsHeightPx;

                // Swap to Instructions-only in the bottom (now using the rightTabbedContainer directly)
                mainVerticalSplitPane.setBottomComponent(rightTabbedContainer);

                // Revalidate layout, then set the main divider so bottom == pinned Instructions height
                mainVerticalSplitPane.revalidate();
                SwingUtilities.invokeLater(
                        () -> applyMainDividerForExactBottomHeight(Math.max(0, pinnedInstructionsHeightPx)));

                this.workspaceCollapsed = true;
            } else {
                // Ensure the workspace split bottom points to the instructions area (rightTabbedContainer), then
                // restore it
                // as bottom
                try {
                    topSplitPane.setBottomComponent(rightTabbedContainer);
                } catch (Exception ex) {
                    // If it's already set due to prior operations, ignore but record for diagnostics
                    logger.debug("topSplitPane.setBottomComponent() failed (likely already set)", ex);
                }
                mainVerticalSplitPane.setBottomComponent(topSplitPane);

                // Revalidate the top split, then restore Workspace and bottom height exactly
                topSplitPane.revalidate();
                SwingUtilities.invokeLater(() -> {
                    // Choose saved proportion; fall back to DEFAULT if missing
                    double p = (savedTopSplitProportion > 0.0 && savedTopSplitProportion < 1.0)
                            ? savedTopSplitProportion
                            : DEFAULT_WORKSPACE_INSTRUCTIONS_SPLIT;
                    // Clamp proportion
                    p = Math.max(0.05, Math.min(0.95, p));

                    // Compute the target bottom height so that Instructions stays at pinnedInstructionsHeightPx
                    // For a vertical JSplitPane: bottomHeight = (1 - p) * T - dividerSize  =>  T = (pinned +
                    // dividerSize) / (1 - p)
                    int dividerSizeTS = topSplitPane.getDividerSize();
                    int pinned = Math.max(0, pinnedInstructionsHeightPx);
                    int desiredBottom = (int) Math.round((pinned + dividerSizeTS) / Math.max(0.05, (1.0 - p)));

                    // Set the main Output↔Bottom divider so bottom == desiredBottom (clamped)
                    applyMainDividerForExactBottomHeight(desiredBottom);

                    // Finally set the top split divider by proportion to restore Workspace share
                    try {
                        topSplitPane.setDividerLocation(p);
                    } catch (Exception ex) {
                        logger.debug("Failed to set topSplitPane divider by proportion; will rely on layout", ex);
                    }
                });

                this.workspaceCollapsed = false;
            }

            // Refresh layout/paint
            mainVerticalSplitPane.revalidate();
            mainVerticalSplitPane.repaint();

            // Persist collapsed/expanded state (per-project + global)
            try {
                saveWorkspaceCollapsedSetting(this.workspaceCollapsed);
            } catch (Exception ignored) {
                // Non-fatal persistence failure
            }
        };

        if (SwingUtilities.isEventDispatchThread()) {
            r.run();
        } else {
            SwingUtilities.invokeLater(r);
        }
    }

    /**
     * Set the Output↔Bottom divider so that the bottom height equals the exact desired pixel height, clamped to the
     * bottom component's minimum size. This is used when collapsing Workspace to guarantee the Instructions area does
     * not resize at all.
     */
    private void applyMainDividerForExactBottomHeight(int desiredBottomPx) {
        int total = mainVerticalSplitPane.getHeight();
        if (total <= 0) {
            return;
        }
        int dividerSize = mainVerticalSplitPane.getDividerSize();
        Component bottom = mainVerticalSplitPane.getBottomComponent();
        int minBottom = (bottom != null) ? Math.max(0, bottom.getMinimumSize().height) : 0;

        int target = Math.max(0, desiredBottomPx);
        int minAllowed = minBottom;
        int maxAllowed = Math.max(minAllowed, total - dividerSize); // cannot exceed available space
        int clampedBottom = Math.max(minAllowed, Math.min(target, maxAllowed));

        int safeDivider = Math.max(0, total - dividerSize - clampedBottom);
        mainVerticalSplitPane.setDividerLocation(safeDivider);
    }

    /**
<<<<<<< HEAD
     * Get the list of uncommitted modified files from GCT's cache.
     * No repo call needed—uses the already-computed list from GitCommitTab.
     * Safe to call from any thread.
     */
    public List<ProjectFile> getModifiedFiles() {
        if (gitCommitTab == null) {
            return List.of();
        }
        return gitCommitTab.getModifiedFiles();
=======
     * Shows the shared analyzer rebuild status strip. Safe to call from any thread.
     */
    public void showAnalyzerRebuildStatus() {
        SwingUtil.runOnEdt(() -> {
            analyzerStatusStrip.refreshSpinnerIcon();
            analyzerStatusStrip.setVisible(true);
            analyzerStatusStrip.revalidate();
            analyzerStatusStrip.repaint();
        });
    }

    /**
     * Hides the shared analyzer rebuild status strip. Safe to call from any thread.
     */
    public void hideAnalyzerRebuildStatus() {
        SwingUtil.runOnEdt(() -> {
            analyzerStatusStrip.setVisible(false);
            analyzerStatusStrip.revalidate();
            analyzerStatusStrip.repaint();
        });
    }

    /**
     * Returns the shared analyzer rebuild status strip so other panels can embed it.
     * Note: Swing components can have only one parent; callers should remove it from
     * a previous parent before adding it elsewhere.
     */
    public JComponent getAnalyzerStatusStrip() {
        return analyzerStatusStrip;
>>>>>>> f98d8242
    }

    @Override
    public BlitzForge.Listener getBlitzForgeListener(Runnable cancelCallback) {
        var dialog = requireNonNull(SwingUtil.runOnEdt(() -> new BlitzForgeProgressDialog(this, cancelCallback), null));
        SwingUtilities.invokeLater(() -> dialog.setVisible(true));
        return dialog;
    }
}<|MERGE_RESOLUTION|>--- conflicted
+++ resolved
@@ -3653,7 +3653,6 @@
     }
 
     /**
-<<<<<<< HEAD
      * Get the list of uncommitted modified files from GCT's cache.
      * No repo call needed—uses the already-computed list from GitCommitTab.
      * Safe to call from any thread.
@@ -3663,7 +3662,9 @@
             return List.of();
         }
         return gitCommitTab.getModifiedFiles();
-=======
+    }
+
+    /**
      * Shows the shared analyzer rebuild status strip. Safe to call from any thread.
      */
     public void showAnalyzerRebuildStatus() {
@@ -3693,7 +3694,6 @@
      */
     public JComponent getAnalyzerStatusStrip() {
         return analyzerStatusStrip;
->>>>>>> f98d8242
     }
 
     @Override
