package io.github.jbellis.brokk.gui.dialogs;

import static java.util.Objects.requireNonNull;

import com.github.difflib.DiffUtils;
import com.github.difflib.UnifiedDiffUtils;
import dev.langchain4j.data.message.AiMessage;
import dev.langchain4j.data.message.ChatMessage;
import dev.langchain4j.data.message.ChatMessageType;
import io.github.jbellis.brokk.ContextManager;
import io.github.jbellis.brokk.EditBlock;
import io.github.jbellis.brokk.IConsoleIO;
import io.github.jbellis.brokk.TaskResult;
import io.github.jbellis.brokk.agents.CodeAgent;
import io.github.jbellis.brokk.analyzer.CodeUnit;
import io.github.jbellis.brokk.analyzer.ProjectFile;
import io.github.jbellis.brokk.context.ContextFragment;
import io.github.jbellis.brokk.gui.GuiTheme;
import io.github.jbellis.brokk.gui.ThemeAware;
import io.github.jbellis.brokk.gui.VoiceInputButton;
import io.github.jbellis.brokk.gui.search.GenericSearchBar;
import io.github.jbellis.brokk.gui.search.RTextAreaSearchableComponent;
import io.github.jbellis.brokk.gui.util.KeyboardShortcutUtil;
import io.github.jbellis.brokk.util.Messages;
import java.awt.*;
import java.awt.event.ActionEvent;
import java.awt.event.KeyEvent;
import java.awt.event.WindowAdapter;
import java.awt.event.WindowEvent;
import java.io.IOException;
import java.util.*;
import java.util.List;
import java.util.concurrent.ExecutionException;
import java.util.concurrent.Future;
import java.util.concurrent.atomic.AtomicBoolean;
import java.util.regex.Pattern;
import java.util.stream.Collectors;
import javax.swing.*;
import javax.swing.border.EmptyBorder;
import javax.swing.event.DocumentEvent;
import javax.swing.event.DocumentListener;
import org.apache.logging.log4j.LogManager;
import org.apache.logging.log4j.Logger;
import org.fife.ui.rsyntaxtextarea.RSyntaxTextArea;
import org.fife.ui.rsyntaxtextarea.SyntaxConstants;
import org.fife.ui.rtextarea.RTextScrollPane;
import org.jetbrains.annotations.Nullable;

/**
 * Displays text (typically code) using an {@link org.fife.ui.rsyntaxtextarea.RSyntaxTextArea} with
 * syntax highlighting, search, and AI-assisted editing via "Quick Edit".
 *
 * <p>Supports editing {@link io.github.jbellis.brokk.analyzer.ProjectFile} content and capturing
 * revisions.
 */
public class PreviewTextPanel extends JPanel implements ThemeAware {
  private static final Logger logger = LogManager.getLogger(PreviewTextPanel.class);
  private final PreviewTextArea textArea;
  private final GenericSearchBar searchBar;
  @Nullable private JButton editButton;
  @Nullable private JButton captureButton;
  @Nullable private JButton saveButton;
  private final ContextManager contextManager;

  // Nullable
  @Nullable private final ProjectFile file;
  private final String contentBeforeSave;
  private List<ChatMessage> quickEditMessages = new ArrayList<>();
  @Nullable private final Future<Set<CodeUnit>> fileDeclarations;
  private final List<JComponent> dynamicMenuItems = new ArrayList<>(); // For usage capture items

  public PreviewTextPanel(
      ContextManager contextManager,
      @Nullable ProjectFile file,
      String content,
      @Nullable String syntaxStyle,
      GuiTheme guiTheme,
      @Nullable ContextFragment fragment) {
    super(new BorderLayout());

    this.contextManager = contextManager;
    this.file = file;
    this.contentBeforeSave = content; // Store initial content

    // === Text area with syntax highlighting ===
    // Initialize textArea *before* search bar that references it
    textArea =
        new PreviewTextArea(content, syntaxStyle, file != null); // syntaxStyle can be null here

    // === Top search/action bar ===
    var topPanel = new JPanel(new BorderLayout(8, 4));
    searchBar = new GenericSearchBar(RTextAreaSearchableComponent.wrap(textArea));
    topPanel.add(searchBar, BorderLayout.CENTER);

    // Button panel for actions on the right
    JPanel actionButtonPanel =
        new JPanel(new FlowLayout(FlowLayout.RIGHT, 5, 0)); // Use FlowLayout, add some spacing

    // Initialize buttons that might not be created
    this.saveButton = null;
    this.captureButton = null;
    this.editButton = null;

    // Save button (conditionally added for ProjectFile)
    if (file != null) {
      // Use the field saveButton directly
      saveButton = new JButton("Save");
      saveButton.setEnabled(false); // Initially disabled
      saveButton.addActionListener(
          e -> {
            performSave(saveButton); // Call the extracted save method, passing the button itself
          });
      actionButtonPanel.add(saveButton);
    }

    // Capture button (conditionally added for GitHistoryFragment)
    if (fragment != null && fragment.getType() == ContextFragment.FragmentType.GIT_FILE) {
      var ghf = (ContextFragment.GitFileFragment) fragment;
      captureButton = new JButton("Capture this Revision");
      var finalCaptureButton = captureButton; // Final reference for lambda
      captureButton.addActionListener(
          e -> {
            // Add the GitHistoryFragment to the read-only context
            contextManager.addReadOnlyFragmentAsync(ghf);
            finalCaptureButton.setEnabled(false); // Disable after capture
            finalCaptureButton.setToolTipText("Revision captured");
          });
      actionButtonPanel.add(captureButton); // Add capture button
    }

    // Edit button (conditionally added for ProjectFile)
    if (file != null) {
      var text =
          (fragment != null && fragment.getType() == ContextFragment.FragmentType.GIT_FILE)
              ? "Edit Current Version"
              : "Edit File";
      editButton = new JButton(text);
      var finalEditButton = editButton; // Final reference for lambda
      if (contextManager.getEditableFiles().contains(file)) {
        finalEditButton.setEnabled(false);
        finalEditButton.setToolTipText("File is in Edit context");
      } else {
        finalEditButton.addActionListener(
            e -> {
              contextManager.editFiles(List.of(this.file));
              finalEditButton.setEnabled(false);
              finalEditButton.setToolTipText("File is in Edit context");
            });
      }
      actionButtonPanel.add(editButton); // Add edit button to the action panel
    }

    // Add the action button panel to the top panel if it has any buttons
    if (actionButtonPanel.getComponentCount() > 0) {
      topPanel.add(actionButtonPanel, BorderLayout.EAST);
    }

    // Add document listener to enable/disable save button based on changes
    if (saveButton != null) {
      // Use the final reference created for the ActionListener
      final JButton finalSaveButtonRef = saveButton;
      textArea
          .getDocument()
          .addDocumentListener(
              new DocumentListener() {
                @Override
                public void insertUpdate(DocumentEvent e) {
                  finalSaveButtonRef.setEnabled(true);
                }

                @Override
                public void removeUpdate(DocumentEvent e) {
                  finalSaveButtonRef.setEnabled(true);
                }

                @Override
                public void changedUpdate(DocumentEvent e) {
                  finalSaveButtonRef.setEnabled(true);
                }
              });
    }

    // Put the text area in a scroll pane
    var scrollPane = new RTextScrollPane(textArea);
    scrollPane.setFoldIndicatorEnabled(true);

    // Apply the current theme to the text area
    guiTheme.applyCurrentThemeToComponent(textArea);

    // Add top panel (search + edit) + text area to this panel
    add(topPanel, BorderLayout.NORTH);
    add(scrollPane, BorderLayout.CENTER);

    // Register global shortcuts for the search bar
    searchBar.registerGlobalShortcuts(this);

    // Request focus for the text area after the panel is initialized and visible
    SwingUtilities.invokeLater(textArea::requestFocusInWindow);

    // Scroll to the beginning of the document
    textArea.setCaretPosition(0);

    // Register ESC key to close the dialog
    registerEscapeKey();
    // Register Ctrl/Cmd+S to save
    registerSaveKey();
    // Setup custom window close handler
    setupWindowCloseHandler();

    // Fetch declarations in the background if it's a project file
    if (file != null) {
      fileDeclarations =
          contextManager.submitBackgroundTask(
              "Fetch Declarations",
              () -> {
                var analyzer = contextManager.getAnalyzerUninterrupted();
                return analyzer.isEmpty()
                    ? Collections.emptySet()
                    : analyzer.getDeclarationsInFile(file);
              });
    } else {
      fileDeclarations = null; // Ensure @Nullable field is explicitly null if file is null
    }
  }

  /**
   * Implementation of {@link ThemeAware}. Delegates the actual work to {@link
   * GuiTheme#applyCurrentThemeToComponent}.
   */
  @Override
  public void applyTheme(GuiTheme guiTheme) {
    SwingUtilities.updateComponentTreeUI(this);
    guiTheme.applyCurrentThemeToComponent(textArea);
  }

  /** Custom RSyntaxTextArea implementation for preview panels with custom popup menu */
  public class PreviewTextArea extends RSyntaxTextArea {
    public PreviewTextArea(String content, @Nullable String syntaxStyle, boolean isEditable) {
      setSyntaxEditingStyle(syntaxStyle != null ? syntaxStyle : SyntaxConstants.SYNTAX_STYLE_NONE);
      setCodeFoldingEnabled(true);
      setAntiAliasingEnabled(true);
      setHighlightCurrentLine(false);
      setEditable(isEditable);
      setText(content);
    }

    @Override
    protected JPopupMenu createPopupMenu() {
      var menu = new JPopupMenu();

      // Add Copy option
      var copyAction =
          new AbstractAction("Copy") {
            @Override
            public void actionPerformed(ActionEvent e) {
              copy();
            }
          };
      menu.add(copyAction);

      // Add Quick Edit option (disabled by default, will be enabled when text is selected and file
      // != null)
      var quickEditAction =
          new AbstractAction("Quick Edit") {
            @Override
            public void actionPerformed(ActionEvent e) {
              PreviewTextPanel.this.showQuickEditDialog(getSelectedText());
            }
          };
      quickEditAction.setEnabled(false); // Initially disabled
      menu.add(quickEditAction);

      // Listener to enable/disable actions and add dynamic "Capture usages" items
      menu.addPopupMenuListener(
          new javax.swing.event.PopupMenuListener() {
            @Override
            public void popupMenuWillBecomeVisible(javax.swing.event.PopupMenuEvent e) {
              var textSelected = getSelectedText() != null;

              // Enable Quick Edit only if text is selected and it's a project file
              quickEditAction.setEnabled(textSelected && file != null);

              // Clear previous dynamic items
              dynamicMenuItems.forEach(menu::remove);
              dynamicMenuItems.clear();

              populateDynamicMenuItems();
              // Add separator and usage menu items if any were found
              if (!dynamicMenuItems.isEmpty()) {
                dynamicMenuItems.addFirst(new JPopupMenu.Separator());
                dynamicMenuItems.forEach(menu::add); // Now add them to the menu
              }
            }

            private void populateDynamicMenuItems() {
              // Add "Capture usages" items if it's a project file and declarations are available
              if (file == null) {
                return;
              }
              if (fileDeclarations == null) { // Guard against null fileDeclarations
                logger.warn(
                    "fileDeclarations is null when populating dynamic menu items. This should not happen if file is not null.");
                return;
              }

              if (!fileDeclarations.isDone()) {
                var item = new JMenuItem("Waiting for Code Intelligence...");
                item.setEnabled(false);
                dynamicMenuItems.add(item);
                return;
              }

              int offset = -1;
              var mousePos = getMousePosition(); // Position relative to this text area

              if (mousePos != null) {
                offset = viewToModel2D(mousePos); // Get document offset from mouse coordinates
              } else {
                // Fallback to caret position if mouse position is not available (e.g., keyboard
                // invocation)
                offset = getCaretPosition();
              }

              if (offset < 0) {
                logger.warn(
                    "Could not determine valid document offset from mouse position {} or caret",
                    mousePos);
                return;
              }

              Set<CodeUnit> codeUnits;
              try {
                codeUnits = fileDeclarations.get();
              } catch (InterruptedException | ExecutionException ex) {
                throw new RuntimeException(ex);
              }
              try {
                int lineNum = getLineOfOffset(offset);
                int lastLine = getLineCount() - 1;
                int lineStartOffset = getLineStartOffset(lineNum > 0 ? lineNum - 1 : lineNum);
                int lineEndOffset = getLineEndOffset(lineNum < lastLine ? lineNum + 1 : lineNum);
                var lineText = getText(lineStartOffset, lineEndOffset - lineStartOffset);

                if (lineText != null && !lineText.trim().isEmpty()) {
                  for (CodeUnit unit : codeUnits) {
                    var identifier = unit.identifier();
                    var p = Pattern.compile("\\b" + Pattern.quote(identifier) + "\\b");
                    if (p.matcher(lineText).find()) {
                      var item = new JMenuItem("Capture usages of " + unit.shortName());
                      // Use a local variable for the action listener lambda
                      item.addActionListener(
                          action -> {
                            contextManager.submitBackgroundTask(
                                "Capture Usages",
                                () -> contextManager.usageForIdentifier(unit.fqName()));
                          });
                      dynamicMenuItems.add(item); // Track for removal
                    }
                  }
                }
              } catch (javax.swing.text.BadLocationException ex) {
                logger.warn(
                    "Error getting line text for usage capture menu items based on offset {}",
                    offset,
                    ex);
              }
            }

            @Override
            public void popupMenuWillBecomeInvisible(javax.swing.event.PopupMenuEvent e) {
              // Clear dynamic items when the menu closes
              dynamicMenuItems.forEach(menu::remove);
              dynamicMenuItems.clear();
            }

            @Override
            public void popupMenuCanceled(javax.swing.event.PopupMenuEvent e) {
              // Clear dynamic items if the menu is canceled
              dynamicMenuItems.forEach(menu::remove);
              dynamicMenuItems.clear();
            }
          });

      return menu;
    }
  } // End of PreviewTextArea inner class

  /**
   * Shows a quick edit dialog with the selected text.
   *
   * @param selectedText The text currently selected in the preview
   */
  private void showQuickEditDialog(String selectedText) {
    if (selectedText.isEmpty()) {
      return;
    }

    // Check if the selected text is unique before opening the dialog
    var currentContent = textArea.getText();
    int firstIndex = currentContent.indexOf(selectedText);
    int lastIndex = currentContent.lastIndexOf(selectedText);
    if (firstIndex != lastIndex) {
      JOptionPane.showMessageDialog(
          SwingUtilities.getWindowAncestor(textArea),
          "Text selected for Quick Edit must be unique in the file -- expand your selection.",
          "Selection Not Unique",
          JOptionPane.WARNING_MESSAGE);
      return;
    }

    textArea.setEditable(false);

    // Create quick edit dialog
    var ancestor = SwingUtilities.getWindowAncestor(this);
    JDialog quickEditDialog;
    if (ancestor instanceof Frame frame) {
      quickEditDialog = new JDialog(frame, "Quick Edit", true);
    } else if (ancestor instanceof Dialog dialog) {
      quickEditDialog = new JDialog(dialog, "Quick Edit", true);
    } else {
      quickEditDialog = new JDialog((Frame) null, "Quick Edit", true);
    }
    quickEditDialog.setLayout(new BorderLayout());

    // Create main panel for quick edit dialog (without system messages pane)
    var mainPanel = new JPanel(new BorderLayout(5, 5));
    mainPanel.setBorder(
        BorderFactory.createCompoundBorder(
            BorderFactory.createTitledBorder(
                BorderFactory.createEtchedBorder(),
                "Instructions",
                javax.swing.border.TitledBorder.DEFAULT_JUSTIFICATION,
                javax.swing.border.TitledBorder.DEFAULT_POSITION,
                new Font(Font.DIALOG, Font.BOLD, 12)),
            new EmptyBorder(5, 5, 5, 5)));

    // Create edit area with the same styling as the command input in Chrome
    var editArea = new RSyntaxTextArea(3, 40);
    editArea.setSyntaxEditingStyle(SyntaxConstants.SYNTAX_STYLE_NONE);
    editArea.setHighlightCurrentLine(false);
    editArea.setBorder(
        BorderFactory.createCompoundBorder(
            BorderFactory.createLineBorder(Color.GRAY),
            BorderFactory.createEmptyBorder(2, 5, 2, 5)));
    editArea.setLineWrap(true);
    editArea.setWrapStyleWord(true);
    editArea.setRows(3);
    editArea.setMinimumSize(new Dimension(100, 80));
    editArea.setAutoIndentEnabled(false);

    // Scroll pane for edit area
    var scrollPane = new JScrollPane(editArea);
    scrollPane.setVerticalScrollBarPolicy(JScrollPane.VERTICAL_SCROLLBAR_AS_NEEDED);

    // Informational label below the input area
    var infoLabel = new JLabel("Quick Edit will apply to the selected lines only");
    infoLabel.setFont(new Font(Font.DIALOG, Font.ITALIC, 11));
    infoLabel.setForeground(Color.DARK_GRAY);
    infoLabel.setBorder(new EmptyBorder(5, 5, 0, 5));

    // Voice input button
    var inputPanel = new JPanel(new GridBagLayout());
    var gbc = new GridBagConstraints();

    // Start calculation of symbols specific to the current file in the background
    Future<Set<String>> symbolsFuture = null;
    // Only try to get symbols if we have a file and its corresponding fragment is a PathFragment
    if (file != null) {
      // Submit the task to fetch symbols in the background
      symbolsFuture =
          contextManager.submitBackgroundTask(
              "Fetch File Symbols",
              () -> {
                var analyzer = contextManager.getAnalyzerUninterrupted();
                return analyzer.getSymbols(analyzer.getDeclarationsInFile(file));
              });
    }

    // Voice input button setup, passing the Future for file-specific symbols
    var micButton =
        new VoiceInputButton(
            editArea,
            contextManager,
            () -> {
              /* no action on record start */
            },
            symbolsFuture,
            error -> {
              /* no special error handling */
            });

    // infoLabel at row=0
    gbc.gridx = 1;
    gbc.gridy = 0;
    gbc.gridwidth = 1;
    gbc.weightx = 1.0;
    gbc.fill = GridBagConstraints.HORIZONTAL;
    gbc.insets = new Insets(0, 0, 5, 0);
    inputPanel.add(infoLabel, gbc);

    // micButton at (0,1)
    gbc.gridx = 0;
    gbc.gridy = 1;
    gbc.gridwidth = 1;
    gbc.weightx = 0;
    gbc.fill = GridBagConstraints.NONE;
    gbc.insets = new Insets(2, 2, 2, 8);
    inputPanel.add(micButton, gbc);

    // scrollPane at (1,1)
    gbc.gridx = 1;
    gbc.gridy = 1;
    gbc.gridwidth = 1;
    gbc.weightx = 1.0;
    gbc.fill = GridBagConstraints.BOTH;
    inputPanel.add(scrollPane, gbc);

    // Bottom panel with buttons
    var buttonPanel = new JPanel(new FlowLayout(FlowLayout.RIGHT));
    var codeButton = new JButton("Code");
    var cancelButton = new JButton("Cancel");

    cancelButton.addActionListener(
        e -> {
          quickEditDialog.dispose();
          textArea.setEditable(true);
        });
    buttonPanel.add(codeButton);
    buttonPanel.add(cancelButton);

    // Assemble quick edit dialog main panel
    mainPanel.add(inputPanel, BorderLayout.CENTER);
    mainPanel.add(buttonPanel, BorderLayout.PAGE_END);
    quickEditDialog.add(mainPanel);

    // Set a preferred size for the scroll pane
    scrollPane.setPreferredSize(new Dimension(400, 150));

    quickEditDialog.pack();
    quickEditDialog.setLocationRelativeTo(this);
    // ESC closes dialog
    quickEditDialog
        .getRootPane()
        .registerKeyboardAction(
            e -> quickEditDialog.dispose(),
            KeyStroke.getKeyStroke(KeyEvent.VK_ESCAPE, 0),
            JComponent.WHEN_IN_FOCUSED_WINDOW);

    // Set Code as the default button (triggered by Enter key)
    quickEditDialog.getRootPane().setDefaultButton(codeButton);

    // Register Ctrl+Enter to submit dialog
    var ctrlEnter =
        KeyStroke.getKeyStroke(
            KeyEvent.VK_ENTER, Toolkit.getDefaultToolkit().getMenuShortcutKeyMaskEx());
    editArea.getInputMap().put(ctrlEnter, "submitQuickEdit");
    editArea
        .getActionMap()
        .put(
            "submitQuickEdit",
            new AbstractAction() {
              @Override
              public void actionPerformed(ActionEvent e) {
                codeButton.doClick();
              }
            });

    // Set focus to the edit area when the dialog opens
    SwingUtilities.invokeLater(editArea::requestFocusInWindow);

    // Code button logic: dispose quick edit dialog and open Quick Results dialog.
    codeButton.addActionListener(
        e -> {
          var instructions = editArea.getText().trim();
          if (instructions.isEmpty()) {
            // Instead of silently closing, show a simple message and cancel.
            JOptionPane.showMessageDialog(
                quickEditDialog,
                "No instructions provided. Quick edit cancelled.",
                "Quick Edit",
                JOptionPane.INFORMATION_MESSAGE);
            quickEditDialog.dispose();
            textArea.setEditable(true);
            return;
          }
          quickEditDialog.dispose();
          openQuickResultsDialog(selectedText, instructions);
        });

    quickEditDialog.setVisible(true);
  }

  /**
   * Opens the Quick Results dialog that displays system messages and controls task progress.
   *
   * @param selectedText The text originally selected.
   * @param instructions The instructions provided by the user.
   */
  private void openQuickResultsDialog(String selectedText, String instructions) {
    requireNonNull(file);

    var ancestor = SwingUtilities.getWindowAncestor(this);
    JDialog resultsDialog;
    if (ancestor instanceof Frame frame) {
      resultsDialog = new JDialog(frame, "Quick Edit", false);
    } else if (ancestor instanceof Dialog dialog) {
      resultsDialog = new JDialog(dialog, "Quick Edit", false);
    } else {
      resultsDialog = new JDialog((Frame) null, "Quick Edit", false);
    }
    resultsDialog.setLayout(new BorderLayout());

    // System messages pane
    var systemArea = new JTextArea();
    systemArea.setEditable(false);
    systemArea.setLineWrap(true);
    systemArea.setWrapStyleWord(true);
    systemArea.setRows(5);
    var systemScrollPane = new JScrollPane(systemArea);
    systemScrollPane.setBorder(
        BorderFactory.createTitledBorder(
            BorderFactory.createEtchedBorder(),
            "System Messages",
            javax.swing.border.TitledBorder.DEFAULT_JUSTIFICATION,
            javax.swing.border.TitledBorder.DEFAULT_POSITION,
            new Font(Font.DIALOG, Font.BOLD, 12)));
    systemArea.setText("Request sent");
    systemScrollPane.setPreferredSize(new Dimension(400, 200));

    // Bottom panel with Okay and Stop buttons
    var bottomPanel = new JPanel(new FlowLayout(FlowLayout.RIGHT));
    var okayButton = new JButton("Okay");
    var stopButton = new JButton("Stop");
    okayButton.setEnabled(false);
    bottomPanel.add(okayButton);
    bottomPanel.add(stopButton);

    resultsDialog.add(systemScrollPane, BorderLayout.CENTER);
    resultsDialog.add(bottomPanel, BorderLayout.PAGE_END);
    resultsDialog.pack();
    resultsDialog.setLocationRelativeTo(this);

    // Create our IConsoleIO for quick results that appends to the systemArea.
    class QuickResultsIo implements IConsoleIO {
      final AtomicBoolean hasError = new AtomicBoolean();

      private void appendSystemMessage(String text) {
        if (!systemArea.getText().isEmpty() && !systemArea.getText().endsWith("\n")) {
          systemArea.append("\n");
        }
        systemArea.append(text);
        systemArea.append("\n");
      }

      @Override
      public void toolError(String msg, String title) {
        hasError.set(true);
        appendSystemMessage(msg);
      }

      @Override
      public void llmOutput(String token, ChatMessageType type, boolean isNewMessage) {
        appendSystemMessage(token);
      }

      @Override
      public void showOutputSpinner(String message) {
        // no-op
      }

      @Override
      public void hideOutputSpinner() {
        // no-op
      }
    }
    var resultsIo = new QuickResultsIo();

    // Submit the quick-edit session to a background future
    var future =
        contextManager.submitUserTask(
            "Quick Edit",
            () -> {
              var agent = new CodeAgent(contextManager, contextManager.getService().quickModel());
              return agent.runQuickTask(file, selectedText, instructions);
            });

    // Stop button cancels the task and closes the dialog.
    stopButton.addActionListener(
        e -> {
          future.cancel(true);
          resultsDialog.dispose();
        });

    // Okay button simply closes the dialog.
    okayButton.addActionListener(e -> resultsDialog.dispose());

    // Fire up a background thread to retrieve results and apply snippet.
    new Thread(
            () -> {
              QuickEditResult quickEditResult = null;
              try {
                // Centralized logic for session + snippet extraction + file replace
                quickEditResult = performQuickEdit(future, selectedText);
              } catch (InterruptedException ex) {
                // If the thread itself is interrupted
                Thread.currentThread().interrupt();
                quickEditResult = new QuickEditResult(null, "Quick edit interrupted.");
              } catch (ExecutionException e) {
                logger.debug("Internal error executing Quick Edit", e);
                quickEditResult = new QuickEditResult(null, "Internal error executing Quick Edit");
              } finally {
                // Ensure we update the UI state on the EDT
                SwingUtilities.invokeLater(
                    () -> {
                      stopButton.setEnabled(false);
                      okayButton.setEnabled(true);
                    });

                // Log the outcome
                logger.debug(quickEditResult);
              }

              // If the quick edit was successful (snippet not null), select the new text
              if (quickEditResult.snippet() != null) {
                var newSnippet = quickEditResult.snippet();
                SwingUtilities.invokeLater(
                    () -> {
                      // Re-enable the text area if we're going to modify it
                      textArea.setEditable(true);

                      int startOffset = textArea.getText().indexOf(newSnippet);
                      if (startOffset >= 0) {
                        textArea.setCaretPosition(startOffset);
                        textArea.moveCaretPosition(startOffset + newSnippet.length());
                      } else {
                        textArea.setCaretPosition(0); // fallback if not found
                      }
                      textArea.grabFocus();

                      // Close the dialog automatically if there were no errors
                      if (!resultsIo.hasError.get()) {
                        resultsDialog.dispose();
                      }
                    });
              } else {
                // Display an error dialog with the failure message
                var errorMessage = quickEditResult.error();
                SwingUtilities.invokeLater(
                    () -> {
                      JOptionPane.showMessageDialog(
                          SwingUtilities.getWindowAncestor(textArea),
                          errorMessage,
                          "Quick Edit Failed",
                          JOptionPane.ERROR_MESSAGE);
                      textArea.setEditable(true);
                    });
              }
            })
        .start();

    resultsDialog.setVisible(true);
  }

  /**
   * A small holder for quick edit outcome, containing either the generated snippet or an error
   * message detailing the failure. Exactly one field will be non-null.
   */
  private record QuickEditResult(@Nullable String snippet, @Nullable String error) {
    public QuickEditResult {
      assert (snippet == null) != (error == null)
          : "Exactly one of snippet or error must be non-null";
    }
  }

  /**
   * Centralizes retrieval of the SessionResult, extraction of the snippet, and applying the snippet
   * to the file. Returns a QuickEditResult with the final success status, snippet text, and stop
   * details.
   *
   * @throws InterruptedException If future.get() is interrupted.
   */
  private QuickEditResult performQuickEdit(Future<TaskResult> future, String selectedText)
      throws ExecutionException, InterruptedException {
    var sessionResult = future.get(); // might throw InterruptedException or ExecutionException
    var stopDetails = sessionResult.stopDetails();
    quickEditMessages = sessionResult.output().messages(); // Capture messages regardless of outcome

    // If the LLM itself was not successful, return the error
    if (stopDetails.reason() != TaskResult.StopReason.SUCCESS) {
      var explanation = stopDetails.explanation();
      logger.debug("Quick Edit LLM task failed: {}", explanation);
      return new QuickEditResult(
          null, Objects.toString(explanation, "LLM task failed without specific explanation."));
    }

    // LLM call succeeded; try to parse a snippet
    var response = sessionResult.output().messages().getLast();
    assert response instanceof AiMessage;
    var responseText = Messages.getText(response);
    var snippet = EditBlock.extractCodeFromTripleBackticks(responseText).trim();
    if (snippet.isEmpty()) {
      logger.debug("Could not parse a fenced code snippet from LLM response {}", responseText);
      return new QuickEditResult(null, "No code block found in LLM response");
    }

    // Apply the edit (replacing the unique occurrence)
    SwingUtilities.invokeLater(
        () -> {
          try {
            // Find position of the selected text
            var currentText = textArea.getText();
            int startPos = currentText.indexOf(selectedText.stripLeading());

            // Use beginAtomicEdit and endAtomicEdit to group operations as a single undo unit
            textArea.beginAtomicEdit();
            try {
              textArea.getDocument().remove(startPos, selectedText.stripLeading().length());
              textArea.getDocument().insertString(startPos, snippet.stripLeading(), null);
            } finally {
              textArea.endAtomicEdit();
            }
          } catch (javax.swing.text.BadLocationException ex) {
            logger.error("Error applying quick edit change", ex);
            // Fallback to direct text replacement
            textArea.setText(
                textArea.getText().replace(selectedText.stripLeading(), snippet.stripLeading()));
          }
        });
    return new QuickEditResult(snippet, null);
  }

  /** Registers ESC key to close the preview panel */
  private void registerEscapeKey() {
    KeyboardShortcutUtil.registerCloseEscapeShortcut(
        this,
        () -> {
          if (confirmClose()) {
            var window = SwingUtilities.getWindowAncestor(PreviewTextPanel.this);
            if (window != null) {
              window.dispose();
            }
          }
        });
  }

  /** Sets up a handler for the window's close button ("X") to ensure `confirmClose` is called. */
  private void setupWindowCloseHandler() {
    SwingUtilities.invokeLater(
        () -> {
          var ancestor = SwingUtilities.getWindowAncestor(this);
          // Set default close operation to DO_NOTHING_ON_CLOSE so we can handle it
          if (ancestor instanceof JFrame frame) {
            frame.setDefaultCloseOperation(JFrame.DO_NOTHING_ON_CLOSE);
          } else if (ancestor instanceof JDialog dialog) {
            dialog.setDefaultCloseOperation(JDialog.DO_NOTHING_ON_CLOSE);
          }

          ancestor.addWindowListener(
              new WindowAdapter() {
                @Override
                public void windowClosing(WindowEvent e) {
                  if (confirmClose()) {
                    ancestor.dispose();
                  }
                }
              });
        });
  }

  /**
   * Checks for unsaved changes and prompts the user to save, discard, or cancel closing.
   *
   * @return true if the window should close, false otherwise.
   */
  public boolean confirmClose() {
    if (saveButton == null || !saveButton.isEnabled()) {
      return true; // No unsaved changes or not a savable file, okay to close
    }

    // Prompt the user
    int choice =
        JOptionPane.showConfirmDialog(
            SwingUtilities.getWindowAncestor(this),
            "You have unsaved changes. Do you want to save them before closing?",
            "Unsaved Changes",
            JOptionPane.YES_NO_CANCEL_OPTION,
            JOptionPane.WARNING_MESSAGE);

    return switch (choice) {
      case JOptionPane.YES_OPTION -> performSave(saveButton);
      case JOptionPane.NO_OPTION -> true; // Allow closing, discard changes
      default -> false; // Prevent closing
    };
  }

  /** Registers the Ctrl+S (or Cmd+S on Mac) keyboard shortcut to trigger the save action. */
  private void registerSaveKey() {
    KeyboardShortcutUtil.registerSaveShortcut(
        this,
        () -> {
          // Only perform save if the file exists and the save button is enabled (changes exist)
          if (file != null && saveButton != null && saveButton.isEnabled()) {
            performSave(saveButton);
          }
        });
  }

  /**
   * Performs the file save operation, updating history and disabling the save button.
   *
   * @param buttonToDisable The save button instance to disable after a successful save.
   * @return true if the save was successful, false otherwise.
   */
  private boolean performSave(@Nullable JButton buttonToDisable) {
    requireNonNull(file, "Attempted to save but no ProjectFile is associated with this panel");
    var newContent = textArea.getText();

    var contentChangedFromInitial = !newContent.equals(contentBeforeSave);

    if (contentChangedFromInitial) {
      try {
        // Generate a unified diff from the initial state to the current state
        var originalLines = contentBeforeSave.lines().collect(Collectors.toList());
        var newLines = newContent.lines().collect(Collectors.toList());
        var patch = DiffUtils.diff(originalLines, newLines);
        var fileNameForDiff = file.toString();
        var unifiedDiff =
            UnifiedDiffUtils.generateUnifiedDiff(
                fileNameForDiff, fileNameForDiff, originalLines, patch, 3);
        // Create the SessionResult representing the net change
        var actionDescription = "Edited " + fileNameForDiff;
        // Include quick edit messages accumulated since last save + the current diff
        var messagesForHistory = new ArrayList<>(quickEditMessages);
        messagesForHistory.add(
            Messages.customSystem("# Diff of changes\n\n```%s```".formatted(unifiedDiff)));
        var saveResult =
            new TaskResult(
                contextManager,
                actionDescription,
                messagesForHistory,
                Set.of(file),
                TaskResult.StopReason.SUCCESS);
        contextManager.addToHistory(saveResult, false); // Add the single entry
        logger.debug("Added history entry for changes in: {}", file);
      } catch (Exception e) {
        logger.error("Failed to generate diff or add history entry for {}", file, e);
      }
    }

<<<<<<< HEAD
    try {
      // Write the new content to the file, regardless of whether it matched initial content,
      // because saveButton being enabled implies it's different from last saved state.
      file.write(newContent);
      if (buttonToDisable != null) {
        buttonToDisable.setEnabled(false); // Disable after successful save
      }
      quickEditMessages.clear(); // Clear quick edit messages accumulated up to this save
      logger.debug("File saved: " + file);
      return true; // Save successful
    } catch (IOException ex) {
      // If save fails, button remains enabled and messages are not cleared.
      logger.error("Error saving file {}", file, ex);
      JOptionPane.showMessageDialog(
          this, "Error saving file: " + ex.getMessage(), "Save Error", JOptionPane.ERROR_MESSAGE);
      return false; // Save failed
=======

    /**
     * Performs the file save operation, updating history and disabling the save button.
     *
     * @param buttonToDisable The save button instance to disable after a successful save.
     * @return true if the save was successful, false otherwise.
     */
    private boolean performSave(@Nullable JButton buttonToDisable) {
        requireNonNull(file, "Attempted to save but no ProjectFile is associated with this panel");
        var newContent = textArea.getText();
        return contextManager.withFileChangeNotificationsPaused(() -> {
            try {
                // Write the new content to the file first
                file.write(newContent);

                // Then, add a history entry for the change.
                var contentChangedFromInitial = !newContent.equals(contentBeforeSave);
                if (contentChangedFromInitial) {
                    try {
                        // Generate a unified diff from the initial state to the current state
                        var originalLines = contentBeforeSave.lines().collect(Collectors.toList());
                        var newLines = newContent.lines().collect(Collectors.toList());
                        var patch = DiffUtils.diff(originalLines, newLines);
                        var fileNameForDiff = file.toString();
                        var unifiedDiff = UnifiedDiffUtils.generateUnifiedDiff(fileNameForDiff,
                                fileNameForDiff,
                                originalLines,
                                patch,
                                3);
                        // Create the SessionResult representing the net change
                        var actionDescription = "Edited " + fileNameForDiff;
                        // Include quick edit messages accumulated since last save + the current diff
                        var messagesForHistory = new ArrayList<>(quickEditMessages);
                        messagesForHistory.add(Messages.customSystem("# Diff of changes\n\n```%s```".formatted(unifiedDiff)));
                        var saveResult = new TaskResult(contextManager,
                                actionDescription,
                                messagesForHistory,
                                Set.of(file),
                                TaskResult.StopReason.SUCCESS);
                        contextManager.addToHistory(saveResult, false); // Add the single entry
                        logger.debug("Added history entry for changes in: {}", file);
                    } catch (Exception e) {
                        logger.error("Failed to generate diff or add history entry for {}", file, e);
                    }
                }

                if (buttonToDisable != null) {
                    buttonToDisable.setEnabled(false); // Disable after successful save
                }
                quickEditMessages.clear(); // Clear quick edit messages accumulated up to this save
                logger.debug("File saved: " + file);
                return true; // Save successful

            } catch (IOException ex) {
                // If save fails, button remains enabled and messages are not cleared.
                logger.error("Error saving file {}", file, ex);
                JOptionPane.showMessageDialog(this,
                        "Error saving file: " + ex.getMessage(),
                        "Save Error",
                        JOptionPane.ERROR_MESSAGE);
                return false; // Save failed
            }
        });
>>>>>>> d8f97006
    }
  }
}<|MERGE_RESOLUTION|>--- conflicted
+++ resolved
@@ -914,121 +914,61 @@
   private boolean performSave(@Nullable JButton buttonToDisable) {
     requireNonNull(file, "Attempted to save but no ProjectFile is associated with this panel");
     var newContent = textArea.getText();
-
-    var contentChangedFromInitial = !newContent.equals(contentBeforeSave);
-
-    if (contentChangedFromInitial) {
-      try {
-        // Generate a unified diff from the initial state to the current state
-        var originalLines = contentBeforeSave.lines().collect(Collectors.toList());
-        var newLines = newContent.lines().collect(Collectors.toList());
-        var patch = DiffUtils.diff(originalLines, newLines);
-        var fileNameForDiff = file.toString();
-        var unifiedDiff =
-            UnifiedDiffUtils.generateUnifiedDiff(
-                fileNameForDiff, fileNameForDiff, originalLines, patch, 3);
-        // Create the SessionResult representing the net change
-        var actionDescription = "Edited " + fileNameForDiff;
-        // Include quick edit messages accumulated since last save + the current diff
-        var messagesForHistory = new ArrayList<>(quickEditMessages);
-        messagesForHistory.add(
-            Messages.customSystem("# Diff of changes\n\n```%s```".formatted(unifiedDiff)));
-        var saveResult =
-            new TaskResult(
-                contextManager,
-                actionDescription,
-                messagesForHistory,
-                Set.of(file),
-                TaskResult.StopReason.SUCCESS);
-        contextManager.addToHistory(saveResult, false); // Add the single entry
-        logger.debug("Added history entry for changes in: {}", file);
-      } catch (Exception e) {
-        logger.error("Failed to generate diff or add history entry for {}", file, e);
-      }
-    }
-
-<<<<<<< HEAD
-    try {
-      // Write the new content to the file, regardless of whether it matched initial content,
-      // because saveButton being enabled implies it's different from last saved state.
-      file.write(newContent);
-      if (buttonToDisable != null) {
-        buttonToDisable.setEnabled(false); // Disable after successful save
-      }
-      quickEditMessages.clear(); // Clear quick edit messages accumulated up to this save
-      logger.debug("File saved: " + file);
-      return true; // Save successful
-    } catch (IOException ex) {
-      // If save fails, button remains enabled and messages are not cleared.
-      logger.error("Error saving file {}", file, ex);
-      JOptionPane.showMessageDialog(
-          this, "Error saving file: " + ex.getMessage(), "Save Error", JOptionPane.ERROR_MESSAGE);
-      return false; // Save failed
-=======
-
-    /**
-     * Performs the file save operation, updating history and disabling the save button.
-     *
-     * @param buttonToDisable The save button instance to disable after a successful save.
-     * @return true if the save was successful, false otherwise.
-     */
-    private boolean performSave(@Nullable JButton buttonToDisable) {
-        requireNonNull(file, "Attempted to save but no ProjectFile is associated with this panel");
-        var newContent = textArea.getText();
-        return contextManager.withFileChangeNotificationsPaused(() -> {
-            try {
-                // Write the new content to the file first
-                file.write(newContent);
-
-                // Then, add a history entry for the change.
-                var contentChangedFromInitial = !newContent.equals(contentBeforeSave);
-                if (contentChangedFromInitial) {
-                    try {
-                        // Generate a unified diff from the initial state to the current state
-                        var originalLines = contentBeforeSave.lines().collect(Collectors.toList());
-                        var newLines = newContent.lines().collect(Collectors.toList());
-                        var patch = DiffUtils.diff(originalLines, newLines);
-                        var fileNameForDiff = file.toString();
-                        var unifiedDiff = UnifiedDiffUtils.generateUnifiedDiff(fileNameForDiff,
-                                fileNameForDiff,
-                                originalLines,
-                                patch,
-                                3);
-                        // Create the SessionResult representing the net change
-                        var actionDescription = "Edited " + fileNameForDiff;
-                        // Include quick edit messages accumulated since last save + the current diff
-                        var messagesForHistory = new ArrayList<>(quickEditMessages);
-                        messagesForHistory.add(Messages.customSystem("# Diff of changes\n\n```%s```".formatted(unifiedDiff)));
-                        var saveResult = new TaskResult(contextManager,
-                                actionDescription,
-                                messagesForHistory,
-                                Set.of(file),
-                                TaskResult.StopReason.SUCCESS);
-                        contextManager.addToHistory(saveResult, false); // Add the single entry
-                        logger.debug("Added history entry for changes in: {}", file);
-                    } catch (Exception e) {
-                        logger.error("Failed to generate diff or add history entry for {}", file, e);
-                    }
-                }
-
-                if (buttonToDisable != null) {
-                    buttonToDisable.setEnabled(false); // Disable after successful save
-                }
-                quickEditMessages.clear(); // Clear quick edit messages accumulated up to this save
-                logger.debug("File saved: " + file);
-                return true; // Save successful
-
-            } catch (IOException ex) {
-                // If save fails, button remains enabled and messages are not cleared.
-                logger.error("Error saving file {}", file, ex);
-                JOptionPane.showMessageDialog(this,
-                        "Error saving file: " + ex.getMessage(),
-                        "Save Error",
-                        JOptionPane.ERROR_MESSAGE);
-                return false; // Save failed
+    return contextManager.withFileChangeNotificationsPaused(
+        () -> {
+          try {
+            // Write the new content to the file first
+            file.write(newContent);
+
+            // Then, add a history entry for the change.
+            var contentChangedFromInitial = !newContent.equals(contentBeforeSave);
+            if (contentChangedFromInitial) {
+              try {
+                // Generate a unified diff from the initial state to the current state
+                var originalLines = contentBeforeSave.lines().collect(Collectors.toList());
+                var newLines = newContent.lines().collect(Collectors.toList());
+                var patch = DiffUtils.diff(originalLines, newLines);
+                var fileNameForDiff = file.toString();
+                var unifiedDiff =
+                    UnifiedDiffUtils.generateUnifiedDiff(
+                        fileNameForDiff, fileNameForDiff, originalLines, patch, 3);
+                // Create the SessionResult representing the net change
+                var actionDescription = "Edited " + fileNameForDiff;
+                // Include quick edit messages accumulated since last save + the current diff
+                var messagesForHistory = new ArrayList<>(quickEditMessages);
+                messagesForHistory.add(
+                    Messages.customSystem("# Diff of changes\n\n```%s```".formatted(unifiedDiff)));
+                var saveResult =
+                    new TaskResult(
+                        contextManager,
+                        actionDescription,
+                        messagesForHistory,
+                        Set.of(file),
+                        TaskResult.StopReason.SUCCESS);
+                contextManager.addToHistory(saveResult, false); // Add the single entry
+                logger.debug("Added history entry for changes in: {}", file);
+              } catch (Exception e) {
+                logger.error("Failed to generate diff or add history entry for {}", file, e);
+              }
             }
+
+            if (buttonToDisable != null) {
+              buttonToDisable.setEnabled(false); // Disable after successful save
+            }
+            quickEditMessages.clear(); // Clear quick edit messages accumulated up to this save
+            logger.debug("File saved: " + file);
+            return true; // Save successful
+
+          } catch (IOException ex) {
+            // If save fails, button remains enabled and messages are not cleared.
+            logger.error("Error saving file {}", file, ex);
+            JOptionPane.showMessageDialog(
+                this,
+                "Error saving file: " + ex.getMessage(),
+                "Save Error",
+                JOptionPane.ERROR_MESSAGE);
+            return false; // Save failed
+          }
         });
->>>>>>> d8f97006
-    }
   }
 }