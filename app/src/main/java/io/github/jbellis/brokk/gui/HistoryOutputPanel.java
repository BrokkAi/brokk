package io.github.jbellis.brokk.gui;

import static io.github.jbellis.brokk.SessionManager.SessionInfo;
import static java.util.Objects.requireNonNull;

import dev.langchain4j.agent.tool.ToolContext;
import dev.langchain4j.data.message.ChatMessage;
import dev.langchain4j.data.message.ChatMessageType;
import dev.langchain4j.data.message.SystemMessage;
import dev.langchain4j.data.message.UserMessage;
import dev.langchain4j.model.chat.request.ToolChoice;
import io.github.jbellis.brokk.Brokk;
import io.github.jbellis.brokk.ContextManager;
import io.github.jbellis.brokk.IProject;
import io.github.jbellis.brokk.Llm;
import io.github.jbellis.brokk.MainProject;
import io.github.jbellis.brokk.TaskEntry;
import io.github.jbellis.brokk.context.Context;
import io.github.jbellis.brokk.context.ContextFragment;
import io.github.jbellis.brokk.context.ContextHistory;
import io.github.jbellis.brokk.difftool.ui.BrokkDiffPanel;
import io.github.jbellis.brokk.difftool.ui.BufferSource;
import io.github.jbellis.brokk.difftool.utils.ColorUtil;
import io.github.jbellis.brokk.difftool.utils.Colors;
import io.github.jbellis.brokk.gui.components.MaterialButton;
import io.github.jbellis.brokk.gui.components.SpinnerIconUtil;
import io.github.jbellis.brokk.gui.components.SplitButton;
import io.github.jbellis.brokk.gui.dialogs.SessionsDialog;
import io.github.jbellis.brokk.gui.mop.MarkdownOutputPanel;
import io.github.jbellis.brokk.gui.mop.ThemeColors;
import io.github.jbellis.brokk.gui.util.GitUiUtil;
import io.github.jbellis.brokk.gui.util.Icons;
import io.github.jbellis.brokk.tools.ToolExecutionResult;
import io.github.jbellis.brokk.tools.ToolRegistry;
import java.awt.*;
import java.awt.event.KeyEvent;
import java.awt.event.MouseAdapter;
import java.awt.event.MouseEvent;
import java.awt.event.WindowAdapter;
import java.awt.event.WindowEvent;
import java.awt.geom.Path2D;
import java.io.IOException;
import java.nio.charset.StandardCharsets;
import java.nio.file.Files;
import java.nio.file.Path;
import java.nio.file.Paths;
import java.time.Instant;
import java.time.LocalDate;
import java.time.ZoneId;
import java.util.ArrayList;
import java.util.Base64;
import java.util.Comparator;
import java.util.HashMap;
import java.util.HashSet;
import java.util.List;
import java.util.Map;
import java.util.UUID;
import java.util.concurrent.CompletableFuture;
import java.util.concurrent.ConcurrentHashMap;
import javax.swing.*;
import javax.swing.border.EmptyBorder;
import javax.swing.border.TitledBorder;
import javax.swing.plaf.LayerUI;
import javax.swing.table.DefaultTableCellRenderer;
import javax.swing.table.DefaultTableModel;
import org.apache.logging.log4j.LogManager;
import org.apache.logging.log4j.Logger;
import org.jetbrains.annotations.Nullable;

public class HistoryOutputPanel extends JPanel {
    private static final Logger logger = LogManager.getLogger(HistoryOutputPanel.class);

    private final Chrome chrome;
    private final ContextManager contextManager;
    private final JTable historyTable;
    private final DefaultTableModel historyModel;
    private final MaterialButton undoButton;
    private final MaterialButton redoButton;
    private final MaterialButton compressButton;
    private final JCheckBox autoCompressCheckbox;
    private final JComboBox<SessionInfo> sessionComboBox;
    private final SplitButton newSessionButton;
    private final SplitButton manageSessionsButton;
    private ResetArrowLayerUI arrowLayerUI;

    @Nullable
    private JPanel sessionSwitchPanel;

    @Nullable
    private JLabel sessionSwitchSpinner;

    private JLayeredPane historyLayeredPane;

    @SuppressWarnings("NullAway.Init") // Initialized in constructor
    private JScrollPane historyScrollPane;

    // Output components
    private final MarkdownOutputPanel llmStreamArea;
    private final JScrollPane llmScrollPane;

    @Nullable
    private JTextArea captureDescriptionArea;

    private final MaterialButton copyButton;
    private final JPanel notificationAreaPanel;

    private final MaterialButton notificationsButton = new MaterialButton();
    private final java.util.List<NotificationEntry> notifications = new java.util.ArrayList<>();
    private final java.util.Queue<NotificationEntry> notificationQueue = new java.util.ArrayDeque<>();
    private final Path notificationsFile;
    private boolean isDisplayingNotification = false;

    public static enum NotificationRole {
        ERROR,
        CONFIRM,
        COST,
        INFO
    }

    // Resolve notification colors from ThemeColors for current theme.
    // Returns a list of [background, foreground, border] colors.
    private java.util.List<Color> resolveNotificationColors(NotificationRole role) {
        boolean isDark = chrome.themeManager.isDarkTheme();
        return switch (role) {
            case ERROR ->
                java.util.List.of(
                        ThemeColors.getColor(isDark, "notif_error_bg"),
                        ThemeColors.getColor(isDark, "notif_error_fg"),
                        ThemeColors.getColor(isDark, "notif_error_border"));
            case CONFIRM ->
                java.util.List.of(
                        ThemeColors.getColor(isDark, "notif_confirm_bg"),
                        ThemeColors.getColor(isDark, "notif_confirm_fg"),
                        ThemeColors.getColor(isDark, "notif_confirm_border"));
            case COST ->
                java.util.List.of(
                        ThemeColors.getColor(isDark, "notif_cost_bg"),
                        ThemeColors.getColor(isDark, "notif_cost_fg"),
                        ThemeColors.getColor(isDark, "notif_cost_border"));
            case INFO ->
                java.util.List.of(
                        ThemeColors.getColor(isDark, "notif_info_bg"),
                        ThemeColors.getColor(isDark, "notif_info_fg"),
                        ThemeColors.getColor(isDark, "notif_info_border"));
        };
    }

    private final List<OutputWindow> activeStreamingWindows = new ArrayList<>();

    // Diff caching
    private final Map<UUID, List<Context.DiffEntry>> diffCache = new ConcurrentHashMap<>();
    private final java.util.Set<UUID> diffInFlight = ConcurrentHashMap.newKeySet();
    private Map<UUID, Context> previousContextMap = new HashMap<>();

    @Nullable
    private String lastSpinnerMessage = null; // Explicitly initialize

    // Track expand/collapse state for grouped non-LLM action runs
    private final Map<UUID, Boolean> groupExpandedState = new HashMap<>();

    // Selection directives applied after a table rebuild (for expand/collapse UX)
    private PendingSelectionType pendingSelectionType = PendingSelectionType.NONE;
    private @Nullable UUID pendingSelectionGroupKey = null;

    // Viewport preservation flags for group expand/collapse operations
    private boolean suppressScrollOnNextUpdate = false;
    private @Nullable Point pendingViewportPosition = null;

    // Session AI response counts and in-flight loaders
    private final Map<UUID, Integer> sessionAiResponseCounts = new ConcurrentHashMap<>();
    private final java.util.Set<UUID> sessionCountLoading = ConcurrentHashMap.newKeySet();

    /**
     * Constructs a new HistoryOutputPane.
     *
     * @param chrome The parent Chrome instance
     * @param contextManager The context manager
     */
    public HistoryOutputPanel(Chrome chrome, ContextManager contextManager) {
        super(new BorderLayout()); // Use BorderLayout
        this.chrome = chrome;
        this.contextManager = contextManager;

        // commandResultLabel initialization removed

        // Build combined Output + Instructions panel (Center)
        this.llmStreamArea = new MarkdownOutputPanel();
        this.llmStreamArea.withContextForLookups(contextManager, chrome);
        this.llmScrollPane = buildLLMStreamScrollPane(this.llmStreamArea);
        this.copyButton = new MaterialButton();
        SwingUtilities.invokeLater(() -> {
            this.copyButton.setIcon(Icons.CONTENT_COPY);
        });
<<<<<<< HEAD
        this.compressButton = new MaterialButton("Compress");
        this.autoCompressCheckbox = new JCheckBox("Auto");
=======
        this.notificationAreaPanel = buildNotificationAreaPanel();
>>>>>>> 3241d2bc
        var centerPanel = buildCombinedOutputInstructionsPanel(this.llmScrollPane, this.copyButton);
        add(centerPanel, BorderLayout.CENTER);

        // Initialize notification persistence and load saved notifications
        this.notificationsFile = computeNotificationsFile();
        loadPersistedNotifications();

        // Build session controls and activity panel (East)
        this.historyModel = new DefaultTableModel(new Object[] {"", "Action", "Context"}, 0) {
            @Override
            public boolean isCellEditable(int row, int column) {
                return false;
            }
        };
        this.historyTable = new JTable(this.historyModel);
        this.arrowLayerUI = new ResetArrowLayerUI(this.historyTable, this.historyModel);
        this.undoButton = new MaterialButton();
        this.redoButton = new MaterialButton();
        this.sessionComboBox = new JComboBox<>();
        this.newSessionButton = new SplitButton("New");
        this.manageSessionsButton = new SplitButton("Manage");

        this.historyLayeredPane = new JLayeredPane();
        this.historyLayeredPane.setLayout(new OverlayLayout(this.historyLayeredPane));

        var sessionControlsPanel =
                buildSessionControlsPanel(this.sessionComboBox, this.newSessionButton, this.manageSessionsButton);
        var activityPanel = buildActivityPanel(this.historyTable, this.undoButton, this.redoButton);

        // Create main history panel with session controls above activity
        var historyPanel = new JPanel(new BorderLayout());
        historyPanel.add(sessionControlsPanel, BorderLayout.NORTH);
        historyPanel.add(activityPanel, BorderLayout.CENTER);

        // Calculate preferred width to match old panel size
        int preferredWidth = 230;
        var preferredSize = new Dimension(preferredWidth, historyPanel.getPreferredSize().height);
        historyPanel.setPreferredSize(preferredSize);
        historyPanel.setMinimumSize(preferredSize);
        historyPanel.setMaximumSize(new Dimension(preferredWidth, Integer.MAX_VALUE));

        add(historyPanel, BorderLayout.EAST);

        // Set minimum sizes for the main panel
        setMinimumSize(new Dimension(300, 200)); // Example minimum size
    }

    private void buildSessionSwitchPanel() {
        // This is the main panel that will be added to the layered pane.
        // It uses BorderLayout to position its content at the top.
        sessionSwitchPanel = new JPanel(new BorderLayout());
        sessionSwitchPanel.setOpaque(true);
        sessionSwitchPanel.setVisible(false);

        // This is the panel that actually holds the spinner and text.
        // It will be placed at the top of sessionSwitchPanel.
        var contentPanel = new JPanel(new BorderLayout(5, 0)); // stretch horizontally
        contentPanel.setOpaque(false);
        contentPanel.setBorder(new EmptyBorder(8, 5, 5, 5));

        sessionSwitchSpinner = new JLabel();
        var spinnerIcon = SpinnerIconUtil.getSpinner(chrome, false);
        if (spinnerIcon != null) {
            sessionSwitchSpinner.setIcon(spinnerIcon);
        }

        JLabel notificationText = new JLabel("Loading session...");
        notificationText.setOpaque(false);
        notificationText.setFont(historyTable.getFont());
        notificationText.setForeground(UIManager.getColor("Label.foreground"));
        notificationText.setBorder(null);

        contentPanel.add(sessionSwitchSpinner, BorderLayout.WEST);
        contentPanel.add(notificationText, BorderLayout.CENTER);

        sessionSwitchPanel.add(contentPanel, BorderLayout.NORTH);
    }

    private JPanel buildCombinedOutputInstructionsPanel(JScrollPane llmScrollPane, MaterialButton copyButton) {
        // Build capture output panel (copyButton is passed in)
        var capturePanel = buildCaptureOutputPanel(copyButton);

        // Output panel with LLM stream
        var outputPanel = new JPanel(new BorderLayout());
        outputPanel.setBorder(BorderFactory.createTitledBorder(
                BorderFactory.createEtchedBorder(),
                "Output",
                TitledBorder.DEFAULT_JUSTIFICATION,
                TitledBorder.DEFAULT_POSITION,
                new Font(Font.DIALOG, Font.BOLD, 12)));
        outputPanel.add(llmScrollPane, BorderLayout.CENTER);
        outputPanel.add(capturePanel, BorderLayout.SOUTH); // Add capture panel below LLM output

        // Container for the combined section
        var centerContainer = new JPanel(new BorderLayout());
        centerContainer.add(outputPanel, BorderLayout.CENTER);
        centerContainer.setMinimumSize(new Dimension(200, 0)); // Minimum width for combined area

        return centerContainer;
    }

    /** Builds the session controls panel with combo box and buttons */
    private JPanel buildSessionControlsPanel(
            JComboBox<SessionInfo> sessionComboBox, SplitButton newSessionButton, SplitButton manageSessionsButton) {
        var panel = new JPanel(new BorderLayout(5, 5));
        panel.setBorder(BorderFactory.createTitledBorder(
                BorderFactory.createEtchedBorder(),
                "Sessions",
                TitledBorder.DEFAULT_JUSTIFICATION,
                TitledBorder.DEFAULT_POSITION,
                new Font(Font.DIALOG, Font.BOLD, 12)));

        // Session combo box (passed in)
        sessionComboBox.setRenderer(new SessionInfoRenderer());
        sessionComboBox.setMaximumRowCount(10);

        // Add selection listener for session switching
        sessionComboBox.addActionListener(e -> {
            var selectedSession = (SessionInfo) sessionComboBox.getSelectedItem();
            if (selectedSession != null && !selectedSession.id().equals(contextManager.getCurrentSessionId())) {
                contextManager.switchSessionAsync(selectedSession.id());
            }
        });

        // Buttons panel
        // Use GridLayout to make buttons share width equally
        var buttonsPanel = new JPanel(new GridLayout(1, 2, 5, 0)); // 1 row, 2 columns, 5px hgap

        // Tooltip and action listener for the new session button
        newSessionButton.setToolTipText("Create a new session");
        // Primary click → empty session
        newSessionButton.addActionListener(e -> {
            contextManager
                    .createSessionAsync(ContextManager.DEFAULT_SESSION_NAME)
                    .thenRun(() -> contextManager.getProject().getMainProject().sessionsListChanged());
        });
        // Split-arrow menu → session with copied workspace
        newSessionButton.setMenuSupplier(() -> {
            var popup = new JPopupMenu();
            var copyWorkspaceItem = new JMenuItem("New + Copy Workspace");
            copyWorkspaceItem.addActionListener(ev -> {
                contextManager
                        .createSessionFromContextAsync(contextManager.topContext(), ContextManager.DEFAULT_SESSION_NAME)
                        .thenRun(() ->
                                contextManager.getProject().getMainProject().sessionsListChanged());
            });
            popup.add(copyWorkspaceItem);
            return popup;
        });

        // Tooltip and action listener for the manage sessions button
        manageSessionsButton.setToolTipText("Manage sessions (rename, delete, copy)");
        manageSessionsButton.setMenuSupplier(() -> {
            var popup = new JPopupMenu();

            var renameItem = new JMenuItem("Rename Current Session");
            renameItem.addActionListener(
                    ev -> SessionsDialog.renameCurrentSession(HistoryOutputPanel.this, chrome, contextManager));
            popup.add(renameItem);

            var deleteItem = new JMenuItem("Delete Current Session");
            deleteItem.addActionListener(
                    ev -> SessionsDialog.deleteCurrentSession(HistoryOutputPanel.this, chrome, contextManager));
            popup.add(deleteItem);

            return popup;
        });
        manageSessionsButton.addActionListener(e -> {
            var dialog = new SessionsDialog(chrome, contextManager);
            dialog.setVisible(true);
        });

        buttonsPanel.add(newSessionButton);
        buttonsPanel.add(manageSessionsButton);

        panel.add(sessionComboBox, BorderLayout.CENTER);
        panel.add(buttonsPanel, BorderLayout.SOUTH);

        // Initialize with current sessions
        updateSessionComboBox();

        return panel;
    }

    /** Updates the session combo box with current sessions and selects the active one */
    public void updateSessionComboBox() {
        SwingUtilities.invokeLater(() -> {
            // Remove action listener temporarily
            var listeners = sessionComboBox.getActionListeners();
            for (var listener : listeners) {
                sessionComboBox.removeActionListener(listener);
            }

            // Clear and repopulate all sessions (dropdown shows at most 10 rows, scroll for more)
            sessionComboBox.removeAllItems();
            var sessions = contextManager.getProject().getSessionManager().listSessions();
            sessions.sort(
                    java.util.Comparator.comparingLong(SessionInfo::modified).reversed()); // Most recent first
            for (var session : sessions) {
                sessionComboBox.addItem(session);
            }

            // Select current session
            var currentSessionId = contextManager.getCurrentSessionId();
            for (int i = 0; i < sessionComboBox.getItemCount(); i++) {
                var sessionInfo = sessionComboBox.getItemAt(i);
                if (sessionInfo.id().equals(currentSessionId)) {
                    sessionComboBox.setSelectedIndex(i);
                    break;
                }
            }

            // Restore action listeners
            for (var listener : listeners) {
                sessionComboBox.addActionListener(listener);
            }
        });
    }

    /** Builds the Activity history panel that shows past contexts */
    private JPanel buildActivityPanel(JTable historyTable, MaterialButton undoButton, MaterialButton redoButton) {
        // Create history panel
        var panel = new JPanel(new BorderLayout());
        panel.setBorder(BorderFactory.createTitledBorder(
                BorderFactory.createEtchedBorder(),
                "Activity",
                TitledBorder.DEFAULT_JUSTIFICATION,
                TitledBorder.DEFAULT_POSITION,
                new Font(Font.DIALOG, Font.BOLD, 12)));

        historyTable.setFont(new Font(Font.DIALOG, Font.PLAIN, 12));
        historyTable.setSelectionMode(ListSelectionModel.SINGLE_SELECTION);

        // Remove table header
        historyTable.setTableHeader(null);

        // Set up custom renderers for history table columns
        historyTable.getColumnModel().getColumn(0).setCellRenderer(new ActivityTableRenderers.IconCellRenderer());
        historyTable.getColumnModel().getColumn(1).setCellRenderer(new DiffAwareActionRenderer());

        // Add selection listener to preview context (ignore group header rows)
        historyTable.getSelectionModel().addListSelectionListener(e -> {
            if (!e.getValueIsAdjusting()) {
                int row = historyTable.getSelectedRow();
                if (row >= 0 && row < historyTable.getRowCount()) {
                    var val = historyModel.getValueAt(row, 2);
                    if (val instanceof Context ctx) {
                        contextManager.setSelectedContext(ctx);
                        // setContext is for *previewing* a context without changing selection state in the manager
                        chrome.setContext(ctx);
                    }
                }
            }
        });

        // Add mouse listener for right-click context menu, expand/collapse on group header, and double-click action
        historyTable.addMouseListener(new MouseAdapter() {
            @Override
            public void mouseClicked(MouseEvent e) {
                int row = historyTable.rowAtPoint(e.getPoint());
                if (row < 0) return;
                var val = historyModel.getValueAt(row, 2);

                if (SwingUtilities.isLeftMouseButton(e)) {
                    if (val instanceof GroupRow) {
                        // Toggle expand/collapse on click for the group header
                        toggleGroupRow(row);
                        return;
                    }
                    if (e.getClickCount() == 2 && val instanceof Context context) {
                        if (context.isAiResult()) {
                            openDiffPreview(context);
                        } else {
                            openOutputWindowFromContext(context);
                        }
                    }
                }
            }

            @Override
            public void mouseReleased(MouseEvent e) {
                if (e.isPopupTrigger()) {
                    showContextHistoryPopupMenuIfContext(e);
                }
            }

            @Override
            public void mousePressed(MouseEvent e) {
                if (e.isPopupTrigger()) {
                    showContextHistoryPopupMenuIfContext(e);
                }
            }

            private void showContextHistoryPopupMenuIfContext(MouseEvent e) {
                int row = historyTable.rowAtPoint(e.getPoint());
                if (row < 0) return;
                showContextHistoryPopupMenu(e);
            }
        });

        // Adjust column widths - set emoji column width and hide the context object column
        historyTable.getColumnModel().getColumn(0).setPreferredWidth(30);
        historyTable.getColumnModel().getColumn(0).setMinWidth(30);
        historyTable.getColumnModel().getColumn(0).setMaxWidth(30);
        historyTable.getColumnModel().getColumn(1).setPreferredWidth(150);
        historyTable.getColumnModel().getColumn(2).setMinWidth(0);
        historyTable.getColumnModel().getColumn(2).setMaxWidth(0);
        historyTable.getColumnModel().getColumn(2).setWidth(0);

        // Add table to scroll pane with AutoScroller
        this.historyScrollPane = new JScrollPane(historyTable);
        var layer = new JLayer<>(historyScrollPane, arrowLayerUI);
        historyScrollPane.getViewport().addChangeListener(e -> layer.repaint());
        historyScrollPane.setBorder(BorderFactory.createEmptyBorder(5, 5, 5, 5));
        AutoScroller.install(historyScrollPane);
        BorderUtils.addFocusBorder(historyScrollPane, historyTable);

        // Add MouseListener to scrollPane's viewport to request focus for historyTable
        historyScrollPane.getViewport().addMouseListener(new MouseAdapter() {
            @Override
            public void mouseClicked(MouseEvent e) {
                if (e.getSource() == historyScrollPane.getViewport()) { // Click was on the viewport itself
                    historyTable.requestFocusInWindow();
                }
            }
        });

        // Add undo/redo buttons at the bottom, side by side
        var buttonPanel = new JPanel(new GridLayout(1, 2, 5, 0)); // 1 row, 2 columns, 5px hgap

        undoButton.setMnemonic(KeyEvent.VK_Z);
        undoButton.setToolTipText("Undo the most recent history entry");
        undoButton.addActionListener(e -> {
            contextManager.undoContextAsync();
        });
        SwingUtilities.invokeLater(() -> {
            undoButton.setIcon(Icons.UNDO);
        });

        redoButton.setMnemonic(KeyEvent.VK_Y);
        redoButton.setToolTipText("Redo the most recently undone entry");
        redoButton.addActionListener(e -> {
            contextManager.redoContextAsync();
        });
        SwingUtilities.invokeLater(() -> {
            redoButton.setIcon(Icons.REDO);
        });

        buttonPanel.add(undoButton);
        buttonPanel.add(redoButton);
        buttonPanel.setBorder(new EmptyBorder(5, 0, 10, 0)); // Add top + slight bottom padding to align with Output

        historyLayeredPane.add(layer, JLayeredPane.DEFAULT_LAYER);

        panel.add(historyLayeredPane, BorderLayout.CENTER);
        panel.add(buttonPanel, BorderLayout.SOUTH);

        // Calculate preferred width for the history panel
        // Table width (30 + 150) + scrollbar (~20) + padding = ~210
        // Button width (100 + 100 + 5) + padding = ~215
        int preferredWidth = 230; // Give a bit more room
        var preferredSize = new Dimension(preferredWidth, panel.getPreferredSize().height);
        panel.setPreferredSize(preferredSize);
        panel.setMinimumSize(preferredSize);
        panel.setMaximumSize(new Dimension(preferredWidth, Integer.MAX_VALUE)); // Fixed width, flexible height

        updateUndoRedoButtonStates();

        return panel;
    }

    /**
     * Updates the enabled state of the local Undo and Redo buttons based on the current state of the ContextHistory.
     */
    public void updateUndoRedoButtonStates() {
        SwingUtilities.invokeLater(() -> {
            undoButton.setEnabled(contextManager.getContextHistory().hasUndoStates());
            redoButton.setEnabled(contextManager.getContextHistory().hasRedoStates());
        });
    }

    /** Shows the context menu for the context history table (supports Context and GroupRow). */
    private void showContextHistoryPopupMenu(MouseEvent e) {
        int row = historyTable.rowAtPoint(e.getPoint());
        if (row < 0) return;

        Object val = historyModel.getValueAt(row, 2);

        // Direct Context row: select and show popup
        if (val instanceof Context context) {
            historyTable.setRowSelectionInterval(row, row);
            showPopupForContext(context, e.getX(), e.getY());
            return;
        }

        // Group header row: expand if needed, then target the first child row
        if (val instanceof GroupRow group) {
            var key = group.key();
            boolean expandedNow = groupExpandedState.getOrDefault(key, group.expanded());

            Runnable showAfterExpand = () -> {
                int headerRow = findGroupHeaderRow(key);
                if (headerRow >= 0) {
                    int firstChildRow = headerRow + 1;
                    if (firstChildRow < historyModel.getRowCount()) {
                        Object childVal = historyModel.getValueAt(firstChildRow, 2);
                        if (childVal instanceof Context ctx) {
                            historyTable.setRowSelectionInterval(firstChildRow, firstChildRow);
                            showPopupForContext(ctx, e.getX(), e.getY());
                        }
                    }
                }
            };

            if (!expandedNow) {
                groupExpandedState.put(key, true);
                // Preserve viewport while expanding so the view doesn't jump
                pendingViewportPosition = historyScrollPane.getViewport().getViewPosition();
                suppressScrollOnNextUpdate = true;
                updateHistoryTable(null);
                // Ensure the table is rebuilt first, then select and show the popup
                SwingUtilities.invokeLater(showAfterExpand);
            } else {
                showAfterExpand.run();
            }
        }
    }

    private int findGroupHeaderRow(UUID groupKey) {
        for (int i = 0; i < historyModel.getRowCount(); i++) {
            var v = historyModel.getValueAt(i, 2);
            if (v instanceof GroupRow gr && gr.key().equals(groupKey)) {
                return i;
            }
        }
        return -1;
    }

    private void showPopupForContext(Context context, int x, int y) {
        // Create popup menu
        JPopupMenu popup = new JPopupMenu();

        JMenuItem undoToHereItem = new JMenuItem("Undo to here");
        undoToHereItem.addActionListener(event -> undoHistoryUntil(context));
        popup.add(undoToHereItem);

        JMenuItem resetToHereItem = new JMenuItem("Copy Workspace");
        resetToHereItem.addActionListener(event -> resetContextTo(context));
        popup.add(resetToHereItem);

        JMenuItem resetToHereIncludingHistoryItem = new JMenuItem("Copy Workspace with History");
        resetToHereIncludingHistoryItem.addActionListener(event -> resetContextToIncludingHistory(context));
        popup.add(resetToHereIncludingHistoryItem);

        // Show diff (uses BrokkDiffPanel)
        JMenuItem showDiffItem = new JMenuItem("Show diff");
        showDiffItem.addActionListener(event -> openDiffPreview(context));
        // Enable only if we have a previous context to diff against
        showDiffItem.setEnabled(previousContextMap.get(context.id()) != null);
        popup.add(showDiffItem);

        popup.addSeparator();

        JMenuItem newSessionFromWorkspaceItem = new JMenuItem("New Session from Workspace");
        newSessionFromWorkspaceItem.addActionListener(event -> {
            contextManager
                    .createSessionFromContextAsync(context, ContextManager.DEFAULT_SESSION_NAME)
                    .exceptionally(ex -> {
                        chrome.toolError("Failed to create new session from workspace: " + ex.getMessage());
                        return null;
                    });
        });
        popup.add(newSessionFromWorkspaceItem);

        // Register popup with theme manager
        chrome.themeManager.registerPopupMenu(popup);

        // Show popup menu
        popup.show(historyTable, x, y);
    }

    /** Restore context to a specific point in history */
    private void undoHistoryUntil(Context targetContext) {
        contextManager.undoContextUntilAsync(targetContext);
    }

    /**
     * Creates a new context based on the files and fragments from a historical context, while preserving current
     * conversation history
     */
    private void resetContextTo(Context targetContext) {
        contextManager.resetContextToAsync(targetContext);
    }

    /** Creates a new context based on the files, fragments, and history from a historical context */
    private void resetContextToIncludingHistory(Context targetContext) {
        contextManager.resetContextToIncludingHistoryAsync(targetContext);
    }

    /**
     * Updates the context history table with the current context history, and selects the given context
     *
     * @param contextToSelect Context to select in the history table
     */
    public void updateHistoryTable(@Nullable Context contextToSelect) {
        logger.debug(
                "Updating context history table with context {}",
                contextToSelect != null ? contextToSelect.getAction() : "null");
        assert contextToSelect == null || !contextToSelect.containsDynamicFragments();

        SwingUtilities.invokeLater(() -> {
            // Recompute previous-context map for diffing AI result contexts
            {
                var list = contextManager.getContextHistoryList();
                var map = new HashMap<UUID, Context>();
                for (int i = 1; i < list.size(); i++) {
                    map.put(list.get(i).id(), list.get(i - 1));
                }
                previousContextMap = map;
            }
            historyModel.setRowCount(0);

            int rowToSelect = -1;
            int currentRow = 0;

            var contexts = contextManager.getContextHistoryList();
            // Proactively compute diffs so grouping can reflect file-diff boundaries
            for (var c : contexts) {
                scheduleDiffComputation(c);
            }
            boolean lastIsNonLlm = !contexts.isEmpty() && !isGroupingBoundary(contexts.getLast());

            for (int i = 0; i < contexts.size(); i++) {
                var ctx = contexts.get(i);
                if (isGroupingBoundary(ctx)) {
                    Icon icon = ctx.isAiResult() ? Icons.CHAT_BUBBLE : null;
                    historyModel.addRow(new Object[] {icon, ctx.getAction(), ctx});
                    if (ctx.equals(contextToSelect)) {
                        rowToSelect = currentRow;
                    }
                    currentRow++;
                } else {
                    int j = i;
                    while (j < contexts.size() && !isGroupingBoundary(contexts.get(j))) {
                        j++;
                    }
                    var children = contexts.subList(i, j);
                    if (children.size() == 1) {
                        var child = children.get(0);
                        // Render single-entry groups as a normal top-level entry
                        historyModel.addRow(new Object[] {null, child.getAction(), child});
                        if (child.equals(contextToSelect)) {
                            rowToSelect = currentRow;
                        }
                        currentRow++;
                    } else { // children.size() >= 2
                        String title;
                        if (children.size() == 2) {
                            title = firstWord(children.get(0).getAction()) + " + "
                                    + firstWord(children.get(1).getAction());
                        } else {
                            title = children.size() + " actions";
                        }
                        var first = children.get(0); // For key and other metadata
                        var key = first.id();
                        boolean isLastGroup = j == contexts.size();
                        boolean expandedDefault = isLastGroup && lastIsNonLlm;
                        boolean expanded = groupExpandedState.getOrDefault(key, expandedDefault);

                        boolean containsClearHistory = children.stream()
                                .anyMatch(c ->
                                        ActivityTableRenderers.CLEARED_TASK_HISTORY.equalsIgnoreCase(c.getAction()));

                        var groupRow = new GroupRow(key, expanded, containsClearHistory);
                        historyModel.addRow(new Object[] {new TriangleIcon(expanded), title, groupRow});
                        currentRow++;

                        if (expanded) {
                            for (var child : children) {
                                String childText = "   " + child.getAction();
                                historyModel.addRow(new Object[] {null, childText, child});
                                if (child.equals(contextToSelect)) {
                                    rowToSelect = currentRow;
                                }
                                currentRow++;
                            }
                        }
                    }

                    i = j - 1;
                }
            }

            // Apply pending selection directive, if any
            if (pendingSelectionType == PendingSelectionType.FIRST_IN_GROUP && pendingSelectionGroupKey != null) {
                int headerRow = findGroupHeaderRow(pendingSelectionGroupKey);
                int candidate = headerRow >= 0 ? headerRow + 1 : -1;
                if (candidate >= 0 && candidate < historyModel.getRowCount()) {
                    Object v = historyModel.getValueAt(candidate, 2);
                    if (v instanceof Context) {
                        rowToSelect = candidate;
                    }
                }
            }

            boolean suppress = suppressScrollOnNextUpdate;

            if (pendingSelectionType == PendingSelectionType.CLEAR) {
                historyTable.clearSelection();
                // Do not auto-select any row when collapsing a group
            } else if (rowToSelect >= 0) {
                historyTable.setRowSelectionInterval(rowToSelect, rowToSelect);
                if (!suppress) {
                    historyTable.scrollRectToVisible(historyTable.getCellRect(rowToSelect, 0, true));
                }
            } else if (!suppress && historyModel.getRowCount() > 0) {
                int lastRow = historyModel.getRowCount() - 1;
                historyTable.setRowSelectionInterval(lastRow, lastRow);
                historyTable.scrollRectToVisible(historyTable.getCellRect(lastRow, 0, true));
            }

            // Restore viewport if requested
            if (suppress && pendingViewportPosition != null) {
                Point desired = pendingViewportPosition;
                SwingUtilities.invokeLater(() -> {
                    historyScrollPane.getViewport().setViewPosition(clampViewportPosition(historyScrollPane, desired));
                });
            }

            // Reset directive after applying
            pendingSelectionType = PendingSelectionType.NONE;
            pendingSelectionGroupKey = null;
            suppressScrollOnNextUpdate = false;
            pendingViewportPosition = null;

            contextManager.getProject().getMainProject().sessionsListChanged();
            var resetEdges = contextManager.getContextHistory().getResetEdges();
            arrowLayerUI.setResetEdges(resetEdges);
            updateUndoRedoButtonStates();
        });
    }

    /**
     * Returns the history table for selection checks
     *
     * @return The JTable containing context history
     */
    public @Nullable JTable getHistoryTable() {
        return historyTable;
    }

    /** Builds the LLM streaming area where markdown output is displayed */
    private JScrollPane buildLLMStreamScrollPane(MarkdownOutputPanel llmStreamArea) {
        // Wrap it in a scroll pane for layout purposes, but disable scrollbars
        // as scrolling is handled by the WebView inside MarkdownOutputPanel.
        var jsp = new JScrollPane(
                llmStreamArea, JScrollPane.VERTICAL_SCROLLBAR_NEVER, JScrollPane.HORIZONTAL_SCROLLBAR_NEVER);
        jsp.setBorder(BorderFactory.createEmptyBorder(5, 5, 5, 5));

        // Add a text change listener to update capture buttons
        llmStreamArea.addTextChangeListener(chrome::updateCaptureButtons);

        return jsp;
    }

    // buildSystemMessagesArea removed

    // buildCommandResultLabel removed

    /** Builds the "Capture Output" panel with a horizontal layout: [Capture Text] */
    private JPanel buildCaptureOutputPanel(MaterialButton copyButton) {
        var panel = new JPanel(new BorderLayout(5, 3));
        panel.setBorder(BorderFactory.createEmptyBorder(5, 0, 5, 0));

        // Placeholder area in center - will get all extra space
        captureDescriptionArea = new JTextArea("");
        captureDescriptionArea.setEditable(false);
        captureDescriptionArea.setBackground(panel.getBackground());
        captureDescriptionArea.setBorder(null);
        captureDescriptionArea.setFont(new Font(Font.DIALOG, Font.PLAIN, 12));
        captureDescriptionArea.setLineWrap(true);
        captureDescriptionArea.setWrapStyleWord(true);
        // notification area now occupies the CENTER; description area removed

        // Buttons panel on the left
        var buttonsPanel = new JPanel(new FlowLayout(FlowLayout.RIGHT, 5, 0));

        copyButton.setMnemonic(KeyEvent.VK_T);
        copyButton.setToolTipText("Copy the output to clipboard");
        copyButton.addActionListener(e -> {
            var ctx = contextManager.selectedContext();
            if (ctx == null) {
                chrome.systemOutput("No active context to copy from.");
                return;
            }

            var historyOpt = ctx.getAllFragmentsInDisplayOrder().stream()
                    .filter(f -> f.getType() == ContextFragment.FragmentType.HISTORY)
                    .reduce((first, second) -> second); // use the most recent HISTORY fragment

            if (historyOpt.isEmpty()) {
                chrome.systemOutput("No conversation history found in the current workspace.");
                return;
            }

            var historyFrag = historyOpt.get();
            chrome.getContextPanel().performContextActionAsync(WorkspacePanel.ContextAction.COPY, List.of(historyFrag));
        });
        // Set minimum size
        copyButton.setMinimumSize(copyButton.getPreferredSize());
        buttonsPanel.add(copyButton);

        // "Capture" button
        var captureButton = new MaterialButton();
        SwingUtilities.invokeLater(() -> {
            captureButton.setIcon(Icons.CONTENT_CAPTURE);
        });
        captureButton.setMnemonic(KeyEvent.VK_C);
        captureButton.setToolTipText("Add the output to context");
        captureButton.addActionListener(e -> {
            presentCaptureChoice();
        });
        // Set minimum size
        captureButton.setMinimumSize(captureButton.getPreferredSize());
        buttonsPanel.add(captureButton);

        // "Open in New Window" button
        var openWindowButton = new MaterialButton();
        SwingUtilities.invokeLater(() -> {
            openWindowButton.setIcon(Icons.OPEN_NEW_WINDOW);
        });
        openWindowButton.setMnemonic(KeyEvent.VK_W);
        openWindowButton.setToolTipText("Open the output in a new window");
        openWindowButton.addActionListener(e -> {
            if (llmStreamArea.isBlocking()) {
                openOutputWindowStreaming();
            } else {
                var context = contextManager.selectedContext();
                if (context == null) {
                    logger.warn("Cannot open output in new window: current context is null.");
                    return;
                }
                openOutputWindowFromContext(context);
            }
        });
        // Set minimum size
        openWindowButton.setMinimumSize(openWindowButton.getPreferredSize());
        buttonsPanel.add(openWindowButton);

        // Notifications button
        notificationsButton.setToolTipText("Show notifications");
        notificationsButton.addActionListener(e -> showNotificationsDialog());
        SwingUtilities.invokeLater(() -> {
            notificationsButton.setIcon(Icons.NOTIFICATIONS);
            notificationsButton.setMinimumSize(notificationsButton.getPreferredSize());
        });
        buttonsPanel.add(notificationsButton);

        // Add buttons panel to the left
        panel.add(buttonsPanel, BorderLayout.WEST);
        // Add notification area to the right of the buttons panel
        panel.add(notificationAreaPanel, BorderLayout.CENTER);

        // Right-aligned panel: Compress + Auto on the right of the same row
        var rightButtonsPanel = new JPanel(new FlowLayout(FlowLayout.RIGHT, 5, 0));

        // Auto checkbox
        boolean autoInitial = MainProject.getHistoryAutoCompress();
        autoCompressCheckbox.setSelected(autoInitial);
        autoCompressCheckbox.setToolTipText(
                "Automatically compress when history exceeds 10% of the model context window and before Task List runs");
        // Ensure single listener (avoid duplicates if panel rebuilt)
        for (var al : autoCompressCheckbox.getActionListeners()) {
            autoCompressCheckbox.removeActionListener(al);
        }
        autoCompressCheckbox.addActionListener(e -> {
            MainProject.setHistoryAutoCompress(autoCompressCheckbox.isSelected());
        });

        // Compress button
        compressButton.setToolTipText("Compress conversation history now");
        // Ensure single listener (avoid duplicates if panel rebuilt)
        for (var al : compressButton.getActionListeners()) {
            compressButton.removeActionListener(al);
        }
        compressButton.addActionListener(e -> {
            contextManager.compressHistoryAsync();
        });
        // Set minimum size similar to other buttons
        compressButton.setMinimumSize(compressButton.getPreferredSize());
        rightButtonsPanel.add(compressButton);

        // Add Auto to the right of Compress
        rightButtonsPanel.add(autoCompressCheckbox);

        panel.add(rightButtonsPanel, BorderLayout.EAST);

        return panel;
    }

    // Notification API
    public void showNotification(NotificationRole role, String message) {
        Runnable r = () -> {
            var entry = new NotificationEntry(role, message, System.currentTimeMillis());
            notifications.add(entry);
            notificationQueue.offer(entry);
            updateNotificationsButton();
            persistNotificationsAsync();
            refreshLatestNotificationCard();
        };
        if (SwingUtilities.isEventDispatchThread()) {
            r.run();
        } else {
            SwingUtilities.invokeLater(r);
        }
    }

    public void showConfirmNotification(String message, Runnable onAccept, Runnable onReject) {
        Runnable r = () -> {
            var entry = new NotificationEntry(NotificationRole.CONFIRM, message, System.currentTimeMillis());
            notifications.add(entry);
            updateNotificationsButton();
            persistNotificationsAsync();

            if (isDisplayingNotification) {
                notificationQueue.offer(entry);
            } else {
                notificationAreaPanel.removeAll();
                isDisplayingNotification = true;
                JPanel card = createNotificationCard(NotificationRole.CONFIRM, message, onAccept, onReject);
                notificationAreaPanel.add(card);
                animateNotificationCard(card);
                notificationAreaPanel.revalidate();
                notificationAreaPanel.repaint();
            }
        };
        if (SwingUtilities.isEventDispatchThread()) {
            r.run();
        } else {
            SwingUtilities.invokeLater(r);
        }
    }

    private JPanel buildNotificationAreaPanel() {
        var p = new JPanel();
        p.setLayout(new BoxLayout(p, BoxLayout.Y_AXIS));
        p.setOpaque(false);
        p.setBorder(new EmptyBorder(0, 5, 0, 0));
        // Preferred width to allow message text and controls; height flexes with content
        p.setPreferredSize(new Dimension(0, 0));
        return p;
    }

    // Show the next notification from the queue
    private void refreshLatestNotificationCard() {
        if (isDisplayingNotification || notificationQueue.isEmpty()) {
            return;
        }

        var nextToShow = notificationQueue.poll();
        if (nextToShow == null) {
            return;
        }

        notificationAreaPanel.removeAll();
        isDisplayingNotification = true;
        JPanel card = createNotificationCard(nextToShow.role, nextToShow.message, null, null);
        notificationAreaPanel.add(card);
        animateNotificationCard(card);
        notificationAreaPanel.revalidate();
        notificationAreaPanel.repaint();
    }

    private void animateNotificationCard(JPanel card) {
        card.putClientProperty("notificationOpacity", 0.0f);

        final int fadeInDuration = 2000; // 2 seconds
        final int holdDuration = 1000; // 10 seconds
        final int fadeOutDuration = 2000; // 2 seconds
        final int fps = 30;
        final int fadeInFrames = (fadeInDuration * fps) / 1000;
        final int fadeOutFrames = (fadeOutDuration * fps) / 1000;
        final float fadeInStep = 1.0f / fadeInFrames;
        final float fadeOutStep = 1.0f / fadeOutFrames;

        final Timer[] timerHolder = new Timer[1];
        final int[] frameCounter = {0};
        final int[] phase = {0}; // 0=fade in, 1=hold, 2=fade out

        Timer timer = new Timer(1000 / fps, e -> {
            float currentOpacity = (Float) card.getClientProperty("notificationOpacity");

            if (phase[0] == 0) {
                // Fade in
                currentOpacity = Math.min(1.0f, currentOpacity + fadeInStep);
                card.putClientProperty("notificationOpacity", currentOpacity);
                card.repaint();

                if (currentOpacity >= 1.0f) {
                    phase[0] = 1;
                    frameCounter[0] = 0;
                }
            } else if (phase[0] == 1) {
                // Hold
                frameCounter[0]++;
                if (frameCounter[0] >= (holdDuration / (1000 / fps))) {
                    phase[0] = 2;
                    frameCounter[0] = 0;
                }
            } else if (phase[0] == 2) {
                // Fade out
                currentOpacity = Math.max(0.0f, currentOpacity - fadeOutStep);
                card.putClientProperty("notificationOpacity", currentOpacity);
                card.repaint();

                if (currentOpacity <= 0.0f) {
                    timerHolder[0].stop();
                    dismissCurrentNotification();
                }
            }
        });

        timerHolder[0] = timer;
        card.putClientProperty("notificationTimer", timer);
        timer.start();
    }

    private void dismissCurrentNotification() {
        isDisplayingNotification = false;
        notificationAreaPanel.removeAll();
        notificationAreaPanel.revalidate();
        notificationAreaPanel.repaint();
        // Show the next notification (if any)
        refreshLatestNotificationCard();
    }

    private JPanel createNotificationCard(
            NotificationRole role, String message, @Nullable Runnable onAccept, @Nullable Runnable onReject) {
        var colors = resolveNotificationColors(role);
        Color bg = colors.get(0);
        Color fg = colors.get(1);
        Color border = colors.get(2);

        // Rounded, modern container
        var card = new RoundedPanel(12, bg, border);
        card.setLayout(new BorderLayout(8, 4));
        card.setBorder(new EmptyBorder(2, 8, 2, 8));

        // Center: show full message (including full cost details for COST)
        String display = compactMessageForToolbar(role, message);
        var msg = new JLabel(
                "<html><div style='width:100%; text-align: left; word-wrap: break-word; white-space: normal;'>"
                        + escapeHtml(display) + "</div></html>");
        msg.setForeground(fg);
        msg.setVerticalAlignment(JLabel.CENTER);
        msg.setHorizontalAlignment(JLabel.LEFT);
        card.add(msg, BorderLayout.CENTER);

        // Right: actions
        var actions = new JPanel(new FlowLayout(FlowLayout.RIGHT, 4, 0));
        actions.setOpaque(false);

        if (role == NotificationRole.CONFIRM) {
            var acceptBtn = new MaterialButton("Accept");
            acceptBtn.setToolTipText("Accept");
            acceptBtn.addActionListener(e -> {
                if (onAccept != null) onAccept.run();
                removeNotificationCard();
            });
            actions.add(acceptBtn);

            var rejectBtn = new MaterialButton("Reject");
            rejectBtn.setToolTipText("Reject");
            rejectBtn.addActionListener(e -> {
                if (onReject != null) onReject.run();
                removeNotificationCard();
            });
            actions.add(rejectBtn);
        } else {
            var closeBtn = new MaterialButton();
            closeBtn.setToolTipText("Dismiss");
            SwingUtilities.invokeLater(() -> {
                var icon = Icons.CLOSE;
                if (icon instanceof SwingUtil.ThemedIcon themedIcon) {
                    closeBtn.setIcon(themedIcon.withSize(18));
                } else {
                    closeBtn.setIcon(icon);
                }
            });
            closeBtn.addActionListener(e -> {
                var timer = (Timer) card.getClientProperty("notificationTimer");
                if (timer != null) {
                    timer.stop();
                }
                dismissCurrentNotification();
            });
            actions.add(closeBtn);
        }
        card.add(actions, BorderLayout.EAST);

        // Allow card to grow vertically; overall area scrolls when necessary
        return card;
    }

    private static String compactMessageForToolbar(NotificationRole role, String message) {
        // Show full details for COST; compact other long messages to keep the toolbar tidy
        if (role == NotificationRole.COST) {
            return message;
        }
        int max = 160;
        if (message.length() <= max) return message;
        return message.substring(0, max - 3) + "...";
    }

    private static class RoundedPanel extends JPanel {
        private final int radius;
        private final Color bg;
        private final Color border;

        RoundedPanel(int radius, Color bg, Color border) {
            super();
            this.radius = radius;
            this.bg = bg;
            this.border = border;
            setOpaque(false);
        }

        @Override
        protected void paintComponent(Graphics g) {
            Graphics2D g2 = (Graphics2D) g.create();
            try {
                g2.setRenderingHint(RenderingHints.KEY_ANTIALIASING, RenderingHints.VALUE_ANTIALIAS_ON);

                // Apply opacity animation if present
                Float opacity = (Float) getClientProperty("notificationOpacity");
                if (opacity != null && opacity < 1.0f) {
                    g2.setComposite(AlphaComposite.getInstance(AlphaComposite.SRC_OVER, opacity));
                }

                int w = getWidth();
                int h = getHeight();
                g2.setColor(bg);
                g2.fillRoundRect(0, 0, w - 1, h - 1, radius, radius);
                g2.setColor(border);
                g2.drawRoundRect(0, 0, w - 1, h - 1, radius, radius);
            } finally {
                g2.dispose();
            }
            super.paintComponent(g);
        }
    }

    private static class ScrollableWidthPanel extends JPanel implements Scrollable {
        ScrollableWidthPanel(LayoutManager layout) {
            super(layout);
            setOpaque(false);
        }

        @Override
        public Dimension getPreferredScrollableViewportSize() {
            return getPreferredSize();
        }

        @Override
        public boolean getScrollableTracksViewportWidth() {
            return true;
        }

        @Override
        public boolean getScrollableTracksViewportHeight() {
            return false;
        }

        @Override
        public int getScrollableUnitIncrement(Rectangle visibleRect, int orientation, int direction) {
            return 16;
        }

        @Override
        public int getScrollableBlockIncrement(Rectangle visibleRect, int orientation, int direction) {
            return 64;
        }
    }

    // Update the notifications button (removed count display)
    private void updateNotificationsButton() {
        // No-op: button just shows icon without count
    }

    // Notification persistence

    private Path computeNotificationsFile() {
        var dir = Paths.get(System.getProperty("user.home"), ".brokk");
        try {
            Files.createDirectories(dir);
        } catch (IOException e) {
            logger.warn("Unable to create notifications directory {}", dir, e);
        }
        return dir.resolve("notifications.log");
    }

    private void persistNotificationsAsync() {
        CompletableFuture.runAsync(this::persistNotifications);
    }

    private void persistNotifications() {
        try {
            var linesToPersist = notifications.stream()
                    .sorted(Comparator.comparingLong((NotificationEntry n) -> n.timestamp)
                            .reversed())
                    .limit(100)
                    .map(n -> {
                        var msgB64 = Base64.getEncoder().encodeToString(n.message.getBytes(StandardCharsets.UTF_8));
                        return "2|" + n.role.name() + "|" + n.timestamp + "|" + msgB64;
                    })
                    .toList();
            Files.write(notificationsFile, linesToPersist, StandardCharsets.UTF_8);
        } catch (Exception e) {
            logger.warn("Failed to persist notifications to {}", notificationsFile, e);
        }
    }

    private void loadPersistedNotifications() {
        try {
            if (!Files.exists(notificationsFile)) {
                return;
            }
            var lines = Files.readAllLines(notificationsFile, StandardCharsets.UTF_8);
            for (var line : lines) {
                if (line == null || line.isBlank()) continue;
                var parts = line.split("\\|", 4);
                if (parts.length < 4) continue;

                // Skip old format (version 1)
                if ("1".equals(parts[0])) continue;
                if (!"2".equals(parts[0])) continue;

                NotificationRole role;
                try {
                    role = NotificationRole.valueOf(parts[1]);
                } catch (IllegalArgumentException iae) {
                    continue;
                }

                long ts;
                try {
                    ts = Long.parseLong(parts[2]);
                } catch (NumberFormatException nfe) {
                    ts = System.currentTimeMillis();
                }

                String message;
                try {
                    var bytes = Base64.getDecoder().decode(parts[3]);
                    message = new String(bytes, StandardCharsets.UTF_8);
                } catch (IllegalArgumentException iae) {
                    message = parts[3];
                }

                notifications.add(new NotificationEntry(role, message, ts));
            }

            SwingUtilities.invokeLater(() -> {
                updateNotificationsButton();
            });
        } catch (Exception e) {
            logger.warn("Failed to load persisted notifications from {}", notificationsFile, e);
        }
    }

    // Dialog showing a list of all notifications
    private void showNotificationsDialog() {
        var dialog = new JDialog(chrome.getFrame(), "Notifications (" + notifications.size() + ")", true);
        dialog.setLayout(new BorderLayout(8, 8));

        // Build list panel
        var listPanel = new ScrollableWidthPanel(new GridBagLayout());
        listPanel.setOpaque(false);
        listPanel.setBorder(new EmptyBorder(8, 8, 8, 8));

        rebuildNotificationsList(dialog, listPanel);

        var scroll = new JScrollPane(listPanel);
        scroll.setBorder(BorderFactory.createEmptyBorder());
        scroll.setHorizontalScrollBarPolicy(ScrollPaneConstants.HORIZONTAL_SCROLLBAR_NEVER);

        // Footer with limit note and buttons
        var footer = new JPanel(new BorderLayout());
        footer.setBorder(new EmptyBorder(8, 8, 8, 8));

        var noteLabel = new JLabel("The most recent 100 notifications are retained.");
        noteLabel.setFont(noteLabel.getFont().deriveFont(Font.ITALIC));
        noteLabel.setForeground(UIManager.getColor("Label.disabledForeground"));
        footer.add(noteLabel, BorderLayout.WEST);

        var buttonPanel = new JPanel(new FlowLayout(FlowLayout.RIGHT));

        var closeBtn = new MaterialButton("Ok");
        SwingUtil.applyPrimaryButtonStyle(closeBtn);
        closeBtn.addActionListener(e -> dialog.dispose());
        buttonPanel.add(closeBtn);

        var clearAllBtn = new MaterialButton("Clear All");
        clearAllBtn.addActionListener(e -> {
            notifications.clear();
            notificationQueue.clear();
            updateNotificationsButton();
            persistNotificationsAsync();
            dialog.dispose();
        });
        buttonPanel.add(clearAllBtn);

        footer.add(buttonPanel, BorderLayout.EAST);

        dialog.add(scroll, BorderLayout.CENTER);
        dialog.add(footer, BorderLayout.SOUTH);

        dialog.setSize(640, 480);
        dialog.setLocationRelativeTo(chrome.getFrame());
        dialog.setVisible(true);
    }

    private void rebuildNotificationsList(JDialog dialog, JPanel listPanel) {
        listPanel.removeAll();
        dialog.setTitle("Notifications (" + notifications.size() + ")");

        if (notifications.isEmpty()) {
            GridBagConstraints gbcEmpty = new GridBagConstraints();
            gbcEmpty.gridx = 0;
            gbcEmpty.gridy = 0;
            gbcEmpty.weightx = 1.0;
            gbcEmpty.fill = GridBagConstraints.HORIZONTAL;
            listPanel.add(new JLabel("No notifications."), gbcEmpty);
        } else {
            // Sort by timestamp descending (newest first)
            var sortedNotifications = new ArrayList<>(notifications);
            sortedNotifications.sort(Comparator.comparingLong((NotificationEntry n) -> n.timestamp)
                    .reversed());

            for (int i = 0; i < sortedNotifications.size(); i++) {
                var n = sortedNotifications.get(i);
                var colors = resolveNotificationColors(n.role);
                Color bg = colors.get(0);
                Color fg = colors.get(1);
                Color border = colors.get(2);

                var card = new RoundedPanel(12, bg, border);
                card.setLayout(new BorderLayout(8, 4));
                card.setBorder(new EmptyBorder(4, 8, 4, 8));
                card.setMinimumSize(new Dimension(0, 30));

                // Left: unread indicator (if unread) + message with bold timestamp at end
                var leftPanel = new JPanel(new FlowLayout(FlowLayout.LEFT, 4, 0));
                leftPanel.setOpaque(false);

                String timeStr = formatModified(n.timestamp);
                String combined = escapeHtml(n.message) + " <b>" + escapeHtml(timeStr) + "</b>";
                var msgLabel = new JLabel("<html><div style='width:100%; word-wrap: break-word; white-space: normal;'>"
                        + combined + "</div></html>");
                msgLabel.setForeground(fg);
                msgLabel.setHorizontalAlignment(JLabel.LEFT);
                msgLabel.setVerticalAlignment(JLabel.CENTER);

                leftPanel.add(msgLabel);
                card.add(leftPanel, BorderLayout.CENTER);

                // Right: close button (half size)
                var actions = new JPanel(new FlowLayout(FlowLayout.RIGHT, 4, 0));
                actions.setOpaque(false);

                var closeBtn = new MaterialButton();
                closeBtn.setToolTipText("Remove this notification");
                SwingUtilities.invokeLater(() -> {
                    var icon = Icons.CLOSE;
                    if (icon instanceof SwingUtil.ThemedIcon themedIcon) {
                        closeBtn.setIcon(themedIcon.withSize(12));
                    } else {
                        closeBtn.setIcon(icon);
                    }
                });
                closeBtn.addActionListener(e -> {
                    notifications.remove(n);
                    notificationQueue.removeIf(entry -> entry == n);
                    updateNotificationsButton();
                    persistNotificationsAsync();
                    rebuildNotificationsList(dialog, listPanel);
                });
                closeBtn.setPreferredSize(new Dimension(24, 24));
                actions.add(closeBtn);

                card.add(actions, BorderLayout.EAST);

                GridBagConstraints gbc = new GridBagConstraints();
                gbc.gridx = 0;
                gbc.gridy = i;
                gbc.weightx = 1.0;
                gbc.fill = GridBagConstraints.HORIZONTAL;
                gbc.insets = new Insets(0, 0, 6, 0);
                listPanel.add(card, gbc);
            }

            // Add a filler component that takes up all extra vertical space
            GridBagConstraints gbc = new GridBagConstraints();
            gbc.gridx = 0;
            gbc.gridy = sortedNotifications.size();
            gbc.weighty = 1.0;
            gbc.fill = GridBagConstraints.VERTICAL;
            var filler = new JPanel();
            filler.setOpaque(false);
            listPanel.add(filler, gbc);
        }
        listPanel.revalidate();
        listPanel.repaint();
    }

    // Simple container for notifications
    private static class NotificationEntry {
        final NotificationRole role;
        final String message;
        final long timestamp;

        NotificationEntry(NotificationRole role, String message, long timestamp) {
            this.role = role;
            this.message = message;
            this.timestamp = timestamp;
        }
    }

    private static String escapeHtml(String s) {
        return s.replace("&", "&amp;").replace("<", "&lt;").replace(">", "&gt;");
    }

    private void removeNotificationCard() {
        Runnable r = () -> {
            refreshLatestNotificationCard();
            updateNotificationsButton();
            persistNotificationsAsync();
        };
        if (SwingUtilities.isEventDispatchThread()) {
            r.run();
        } else {
            SwingUtilities.invokeLater(r);
        }
    }

    public List<ChatMessage> getLlmRawMessages() {
        return llmStreamArea.getRawMessages();
    }

    /**
     * Displays a full conversation, splitting it between the history area (for all but the last task) and the main area
     * (for the last task).
     *
     * @param history The list of tasks to show in the history section.
     * @param main The final task to show in the main output section.
     */
    public void setLlmAndHistoryOutput(List<TaskEntry> history, TaskEntry main) {
        // prioritize rendering live area, then history (explicitly sequenced with flush)
        llmStreamArea.setMainThenHistoryAsync(main, history);
    }

    /** Appends text to the LLM output area */
    public void appendLlmOutput(String text, ChatMessageType type, boolean isNewMessage, boolean isReasoning) {
        llmStreamArea.append(text, type, isNewMessage, isReasoning);
        activeStreamingWindows.forEach(
                window -> window.getMarkdownOutputPanel().append(text, type, isNewMessage, isReasoning));
    }

    /** Sets the enabled state of the copy text button */
    public void setCopyButtonEnabled(boolean enabled) {
        copyButton.setEnabled(enabled);
    }

    /** Shows the loading spinner with a message in the Markdown area. */
    public void showSpinner(String message) {
        llmStreamArea.showSpinner(message);
        lastSpinnerMessage = message;
        activeStreamingWindows.forEach(window -> window.getMarkdownOutputPanel().showSpinner(message));
    }

    /** Hides the loading spinner in the Markdown area. */
    public void hideSpinner() {
        llmStreamArea.hideSpinner();
        lastSpinnerMessage = null;
        activeStreamingWindows.forEach(window -> window.getMarkdownOutputPanel().hideSpinner());
    }

    /** Shows the session switching spinner. */
    public void showSessionSwitchSpinner() {
        SwingUtilities.invokeLater(() -> {
            historyModel.setRowCount(0);
            JPanel ssp = sessionSwitchPanel;
            if (ssp == null) {
                buildSessionSwitchPanel();
                ssp = requireNonNull(sessionSwitchPanel);
                historyLayeredPane.add(ssp, JLayeredPane.PALETTE_LAYER);
            }
            ssp.setVisible(true);
            ssp.revalidate();
            ssp.repaint();
        });
    }

    /** Hides the session switching spinner. */
    public void hideSessionSwitchSpinner() {
        SwingUtilities.invokeLater(() -> {
            if (sessionSwitchPanel != null) {
                sessionSwitchPanel.setVisible(false);
                sessionSwitchPanel.revalidate();
                sessionSwitchPanel.repaint();
            }
        });
    }

    /** Gets the LLM scroll pane */
    public JScrollPane getLlmScrollPane() {
        return llmScrollPane;
    }

    public MarkdownOutputPanel getLlmStreamArea() {
        return llmStreamArea;
    }

    public void clearLlmOutput() {
        llmStreamArea.clear();
    }

    /**
     * Sets the blocking state on the contained MarkdownOutputPanel.
     *
     * @param blocked true to prevent clear/reset, false otherwise.
     */
    public void setMarkdownOutputPanelBlocking(boolean blocked) {
        llmStreamArea.setBlocking(blocked);
        if (!blocked) {
            activeStreamingWindows.forEach(
                    window -> window.getMarkdownOutputPanel().setBlocking(false));
            activeStreamingWindows.clear();
        }
    }

    private void openOutputWindowFromContext(Context context) {
        var taskHistory = context.getTaskHistory();
        TaskEntry mainTask = null;
        List<TaskEntry> historyTasks = List.of();
        if (!taskHistory.isEmpty()) {
            historyTasks = taskHistory.subList(0, taskHistory.size() - 1);
            mainTask = taskHistory.getLast();
        } else {
            var output = context.getParsedOutput();
            if (output != null) {
                mainTask = new TaskEntry(-1, output, null);
            }
        }
        if (mainTask != null) {
            String titleHint = context.getAction();
            new OutputWindow(this, historyTasks, mainTask, titleHint, chrome.themeManager.isDarkTheme(), false);
        }
    }

    private void openOutputWindowStreaming() {
        // show all = grab all messages, including reasoning for preview window
        List<ChatMessage> currentMessages = llmStreamArea.getRawMessages();
        var tempFragment = new ContextFragment.TaskFragment(contextManager, currentMessages, "Streaming Output...");
        var history = contextManager.topContext().getTaskHistory();
        var mainTask = new TaskEntry(-1, tempFragment, null);
        String titleHint = lastSpinnerMessage;
        OutputWindow newStreamingWindow =
                new OutputWindow(this, history, mainTask, titleHint, chrome.themeManager.isDarkTheme(), true);
        if (lastSpinnerMessage != null) {
            newStreamingWindow.getMarkdownOutputPanel().showSpinner(lastSpinnerMessage);
        }
        activeStreamingWindows.add(newStreamingWindow);
        newStreamingWindow.addWindowListener(new WindowAdapter() {
            @Override
            public void windowClosed(WindowEvent evt) {
                activeStreamingWindows.remove(newStreamingWindow);
            }
        });
    }

    /** Presents a choice to capture output to Workspace or to Task List. */
    private void presentCaptureChoice() {
        var options = new Object[] {"Workspace", "Task List", "Cancel"};
        int choice = JOptionPane.showOptionDialog(
                chrome.getFrame(),
                "Where would you like to capture this output?",
                "Capture Output",
                JOptionPane.DEFAULT_OPTION,
                JOptionPane.QUESTION_MESSAGE,
                null,
                options,
                options[0]);

        if (choice == 0) { // Workspace
            contextManager.captureTextFromContextAsync();
        } else if (choice == 1) { // Task List
            createTaskListFromOutputAsync();
        } // else Cancel -> do nothing
    }

    /** Creates a task list from the currently selected output using the quick model and the createTaskList tool. */
    private void createTaskListFromOutputAsync() {
        var selected = contextManager.selectedContext();
        if (selected == null) {
            chrome.systemNotify("No content to capture", "Capture failed", JOptionPane.WARNING_MESSAGE);
            return;
        }
        var parsedOutput = selected.getParsedOutput();
        if (parsedOutput == null) {
            chrome.systemNotify("No content to capture", "Capture failed", JOptionPane.WARNING_MESSAGE);
            return;
        }
        var captureText = parsedOutput.text();
        if (captureText.isBlank()) {
            chrome.systemNotify(
                    "Nothing to capture from the selected output", "Capture failed", JOptionPane.WARNING_MESSAGE);
            return;
        }

        chrome.showOutputSpinner("Creating task list...");
        contextManager.submitLlmAction(() -> {
            try {
                var model = contextManager.getService().quickModel();
                var llm = new Llm(model, "Create Task List", contextManager, false, false);
                llm.setOutput(chrome);

                var system = new SystemMessage(
                        "You are generating an actionable, incremental task list based on the provided capture."
                                + "Do not speculate beyond it. You MUST produce tasks via the tool call createTaskList(List<String>). "
                                + "Do not output free-form text.");
                var user = new UserMessage(
                        """
                        <capture>
                        %s
                        </capture>

                        Instructions:
                        - Prefer using tasks that are already defined in the capture.
                        - If no such tasks exist, use your best judgement with the following guidelines:
                          - Extract 3-8 tasks that are right-sized (~2 hours each), each with a single concrete goal.
                          - Prefer tasks that keep the project buildable and testable after each step.
                          - Avoid multi-goal items; split if needed.
                          - Avoid external/non-code tasks.
                        - Include all the relevant details that you see in the capture for each task, but do not embellish or speculate.

                        Call the tool createTaskList(List<String>) with your final list. Do not include any explanation outside the tool call.
                        """
                                .stripIndent()
                                .formatted(captureText));

                var toolSpecs = contextManager.getToolRegistry().getRegisteredTools(List.of("createTaskList"));
                if (toolSpecs.isEmpty()) {
                    chrome.toolError("Required tool 'createTaskList' is not registered.", "Task List");
                    return;
                }

                var toolContext = new ToolContext(toolSpecs, ToolChoice.REQUIRED, this);
                var result = llm.sendRequest(List.of(system, user), toolContext, false);
                if (result.error() != null || result.isEmpty()) {
                    var msg = result.error() != null
                            ? String.valueOf(result.error().getMessage())
                            : "Empty response";
                    chrome.toolError("Failed to create task list: " + msg, "Task List");
                } else {
                    var ai = ToolRegistry.removeDuplicateToolRequests(result.aiMessage());
                    assert ai.hasToolExecutionRequests(); // LLM enforces
                    for (var req : ai.toolExecutionRequests()) {
                        if (!"createTaskList".equals(req.name())) {
                            continue;
                        }
                        var ter = contextManager.getToolRegistry().executeTool(HistoryOutputPanel.this, req);
                        if (ter.status() == ToolExecutionResult.Status.FAILURE) {
                            chrome.toolError("Failed to create task list: " + ter.resultText(), "Task List");
                        }
                    }
                }
            } catch (InterruptedException ie) {
                Thread.currentThread().interrupt();
                chrome.systemNotify("Task list creation was interrupted.", "Task List", JOptionPane.WARNING_MESSAGE);
            } catch (Throwable t) {
                chrome.systemNotify(
                        "Unexpected error creating task list: " + t.getMessage(),
                        "Task List",
                        JOptionPane.ERROR_MESSAGE);
            } finally {
                chrome.hideOutputSpinner();
            }
        });
    }

    /** Inner class representing a detached window for viewing output text */
    private static class OutputWindow extends JFrame {
        private final IProject project;
        private final MarkdownOutputPanel outputPanel;

        /**
         * Creates a new output window with the given content and optional history.
         *
         * @param parentPanel The parent HistoryOutputPanel
         * @param history The conversation tasks to display in the history section (all but the main task)
         * @param main The main/last task to display in the live area
         * @param titleHint A hint for the window title (e.g., task summary or spinner message)
         * @param isDark Whether to use dark theme
         * @param isBlockingMode Whether the window shows a streaming (in-progress) output
         */
        public OutputWindow(
                HistoryOutputPanel parentPanel,
                List<TaskEntry> history,
                TaskEntry main,
                @Nullable String titleHint,
                boolean isDark,
                boolean isBlockingMode) {
            super(determineWindowTitle(titleHint, isBlockingMode)); // Call superclass constructor first

            // Set icon from Chrome.newFrame
            try {
                var iconUrl = Chrome.class.getResource(Brokk.ICON_RESOURCE);
                if (iconUrl != null) {
                    var icon = new ImageIcon(iconUrl);
                    setIconImage(icon.getImage());
                }
            } catch (Exception e) {
                logger.debug("Failed to set OutputWindow icon", e);
            }

            this.project = parentPanel.contextManager.getProject(); // Get project reference
            setDefaultCloseOperation(JFrame.DISPOSE_ON_CLOSE);

            // Create markdown panel with the text
            outputPanel = new MarkdownOutputPanel();
            outputPanel.withContextForLookups(parentPanel.contextManager, parentPanel.chrome);
            outputPanel.updateTheme(isDark);
            // Seed main content first, then history
            outputPanel.setMainThenHistoryAsync(main, history).thenRun(() -> outputPanel.setBlocking(isBlockingMode));

            // Create toolbar panel with capture button if not in blocking mode
            JPanel toolbarPanel = null;
            if (!isBlockingMode) {
                toolbarPanel = new JPanel(new FlowLayout(FlowLayout.RIGHT, 5, 0));
                toolbarPanel.setBorder(BorderFactory.createEmptyBorder(0, 5, 0, 0));

                MaterialButton captureButton = new MaterialButton("Capture");
                captureButton.setToolTipText("Add the output to context");
                captureButton.addActionListener(e -> {
                    parentPanel.presentCaptureChoice();
                });
                toolbarPanel.add(captureButton);
            }

            // Use shared utility method to create searchable content panel with optional toolbar
            JPanel contentPanel = Chrome.createSearchableContentPanel(List.of(outputPanel), toolbarPanel);

            // Add the content panel to the frame
            add(contentPanel);

            // Load saved size and position, or use defaults
            var bounds = project.getOutputWindowBounds();
            if (bounds.width <= 0 || bounds.height <= 0) {
                setSize(800, 600); // Default size
                setLocationRelativeTo(parentPanel); // Center relative to parent
            } else {
                setSize(bounds.width, bounds.height);
                if (bounds.x >= 0 && bounds.y >= 0 && parentPanel.chrome.isPositionOnScreen(bounds.x, bounds.y)) {
                    setLocation(bounds.x, bounds.y);
                } else {
                    setLocationRelativeTo(parentPanel); // Center relative to parent if off-screen
                }
            }

            // Add listeners to save position/size on change
            addComponentListener(new java.awt.event.ComponentAdapter() {
                @Override
                public void componentResized(java.awt.event.ComponentEvent e) {
                    project.saveOutputWindowBounds(OutputWindow.this);
                }

                @Override
                public void componentMoved(java.awt.event.ComponentEvent e) {
                    project.saveOutputWindowBounds(OutputWindow.this);
                }
            });

            // Add ESC key binding to close the window
            var rootPane = getRootPane();
            var actionMap = rootPane.getActionMap();
            var inputMap = rootPane.getInputMap(JComponent.WHEN_IN_FOCUSED_WINDOW);

            inputMap.put(KeyStroke.getKeyStroke(KeyEvent.VK_ESCAPE, 0), "closeWindow");
            actionMap.put("closeWindow", new AbstractAction() {
                @Override
                public void actionPerformed(java.awt.event.ActionEvent e) {
                    dispose();
                }
            });

            // Make window visible
            setVisible(true);
        }

        private static String determineWindowTitle(@Nullable String titleHint, boolean isBlockingMode) {
            String windowTitle;
            if (isBlockingMode) {
                windowTitle = "Output (In progress)";
                if (titleHint != null && !titleHint.isBlank()) {
                    windowTitle = "Output: " + titleHint;
                    String taskType = null;
                    if (titleHint.contains(InstructionsPanel.ACTION_CODE)) {
                        taskType = InstructionsPanel.ACTION_CODE;
                    } else if (titleHint.contains(InstructionsPanel.ACTION_ARCHITECT)) {
                        taskType = InstructionsPanel.ACTION_ARCHITECT;
                    } else if (titleHint.contains(InstructionsPanel.ACTION_SEARCH)) {
                        taskType = InstructionsPanel.ACTION_SEARCH;
                    } else if (titleHint.contains(InstructionsPanel.ACTION_ASK)) {
                        taskType = InstructionsPanel.ACTION_ASK;
                    } else if (titleHint.contains(InstructionsPanel.ACTION_RUN)) {
                        taskType = InstructionsPanel.ACTION_RUN;
                    }
                    if (taskType != null) {
                        windowTitle = String.format("Output (%s in progress)", taskType);
                    }
                }
            } else {
                windowTitle = "Output";
                if (titleHint != null && !titleHint.isBlank()) {
                    windowTitle = "Output: " + titleHint;
                }
            }
            return windowTitle;
        }

        /** Gets the MarkdownOutputPanel used by this window. */
        public MarkdownOutputPanel getMarkdownOutputPanel() {
            return outputPanel;
        }
    }

    /** Disables the history panel components. */
    public void disableHistory() {
        SwingUtilities.invokeLater(() -> {
            historyTable.setEnabled(false);
            undoButton.setEnabled(false);
            redoButton.setEnabled(false);
            compressButton.setEnabled(false);
            autoCompressCheckbox.setEnabled(false);
            // Optionally change appearance to indicate disabled state
            historyTable.setForeground(UIManager.getColor("Label.disabledForeground"));
            // Make the table visually distinct when disabled
            historyTable.setBackground(UIManager.getColor("Panel.background").darker());
        });
    }

    /** Enables the history panel components. */
    public void enableHistory() {
        SwingUtilities.invokeLater(() -> {
            historyTable.setEnabled(true);
            // Restore appearance
            historyTable.setForeground(UIManager.getColor("Table.foreground"));
            historyTable.setBackground(UIManager.getColor("Table.background"));
            compressButton.setEnabled(true);
            autoCompressCheckbox.setEnabled(true);
            updateUndoRedoButtonStates();
        });
    }

    /** A renderer that shows the action text and a diff summary (when available) under it. */
    private class DiffAwareActionRenderer extends DefaultTableCellRenderer {
        private final ActivityTableRenderers.ActionCellRenderer fallback =
                new ActivityTableRenderers.ActionCellRenderer();
        private final Font smallFont = new Font(Font.DIALOG, Font.PLAIN, 11);

        @Override
        public Component getTableCellRendererComponent(
                JTable table, @Nullable Object value, boolean isSelected, boolean hasFocus, int row, int column) {
            // Separator handling delegates to existing painter
            if (ActivityTableRenderers.isSeparatorAction(value)) {
                var comp = fallback.getTableCellRendererComponent(table, value, isSelected, hasFocus, row, column);
                return adjustRowHeight(table, row, column, comp);
            }

            // Determine context for this row
            Object ctxVal = table.getModel().getValueAt(row, 2);

            // If not a Context row, render a normal label (top-aligned)
            if (!(ctxVal instanceof Context ctx)) {
                var comp = super.getTableCellRendererComponent(table, value, isSelected, hasFocus, row, column);
                if (comp instanceof JLabel lbl) {
                    lbl.setVerticalAlignment(JLabel.TOP);
                }
                return adjustRowHeight(table, row, column, comp);
            }

            // Decide whether to render a diff panel or just the label
            var cached = diffCache.get(ctx.id());

            // Not yet cached → kick off background computation; show a compact label for now
            if (cached == null) {
                scheduleDiffComputation(ctx);
                var comp = super.getTableCellRendererComponent(table, value, isSelected, hasFocus, row, column);
                if (comp instanceof JLabel lbl) {
                    lbl.setVerticalAlignment(JLabel.TOP);
                }
                return adjustRowHeight(table, row, column, comp);
            }

            // Cached but empty → no changes; compact label
            if (cached.isEmpty()) {
                var comp = super.getTableCellRendererComponent(table, value, isSelected, hasFocus, row, column);
                if (comp instanceof JLabel lbl) {
                    lbl.setVerticalAlignment(JLabel.TOP);
                }
                return adjustRowHeight(table, row, column, comp);
            }

            // Cached with entries → build diff summary panel
            boolean isDark = chrome.getTheme().isDarkTheme();

            // Container for per-file rows with an inset on the left
            var diffPanel = new JPanel();
            diffPanel.setLayout(new BoxLayout(diffPanel, BoxLayout.Y_AXIS));
            diffPanel.setOpaque(false);
            diffPanel.setBorder(new EmptyBorder(0, Constants.H_GAP, 0, 0));

            for (var de : cached) {
                String bareName;
                try {
                    var files = de.fragment().files();
                    if (!files.isEmpty()) {
                        var pf = files.iterator().next();
                        bareName = pf.getRelPath().getFileName().toString();
                    } else {
                        bareName = de.fragment().shortDescription();
                    }
                } catch (Exception ex) {
                    bareName = de.fragment().shortDescription();
                }

                var nameLabel = new JLabel(bareName + " ");
                nameLabel.setFont(smallFont);
                nameLabel.setForeground(isSelected ? table.getSelectionForeground() : table.getForeground());

                var plus = new JLabel("+" + de.linesAdded());
                plus.setFont(smallFont);
                plus.setForeground(io.github.jbellis.brokk.difftool.utils.Colors.getAdded(!isDark));

                var minus = new JLabel("-" + de.linesDeleted());
                minus.setFont(smallFont);
                minus.setForeground(io.github.jbellis.brokk.difftool.utils.Colors.getDeleted(!isDark));

                var rowPanel = new JPanel(new FlowLayout(FlowLayout.LEFT, 6, 0));
                rowPanel.setOpaque(false);
                rowPanel.add(nameLabel);
                rowPanel.add(plus);
                rowPanel.add(minus);

                diffPanel.add(rowPanel);
            }

            // Build composite panel (action text on top, diff below)
            var panel = new JPanel(new BorderLayout());
            panel.setOpaque(true);
            panel.setBackground(isSelected ? table.getSelectionBackground() : table.getBackground());
            panel.setForeground(isSelected ? table.getSelectionForeground() : table.getForeground());

            var actionLabel = new JLabel(value != null ? value.toString() : "");
            actionLabel.setOpaque(false);
            actionLabel.setFont(table.getFont());
            actionLabel.setForeground(isSelected ? table.getSelectionForeground() : table.getForeground());
            panel.add(actionLabel, BorderLayout.NORTH);
            panel.add(diffPanel, BorderLayout.CENTER);

            return adjustRowHeight(table, row, column, panel);
        }

        /**
         * Adjust the row height to the preferred height of the rendered component. This keeps rows compact when there
         * is no diff and expands only as needed when a diff summary is present.
         */
        private Component adjustRowHeight(JTable table, int row, int column, Component comp) {
            int colWidth = table.getColumnModel().getColumn(column).getWidth();
            // Give the component the column width so its preferred height is accurate.
            comp.setSize(colWidth, Short.MAX_VALUE);
            int pref = Math.max(18, comp.getPreferredSize().height + 2); // small vertical breathing room
            if (table.getRowHeight(row) != pref) {
                table.setRowHeight(row, pref);
            }
            return comp;
        }
    }

    /** Schedule background computation (with caching) of diff for an AI result context. */
    private void scheduleDiffComputation(Context ctx) {
        if (diffCache.containsKey(ctx.id())) return;
        if (!diffInFlight.add(ctx.id())) return;

        var prev = previousContextMap.get(ctx.id());
        if (prev == null) {
            diffInFlight.remove(ctx.id());
            return;
        }

        contextManager.submitBackgroundTask("Compute diff for history entry", () -> {
            try {
                var diffs = ctx.getDiff(prev);
                diffCache.put(ctx.id(), diffs);
            } finally {
                diffInFlight.remove(ctx.id());
                SwingUtilities.invokeLater(() -> {
                    historyTable.repaint();
                    // Rebuild table so group boundaries can reflect new diff availability
                    updateHistoryTable(null);
                });
            }
        });
    }

    /** Open a multi-file diff preview window for the given AI result context. */
    private void openDiffPreview(Context ctx) {
        var prev = previousContextMap.get(ctx.id());
        if (prev == null) {
            chrome.systemOutput("No previous context to diff against.");
            return;
        }

        contextManager.submitBackgroundTask("Preparing diff preview", () -> {
            var diffs = diffCache.computeIfAbsent(ctx.id(), id -> ctx.getDiff(prev));
            SwingUtilities.invokeLater(() -> showDiffWindow(ctx, diffs));
        });
    }

    private void showDiffWindow(Context ctx, List<Context.DiffEntry> diffs) {
        if (diffs.isEmpty()) {
            chrome.systemOutput("No changes to show.");
            return;
        }

        // Build a multi-file BrokkDiffPanel like showFileHistoryDiff, but with our per-file old/new buffers
        var builder = new BrokkDiffPanel.Builder(chrome.getTheme(), contextManager)
                .setMultipleCommitsContext(false)
                .setRootTitle("Diff: " + ctx.getAction())
                .setInitialFileIndex(0);

        for (var de : diffs) {
            String pathDisplay;
            try {
                var files = de.fragment().files();
                if (!files.isEmpty()) {
                    var pf = files.iterator().next();
                    pathDisplay = pf.getRelPath().toString();
                } else {
                    pathDisplay = de.fragment().shortDescription();
                }
            } catch (Exception ex) {
                pathDisplay = de.fragment().shortDescription();
            }

            var left = new BufferSource.StringSource(de.oldContent(), "Previous", pathDisplay);
            var right = new BufferSource.StringSource(de.fragment().text(), "Current", pathDisplay);
            builder.addComparison(left, right);
        }

        var panel = builder.build();
        panel.showInFrame("Diff: " + ctx.getAction());
    }

    /** A LayerUI that paints reset-from-history arrows over the history table. */
    private class ResetArrowLayerUI extends LayerUI<JScrollPane> {
        private final JTable table;
        private final DefaultTableModel model;
        private List<ContextHistory.ResetEdge> resetEdges = List.of();
        private final Map<ContextHistory.ResetEdge, Integer> edgePaletteIndices = new HashMap<>();
        private int nextPaletteIndex = 0;

        public ResetArrowLayerUI(JTable table, DefaultTableModel model) {
            this.table = table;
            this.model = model;
        }

        public void setResetEdges(List<ContextHistory.ResetEdge> edges) {
            this.resetEdges = edges;
            // remove color mappings for edges that no longer exist
            edgePaletteIndices.keySet().retainAll(new HashSet<>(edges));
            firePropertyChange("resetEdges", null, edges); // Triggers repaint for the JLayer
        }

        private record Arrow(ContextHistory.ResetEdge edge, int sourceRow, int targetRow, int length) {}

        private Color colorFor(ContextHistory.ResetEdge edge, boolean isDark) {
            int paletteIndex = edgePaletteIndices.computeIfAbsent(edge, e -> {
                int i = nextPaletteIndex;
                nextPaletteIndex = (nextPaletteIndex + 1) % 4; // Cycle through 4 colors
                return i;
            });

            // For light mode, we want darker lines for better contrast against a light background.
            // For dark mode, we want brighter lines.
            var palette = List.of(
                    isDark ? Color.LIGHT_GRAY : Color.DARK_GRAY,
                    isDark
                            ? ColorUtil.brighter(Colors.getAdded(true), 0.4f)
                            : ColorUtil.brighter(Colors.getAdded(false), -0.4f),
                    isDark
                            ? ColorUtil.brighter(Colors.getChanged(true), 0.6f)
                            : ColorUtil.brighter(Colors.getChanged(false), -0.4f),
                    isDark
                            ? ColorUtil.brighter(Colors.getDeleted(true), 1.2f)
                            : ColorUtil.brighter(Colors.getDeleted(false), -0.4f));
            return palette.get(paletteIndex);
        }

        @Override
        public void paint(Graphics g, JComponent c) {
            super.paint(g, c);
            if (resetEdges.isEmpty()) {
                return;
            }

            // Map context IDs to the visible row indices where arrows should anchor.
            // - For visible Context rows, map directly to their row.
            // - For contexts hidden by collapsed groups, map to the group header row.
            Map<UUID, Integer> contextIdToRow = new HashMap<>();

            // 1) First pass: map all visible Context rows
            for (int i = 0; i < model.getRowCount(); i++) {
                var val = model.getValueAt(i, 2);
                if (val instanceof Context ctx) {
                    contextIdToRow.put(ctx.id(), i);
                }
            }

            // 2) Build helper data from the full context history to determine group membership
            var contexts = contextManager.getContextHistoryList();
            Map<UUID, Integer> idToIndex = new HashMap<>();
            for (int i = 0; i < contexts.size(); i++) {
                idToIndex.put(contexts.get(i).id(), i);
            }

            // 3) Second pass: for collapsed groups, map their children context IDs to the group header row
            for (int row = 0; row < model.getRowCount(); row++) {
                var val = model.getValueAt(row, 2);
                if (val instanceof GroupRow gr && !gr.expanded()) {
                    Integer startIdx = idToIndex.get(gr.key());
                    if (startIdx == null) {
                        continue;
                    }
                    int j = startIdx;
                    while (j < contexts.size() && !isGroupingBoundary(contexts.get(j))) {
                        UUID ctxId = contexts.get(j).id();
                        // Only map if not already visible; collapsed children should anchor to the header row
                        contextIdToRow.putIfAbsent(ctxId, row);
                        j++;
                    }
                }
            }

            // 4) Build list of arrows with geometry between the resolved row anchors
            List<Arrow> arrows = new ArrayList<>();
            for (var edge : resetEdges) {
                Integer sourceRow = contextIdToRow.get(edge.sourceId());
                Integer targetRow = contextIdToRow.get(edge.targetId());
                if (sourceRow != null && targetRow != null) {
                    var sourceRect = table.getCellRect(sourceRow, 0, true);
                    var targetRect = table.getCellRect(targetRow, 0, true);
                    int y1 = sourceRect.y + sourceRect.height / 2;
                    int y2 = targetRect.y + targetRect.height / 2;
                    arrows.add(new Arrow(edge, sourceRow, targetRow, Math.abs(y1 - y2)));
                }
            }

            // 5) Draw arrows, longest first (so shorter arrows aren't hidden)
            arrows.sort(Comparator.comparingInt((Arrow a) -> a.length).reversed());

            Graphics2D g2 = (Graphics2D) g.create();
            try {
                g2.setRenderingHint(RenderingHints.KEY_ANTIALIASING, RenderingHints.VALUE_ANTIALIAS_ON);
                g2.setRenderingHint(RenderingHints.KEY_STROKE_CONTROL, RenderingHints.VALUE_STROKE_PURE);
                float lineWidth = (float)
                        (c.getGraphicsConfiguration().getDefaultTransform().getScaleX() >= 2 ? 0.75 : 1.0);
                g2.setStroke(new BasicStroke(lineWidth));

                boolean isDark = chrome.getTheme().isDarkTheme();
                for (var arrow : arrows) {
                    g2.setColor(colorFor(arrow.edge(), isDark));
                    drawArrow(g2, c, arrow.sourceRow(), arrow.targetRow());
                }
            } finally {
                g2.dispose();
            }
        }

        private void drawArrow(Graphics2D g2, JComponent c, int sourceRow, int targetRow) {
            Rectangle sourceRect = table.getCellRect(sourceRow, 0, true);
            Rectangle targetRect = table.getCellRect(targetRow, 0, true);

            // Convert cell rectangles to the JLayer's coordinate system
            Point sourcePoint = SwingUtilities.convertPoint(
                    table, new Point(sourceRect.x, sourceRect.y + sourceRect.height / 2), c);
            Point targetPoint = SwingUtilities.convertPoint(
                    table, new Point(targetRect.x, targetRect.y + targetRect.height / 2), c);

            // Don't draw if either point is outside the visible viewport
            if (!c.getVisibleRect().contains(sourcePoint) && !c.getVisibleRect().contains(targetPoint)) {
                // a bit of a hack -- if just one is visible, we still want to draw part of the arrow
                if (c.getVisibleRect().contains(sourcePoint)
                        || c.getVisibleRect().contains(targetPoint)) {
                    // one is visible, fall through
                } else {
                    return;
                }
            }

            int iconColWidth = table.getColumnModel().getColumn(0).getWidth();
            int arrowHeadLength = 5;
            int arrowLeadIn = 1; // length of the line segment before the arrowhead
            int arrowRightMargin = -2; // margin from the right edge of the column

            int tipX = sourcePoint.x + iconColWidth - arrowRightMargin;
            int baseX = tipX - arrowHeadLength;
            int verticalLineX = baseX - arrowLeadIn;

            // Define the path for the arrow shaft
            Path2D.Double path = new Path2D.Double();
            path.moveTo(tipX, sourcePoint.y); // Start at source, aligned with the eventual arrowhead tip
            path.lineTo(verticalLineX, sourcePoint.y); // Horizontal segment at source row
            path.lineTo(verticalLineX, targetPoint.y); // Vertical segment connecting rows
            path.lineTo(baseX, targetPoint.y); // Horizontal segment leading to arrowhead base
            g2.draw(path);

            // Draw the arrowhead at the target, pointing left-to-right
            drawArrowHead(g2, new Point(tipX, targetPoint.y), arrowHeadLength);
        }

        private void drawArrowHead(Graphics2D g2, Point to, int size) {
            // The arrow is always horizontal, left-to-right. Build an isosceles triangle.
            int tipX = to.x;
            int midY = to.y;
            int baseX = to.x - size;
            int halfHeight = (int) Math.round(size * 0.6); // Make it slightly wider than it is long

            var head = new Polygon(
                    new int[] {tipX, baseX, baseX}, new int[] {midY, midY - halfHeight, midY + halfHeight}, 3);
            g2.fill(head);
        }
    }

    // --- Tree-like grouping support types and helpers ---

    public static record GroupRow(UUID key, boolean expanded, boolean containsClearHistory) {}

    private enum PendingSelectionType {
        NONE,
        CLEAR,
        FIRST_IN_GROUP
    }

    private static final class TriangleIcon implements Icon {
        private final boolean expanded;
        private final int size;

        TriangleIcon(boolean expanded) {
            this(expanded, 12);
        }

        TriangleIcon(boolean expanded, int size) {
            this.expanded = expanded;
            this.size = size;
        }

        @Override
        public void paintIcon(Component c, Graphics g, int x, int y) {
            Graphics2D g2 = (Graphics2D) g.create();
            try {
                g2.setRenderingHint(RenderingHints.KEY_ANTIALIASING, RenderingHints.VALUE_ANTIALIAS_ON);

                int triW = 8;
                int triH = 8;
                int cx = x + (getIconWidth() - triW) / 2;
                int cy = y + (getIconHeight() - triH) / 2;

                Polygon p = new Polygon();
                if (expanded) {
                    // down triangle
                    p.addPoint(cx, cy);
                    p.addPoint(cx + triW, cy);
                    p.addPoint(cx + triW / 2, cy + triH);
                } else {
                    // right triangle
                    p.addPoint(cx, cy);
                    p.addPoint(cx + triW, cy + triH / 2);
                    p.addPoint(cx, cy + triH);
                }

                Color color = c.isEnabled()
                        ? UIManager.getColor("Label.foreground")
                        : UIManager.getColor("Label.disabledForeground");
                if (color == null) color = Color.DARK_GRAY;
                g2.setColor(color);
                g2.fillPolygon(p);
            } finally {
                g2.dispose();
            }
        }

        @Override
        public int getIconWidth() {
            return size;
        }

        @Override
        public int getIconHeight() {
            return size;
        }
    }

    private boolean isGroupingBoundary(Context ctx) {
        // Grouping boundaries are independent of diff presence.
        // Boundary when this is an AI result, or an explicit "dropped all context" separator.
        return ctx.isAiResult() || ActivityTableRenderers.DROPPED_ALL_CONTEXT.equals(ctx.getAction());
    }

    private static String firstWord(String text) {
        if (text.isBlank()) {
            return "";
        }
        var trimmed = text.trim();
        int idx = trimmed.indexOf(' ');
        return idx < 0 ? trimmed : trimmed.substring(0, idx);
    }

    private void toggleGroupRow(int row) {
        var val = historyModel.getValueAt(row, 2);
        if (!(val instanceof GroupRow groupRow)) {
            return;
        }
        boolean newState = !groupExpandedState.getOrDefault(groupRow.key(), groupRow.expanded());
        groupExpandedState.put(groupRow.key(), newState);

        // Set selection directive
        if (newState) {
            pendingSelectionType = PendingSelectionType.FIRST_IN_GROUP;
        } else {
            pendingSelectionType = PendingSelectionType.CLEAR;
        }
        pendingSelectionGroupKey = groupRow.key();

        // Preserve viewport and suppress any scroll caused by table rebuild
        pendingViewportPosition = historyScrollPane.getViewport().getViewPosition();
        suppressScrollOnNextUpdate = true;

        updateHistoryTable(null);
    }

    private static Point clampViewportPosition(JScrollPane sp, Point desired) {
        JViewport vp = sp.getViewport();
        if (vp == null) return desired;
        Component view = vp.getView();
        if (view == null) return desired;
        Dimension viewSize = view.getSize();
        Dimension extent = vp.getExtentSize();
        int maxX = Math.max(0, viewSize.width - extent.width);
        int maxY = Math.max(0, viewSize.height - extent.height);
        int x = Math.max(0, Math.min(desired.x, maxX));
        int y = Math.max(0, Math.min(desired.y, maxY));
        return new Point(x, y);
    }

    private String formatModified(long modifiedMillis) {
        var instant = Instant.ofEpochMilli(modifiedMillis);
        return GitUiUtil.formatRelativeDate(instant, LocalDate.now(ZoneId.systemDefault()));
    }

    private void triggerAiCountLoad(SessionInfo session) {
        var id = session.id();
        if (sessionAiResponseCounts.containsKey(id) || sessionCountLoading.contains(id)) {
            return;
        }
        sessionCountLoading.add(id);
        CompletableFuture.supplyAsync(() -> {
                    try {
                        var sm = contextManager.getProject().getSessionManager();
                        var ch = sm.loadHistory(id, contextManager);
                        if (ch == null) return 0;
                        return countAiResponses(ch);
                    } catch (Exception e) {
                        logger.warn("Failed to load history for session {}", id, e);
                        return 0;
                    }
                })
                .thenAccept(count -> {
                    sessionAiResponseCounts.put(id, count);
                    sessionCountLoading.remove(id);
                    SwingUtilities.invokeLater(() -> {
                        sessionComboBox.repaint();
                    });
                });
    }

    private int countAiResponses(ContextHistory ch) {
        var list = ch.getHistory();
        int count = 0;
        for (var ctx : list) {
            if (ctx.isAiResult()) count++;
        }
        return count;
    }

    private class SessionInfoRenderer extends JPanel implements ListCellRenderer<SessionInfo> {
        private final JLabel nameLabel = new JLabel();
        private final JLabel timeLabel = new JLabel();
        private final JLabel countLabel = new JLabel();
        private final JPanel row2 = new JPanel(new FlowLayout(FlowLayout.LEFT, Constants.H_GAP, 0));

        SessionInfoRenderer() {
            setLayout(new BorderLayout());
            setOpaque(true);

            // Remove bold from nameLabel
            // nameLabel.setFont(nameLabel.getFont().deriveFont(Font.BOLD));

            var baseSize = timeLabel.getFont().getSize2D();
            timeLabel.setFont(timeLabel.getFont().deriveFont(Math.max(10f, baseSize - 2f)));
            countLabel.setFont(timeLabel.getFont());

            row2.setOpaque(false);
            row2.setBorder(new EmptyBorder(0, Constants.H_GAP, 0, 0));
            row2.add(timeLabel);
            row2.add(countLabel);

            add(nameLabel, BorderLayout.NORTH);
            add(row2, BorderLayout.CENTER);
        }

        @Override
        public Component getListCellRendererComponent(
                JList<? extends SessionInfo> list,
                SessionInfo value,
                int index,
                boolean isSelected,
                boolean cellHasFocus) {
            if (index == -1) {
                var label = new JLabel(value.name());
                label.setOpaque(false);
                label.setEnabled(list.isEnabled());
                label.setForeground(list.getForeground());
                return label;
            }
            nameLabel.setText(value.name());
            timeLabel.setText(formatModified(value.modified()));

            var cnt = sessionAiResponseCounts.get(value.id());
            countLabel.setText(cnt != null ? String.format("%d %s", cnt, cnt == 1 ? "task" : "tasks") : "");
            if (cnt == null) {
                triggerAiCountLoad(value);
            }

            var bg = isSelected ? list.getSelectionBackground() : list.getBackground();
            var fg = isSelected ? list.getSelectionForeground() : list.getForeground();

            setBackground(bg);
            nameLabel.setForeground(fg);
            timeLabel.setForeground(fg);
            countLabel.setForeground(fg);

            setEnabled(list.isEnabled());
            return this;
        }
    }
}<|MERGE_RESOLUTION|>--- conflicted
+++ resolved
@@ -191,12 +191,9 @@
         SwingUtilities.invokeLater(() -> {
             this.copyButton.setIcon(Icons.CONTENT_COPY);
         });
-<<<<<<< HEAD
         this.compressButton = new MaterialButton("Compress");
         this.autoCompressCheckbox = new JCheckBox("Auto");
-=======
         this.notificationAreaPanel = buildNotificationAreaPanel();
->>>>>>> 3241d2bc
         var centerPanel = buildCombinedOutputInstructionsPanel(this.llmScrollPane, this.copyButton);
         add(centerPanel, BorderLayout.CENTER);
 
