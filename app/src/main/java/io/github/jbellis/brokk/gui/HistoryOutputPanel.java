--- conflicted
+++ resolved
@@ -573,14 +573,10 @@
             // Add rows for each context in history
             for (var ctx : contextManager.getContextHistoryList()) {
                 // Add icon for AI responses, null for user actions
-<<<<<<< HEAD
-                Icon iconEmoji = (ctx.getParsedOutput() != null) ? SwingUtil.uiIcon("Brokk.ai-robot") : null;
-=======
                 boolean hasAiMessages = ctx.getParsedOutput() != null
                         && ctx.getParsedOutput().messages().stream()
                                 .anyMatch(chatMessage -> chatMessage.type() == ChatMessageType.AI);
                 Icon iconEmoji = hasAiMessages ? SwingUtil.uiIcon("Brokk.ai-robot") : null;
->>>>>>> 2316c7d7
                 historyModel.addRow(new Object[] {
                     iconEmoji, ctx.getAction(), ctx // We store the actual context object in hidden column
                 });
