package io.github.jbellis.brokk.analyzer;

import io.github.jbellis.brokk.IProject;
import java.util.Collections;
import java.util.Set;
import org.jetbrains.annotations.Nullable;
import org.treesitter.TSLanguage;
import org.treesitter.TSNode;
import org.treesitter.TreeSitterCSharp;

<<<<<<< HEAD
=======
import java.util.Collections;
import java.util.Set;

import static io.github.jbellis.brokk.analyzer.csharp.CSharpTreeSitterNodeTypes.*;

>>>>>>> 4dd4071f
public final class CSharpAnalyzer extends TreeSitterAnalyzer {
    static final org.slf4j.Logger log = org.slf4j.LoggerFactory.getLogger(CSharpAnalyzer.class);

    private static final LanguageSyntaxProfile CS_SYNTAX_PROFILE = new LanguageSyntaxProfile(
<<<<<<< HEAD
            Set.of(
                    "class_declaration",
                    "interface_declaration",
                    "struct_declaration",
                    "record_declaration",
                    "record_struct_declaration"),
            Set.of("method_declaration", "constructor_declaration", "local_function_statement"),
            Set.of("field_declaration", "property_declaration", "event_field_declaration"),
=======
            Set.of(CLASS_DECLARATION, INTERFACE_DECLARATION, STRUCT_DECLARATION, RECORD_DECLARATION, RECORD_STRUCT_DECLARATION),
            Set.of(METHOD_DECLARATION, CONSTRUCTOR_DECLARATION, LOCAL_FUNCTION_STATEMENT),
            Set.of(FIELD_DECLARATION, PROPERTY_DECLARATION, EVENT_FIELD_DECLARATION),
>>>>>>> 4dd4071f
            Set.of("attribute_list"),
            "name",
            "body",
            "parameters",
            "type",
            "type_parameter_list", // typeParametersFieldName (C# generics)
            java.util.Map.of(
                    "class.definition", SkeletonType.CLASS_LIKE,
                    "function.definition", SkeletonType.FUNCTION_LIKE,
                    "constructor.definition", SkeletonType.FUNCTION_LIKE,
                    "field.definition", SkeletonType.FIELD_LIKE),
            "",
            Set.of());

    public CSharpAnalyzer(IProject project, Set<String> excludedFiles) {
        super(project, Language.C_SHARP, excludedFiles);
        log.debug(
                "CSharpAnalyzer: Constructor called for project: {} with {} excluded files",
                project,
                excludedFiles.size());
    }

    public CSharpAnalyzer(IProject project) {
        this(project, Collections.emptySet());
        log.debug("CSharpAnalyzer: Constructor called for project: {}", project);
    }

    @Override
    protected TSLanguage createTSLanguage() {
        return new TreeSitterCSharp();
    }

    @Override
    protected String getQueryResource() {
        var resource = "treesitter/c_sharp.scm";
        log.trace("CSharpAnalyzer: getQueryResource() returning: {}", resource);
        return resource;
    }

    @Override
    protected @Nullable CodeUnit createCodeUnit(
            ProjectFile file, String captureName, String simpleName, String packageName, String classChain) {
        CodeUnit result;
        try {
            result = switch (captureName) {
                case "class.definition" -> {
                    String finalShortName = classChain.isEmpty() ? simpleName : classChain + "$" + simpleName;
                    yield CodeUnit.cls(file, packageName, finalShortName);
                }
                case "function.definition" -> {
                    String finalShortName = classChain + "." + simpleName;
                    yield CodeUnit.fn(file, packageName, finalShortName);
                }
                case "constructor.definition" -> {
                    String finalShortName = classChain + ".<init>";
                    yield CodeUnit.fn(file, packageName, finalShortName);
                }
                case "field.definition" -> {
                    String finalShortName = classChain + "." + simpleName;
                    yield CodeUnit.field(file, packageName, finalShortName);
                }
                default -> {
                    log.warn(
                            "Unhandled capture name in CSharpAnalyzer.createCodeUnit: '{}' for simple name '{}', package '{}', classChain '{}' in file {}. Returning null.",
                            captureName,
                            simpleName,
                            packageName,
                            classChain,
                            file);
                    yield null;
                }
            };
        } catch (Exception e) {
            log.warn(
                    "Exception in CSharpAnalyzer.createCodeUnit for capture '{}', name '{}', file '{}', package '{}', classChain '{}': {}",
                    captureName,
                    simpleName,
                    file,
                    packageName,
                    classChain,
                    e.getMessage(),
                    e);
            return null;
        }
        log.trace("CSharpAnalyzer.createCodeUnit: returning {}", result);
        return result;
    }

    @Override
    protected Set<String> getIgnoredCaptures() {
        // C# query explicitly captures attributes/annotations to ignore them
        var ignored = Set.of("annotation");
        log.trace("CSharpAnalyzer: getIgnoredCaptures() returning: {}", ignored);
        return ignored;
    }

    @Override
    protected String bodyPlaceholder() {
        var placeholder = "{ … }";
        log.trace("CSharpAnalyzer: bodyPlaceholder() returning: {}", placeholder);
        return placeholder;
    }

    @Override
    protected String renderFunctionDeclaration(
            TSNode funcNode,
            String src,
            String exportPrefix,
            String asyncPrefix,
            String functionName,
            String typeParamsText,
            String paramsText,
            String returnTypeText,
            String indent) {
        // The 'indent' parameter is now "" when called from buildSignatureString.
        TSNode body = funcNode.getChildByFieldName("body");
        String signature;

        if (body != null && !body.isNull()) {
            signature =
                    textSlice(funcNode.getStartByte(), body.getStartByte(), src).stripTrailing();
        } else {
            TSNode paramsNode = funcNode.getChildByFieldName("parameters");
            if (paramsNode != null && !paramsNode.isNull()) {
                signature = textSlice(funcNode.getStartByte(), paramsNode.getEndByte(), src)
                        .stripTrailing();
            } else {
                signature =
                        textSlice(funcNode, src).lines().findFirst().orElse("").stripTrailing();
                log.trace(
                        "renderFunctionDeclaration for C# (node type {}): body and params not found, using fallback signature '{}'",
                        funcNode.getType(),
                        signature);
            }
        }
        return signature + " " + bodyPlaceholder();
    }

    @Override
    protected String renderClassHeader(
            TSNode classNode, String src, String exportPrefix, String signatureText, String baseIndent) {
        return signatureText + " {";
    }

    @Override
    protected String getLanguageSpecificCloser(CodeUnit cu) {
        return cu.isClass() ? "}" : "";
    }

    @Override
    protected String determinePackageName(ProjectFile file, TSNode definitionNode, TSNode rootNode, String src) {
        // C# namespaces are determined by traversing up from the definition node
        // to find enclosing namespace_declaration nodes.
        // The 'file' parameter is not used here as namespace is derived from AST content.
        java.util.List<String> namespaceParts = new java.util.ArrayList<>();
        TSNode current = definitionNode.getParent();

        while (current != null && !current.isNull() && !current.equals(rootNode)) {
            if (NAMESPACE_DECLARATION.equals(current.getType())) {
                TSNode nameNode = current.getChildByFieldName("name");
                if (nameNode != null && !nameNode.isNull()) {
                    String nsPart = textSlice(nameNode, src);
                    namespaceParts.add(nsPart);
                }
            }
            current = current.getParent();
        }
        Collections.reverse(namespaceParts);
        return String.join(".", namespaceParts);
    }

    @Override
    protected LanguageSyntaxProfile getLanguageSyntaxProfile() {
        return CS_SYNTAX_PROFILE;
    }

    @Override
    protected String formatFieldSignature(
            TSNode fieldNode,
            String src,
            String exportPrefix,
            String signatureText,
            String baseIndent,
            ProjectFile file) {
        var fullSignature = (exportPrefix.stripTrailing() + " " + signatureText.strip()).strip();

        // In C#, only actual field declarations need semicolons, not properties
        // Properties look like: public string Name { get; set; }
        // Fields look like: public string name;
        if (FIELD_DECLARATION.equals(fieldNode.getType()) && !fullSignature.endsWith(";")) {
            fullSignature += ";";
        }

        return baseIndent + fullSignature;
    }
}<|MERGE_RESOLUTION|>--- conflicted
+++ resolved
@@ -1,4 +1,6 @@
 package io.github.jbellis.brokk.analyzer;
+
+import static io.github.jbellis.brokk.analyzer.csharp.CSharpTreeSitterNodeTypes.*;
 
 import io.github.jbellis.brokk.IProject;
 import java.util.Collections;
@@ -8,32 +10,18 @@
 import org.treesitter.TSNode;
 import org.treesitter.TreeSitterCSharp;
 
-<<<<<<< HEAD
-=======
-import java.util.Collections;
-import java.util.Set;
-
-import static io.github.jbellis.brokk.analyzer.csharp.CSharpTreeSitterNodeTypes.*;
-
->>>>>>> 4dd4071f
 public final class CSharpAnalyzer extends TreeSitterAnalyzer {
     static final org.slf4j.Logger log = org.slf4j.LoggerFactory.getLogger(CSharpAnalyzer.class);
 
     private static final LanguageSyntaxProfile CS_SYNTAX_PROFILE = new LanguageSyntaxProfile(
-<<<<<<< HEAD
             Set.of(
-                    "class_declaration",
-                    "interface_declaration",
-                    "struct_declaration",
-                    "record_declaration",
-                    "record_struct_declaration"),
-            Set.of("method_declaration", "constructor_declaration", "local_function_statement"),
-            Set.of("field_declaration", "property_declaration", "event_field_declaration"),
-=======
-            Set.of(CLASS_DECLARATION, INTERFACE_DECLARATION, STRUCT_DECLARATION, RECORD_DECLARATION, RECORD_STRUCT_DECLARATION),
+                    CLASS_DECLARATION,
+                    INTERFACE_DECLARATION,
+                    STRUCT_DECLARATION,
+                    RECORD_DECLARATION,
+                    RECORD_STRUCT_DECLARATION),
             Set.of(METHOD_DECLARATION, CONSTRUCTOR_DECLARATION, LOCAL_FUNCTION_STATEMENT),
             Set.of(FIELD_DECLARATION, PROPERTY_DECLARATION, EVENT_FIELD_DECLARATION),
->>>>>>> 4dd4071f
             Set.of("attribute_list"),
             "name",
             "body",
