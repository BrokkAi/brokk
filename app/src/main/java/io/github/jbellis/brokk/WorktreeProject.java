--- conflicted
+++ resolved
@@ -214,10 +214,6 @@
     }
 
     @Override
-<<<<<<< HEAD
-    public String getRemoteProjectName() {
-        return parent.getRemoteProjectName();
-=======
     public boolean getPlanFirst() {
         return parent.getPlanFirst();
     }
@@ -255,6 +251,5 @@
     @Override
     public void setMcpConfig(McpConfig config) {
         parent.setMcpConfig(config);
->>>>>>> 62da4693
     }
 }