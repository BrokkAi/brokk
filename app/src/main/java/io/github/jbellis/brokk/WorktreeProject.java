--- conflicted
+++ resolved
@@ -10,7 +10,6 @@
 import java.util.concurrent.CompletableFuture;
 
 public final class WorktreeProject extends AbstractProject {
-<<<<<<< HEAD
   private final MainProject parent;
 
   public WorktreeProject(Path root, MainProject parent) {
@@ -111,11 +110,6 @@
   @Override
   public void setCodeModelConfig(Service.ModelConfig config) {
     parent.setCodeModelConfig(config);
-  }
-
-  @Override
-  public Service.ModelConfig getAskModelConfig() {
-    return parent.getAskModelConfig();
   }
 
   @Override
@@ -229,217 +223,4 @@
   public SessionManager getSessionManager() {
     return parent.getSessionManager();
   }
-=======
-    private final MainProject parent;
-
-    public WorktreeProject(Path root, MainProject parent) {
-        super(root);
-        this.parent = parent;
-    }
-
-    @Override
-    public MainProject getParent() {
-        return parent;
-    }
-
-    @Override
-    public Path getMasterRootPathForConfig() {
-        return parent.getMasterRootPathForConfig();
-    }
-
-    @Override
-    public Set<Language> getAnalyzerLanguages() {
-        return parent.getAnalyzerLanguages();
-    }
-
-    @Override
-    public void setAnalyzerLanguages(Set<Language> languages) {
-        parent.setAnalyzerLanguages(languages);
-    }
-
-    @Override
-    public BuildAgent.BuildDetails loadBuildDetails() {
-        return parent.loadBuildDetails();
-    }
-
-    @Override
-    public void saveBuildDetails(BuildAgent.BuildDetails details) {
-        parent.saveBuildDetails(details);
-    }
-
-    @Override
-    public CompletableFuture<BuildAgent.BuildDetails> getBuildDetailsFuture() {
-        return parent.getBuildDetailsFuture();
-    }
-
-    @Override
-    public BuildAgent.BuildDetails awaitBuildDetails() {
-        return parent.awaitBuildDetails();
-    }
-
-    @Override
-    public boolean hasBuildDetails() {
-        return parent.hasBuildDetails();
-    }
-
-    @Override
-    public DataRetentionPolicy getDataRetentionPolicy() {
-        return parent.getDataRetentionPolicy();
-    }
-
-    @Override
-    public void setDataRetentionPolicy(DataRetentionPolicy policy) {
-        parent.setDataRetentionPolicy(policy);
-    }
-
-    @Override
-    public String getStyleGuide() {
-        return parent.getStyleGuide();
-    }
-
-    @Override
-    public void saveStyleGuide(String styleGuide) {
-        parent.saveStyleGuide(styleGuide);
-    }
-
-    @Override
-    public String getReviewGuide() {
-        return parent.getReviewGuide();
-    }
-
-    @Override
-    public void saveReviewGuide(String reviewGuide) {
-        parent.saveReviewGuide(reviewGuide);
-    }
-
-    @Override
-    public Service.ModelConfig getArchitectModelConfig() {
-        return parent.getArchitectModelConfig();
-    }
-
-    @Override
-    public void setArchitectModelConfig(Service.ModelConfig config) {
-        parent.setArchitectModelConfig(config);
-    }
-
-    @Override
-    public Service.ModelConfig getCodeModelConfig() {
-        return parent.getCodeModelConfig();
-    }
-
-    @Override
-    public void setCodeModelConfig(Service.ModelConfig config) {
-        parent.setCodeModelConfig(config);
-    }
-
-    @Override
-    public void setAskModelConfig(Service.ModelConfig config) {
-        parent.setAskModelConfig(config);
-    }
-
-    @Override
-    public Service.ModelConfig getSearchModelConfig() {
-        return parent.getSearchModelConfig();
-    }
-
-    @Override
-    public void setSearchModelConfig(Service.ModelConfig config) {
-        parent.setSearchModelConfig(config);
-    }
-
-    @Override
-    public CpgRefresh getAnalyzerRefresh() {
-        return parent.getAnalyzerRefresh();
-    }
-
-    @Override
-    public void setAnalyzerRefresh(CpgRefresh value) {
-        parent.setAnalyzerRefresh(value);
-    }
-
-    @Override
-    public boolean isDataShareAllowed() {
-        return parent.isDataShareAllowed();
-    }
-
-    @Override
-    public String getCommitMessageFormat() {
-        return parent.getCommitMessageFormat();
-    }
-
-    @Override
-    public void setCommitMessageFormat(String format) {
-        parent.setCommitMessageFormat(format);
-    }
-
-    @Override
-    public CodeAgentTestScope getCodeAgentTestScope() {
-        return parent.getCodeAgentTestScope();
-    }
-
-    @Override
-    public boolean isGitHubRepo() {
-        return parent.isGitHubRepo();
-    }
-
-    @Override
-    public boolean isGitIgnoreSet() {
-        return parent.isGitIgnoreSet();
-    }
-
-    @Override
-    public void setCodeAgentTestScope(CodeAgentTestScope selectedScope) {
-        parent.setCodeAgentTestScope(selectedScope);
-    }
-
-    @Override
-    public io.github.jbellis.brokk.IssueProvider getIssuesProvider() {
-        return parent.getIssuesProvider();
-    }
-
-    @Override
-    public void setIssuesProvider(io.github.jbellis.brokk.IssueProvider provider) {
-        parent.setIssuesProvider(provider);
-    }
-
-    @Override
-    public io.github.jbellis.brokk.agents.ArchitectAgent.ArchitectOptions getArchitectOptions() {
-        return parent.getArchitectOptions();
-    }
-
-    @Override
-    public boolean getArchitectRunInWorktree() {
-        return parent.getArchitectRunInWorktree();
-    }
-
-    @Override
-    public void setArchitectOptions(io.github.jbellis.brokk.agents.ArchitectAgent.ArchitectOptions options, boolean runInWorktree) {
-        parent.setArchitectOptions(options, runInWorktree);
-    }
-
-    @Override
-    public Set<ProjectFile> getLiveDependencies() {
-        return parent.getLiveDependencies();
-    }
-
-    @Override
-    public void saveLiveDependencies(Set<Path> dependencyTopLevelDirs) {
-        parent.saveLiveDependencies(dependencyTopLevelDirs);
-    }
-
-    @Override
-    public List<List<String>> loadBlitzHistory() {
-        return parent.loadBlitzHistory();
-    }
-
-    @Override
-    public List<List<String>> addToBlitzHistory(String parallel, String post, int maxItems) {
-        return parent.addToBlitzHistory(parallel, post, maxItems);
-    }
-
-    @Override
-    public SessionManager getSessionManager() {
-        return parent.getSessionManager();
-    }
->>>>>>> d8f97006
 }