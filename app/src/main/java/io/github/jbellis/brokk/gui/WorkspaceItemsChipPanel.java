package io.github.jbellis.brokk.gui;

import io.github.jbellis.brokk.AnalyzerWrapper;
import io.github.jbellis.brokk.ContextManager;
import io.github.jbellis.brokk.IConsoleIO;
import io.github.jbellis.brokk.analyzer.ProjectFile;
import io.github.jbellis.brokk.context.Context;
import io.github.jbellis.brokk.context.ContextFragment;
import io.github.jbellis.brokk.gui.components.MaterialButton;
import io.github.jbellis.brokk.gui.dialogs.DropActionDialog;
import io.github.jbellis.brokk.gui.mop.ThemeColors;
import io.github.jbellis.brokk.gui.util.ContextMenuUtils;
import io.github.jbellis.brokk.gui.util.Icons;
import io.github.jbellis.brokk.util.Messages;
import java.awt.Color;
import java.awt.Component;
import java.awt.Container;
import java.awt.Cursor;
import java.awt.Dimension;
import java.awt.FlowLayout;
import java.awt.Graphics;
import java.awt.Graphics2D;
import java.awt.Image;
import java.awt.Insets;
import java.awt.Rectangle;
import java.awt.RenderingHints;
import java.awt.datatransfer.DataFlavor;
import java.awt.event.MouseAdapter;
import java.awt.event.MouseEvent;
import java.awt.image.BufferedImage;
import java.io.File;
import java.nio.file.Path;
import java.util.Collections;
import java.util.List;
import java.util.function.Consumer;
import java.util.stream.Collectors;
import javax.swing.Icon;
import javax.swing.ImageIcon;
import javax.swing.JComponent;
import javax.swing.JLabel;
import javax.swing.JOptionPane;
import javax.swing.JPanel;
import javax.swing.JViewport;
import javax.swing.Scrollable;
import javax.swing.SwingUtilities;
import javax.swing.TransferHandler;
import javax.swing.UIManager;
import javax.swing.border.CompoundBorder;
import javax.swing.border.EmptyBorder;
import javax.swing.border.MatteBorder;
import org.apache.commons.text.StringEscapeUtils;
import org.apache.logging.log4j.LogManager;
import org.apache.logging.log4j.Logger;
import org.jetbrains.annotations.Nullable;

/**
 * Displays current workspace items as "chips" with a close button to remove them from the workspace. Listens to context
 * changes and updates itself accordingly.
 */
public class WorkspaceItemsChipPanel extends JPanel implements ThemeAware, Scrollable {
    private static final Logger logger = LogManager.getLogger(WorkspaceItemsChipPanel.class);

    private final Chrome chrome;
    private final ContextManager contextManager;
    private @Nullable Consumer<ContextFragment> onRemoveFragment;

    public WorkspaceItemsChipPanel(Chrome chrome) {
        super(new FlowLayout(FlowLayout.LEFT, 6, 4));
        setOpaque(false);
        this.chrome = chrome;
        this.contextManager = chrome.getContextManager();
        setTransferHandler(createFileDropHandler());
    }

    /**
     * Programmatically set the fragments to display as chips. Safe to call from any thread; updates are marshaled to
     * the EDT.
     */
    public void setFragments(List<ContextFragment> fragments) {
        SwingUtilities.invokeLater(() -> updateChips(fragments));
    }

    /**
     * Sets a listener invoked when a chip's remove button is clicked. If not set, the panel will default to removing
     * from the ContextManager.
     */
    public void setOnRemoveFragment(Consumer<ContextFragment> listener) {
        this.onRemoveFragment = listener;
    }

    private void updateChips(List<ContextFragment> fragments) {
        removeAll();

        for (var fragment : fragments) {
            add(createChip(fragment));
        }

        // Re-layout this panel
        revalidate();
        repaint();

        // Also nudge ancestors so containers like BoxLayout recompute heights
<<<<<<< HEAD
        java.awt.Container p = getParent();
        while (p != null) {
            if (p instanceof javax.swing.JComponent jc) {
=======
        Container p = getParent();
        while (p != null) {
            if (p instanceof JComponent jc) {
>>>>>>> 288d41ce
                jc.revalidate();
                jc.repaint();
            }
            p = p.getParent();
        }
    }

    private enum ChipKind {
        EDIT,
        SUMMARY,
        OTHER
    }

    // Rounded chip container that paints a rounded background and border
    private static final class RoundedChipPanel extends JPanel {
        private Color borderColor = Color.GRAY;
        private int arc = 12;

        RoundedChipPanel() {
            setOpaque(false);
        }

        void setBorderColor(Color c) {
            this.borderColor = c;
            repaint();
        }

        @Override
        protected void paintComponent(Graphics g) {
            Graphics2D g2 = (Graphics2D) g.create();
            try {
                g2.setRenderingHint(RenderingHints.KEY_ANTIALIASING, RenderingHints.VALUE_ANTIALIAS_ON);
                Color bg = getBackground();
                if (bg == null) {
                    bg = getParent() != null ? getParent().getBackground() : Color.LIGHT_GRAY;
                }
                int w = getWidth();
                int h = getHeight();
                g2.setColor(bg);
                g2.fillRoundRect(0, 0, w - 1, h - 1, arc, arc);
            } finally {
                g2.dispose();
            }
            super.paintComponent(g);
        }

        @Override
        protected void paintBorder(Graphics g) {
            Graphics2D g2 = (Graphics2D) g.create();
            try {
                g2.setRenderingHint(
                        java.awt.RenderingHints.KEY_ANTIALIASING, java.awt.RenderingHints.VALUE_ANTIALIAS_ON);
                int w = getWidth();
                int h = getHeight();
                g2.setColor(borderColor);
                g2.drawRoundRect(0, 0, w - 1, h - 1, arc, arc);
            } finally {
                g2.dispose();
            }
        }
    }

    private ChipKind classify(ContextFragment fragment) {
        Context ctx = contextManager.selectedContext();
        // EDIT: fragments that are in the editable file stream of the currently selected context
        if (ctx != null) {
            boolean isEdit = ctx.fileFragments().anyMatch(f -> f == fragment);
            if (isEdit) {
                return ChipKind.EDIT;
            }
        }
        // SUMMARY: fragments produced by summarize action are Skeletons
        if (fragment.getType() == ContextFragment.FragmentType.SKELETON) {
            return ChipKind.SUMMARY;
        }
        // OTHER: everything else
        return ChipKind.OTHER;
    }

    private static boolean isDarkColor(Color c) {
        // Relative luminance per ITU-R BT.709
        double r = c.getRed() / 255.0;
        double g = c.getGreen() / 255.0;
        double b = c.getBlue() / 255.0;
        double lum = 0.2126 * r + 0.7152 * g + 0.0722 * b;
        return lum < 0.5;
    }

    private static Color contrastingText(Color bg) {
        return isDarkColor(bg) ? Color.WHITE : Color.BLACK;
    }

    // Lighten a color by blending it towards white by the given fraction (0..1)
    private static Color lighten(Color c, float fraction) {
        fraction = Math.max(0f, Math.min(1f, fraction));
        int r = c.getRed() + Math.round((255 - c.getRed()) * fraction);
        int g = c.getGreen() + Math.round((255 - c.getGreen()) * fraction);
        int b = c.getBlue() + Math.round((255 - c.getBlue()) * fraction);
        return new Color(Math.min(255, r), Math.min(255, g), Math.min(255, b), c.getAlpha());
    }

    // Scrollable support and width-tracking preferred size for proper wrapping inside JScrollPane
    @Override
    public boolean getScrollableTracksViewportWidth() {
        return true;
    }

    @Override
    public boolean getScrollableTracksViewportHeight() {
        return false;
    }

    @Override
    public Dimension getPreferredScrollableViewportSize() {
        return getPreferredSize();
    }

    @Override
    public int getScrollableUnitIncrement(Rectangle visibleRect, int orientation, int direction) {
        int rowH = Math.max(24, getFontMetrics(getFont()).getHeight() + 8);
        return Math.max(12, rowH / 2);
    }

    @Override
    public int getScrollableBlockIncrement(Rectangle visibleRect, int orientation, int direction) {
        int rowH = Math.max(24, getFontMetrics(getFont()).getHeight() + 8);
        return Math.max(rowH, visibleRect.height - rowH);
    }

    @Override
    public Dimension getPreferredSize() {
        // Track viewport width to compute wrapped height
        int width;
        var parent = getParent();
        if (parent instanceof JViewport vp) {
            width = vp.getWidth();
        } else {
            width = getWidth();
        }

        if (width <= 0) {
            return super.getPreferredSize();
        }

        Insets in = getInsets();
        int contentWidth = width - (in == null ? 0 : in.left + in.right);
        if (contentWidth <= 0) {
            return super.getPreferredSize();
        }

        int hgap = 6;
        int vgap = 4;
        if (getLayout() instanceof FlowLayout fl) {
            hgap = fl.getHgap();
            vgap = fl.getVgap();
        }

        int lineWidth = 0;
        int rows = 1;
        for (var comp : getComponents()) {
            if (!comp.isVisible()) continue;
            int w = comp.getPreferredSize().width;
            int next = (lineWidth == 0 ? w : lineWidth + hgap + w);
            if (next <= contentWidth) {
                lineWidth = next;
            } else {
                rows++;
                lineWidth = w;
            }
        }

        int rowH = Math.max(24, getFontMetrics(getFont()).getHeight() + 8);
        int height = (rows * rowH) + (rows > 1 ? (rows - 1) * vgap : 0);
        return new Dimension(width, Math.max(height, rowH));
    }

    // Tooltip helpers

    private static String wrapTooltipHtml(String innerHtml, int maxWidthPx) {
        // Use Swing's HTML renderer with a width style to enable wrapping.
        // The BasicHTML engine respects width on body in practice.
        return "<html><body style='width: " + maxWidthPx + "px'>" + innerHtml + "</body></html>";
    }

    private static String buildSummaryLabel(ContextFragment fragment) {
        int n = (int)
                fragment.files().stream().map(f -> f.toString()).distinct().count();
        return "Summary" + (n > 0 ? " (" + n + ")" : "");
    }

    /**
     * Builds an HTML snippet showing approximate size metrics (LOC and tokens) for the fragment. Returns an empty
     * string if metrics are not applicable (e.g., non-text/image fragments).
     */
    private static String buildMetricsHtml(ContextFragment fragment) {
        try {
            // Only compute for text-like fragments; non-text (e.g., images) do not have meaningful text metrics
            if (fragment.isText() || fragment.getType().isOutput()) {
                String text = fragment.text();
                int loc = text.split("\\r?\\n", -1).length;
                int tokens = Messages.getApproximateTokens(text);
                return "<div><b>Size:</b> " + String.format("%,d", loc) + " LOC \u2022 ~" + String.format("%,d", tokens)
                        + " tokens</div><br/>";
            }
        } catch (Exception ignored) {
            // Best effort; if anything goes wrong, just return no metrics
        }
        return "";
    }

    private static String buildSummaryTooltip(ContextFragment fragment) {
        var files = fragment.files().stream()
                .map(f -> f.toString())
                .distinct()
                .sorted()
                .collect(Collectors.toList());

        StringBuilder body = new StringBuilder();

        // Prepend metrics (LOC + tokens) if available
        String metrics = buildMetricsHtml(fragment);
        if (!metrics.isEmpty()) {
            body.append(metrics);
        }

        // Header and divider
        body.append("<div><b>Summaries</b></div>");
        body.append("<hr style='border:0;border-top:1px solid #ccc;margin:4px 0 6px 0;'/>");

        if (files.isEmpty()) {
            // Fallback: if no files are available, show any description as a last resort
            String d;
            try {
                d = fragment.description();
            } catch (Exception e) {
                d = fragment.shortDescription();
            }
            if (d == null) d = "";
            body.append(StringEscapeUtils.escapeHtml4(d));
        } else {
            body.append("<ul style='margin:0;padding-left:16px'>");
            for (var f : files) {
                body.append("<li>").append(StringEscapeUtils.escapeHtml4(f)).append("</li>");
            }
            body.append("</ul>");
        }

        body.append("<br/><i>Click to preview contents</i>");
        return wrapTooltipHtml(body.toString(), 420);
    }

    private static String buildDefaultTooltip(ContextFragment fragment) {
        String d;
        try {
            d = fragment.description();
        } catch (Exception e) {
            d = fragment.shortDescription();
        }
        if (d == null) d = "";

        // Preserve existing newlines as line breaks for readability
        String descriptionHtml = StringEscapeUtils.escapeHtml4(d)
                .replace("\r\n", "\n")
                .replace("\r", "\n")
                .replace("\n", "<br/>");

        StringBuilder body = new StringBuilder();

        // Prepend metrics (LOC + tokens) if available
        String metrics = buildMetricsHtml(fragment);
        if (!metrics.isEmpty()) {
            body.append(metrics);
        }

        body.append(descriptionHtml);
        body.append("<br/><br/><i>Click to preview contents</i>");

        return wrapTooltipHtml(body.toString(), 420);
    }

    // Capitalize only the first character of the given string; leaves the rest unchanged.
    private static String capitalizeFirst(String s) {
        if (s.isEmpty()) {
            return s;
        }
        int first = s.codePointAt(0);
        int upper = Character.toUpperCase(first);
        if (upper == first) {
            return s;
        }
        StringBuilder sb = new StringBuilder(s.length());
        sb.appendCodePoint(upper);
        sb.append(s.substring(Character.charCount(first)));
        return sb.toString();
    }

    private void styleChip(JPanel chip, JLabel label, boolean isDark, @Nullable ContextFragment fragment) {
        ChipKind kind = fragment == null ? ChipKind.OTHER : classify(fragment);

        Color bg;
        Color fg;
        Color border;

        switch (kind) {
            case EDIT -> {
                // Use accent color for EDIT chips; fall back to linkColor, then to a reasonable theme color
                bg = UIManager.getColor("Component.accentColor");
                if (bg == null) {
                    bg = UIManager.getColor("Component.linkColor");
                }
                if (bg == null) {
                    // Robust fallback if theme key is missing
                    bg = ThemeColors.getColor(isDark, "git_badge_background");
                }
                // In light mode, make the accent background lighter for a softer look
                if (!isDark) {
                    bg = lighten(bg, 0.7f); // blend 70% towards white
                }
                fg = contrastingText(bg);
                border = UIManager.getColor("Component.borderColor");
                if (border == null) {
                    border = Color.GRAY;
                }
            }
            case SUMMARY -> {
                bg = ThemeColors.getColor(isDark, "notif_cost_bg");
                fg = ThemeColors.getColor(isDark, "notif_cost_fg");
                border = ThemeColors.getColor(isDark, "notif_cost_border");
            }
            default -> {
                // Info/Warning colors for everything else
                bg = ThemeColors.getColor(isDark, "notif_info_bg");
                fg = ThemeColors.getColor(isDark, "notif_info_fg");
                border = ThemeColors.getColor(isDark, "notif_info_border");
            }
        }

        chip.setBackground(bg);
        label.setForeground(fg);

        // Rounded look: padding as inner border, rounded border painted by RoundedChipPanel
        var inner = new EmptyBorder(2, 8, 2, 6);
        if (chip instanceof RoundedChipPanel rc) {
            rc.setBorderColor(border);
            chip.setBorder(inner);
        } else {
            // Fallback for non-rounded panel (shouldn't happen with current creation)
            var outer = new MatteBorder(1, 1, 1, 1, border);
            chip.setBorder(new CompoundBorder(outer, inner));
        }

        // Style the divider (vertical line) between label and close button
        for (var child : chip.getComponents()) {
            if (child instanceof JPanel p && Boolean.TRUE.equals(p.getClientProperty("brokk.chip.separator"))) {
                p.setBackground(border);
                var pref = p.getPreferredSize();
                int h = Math.max(label.getPreferredSize().height - 6, 10);
                p.setPreferredSize(new Dimension(pref.width, h));
                p.revalidate();
                p.repaint();
            }
        }
    }

    private Icon buildCloseIcon() {
        // Always fetch the current UI icon to respect the active theme
        var uiIcon = UIManager.getIcon("Brokk.close");
        if (uiIcon == null) {
            uiIcon = Icons.CLOSE;
        }
        int targetW = 10;
        int targetH = 10;

        Icon source = uiIcon;
        Image scaled;
        if (source instanceof ImageIcon ii) {
            scaled = ii.getImage().getScaledInstance(targetW, targetH, Image.SCALE_SMOOTH);
        } else {
            int w = Math.max(1, source.getIconWidth());
            int h = Math.max(1, source.getIconHeight());
            BufferedImage buf = new BufferedImage(w, h, BufferedImage.TYPE_INT_ARGB);
            Graphics2D g2 = buf.createGraphics();
            try {
                source.paintIcon(null, g2, 0, 0);
            } finally {
                g2.dispose();
            }
            scaled = buf.getScaledInstance(targetW, targetH, Image.SCALE_SMOOTH);
        }

        if (scaled == null) {
            // Robust fallback: draw a simple X
            BufferedImage fallback = new BufferedImage(targetW, targetH, BufferedImage.TYPE_INT_ARGB);
            Graphics2D g2 = fallback.createGraphics();
            try {
                g2.setRenderingHint(RenderingHints.KEY_ANTIALIASING, RenderingHints.VALUE_ANTIALIAS_ON);
                g2.setColor(Color.GRAY);
                g2.drawLine(1, 1, targetW - 2, targetH - 2);
                g2.drawLine(1, targetH - 2, targetW - 2, 1);
            } finally {
                g2.dispose();
            }
            return new ImageIcon(fallback);
        }

        return new ImageIcon(scaled);
    }

    private Component createChip(ContextFragment fragment) {
        var chip = new RoundedChipPanel();
        chip.setLayout(new FlowLayout(FlowLayout.LEFT, 4, 0));
        chip.setOpaque(false);

        // Use a compact label for SUMMARY chips; otherwise use the fragment's shortDescription
        ChipKind kindForLabel = classify(fragment);
        String labelText;
        if (kindForLabel == ChipKind.SUMMARY) {
            labelText = buildSummaryLabel(fragment);
        } else if (kindForLabel == ChipKind.OTHER) {
            labelText = capitalizeFirst(fragment.shortDescription());
        } else {
            labelText = fragment.shortDescription();
        }
        var label = new JLabel(labelText);

        // Improve discoverability and accessibility with wrapped HTML tooltips
        try {
            if (kindForLabel == ChipKind.SUMMARY) {
                label.setToolTipText(buildSummaryTooltip(fragment));
                // Accessible description: use the full (non-HTML) description
                label.getAccessibleContext().setAccessibleDescription(fragment.description());
            } else {
                label.setToolTipText(buildDefaultTooltip(fragment));
                label.getAccessibleContext().setAccessibleDescription(fragment.description());
            }
        } catch (Exception ignored) {
            // Defensive: avoid issues if any accessor fails
        }

        // Make label clickable to open preview
        label.setCursor(Cursor.getPredefinedCursor(Cursor.HAND_CURSOR));
        label.addMouseListener(new MouseAdapter() {
            @Override
            public void mouseClicked(MouseEvent e) {
                if (SwingUtilities.isLeftMouseButton(e) && e.getClickCount() == 1) {
                    chrome.openFragmentPreview(fragment);
                }
            }
        });

        // MaterialButton does not provide a constructor that accepts an Icon on this classpath.
        // Construct with an empty label and set the icon explicitly.
        var close = new MaterialButton("");
        close.setIcon(buildCloseIcon());
        close.setFocusable(false);
        // keep the icon-only styling but keep hit area reasonable
        close.setOpaque(false);
        close.setContentAreaFilled(false);
        close.setBorderPainted(false);
        close.setFocusPainted(false);
        close.setMargin(new Insets(0, 0, 0, 0));
        close.setPreferredSize(new Dimension(14, 14));
        close.setToolTipText("Remove from Workspace");
        try {
            close.getAccessibleContext().setAccessibleName("Remove " + fragment.shortDescription());
        } catch (Exception ignored) {
            // best-effort accessibility improvements
        }
        close.addActionListener(e -> {
            // Guard against interfering with an ongoing LLM task
            if (contextManager.isLlmTaskInProgress()) {
                return;
            }

            // Perform the removal via the ContextManager task queue to avoid
            // listener reentrancy and ensure proper processing of the drop.
            chrome.getContextManager().submitContextTask(() -> {
                if (onRemoveFragment != null) {
                    onRemoveFragment.accept(fragment);
                } else {
                    contextManager.drop(Collections.singletonList(fragment));
                }
            });
        });

        chip.add(label);

        // Add a slim vertical divider between label and close button
        var sep = new JPanel();
        sep.putClientProperty("brokk.chip.separator", true);
        sep.setOpaque(true);
        sep.setPreferredSize(new Dimension(1, Math.max(label.getPreferredSize().height - 6, 10)));
        sep.setMinimumSize(new Dimension(1, 10));
        sep.setMaximumSize(new Dimension(1, Integer.MAX_VALUE));
        chip.add(sep);

        chip.add(close);

        // Keep a handle to the fragment and close button so theme changes can restyle accurately
        chip.putClientProperty("brokk.fragment", fragment);
        chip.putClientProperty("brokk.chip.closeButton", close);
        styleChip(chip, label, chrome.getTheme().isDarkTheme(), fragment);

        chip.addMouseListener(new MouseAdapter() {
            @Override
            public void mousePressed(MouseEvent e) {
                maybeShowPopup(e);
            }

            @Override
            public void mouseReleased(MouseEvent e) {
                maybeShowPopup(e);
            }

            @Override
            public void mouseClicked(MouseEvent e) {
                // Open preview on left-click anywhere on the chip (excluding close button which handles its own events)
                if (SwingUtilities.isLeftMouseButton(e) && e.getClickCount() == 1) {
                    chrome.openFragmentPreview(fragment);
                }
            }

            private void maybeShowPopup(MouseEvent e) {
                if (e.isPopupTrigger()) {
                    ContextMenuUtils.showContextFragmentMenu(chip, e.getX(), e.getY(), fragment, chrome);
                }
            }
        });

        return chip;
    }

    @Override
    public void applyTheme(GuiTheme guiTheme) {
        applyTheme(guiTheme, false);
    }

    @Override
    public void applyTheme(GuiTheme guiTheme, boolean wordWrap) {
        SwingUtilities.invokeLater(() -> {
            boolean isDark = guiTheme.isDarkTheme();
            restyleAllChips(isDark);
            // Defer a second pass to catch any late UIManager icon changes after LAF/theme switch
            SwingUtilities.invokeLater(() -> restyleAllChips(isDark));
        });
    }

    private void restyleAllChips(boolean isDark) {
        for (var component : getComponents()) {
            if (component instanceof JPanel chip) {
                JLabel label = null;
                for (var child : chip.getComponents()) {
                    if (child instanceof JLabel jLabel) {
                        label = jLabel;
                        break;
                    }
                }
                if (label != null) {
                    var fragObj = chip.getClientProperty("brokk.fragment");
                    ContextFragment fragment = (fragObj instanceof ContextFragment f) ? f : null;
                    styleChip(chip, label, isDark, fragment);
                }
                var closeObj = chip.getClientProperty("brokk.chip.closeButton");
                if (closeObj instanceof MaterialButton b) {
                    b.setIcon(buildCloseIcon());
                    b.revalidate();
                    b.repaint();
                }
            }
        }
    }

    private boolean isAnalyzerReady() {
        if (!contextManager.getAnalyzerWrapper().isReady()) {
            chrome.systemNotify(
                    AnalyzerWrapper.ANALYZER_BUSY_MESSAGE,
                    AnalyzerWrapper.ANALYZER_BUSY_TITLE,
                    JOptionPane.INFORMATION_MESSAGE);
            return false;
        }
        return true;
    }

    private TransferHandler createFileDropHandler() {
        return new TransferHandler() {
            @Override
            public boolean canImport(TransferSupport support) {
                return support.isDataFlavorSupported(DataFlavor.javaFileListFlavor);
            }

            @Override
            public boolean importData(TransferSupport support) {
                if (!canImport(support)) {
                    return false;
                }

                if (contextManager.isLlmTaskInProgress()) {
                    chrome.systemNotify(
                            "Cannot add to workspace while an action is running.",
                            "Workspace",
                            JOptionPane.INFORMATION_MESSAGE);
                    return false;
                }

                try {
                    @SuppressWarnings("unchecked")
                    List<File> files =
                            (List<File>) support.getTransferable().getTransferData(DataFlavor.javaFileListFlavor);
                    if (files.isEmpty()) {
                        return false;
                    }

                    var projectRoot = contextManager
                            .getProject()
                            .getRoot()
                            .toAbsolutePath()
                            .normalize();
                    // Map to ProjectFile inside this project; ignore anything outside
                    var projectFiles = files.stream()
                            .map(File::toPath)
                            .map(Path::toAbsolutePath)
                            .map(Path::normalize)
                            .filter(p -> {
                                boolean inside = p.startsWith(projectRoot);
                                if (!inside) {
                                    logger.debug("Ignoring dropped file outside project: {}", p);
                                }
                                return inside;
                            })
                            .map(p -> projectRoot.relativize(p))
                            .map(rel -> new ProjectFile(projectRoot, rel))
                            .collect(Collectors.toCollection(java.util.LinkedHashSet::new));

                    if (projectFiles.isEmpty()) {
                        chrome.showNotification(IConsoleIO.NotificationRole.INFO, "No project files found in drop");
                        return false;
                    }

                    // Ask the user what to do
                    var analyzedExts = contextManager.getProject().getAnalyzerLanguages().stream()
                            .flatMap(lang -> lang.getExtensions().stream())
                            .collect(Collectors.toSet());
                    boolean canSummarize = projectFiles.stream().anyMatch(pf -> analyzedExts.contains(pf.extension()));
                    java.awt.Point pointer = null;
                    try {
                        var pi = java.awt.MouseInfo.getPointerInfo();
                        if (pi != null) {
                            pointer = pi.getLocation();
                        }
                    } catch (Exception ignore) {
                        // ignore
                    }
                    var selection = DropActionDialog.show(chrome.getFrame(), canSummarize, pointer);
                    if (selection == null) {
                        chrome.showNotification(IConsoleIO.NotificationRole.INFO, "Drop canceled");
                        return false;
                    }
                    switch (selection) {
                        case EDIT -> {
                            // Only allow editing tracked files; others are silently ignored by editFiles
                            contextManager.submitContextTask(() -> {
                                contextManager.addFiles(projectFiles);
                            });
                        }
                        case SUMMARIZE -> {
                            if (!isAnalyzerReady()) {
                                return false;
                            }
                            contextManager.submitContextTask(() -> {
                                contextManager.addSummaries(
                                        new java.util.HashSet<>(projectFiles), Collections.emptySet());
                            });
                        }
                        default -> {
                            logger.warn("Unexpected drop selection: {}", selection);
                            return false;
                        }
                    }

                    return true;
                } catch (Exception ex) {
                    logger.error("Error importing dropped files into workspace", ex);
                    chrome.toolError("Failed to import dropped files: " + ex.getMessage());
                    return false;
                }
            }
        };
    }
}<|MERGE_RESOLUTION|>--- conflicted
+++ resolved
@@ -100,15 +100,9 @@
         repaint();
 
         // Also nudge ancestors so containers like BoxLayout recompute heights
-<<<<<<< HEAD
-        java.awt.Container p = getParent();
-        while (p != null) {
-            if (p instanceof javax.swing.JComponent jc) {
-=======
         Container p = getParent();
         while (p != null) {
             if (p instanceof JComponent jc) {
->>>>>>> 288d41ce
                 jc.revalidate();
                 jc.repaint();
             }
