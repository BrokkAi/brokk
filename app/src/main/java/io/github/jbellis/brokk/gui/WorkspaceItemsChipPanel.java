--- conflicted
+++ resolved
@@ -486,42 +486,8 @@
         return sb.toString();
     }
 
-<<<<<<< HEAD
-    /**
-     * Helper to get the background color for a given chip kind.
-     */
-    private Color getChipBackgroundColor(ChipKind kind, boolean isDark) {
-        return switch (kind) {
-            case EDIT -> {
-                // Use accent color for EDIT chips; fall back to linkColor, then to a reasonable theme color
-                Color bg = UIManager.getColor("Component.accentColor");
-                if (bg == null) {
-                    bg = UIManager.getColor("Component.linkColor");
-                }
-                if (bg == null) {
-                    // Robust fallback if theme key is missing
-                    bg = ThemeColors.getColor(isDark, ThemeColors.GIT_BADGE_BACKGROUND);
-                }
-                // In light mode, make the accent background lighter for a softer look
-                if (!isDark) {
-                    bg = lighten(bg, 0.7f); // blend 70% towards white
-                }
-                yield bg;
-            }
-            case SUMMARY -> ThemeColors.getColor(isDark, "notif_cost_bg");
-            case OTHER -> ThemeColors.getColor(isDark, "notif_info_bg");
-        };
-    }
-
-    private void styleChip(JPanel chip, JLabel label, boolean isDark, @Nullable ContextFragment fragment) {
-        ChipKind kind = (ChipKind) chip.getClientProperty("brokk.chip.kind");
-        if (kind == null) {
-            kind = fragment == null ? ChipKind.OTHER : classify(fragment);
-        }
-=======
     private void styleChip(JPanel chip, JLabel label, @Nullable ContextFragment fragment) {
         ChipKind kind = fragment == null ? ChipKind.OTHER : classify(fragment);
->>>>>>> 55151d2e
 
         Color bg;
         Color fg;
@@ -1101,7 +1067,7 @@
         chip.putClientProperty("brokk.chip.closeButton", close);
         chip.putClientProperty("brokk.chip.label", label);
         chip.putClientProperty("brokk.chip.kind", ChipKind.SUMMARY);
-        styleChip(chip, label, chrome.getTheme().isDarkTheme(), null);
+        styleChip(chip, label, null);
 
         // Hover handlers for the synthetic chip
         final int[] hoverCounter = {0};
@@ -1214,7 +1180,7 @@
         SwingUtilities.invokeLater(() -> {
             restyleAllChips();
             // Defer a second pass to catch any late UIManager icon changes after LAF/theme switch
-            SwingUtilities.invokeLater(() -> restyleAllChips());
+            SwingUtilities.invokeLater(this::restyleAllChips);
         });
     }
 
