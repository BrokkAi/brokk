package io.github.jbellis.brokk.context;

import static java.util.Objects.requireNonNull;
import static org.checkerframework.checker.nullness.util.NullnessUtil.castNonNull;

import dev.langchain4j.data.message.ChatMessage;
import io.github.jbellis.brokk.AnalyzerUtil;
import io.github.jbellis.brokk.AnalyzerUtil.CodeWithSource;
import io.github.jbellis.brokk.ContextManager;
import io.github.jbellis.brokk.IContextManager;
import io.github.jbellis.brokk.IProject;
import io.github.jbellis.brokk.TaskEntry;
import io.github.jbellis.brokk.analyzer.*;
import io.github.jbellis.brokk.prompts.EditBlockParser;
import io.github.jbellis.brokk.util.FragmentUtils;
import io.github.jbellis.brokk.util.Messages;
import java.awt.*;
import java.io.IOException;
import java.io.UncheckedIOException;
import java.nio.file.Path;
import java.util.*;
import java.util.List;
import java.util.concurrent.CancellationException;
import java.util.concurrent.Future;
import java.util.concurrent.atomic.AtomicInteger;
import java.util.stream.Collectors;
import java.util.stream.Stream;
import org.fife.ui.rsyntaxtextarea.FileTypeUtil;
import org.fife.ui.rsyntaxtextarea.SyntaxConstants;
import org.jetbrains.annotations.Nullable;

/**
 * ContextFragment methods do not throw checked exceptions, which make it difficult to use in Streams Instead, it throws
 * UncheckedIOException or CancellationException for IOException/InterruptedException, respectively; freeze() will throw
 * the checked variants at which point the caller should deal with the interruption or remove no-longer-valid Fragments
 *
 * <p>ContextFragment MUST be kept in sync with FrozenFragment: any polymorphic methods added to CF must be serialized
 * into FF so they can be accurately represented as well. If you are tasked with adding such a method to CF without also
 * having FF available to edit, you MUST decline the assignment and explain the problem.
 */
public interface ContextFragment {
    /**
     * Replaces polymorphic methods or instanceof checks with something that can easily apply to FrozenFragments as well
     */
    enum FragmentType {
        PROJECT_PATH,
        GIT_FILE,
        EXTERNAL_PATH,
        IMAGE_FILE,

        STRING,
        SEARCH,
        SKELETON,
        USAGE,
        CODE,
        CALL_GRAPH,
        HISTORY,
        TASK,
        PASTE_TEXT,
        PASTE_IMAGE,
        STACKTRACE,
        BUILD_LOG;

<<<<<<< HEAD
        private static final EnumSet<FragmentType> PATH_TYPES =
                EnumSet.of(PROJECT_PATH, GIT_FILE, EXTERNAL_PATH, IMAGE_FILE);
=======
        STRING(false, true, false), // Content-hashed ID
        SEARCH(false, true, true), // Content-hashed ID (SearchFragment extends TaskFragment)
        SKELETON(false, true, false), // Dynamic ID
        USAGE(false, true, false), // Dynamic ID
        CALL_GRAPH(false, true, false), // Dynamic ID
        HISTORY(false, true, true), // Content-hashed ID
        TASK(false, true, true), // Content-hashed ID
        PASTE_TEXT(false, true, false), // Content-hashed ID
        PASTE_IMAGE(false, true, false), // Content-hashed ID, isText=false for this virtual fragment
        STACKTRACE(false, true, false), // Content-hashed ID
        BUILD_LOG(false, true, false), // Dynamic; updated by ContextManager with latest build results
        PLACEHOLDER(false, true, false); // Dynamic; temporary loading indicator
>>>>>>> 9c9c3b93

        private static final EnumSet<FragmentType> VIRTUAL_TYPES = EnumSet.of(
                STRING,
                SEARCH,
                SKELETON,
                USAGE,
                CODE,
                CALL_GRAPH,
                HISTORY,
                TASK,
                PASTE_TEXT,
                PASTE_IMAGE,
                STACKTRACE,
                BUILD_LOG);

        private static final EnumSet<FragmentType> OUTPUT_TYPES = EnumSet.of(SEARCH, HISTORY, TASK);

        private static final EnumSet<FragmentType> EDITABLE_TYPES = EnumSet.of(PROJECT_PATH, USAGE, CODE);

        public boolean isPath() {
            return PATH_TYPES.contains(this);
        }

        public boolean isVirtual() {
            return VIRTUAL_TYPES.contains(this);
        }

        public boolean isOutput() {
            return OUTPUT_TYPES.contains(this);
        }

        public boolean isEditable() {
            return EDITABLE_TYPES.contains(this);
        }
    }

    static String getSummary(Collection<ContextFragment> fragments) {
        return getSummary(fragments.stream());
    }

    static String getSummary(Stream<ContextFragment> fragments) {
        return fragments
                .map(ContextFragment::formatSummary)
                .filter(s -> !s.isBlank())
                .collect(Collectors.joining("\n"));
    }

    // Static counter for dynamic fragments
    AtomicInteger nextId = new AtomicInteger(1);

    /**
     * Gets the current max integer fragment ID used for generating new dynamic fragment IDs. Note: This refers to the
     * numeric part of dynamic IDs.
     */
    static int getCurrentMaxId() {
        return nextId.get();
    }

    /**
     * Sets the next integer fragment ID value, typically called during deserialization to ensure new dynamic fragment
     * IDs don't collide with loaded numeric IDs.
     */
    static void setMinimumId(int value) {
        if (value > nextId.get()) {
            nextId.set(value);
        }
    }

    /**
     * Unique identifier for this fragment. Can be a numeric string for dynamic fragments or a hash string for
     * static/frozen fragments.
     */
    String id();

    /** The type of this fragment. */
    FragmentType getType();

    /** short description in history */
    String shortDescription();

    /** longer description displayed in context table */
    String description();

    /** raw content for preview */
    String text() throws UncheckedIOException, CancellationException;

    /** content formatted for LLM */
    String format() throws UncheckedIOException, CancellationException;

    /** fragment toc entry, usually id + description */
    default String formatToc() {
        // ACHTUNG! if we ever start overriding this, we'll need to serialize it into FrozenFragment
        return """
               <fragment-toc description="%s" fragmentid="%s" />
               """
                .formatted(description(), id());
    }

    /** Indicates if the fragment's content can change based on project/file state. */
    boolean isDynamic();

    /**
     * Used for Quick Context LLM to give the LLM more information than the description but less than full text.
     *
     * <p>ACHTUNG! While multiple CF subtypes override this, FrozenFragment does not; you will always get just the
     * description of a FrozenFragment. This is useful for debug logging (description is much more compact), but
     * confusing if you're not careful.
     */
    default String formatSummary() throws CancellationException {
        return description();
    }

    default boolean isText() {
        return true;
    }

    default Image image() throws UncheckedIOException {
        throw new UnsupportedOperationException();
    }

    /**
     * Return a string that can be provided to the appropriate WorkspaceTools method to recreate this fragment. Returns
     * an empty string for fragments that cannot be re-added without serializing their entire contents.
     */
    default String repr() {
        return "";
    }

    /**
     * Code sources found in this fragment.
     *
     * <p>ACHTUNG! This is not supported by FrozenFragment, since computing it requires an Analyzer and one of our goals
     * for freeze() is to not require Analyzer.
     */
    Set<CodeUnit> sources();

    /**
     * Returns all repo files referenced by this fragment. This is used when we *just* want to manipulate or show actual
     * files, rather than the code units themselves.
     */
    Set<ProjectFile> files();

    String syntaxStyle();

    default ContextFragment unfreeze(IContextManager cm) throws IOException {
        return this;
    }

    default List<TaskEntry> entries() {
        return List.of();
    }

    /**
     * If false, the classes returned by sources() will be pruned from AutoContext suggestions. (Corollary: if sources()
     * always returns empty, this doesn't matter.)
     */
    default boolean isEligibleForAutoContext() {
        return true;
    }

    /**
     * Retrieves the {@link IContextManager} associated with this fragment.
     *
     * @return The context manager instance, or {@code null} if not applicable or available.
     */
    @Nullable
    IContextManager getContextManager();

    /**
     * Convenience method to get the analyzer in a non-blocking way using the fragment's context manager.
     *
     * @return The IAnalyzer instance if available, or null if it's not ready yet or if the context manager is not
     *     available.
     */
    default IAnalyzer getAnalyzer() {
        var cm = getContextManager();
        requireNonNull(cm);
        return cm.getAnalyzerUninterrupted();
    }

    static Set<ProjectFile> parseProjectFiles(String text, IProject project) {
        var exactMatches = project.getAllFiles().stream()
                .parallel()
                .filter(f -> text.contains(f.toString()))
                .collect(Collectors.toSet());
        if (!exactMatches.isEmpty()) {
            return exactMatches;
        }

        return project.getAllFiles().stream()
                .parallel()
                .filter(f -> text.contains(f.getFileName()))
                .collect(Collectors.toSet());
    }

    sealed interface PathFragment extends ContextFragment
            permits ProjectPathFragment, GitFileFragment, ExternalPathFragment, ImageFileFragment {
        BrokkFile file();

        @Override
        default Set<ProjectFile> files() {
            BrokkFile bf = file();
            if (bf instanceof ProjectFile pf) {
                return Set.of(pf);
            }
            return Set.of();
        }

        @Override
        default String text() throws UncheckedIOException {
            return file().read().orElse("");
        }

        @Override
        default String syntaxStyle() {
            return FileTypeUtil.get().guessContentType(file().absPath().toFile());
        }

        @Override
        default String format() {
            return """
                   <file path="%s" fragmentid="%s">
                   %s
                   </file>
                   """
                    .stripIndent()
                    .formatted(file().toString(), id(), text());
        }

        @Override
        default boolean isDynamic() {
            return true; // File content can change
        }

        static String formatSummary(BrokkFile file) {
            return "<file source=\"%s\" />".formatted(file);
        }
    }

    record ProjectPathFragment(ProjectFile file, String id, IContextManager contextManager) implements PathFragment {
        // Primary constructor for new dynamic fragments
        public ProjectPathFragment(ProjectFile file, IContextManager contextManager) {
            this(file, String.valueOf(ContextFragment.nextId.getAndIncrement()), contextManager);
        }

        // Record canonical constructor - ensures `id` is properly set
        public ProjectPathFragment {
            Objects.requireNonNull(file);
            Objects.requireNonNull(id); // id is now always String
            // contextManager can be null for some test/serialization cases if handled by callers
        }

        @Override
        public FragmentType getType() {
            return FragmentType.PROJECT_PATH;
        }

        @Override
        public IContextManager getContextManager() {
            return contextManager;
        }

        public static ProjectPathFragment withId(ProjectFile file, String existingId, IContextManager contextManager) {
            Objects.requireNonNull(existingId);
            try {
                int numericId = Integer.parseInt(existingId);
                setMinimumId(numericId + 1);
            } catch (NumberFormatException e) {
                throw new RuntimeException("Attempted to use non-numeric ID with dynamic fragment", e);
            }
            return new ProjectPathFragment(file, existingId, contextManager);
        }

        @Override
        public String shortDescription() {
            return file().getFileName();
        }

        @Override
        public Set<ProjectFile> files() {
            return Set.of(file);
        }

        @Override
        public String description() {
            if (file.getParent().equals(Path.of(""))) {
                return file.getFileName();
            }
            return "%s [%s]".formatted(file.getFileName(), file.getParent());
        }

        @Override
        public String formatSummary() {
            IAnalyzer analyzer = getAnalyzer();
            if (!analyzer.isEmpty()) {
                var summary = analyzer.as(SkeletonProvider.class)
                        .map(skp -> skp.getSkeletons(file).entrySet().stream())
                        .orElse(Stream.empty())
                        .sorted(Map.Entry.comparingByKey())
                        .map(Map.Entry::getValue)
                        .collect(Collectors.joining("\n"));

                return """
                   <file source="%s" summarized=true>
                   %s
                   </file>
                   """
                        .formatted(file, summary);
            } else {
                return PathFragment.formatSummary(file); // Fallback if analyzer not ready, empty, or inappropriate
            }
        }

        @Override
        public String repr() {
            return "File(['%s'])".formatted(file.toString());
        }

        @Override
        public Set<CodeUnit> sources() {
            IAnalyzer analyzer = getAnalyzer();
            return analyzer.getDeclarationsInFile(file);
        }

        @Override
        public String toString() {
            return "ProjectPathFragment('%s')".formatted(file);
        }

        @Override
        public boolean isEligibleForAutoContext() {
            return false;
        }

        @Override
        public boolean equals(Object o) {
            if (this == o) return true;
            if (!(o instanceof ProjectPathFragment that)) return false;
            return Objects.equals(id(), that.id());
        }

        @Override
        public int hashCode() {
            return Objects.hash(id());
        }
    }

    /** Represents a specific revision of a ProjectFile from Git history. This is non-dynamic. */
    record GitFileFragment(ProjectFile file, String revision, String content, String id) implements PathFragment {
        public GitFileFragment(ProjectFile file, String revision, String content) {
            this(
                    file,
                    revision,
                    content,
                    FragmentUtils.calculateContentHash(
                            FragmentType.GIT_FILE,
                            String.format("%s @%s", file.getFileName(), revision),
                            content, // text content for hash
                            FileTypeUtil.get().guessContentType(file.absPath().toFile()), // syntax style for hash
                            GitFileFragment.class.getName() // original class name for hash
                            ));
        }

        @Override
        public FragmentType getType() {
            return FragmentType.GIT_FILE;
        }

        @Override
        public @Nullable IContextManager getContextManager() {
            return null; // GitFileFragment does not have a context manager
        }

        // Constructor for use with DTOs where ID is already known (expected to be a hash)
        public static GitFileFragment withId(ProjectFile file, String revision, String content, String existingId) {
            // For GitFileFragment, existingId is expected to be the content hash.
            // No need to update ContextFragment.nextId.
            return new GitFileFragment(file, revision, content, existingId);
        }

        @Override
        public String shortDescription() {
            return "%s @%s".formatted(file().getFileName(), id);
        }

        @Override
        public String description() {
            var parentDir = file.getParent();
            return parentDir.equals(Path.of(""))
                    ? shortDescription()
                    : "%s [%s]".formatted(shortDescription(), parentDir);
        }

        @Override
        public Set<CodeUnit> sources() {
            // Treat historical content as potentially different from current; don't claim sources
            return Set.of();
        }

        @Override
        public String text() {
            return content;
        }

        @Override
        public String format() throws UncheckedIOException {
            // Note: fragmentid attribute is not typically added to GitFileFragment in this specific format,
            // but if it were, it should use %s for the ID.
            // Keeping existing format which doesn't include fragmentid.
            return """
                   <file path="%s" revision="%s">
                   %s
                   </file>
                   """
                    .stripIndent()
                    .formatted(file().toString(), revision(), text());
        }

        @Override
        public boolean isDynamic() {
            return false; // Content is fixed to a revision
        }

        @Override
        public String formatSummary() {
            return PathFragment.formatSummary(file);
        }

        @Override
        public boolean equals(Object o) {
            if (this == o) return true;
            if (!(o instanceof GitFileFragment that)) return false;
            return Objects.equals(id(), that.id());
        }

        @Override
        public int hashCode() {
            return Objects.hash(id());
        }

        @Override
        public String toString() {
            return "GitFileFragment('%s' @%s)".formatted(file, id);
        }
    }

    record ExternalPathFragment(ExternalFile file, String id, IContextManager contextManager) implements PathFragment {
        // Primary constructor for new dynamic fragments
        public ExternalPathFragment(ExternalFile file, IContextManager contextManager) {
            this(file, String.valueOf(ContextFragment.nextId.getAndIncrement()), contextManager);
        }

        // Record canonical constructor
        public ExternalPathFragment {
            Objects.requireNonNull(file);
            Objects.requireNonNull(id);
        }

        @Override
        public FragmentType getType() {
            return FragmentType.EXTERNAL_PATH;
        }

        @Override
        public IContextManager getContextManager() {
            return contextManager;
        }

        public static ExternalPathFragment withId(
                ExternalFile file, String existingId, IContextManager contextManager) {
            Objects.requireNonNull(existingId);
            try {
                int numericId = Integer.parseInt(existingId);
                if (numericId >= ContextFragment.nextId.get()) {
                    ContextFragment.nextId.set(numericId + 1);
                }
            } catch (NumberFormatException e) {
                throw new RuntimeException("Attempted to use non-numeric ID with dynamic fragment", e);
            }
            return new ExternalPathFragment(file, existingId, contextManager);
        }

        @Override
        public String shortDescription() {
            return description();
        }

        @Override
        public String description() {
            return file.toString();
        }

        @Override
        public Set<CodeUnit> sources() {
            return Set.of();
        }

        @Override
        public String formatSummary() {
            return PathFragment.formatSummary(file);
        }

        @Override
        public boolean equals(Object o) {
            if (this == o) return true;
            if (!(o instanceof ExternalPathFragment that)) return false;
            return Objects.equals(id(), that.id());
        }

        @Override
        public int hashCode() {
            return Objects.hash(id());
        }
    }

    /** Represents an image file, either from the project or external. This is dynamic. */
    record ImageFileFragment(BrokkFile file, String id, IContextManager contextManager) implements PathFragment {
        // Primary constructor for new dynamic fragments
        public ImageFileFragment(BrokkFile file, IContextManager contextManager) {
            this(file, String.valueOf(ContextFragment.nextId.getAndIncrement()), contextManager);
        }

        // Record canonical constructor
        public ImageFileFragment {
            Objects.requireNonNull(file);
            Objects.requireNonNull(id);
            assert !file.isText() : "ImageFileFragment should only be used for non-text files";
        }

        @Override
        public FragmentType getType() {
            return FragmentType.IMAGE_FILE;
        }

        @Override
        public IContextManager getContextManager() {
            return contextManager;
        }

        public static ImageFileFragment withId(BrokkFile file, String existingId, IContextManager contextManager) {
            Objects.requireNonNull(existingId);
            assert !file.isText() : "ImageFileFragment should only be used for non-text files";
            try {
                int numericId = Integer.parseInt(existingId);
                if (numericId >= ContextFragment.nextId.get()) {
                    ContextFragment.nextId.set(numericId + 1);
                }
            } catch (NumberFormatException e) {
                throw new RuntimeException("Attempted to use non-numeric ID with dynamic fragment", e);
            }
            return new ImageFileFragment(file, existingId, contextManager);
        }

        @Override
        public String shortDescription() {
            return file().getFileName();
        }

        @Override
        public String description() {
            if (file instanceof ProjectFile pf && !pf.getParent().equals(Path.of(""))) {
                return "%s [%s]".formatted(file.getFileName(), pf.getParent());
            }
            return file.toString(); // For ExternalFile or root ProjectFile
        }

        @Override
        public boolean isText() {
            return false;
        }

        @Override
        public String text() {
            // return this text tu support ContextMenu Fragment > Copy
            return "[Image content provided out of band]";
        }

        @Override
        public Image image() throws UncheckedIOException {
            try {
                var imageFile = file.absPath().toFile();
                if (!imageFile.exists()) {
                    throw new UncheckedIOException(new IOException("Image file does not exist: " + file.absPath()));
                }
                if (!imageFile.canRead()) {
                    throw new UncheckedIOException(
                            new IOException("Cannot read image file (permission denied): " + file.absPath()));
                }

                Image result = javax.imageio.ImageIO.read(imageFile);
                if (result == null) {
                    // ImageIO.read() returns null if no registered ImageReader can read the file
                    // This can happen for unsupported formats, corrupted files, or non-image files
                    throw new UncheckedIOException(new IOException(
                            "Unable to read image file (unsupported format or corrupted): " + file.absPath()));
                }
                return result;
            } catch (IOException e) {
                throw new UncheckedIOException(new IOException("Failed to read image file: " + file.absPath(), e));
            }
        }

        @Override
        public Set<CodeUnit> sources() {
            return Set.of();
        }

        @Override
        public Set<ProjectFile> files() {
            return (file instanceof ProjectFile pf) ? Set.of(pf) : Set.of();
        }

        @Override
        public String format() {
            // Format for LLM, indicating image content (similar to PasteImageFragment)
            return """
                   <file path="%s" fragmentid="%s">
                   [Image content provided out of band]
                   </file>
                   """
                    .stripIndent()
                    .formatted(file().toString(), id());
        }

        @Override
        public boolean isDynamic() {
            return true; // Image file on disk could change
        }

        @Override
        public String formatSummary() {
            return PathFragment.formatSummary(file);
        }

        @Override
        public boolean equals(Object o) {
            if (this == o) return true;
            if (!(o instanceof ImageFileFragment that)) return false;
            return Objects.equals(id(), that.id());
        }

        @Override
        public int hashCode() {
            return Objects.hash(id());
        }

        @Override
        public String toString() {
            return "ImageFileFragment('%s')".formatted(file);
        }
    }

    static PathFragment toPathFragment(BrokkFile bf, IContextManager contextManager) {
        if (bf.isText()) {
            if (bf instanceof ProjectFile pf) {
                return new ProjectPathFragment(pf, contextManager); // Dynamic ID
            } else if (bf instanceof ExternalFile ext) {
                return new ExternalPathFragment(ext, contextManager); // Dynamic ID
            }
        } else {
            // If it's not text, treat it as an image
            return new ImageFileFragment(bf, contextManager); // Dynamic ID
        }
        // Should not happen if bf is ProjectFile or ExternalFile
        throw new IllegalArgumentException(
                "Unsupported BrokkFile subtype: " + bf.getClass().getName());
    }

    abstract class VirtualFragment implements ContextFragment {
        protected final String id; // Changed from int to String
        protected final transient IContextManager contextManager;

        // Constructor for dynamic VirtualFragments that use nextId
        public VirtualFragment(IContextManager contextManager) {
            this.id = String.valueOf(ContextFragment.nextId.getAndIncrement());
            this.contextManager = contextManager;
        }

        @Override
        public IContextManager getContextManager() {
            return contextManager;
        }

        // Constructor for VirtualFragments with a pre-determined ID (e.g., hash or from DTO)
        protected VirtualFragment(String existingId, IContextManager contextManager) {
            requireNonNull(existingId);
            this.id = existingId;
            this.contextManager = contextManager;
            // If the existingId is numeric (from a dynamic fragment that was frozen/unfrozen or loaded),
            // ensure nextId is updated for future dynamic fragments.
            try {
                int numericId = Integer.parseInt(existingId);
                ContextFragment.setMinimumId(numericId);
            } catch (NumberFormatException e) {
                if (isDynamic()) {
                    throw new RuntimeException("Attempted to use non-numeric ID with dynamic fragment", e);
                }
            }
        }

        @Override
        public String id() {
            return id;
        }

        @Override
        public String format() {
            return """
                   <fragment description="%s" fragmentid="%s">
                   %s
                   </fragment>
                   """
                    .stripIndent()
                    .formatted(description(), id(), text());
        }

        @Override
        public String shortDescription() {
            assert !description().isEmpty();
            // lowercase the first letter in description()
            return description().substring(0, 1).toLowerCase(Locale.ROOT)
                    + description().substring(1);
        }

        @Override
        public Set<ProjectFile> files() {
            return parseProjectFiles(text(), contextManager.getProject());
        }

        @Override
        public Set<CodeUnit> sources() {
            return Set.of();
        }

        @Override
        public String formatSummary() {
            return "<fragment description=\"%s\" />".formatted(description());
        }

        @Override
        public abstract String text();

        // Override equals and hashCode for proper comparison, especially for EMPTY
        @Override
        public boolean equals(Object o) {
            if (this == o) return true;
            if (!(o instanceof VirtualFragment that)) return false;
            return Objects.equals(id(), that.id()); // Use String.equals
        }

        @Override
        public int hashCode() {
            return Objects.hash(id()); // Use String's hashCode
        }
    }

    class StringFragment extends VirtualFragment { // Non-dynamic, uses content hash
        private final String text;
        private final String description;
        private final String syntaxStyle;

        public StringFragment(IContextManager contextManager, String text, String description, String syntaxStyle) {
            super(
                    FragmentUtils.calculateContentHash(
                            FragmentType.STRING, description, text, syntaxStyle, StringFragment.class.getName()),
                    contextManager);
            this.syntaxStyle = syntaxStyle;
            this.text = text;
            this.description = description;
        }

        // Constructor for DTOs/unfreezing where ID is a pre-calculated hash
        public StringFragment(
                String existingHashId,
                IContextManager contextManager,
                String text,
                String description,
                String syntaxStyle) {
            super(existingHashId, contextManager); // existingHashId is expected to be a content hash
            this.syntaxStyle = syntaxStyle;
            this.text = text;
            this.description = description;
            // No need to call ContextFragment.setNextId() as hash IDs are not numeric.
        }

        @Override
        public FragmentType getType() {
            return FragmentType.STRING;
        }

        @Override
        public String text() {
            return text;
        }

        @Override
        public boolean isDynamic() {
            return false;
        }

        @Override
        public String description() {
            return description;
        }

        @Override
        public String syntaxStyle() {
            return syntaxStyle;
        }

        @Override
        public String toString() {
            return "StringFragment('%s')".formatted(description);
        }
    }

    // FIXME SearchFragment does not preserve the tool calls output that the user sees during
    // the search, I think we need to add a messages parameter and pass them to super();
    // then we'd also want to override format() to keep it out of what the LLM sees
    class SearchFragment extends TaskFragment { // Non-dynamic (content-hashed via TaskFragment)
        private final Set<CodeUnit> sources; // This is pre-computed, so SearchFragment is not dynamic in content

        public SearchFragment(
                IContextManager contextManager, String sessionName, List<ChatMessage> messages, Set<CodeUnit> sources) {
            // The ID (hash) is calculated by the TaskFragment constructor based on sessionName and messages.
            super(contextManager, messages, sessionName, true);
            this.sources = sources;
        }

        // Constructor for DTOs/unfreezing where ID is a pre-calculated hash
        public SearchFragment(
                String existingHashId,
                IContextManager contextManager,
                String sessionName,
                List<ChatMessage> messages,
                Set<CodeUnit> sources) {
            super(
                    existingHashId,
                    contextManager,
                    EditBlockParser.instance,
                    messages,
                    sessionName,
                    true); // existingHashId is expected to be a content hash
            this.sources = sources;
        }

        @Override
        public FragmentType getType() {
            return FragmentType.SEARCH;
        }

        @Override
        public Set<CodeUnit> sources() {
            return sources; // Return pre-computed sources
        }

        @Override
        public Set<ProjectFile> files() {
            // SearchFragment sources are pre-computed
            return sources().stream().map(CodeUnit::source).collect(java.util.stream.Collectors.toSet());
        }

        @Override
        public String formatSummary() {
            return format(); // full search result
        }
    }

    abstract class PasteFragment extends ContextFragment.VirtualFragment {
        protected transient Future<String> descriptionFuture;

        // PasteFragments are non-dynamic (content-hashed)
        // The hash will be based on the initial text/image data, not the future description.
        public PasteFragment(String id, IContextManager contextManager, Future<String> descriptionFuture) {
            super(id, contextManager);
            this.descriptionFuture = descriptionFuture;
        }

        @Override
        public boolean isDynamic() {
            // technically is dynamic b/c of Future but it is simpler to treat as non-dynamic, we can live with the
            // corner case
            // of the Future timing out in rare error scenarios
            return false;
        }

        @Override
        public String description() {
            if (descriptionFuture.isDone()) {
                try {
                    return "Paste of " + descriptionFuture.get();
                } catch (Exception e) {
                    return "(Error summarizing paste)";
                }
            }
            return "(Summarizing. This does not block LLM requests)";
        }

        @Override
        public String toString() {
            return "PasteFragment('%s')".formatted(description());
        }

        public Future<String> getDescriptionFuture() {
            return descriptionFuture;
        }
    }

    class PasteTextFragment extends PasteFragment { // Non-dynamic, content-hashed
        private final String text;

        public PasteTextFragment(IContextManager contextManager, String text, Future<String> descriptionFuture) {
            super(
                    FragmentUtils.calculateContentHash(
                            FragmentType.PASTE_TEXT,
                            "(Pasting text)", // Initial description for hashing before future completes
                            text,
                            SyntaxConstants.SYNTAX_STYLE_MARKDOWN, // Default syntax style for hashing
                            PasteTextFragment.class.getName()),
                    contextManager,
                    descriptionFuture);
            this.text = text;
        }

        // Constructor for DTOs/unfreezing where ID is a pre-calculated hash
        public PasteTextFragment(
                String existingHashId, IContextManager contextManager, String text, Future<String> descriptionFuture) {
            super(existingHashId, contextManager, descriptionFuture); // existingHashId is expected to be a content hash
            this.text = text;
        }

        @Override
        public FragmentType getType() {
            return FragmentType.PASTE_TEXT;
        }

        @Override
        public String syntaxStyle() {
            // TODO infer from contents
            return SyntaxConstants.SYNTAX_STYLE_MARKDOWN;
        }

        @Override
        public String text() {
            return text;
        }
    }

    class AnonymousImageFragment extends PasteFragment { // Non-dynamic, content-hashed
        private final Image image;

        // Helper to get image bytes, might throw UncheckedIOException
        @Nullable
        private static byte[] imageToBytes(@Nullable Image image) {
            try {
                // Assuming FrozenFragment.imageToBytes will be made public
                return FrozenFragment.imageToBytes(image);
            } catch (IOException e) {
                throw new UncheckedIOException(e);
            }
        }

        public AnonymousImageFragment(IContextManager contextManager, Image image, Future<String> descriptionFuture) {
            super(
                    FragmentUtils.calculateContentHash(
                            FragmentType.PASTE_IMAGE,
                            "(Pasting image)", // Initial description for hashing
                            null, // No text content for image
                            imageToBytes(image), // image bytes for hashing
                            false, // isTextFragment = false
                            SyntaxConstants.SYNTAX_STYLE_NONE,
                            Set.of(), // No project files
                            AnonymousImageFragment.class.getName(),
                            Map.of()), // No specific meta for hashing
                    contextManager,
                    descriptionFuture);
            this.image = image;
        }

        // Constructor for DTOs/unfreezing where ID is a pre-calculated hash
        public AnonymousImageFragment(
                String existingHashId, IContextManager contextManager, Image image, Future<String> descriptionFuture) {
            super(existingHashId, contextManager, descriptionFuture); // existingHashId is expected to be a content hash
            this.image = image;
        }

        @Override
        public FragmentType getType() {
            return FragmentType.PASTE_IMAGE;
        }

        @Override
        public boolean isText() {
            return false;
        }

        @Override
        public String text() {
            // return this text tu support ContextMenu Fragment > Copy
            return "[Image content provided out of band]";
        }

        @Override
        public Image image() {
            return image;
        }

        @Nullable
        public byte[] imageBytes() {
            return imageToBytes(image);
        }

        @Override
        public String syntaxStyle() {
            return SyntaxConstants.SYNTAX_STYLE_NONE;
        }

        @Override
        public String format() {
            return """
                   <fragment description="%s" fragmentid="%s">
                   %s
                   </fragment>
                   """
                    .stripIndent()
                    .formatted(description(), id(), text());
        }

        @Override
        public Set<ProjectFile> files() {
            return Set.of();
        }

        @Override
        public String description() {
            if (descriptionFuture.isDone()) {
                try {
                    return descriptionFuture.get();
                } catch (Exception e) {
                    return "(Error summarizing paste)";
                }
            }
            return "(Summarizing. This does not block LLM requests)";
        }
    }

    class StacktraceFragment extends VirtualFragment { // Non-dynamic, content-hashed
        private final Set<CodeUnit> sources; // Pre-computed, so not dynamic in content
        private final String original;
        private final String exception;
        private final String code; // Pre-computed code parts

        public StacktraceFragment(
                IContextManager contextManager, Set<CodeUnit> sources, String original, String exception, String code) {
            super(
                    FragmentUtils.calculateContentHash(
                            FragmentType.STACKTRACE,
                            "stacktrace of " + exception,
                            original + "\n\nStacktrace methods in this project:\n\n" + code, // Full text for hash
                            sources.isEmpty()
                                    ? SyntaxConstants.SYNTAX_STYLE_NONE
                                    : sources.iterator().next().source().getSyntaxStyle(),
                            StacktraceFragment.class.getName()),
                    contextManager);
            this.sources = sources;
            this.original = original;
            this.exception = exception;
            this.code = code;
        }

        // Constructor for DTOs/unfreezing where ID is a pre-calculated hash
        public StacktraceFragment(
                String existingHashId,
                IContextManager contextManager,
                Set<CodeUnit> sources,
                String original,
                String exception,
                String code) {
            super(existingHashId, contextManager); // existingHashId is expected to be a content hash
            this.sources = sources;
            this.original = original;
            this.exception = exception;
            this.code = code;
        }

        @Override
        public FragmentType getType() {
            return FragmentType.STACKTRACE;
        }

        @Override
        public String text() {
            return original + "\n\nStacktrace methods in this project:\n\n" + code;
        }

        @Override
        public boolean isDynamic() {
            return false;
        }

        @Override
        public Set<CodeUnit> sources() {
            return sources; // Return pre-computed sources
        }

        @Override
        public Set<ProjectFile> files() {
            // StacktraceFragment sources are pre-computed
            return sources().stream().map(CodeUnit::source).collect(java.util.stream.Collectors.toSet());
        }

        @Override
        public String description() {
            return "stacktrace of " + exception;
        }

        @Override
        public String formatSummary() {
            return format(); // full source
        }

        @Override
        public String syntaxStyle() {
            if (sources.isEmpty()) {
                return SyntaxConstants.SYNTAX_STYLE_NONE;
            }
            var firstClass = sources.iterator().next();
            return firstClass.source().getSyntaxStyle();
        }

        public String getOriginal() {
            return original;
        }

        public String getException() {
            return exception;
        }

        public String getCode() {
            return code;
        }
    }

    class UsageFragment extends VirtualFragment { // Dynamic, uses nextId
        private final String targetIdentifier;
        private final boolean includeTestFiles;

        public UsageFragment(IContextManager contextManager, String targetIdentifier) {
            this(contextManager, targetIdentifier, false);
        }

        public UsageFragment(IContextManager contextManager, String targetIdentifier, boolean includeTestFiles) {
            super(contextManager); // Assigns dynamic numeric String ID
            assert !targetIdentifier.isBlank();
            this.targetIdentifier = targetIdentifier;
            this.includeTestFiles = includeTestFiles;
        }

        // Constructor for DTOs/unfreezing where ID might be a numeric string or hash (if frozen)
        public UsageFragment(String existingId, IContextManager contextManager, String targetIdentifier) {
            this(existingId, contextManager, targetIdentifier, false);
        }

        public UsageFragment(
                String existingId, IContextManager contextManager, String targetIdentifier, boolean includeTestFiles) {
            super(existingId, contextManager); // Handles numeric ID parsing for nextId
            assert !targetIdentifier.isBlank();
            this.targetIdentifier = targetIdentifier;
            this.includeTestFiles = includeTestFiles;
        }

        @Override
        public FragmentType getType() {
            return FragmentType.USAGE;
        }

        @Override
        public String text() {
            var analyzer = getAnalyzer();
            var maybeUsagesProvider = analyzer.as(UsagesProvider.class);
            if (maybeUsagesProvider.isEmpty()) {
                return "Code Intelligence cannot extract source for: " + targetIdentifier + ".";
            }
            var up = maybeUsagesProvider.get();

            List<CodeUnit> uses = up.getUses(targetIdentifier);
            if (!includeTestFiles) {
                uses = uses.stream()
                        .filter(cu -> !ContextManager.isTestFile(cu.source()))
                        .toList();
            }
            var parts = AnalyzerUtil.processUsages(analyzer, uses);
            var formatted = CodeWithSource.text(parts);
            return formatted.isEmpty() ? "No relevant usages found for symbol: " + targetIdentifier : formatted;
        }

        @Override
        public boolean isDynamic() {
            return true;
        }

        @Override
        public Set<CodeUnit> sources() {
            var analyzer = getAnalyzer();
            var maybeUsagesProvider = analyzer.as(UsagesProvider.class);
            if (maybeUsagesProvider.isEmpty()) {
                return Set.of(); // If no provider, no sources can be found.
            }
            var up = maybeUsagesProvider.get();

            List<CodeUnit> uses = up.getUses(targetIdentifier);
            if (!includeTestFiles) {
                uses = uses.stream()
                        .filter(cu -> !ContextManager.isTestFile(cu.source()))
                        .toList();
            }
            var parts = AnalyzerUtil.processUsages(analyzer, uses);
            return parts.stream().map(AnalyzerUtil.CodeWithSource::source).collect(Collectors.toSet());
        }

        @Override
        public Set<ProjectFile> files() {
            final var allSources = sources().stream().map(CodeUnit::source);
            if (!includeTestFiles) {
                return allSources
                        .filter(source -> !ContextManager.isTestFile(source))
                        .collect(Collectors.toSet());
            } else {
                return allSources.collect(Collectors.toSet());
            }
        }

        @Override
        public String repr() {
            return "SymbolUsages('%s')".formatted(targetIdentifier);
        }

        @Override
        public String description() {
            return "Uses of %s".formatted(targetIdentifier);
        }

        @Override
        public String syntaxStyle() {
            return sources().stream()
                    .findFirst()
                    .map(s -> s.source().getSyntaxStyle())
                    .orElse(SyntaxConstants.SYNTAX_STYLE_NONE);
        }

        public String targetIdentifier() {
            return targetIdentifier;
        }

        public boolean includeTestFiles() {
            return includeTestFiles;
        }
    }

    /** Dynamic fragment that wraps a single CodeUnit and renders the full source */
    class CodeFragment extends VirtualFragment { // Dynamic, uses nextId
        private final CodeUnit unit;

        public CodeFragment(IContextManager contextManager, CodeUnit unit) {
            super(contextManager);
            validateCodeUnit(unit);
            this.unit = unit;
        }

        // Constructor for DTOs/unfreezing where ID might be a numeric string or hash (if frozen)
        public CodeFragment(String existingId, IContextManager contextManager, CodeUnit unit) {
            super(existingId, contextManager);
            validateCodeUnit(unit);
            this.unit = unit;
        }

        private static void validateCodeUnit(CodeUnit unit) {
            if (!(unit.isClass() || unit.isFunction())) {
                throw new IllegalArgumentException(unit.toString());
            }
        }

        @Override
        public FragmentType getType() {
            return FragmentType.CODE;
        }

        @Override
        public String description() {
            return "Source for " + unit.fqName();
        }

        @Override
        public String text() {
            var analyzer = getAnalyzer();

            var maybeSourceCodeProvider = analyzer.as(SourceCodeProvider.class);
            if (maybeSourceCodeProvider.isEmpty()) {
                return "Code Intelligence cannot extract source for: " + unit.fqName();
            }
            var scp = maybeSourceCodeProvider.get();

            if (unit.isFunction()) {
                var code = scp.getMethodSource(unit.fqName(), true).orElse("");
                if (!code.isEmpty()) {
                    return new AnalyzerUtil.CodeWithSource(code, unit).text();
                }
                return "No source found for method: " + unit.fqName();
            } else {
                var code = scp.getClassSource(unit.fqName(), true).orElse("");
                if (!code.isEmpty()) {
                    return new AnalyzerUtil.CodeWithSource(code, unit).text();
                }
                return "No source found for class: " + unit.fqName();
            }
        }

        @Override
        public boolean isDynamic() {
            return true;
        }

        @Override
        public Set<CodeUnit> sources() {
            return unit.classUnit().map(Set::of).orElseThrow();
        }

        @Override
        public Set<ProjectFile> files() {
            return sources().stream().map(CodeUnit::source).collect(Collectors.toSet());
        }

        @Override
        public String repr() {
            if (unit.isFunction()) {
                return "Methods(['%s'])".formatted(unit.fqName());
            } else {
                return "Classes(['%s'])".formatted(unit.fqName());
            }
        }

        @Override
        public String syntaxStyle() {
            return unit.source().getSyntaxStyle();
        }

        public CodeUnit getCodeUnit() {
            return unit;
        }
    }

    class CallGraphFragment extends VirtualFragment { // Dynamic, uses nextId
        private final String methodName;
        private final int depth;
        private final boolean isCalleeGraph; // true for callees (OUT), false for callers (IN)

        public CallGraphFragment(IContextManager contextManager, String methodName, int depth, boolean isCalleeGraph) {
            super(contextManager); // Assigns dynamic numeric String ID
            assert !methodName.isBlank();
            assert depth > 0;
            this.methodName = methodName;
            this.depth = depth;
            this.isCalleeGraph = isCalleeGraph;
        }

        // Constructor for DTOs/unfreezing where ID might be a numeric string or hash (if frozen)
        public CallGraphFragment(
                String existingId,
                IContextManager contextManager,
                String methodName,
                int depth,
                boolean isCalleeGraph) {
            super(existingId, contextManager); // Handles numeric ID parsing for nextId
            assert !methodName.isBlank();
            assert depth > 0;
            this.methodName = methodName;
            this.depth = depth;
            this.isCalleeGraph = isCalleeGraph;
        }

        @Override
        public FragmentType getType() {
            return FragmentType.CALL_GRAPH;
        }

        @Override
        public String text() {
            var analyzer = getAnalyzer();
            final Map<String, List<CallSite>> graphData = new HashMap<>();
            final var maybeCallGraphProvider = analyzer.as(CallGraphProvider.class);

            if (maybeCallGraphProvider.isPresent()) {
                maybeCallGraphProvider.ifPresent(cpg -> {
                    if (isCalleeGraph) {
                        graphData.putAll(cpg.getCallgraphFrom(methodName, depth));
                    } else {
                        graphData.putAll(cpg.getCallgraphTo(methodName, depth));
                    }
                });
            } else {
                return "Code intelligence is not ready. Cannot generate call graph for " + methodName + ".";
            }

            if (graphData.isEmpty()) {
                return "No call graph available for " + methodName;
            }
            return AnalyzerUtil.formatCallGraph(graphData, methodName, !isCalleeGraph);
        }

        @Override
        public boolean isDynamic() {
            return true;
        }

        @Override
        public Set<CodeUnit> sources() {
            IAnalyzer analyzer = getAnalyzer();
            return analyzer.getDefinition(methodName)
                    .flatMap(CodeUnit::classUnit) // Get the containing class CodeUnit
                    .map(Set::of)
                    .orElse(Set.of());
        }

        @Override
        public Set<ProjectFile> files() {
            return sources().stream().map(CodeUnit::source).collect(Collectors.toSet());
        }

        @Override
        public String repr() {
            return isCalleeGraph
                    ? "CallGraphOut('%s', %d)".formatted(methodName, depth)
                    : "CallGraphIn('%s', %d)".formatted(methodName, depth);
        }

        @Override
        public String description() {
            String type = isCalleeGraph ? "Callees" : "Callers";
            return "%s of %s (depth %d)".formatted(type, methodName, depth);
        }

        @Override
        public String syntaxStyle() {
            return SyntaxConstants.SYNTAX_STYLE_NONE; // Call graph is textual, not specific code language
        }

        public String getMethodName() {
            return methodName;
        }

        public int getDepth() {
            return depth;
        }

        public boolean isCalleeGraph() {
            return isCalleeGraph;
        }
    }

    enum SummaryType {
        CODEUNIT_SKELETON, // Summary for a list of FQ symbols
        FILE_SKELETONS // Summaries for all classes in a list of file paths/patterns
    }

    class SkeletonFragment extends VirtualFragment { // Dynamic, uses nextId
        private final List<String> targetIdentifiers; // FQ class names or file paths/patterns
        private final SummaryType summaryType;

        public SkeletonFragment(
                IContextManager contextManager, List<String> targetIdentifiers, SummaryType summaryType) {
            super(contextManager); // Assigns dynamic numeric String ID
            this.targetIdentifiers = List.copyOf(targetIdentifiers);
            this.summaryType = summaryType;
        }

        // Constructor for DTOs/unfreezing where ID might be a numeric string or hash (if frozen)
        public SkeletonFragment(
                String existingId,
                IContextManager contextManager,
                List<String> targetIdentifiers,
                SummaryType summaryType) {
            super(existingId, contextManager); // Handles numeric ID parsing for nextId
            assert !targetIdentifiers.isEmpty();
            this.targetIdentifiers = List.copyOf(targetIdentifiers);
            this.summaryType = summaryType;
        }

        @Override
        public FragmentType getType() {
            return FragmentType.SKELETON;
        }

        private Map<CodeUnit, String> fetchSkeletons() {
            IAnalyzer analyzer = getAnalyzer();
            Map<CodeUnit, String> skeletonsMap = new HashMap<>();
            analyzer.as(SkeletonProvider.class).ifPresent(skeletonProvider -> {
                switch (summaryType) {
                    case CODEUNIT_SKELETON -> {
                        for (String className : targetIdentifiers) {
                            analyzer.getDefinition(className).ifPresent(cu -> {
                                skeletonProvider.getSkeleton(cu.fqName()).ifPresent(s -> skeletonsMap.put(cu, s));
                            });
                        }
                    }
                    case FILE_SKELETONS -> {
                        // This assumes targetIdentifiers are file paths. Expansion of globs should happen before
                        // fragment
                        // creation.
                        for (String filePath : targetIdentifiers) {
                            IContextManager cm = getContextManager();
                            ProjectFile projectFile = cm.toFile(filePath);
                            skeletonsMap.putAll(skeletonProvider.getSkeletons(projectFile));
                        }
                    }
                }
            });
            return skeletonsMap;
        }

        @Override
        public String text() {
            Map<CodeUnit, String> skeletons = fetchSkeletons();
            if (skeletons.isEmpty()) {
                return "No summaries found for: " + String.join(", ", targetIdentifiers);
            }

            // Group by package, then format
            var skeletonsByPackage = skeletons.entrySet().stream()
                    .collect(Collectors.groupingBy(
                            e -> e.getKey().packageName().isEmpty()
                                    ? "(default package)"
                                    : e.getKey().packageName(),
                            Collectors.toMap(
                                    Map.Entry::getKey, Map.Entry::getValue, (v1, v2) -> v1, LinkedHashMap::new)));

            return skeletonsByPackage.entrySet().stream()
                    .sorted(Map.Entry.comparingByKey())
                    .map(pkgEntry -> {
                        String packageHeader = "package " + pkgEntry.getKey() + ";";
                        String pkgCode = String.join("\n\n", pkgEntry.getValue().values());
                        return packageHeader + "\n\n" + pkgCode;
                    })
                    .collect(Collectors.joining("\n\n"));
        }

        @Override
        public boolean isDynamic() {
            return true;
        }

        @Override
        public Set<CodeUnit> sources() {
            return fetchSkeletons().keySet();
        }

        @Override
        public Set<ProjectFile> files() {
            return switch (summaryType) {
                case CODEUNIT_SKELETON ->
                    sources().stream().map(CodeUnit::source).collect(Collectors.toSet());
                case FILE_SKELETONS ->
                    targetIdentifiers.stream().map(contextManager::toFile).collect(Collectors.toSet());
            };
        }

        @Override
        public String repr() {
            return switch (summaryType) {
                case CODEUNIT_SKELETON ->
                    "ClassSummaries([%s])"
                            .formatted(targetIdentifiers.stream()
                                    .map(s -> "'" + s + "'")
                                    .collect(Collectors.joining(", ")));
                case FILE_SKELETONS ->
                    "FileSummaries([%s])"
                            .formatted(targetIdentifiers.stream()
                                    .map(s -> "'" + s + "'")
                                    .collect(Collectors.joining(", ")));
            };
        }

        @Override
        public String description() {
            return "Summary of %s".formatted(String.join(", ", targetIdentifiers));
        }

        @Override
        public boolean isEligibleForAutoContext() {
            // If it's an auto-context fragment itself, it shouldn't contribute to seeding a new auto-context.
            // User-added summaries are fine.
            // This needs a way to distinguish. For now, assume all are eligible if user-added.
            // AutoContext itself isn't represented by a SkeletonFragment that users add via tools.
            return summaryType
                    != SummaryType
                            .CODEUNIT_SKELETON; // A heuristic: auto-context typically CLASS_SKELETON of many classes
        }

        @Override
        public String format() {
            return """
                   <summary targets="%s" type="%s" fragmentid="%s">
                   %s
                   </summary>
                   """
                    .stripIndent()
                    .formatted(String.join(", ", targetIdentifiers), summaryType.name(), id(), text());
        }

        @Override
        public String formatSummary() {
            return format();
        }

        public List<String> getTargetIdentifiers() {
            return targetIdentifiers;
        }

        public SummaryType getSummaryType() {
            return summaryType;
        }

        @Override
        public String syntaxStyle() {
            // Skeletons are usually in the language of the summarized code.
            // Default to Java or try to infer from a source CodeUnit if available.
            return SyntaxConstants.SYNTAX_STYLE_JAVA;
        }

        @Override
        public String toString() {
            return "SkeletonFragment('%s')".formatted(description());
        }
    }

    // Special dynamic fragment that holds the latest build results.
    // Only ContextManager should update its content.
    class BuildFragment extends VirtualFragment { // Dynamic, uses nextId
        private volatile String content = "";

        public BuildFragment(IContextManager contextManager) {
            super(contextManager);
        }

        @Override
        public FragmentType getType() {
            return FragmentType.BUILD_LOG;
        }

        @Override
        public String description() {
            return "Latest build results";
        }

        @Override
        public String text() {
            return "# CURRENT BUILD STATUS\n\n" + content;
        }

        @Override
        public boolean isDynamic() {
            return true;
        }

        @Override
        public boolean isEligibleForAutoContext() {
            // Do not seed auto-context from build output
            return false;
        }

        @Override
        public String syntaxStyle() {
            // Build output may contain Markdown formatting
            return SyntaxConstants.SYNTAX_STYLE_MARKDOWN;
        }

        public void setContent(String newContent) {
            content = newContent;
        }

        @Override
        public String toString() {
            return "BuildFragment('%s')".formatted(description());
        }
    }

    // Placeholder fragment used to indicate a task is in progress and will be replaced later.
    class PlaceholderFragment extends VirtualFragment { // Dynamic, uses nextId
        private final String message;

        public PlaceholderFragment(IContextManager contextManager, String message) {
            super(contextManager);
            this.message = message;
        }

        @Override
        public FragmentType getType() {
            return FragmentType.PLACEHOLDER;
        }

        @Override
        public String description() {
            return message;
        }

        @Override
        public String text() {
            return "Loading: " + message;
        }

        @Override
        public boolean isDynamic() {
            return true;
        }

        @Override
        public String syntaxStyle() {
            return SyntaxConstants.SYNTAX_STYLE_NONE;
        }

        @Override
        public String formatSummary() {
            return "<fragment description=\"%s\" status=\"loading\" />".formatted(description());
        }
    }

    interface OutputFragment {
        List<TaskEntry> entries();
        /** Should raw HTML inside markdown be escaped before rendering? */
        default boolean isEscapeHtml() {
            return true;
        }
    }

    /** represents the entire Task History */
    class HistoryFragment extends VirtualFragment implements OutputFragment { // Non-dynamic, content-hashed
        private final List<TaskEntry> history; // Content is fixed once created

        public HistoryFragment(IContextManager contextManager, List<TaskEntry> history) {
            super(
                    FragmentUtils.calculateContentHash(
                            FragmentType.HISTORY,
                            "Task History (" + history.size() + " task" + (history.size() > 1 ? "s" : "") + ")",
                            TaskEntry.formatMessages(history.stream()
                                    .flatMap(e -> e.isCompressed()
                                            ? Stream.of(Messages.customSystem(castNonNull(e.summary())))
                                            : castNonNull(e.log()).messages().stream())
                                    .toList()),
                            SyntaxConstants.SYNTAX_STYLE_MARKDOWN,
                            HistoryFragment.class.getName()),
                    contextManager);
            this.history = List.copyOf(history);
        }

        // Constructor for DTOs/unfreezing where ID is a pre-calculated hash
        public HistoryFragment(String existingHashId, IContextManager contextManager, List<TaskEntry> history) {
            super(existingHashId, contextManager); // existingHashId is expected to be a content hash
            this.history = List.copyOf(history);
        }

        @Override
        public FragmentType getType() {
            return FragmentType.HISTORY;
        }

        @Override
        public List<TaskEntry> entries() {
            return history;
        }

        @Override
        public boolean isDynamic() {
            return false;
        }

        @Override
        public String text() {
            // FIXME the right thing to do here is probably to throw UnsupportedOperationException,
            // but lots of stuff breaks without text(), so I am putting that off for another refactor
            return TaskEntry.formatMessages(history.stream()
                    .flatMap(e -> e.isCompressed()
                            ? Stream.of(Messages.customSystem(castNonNull(e.summary())))
                            : castNonNull(e.log()).messages().stream())
                    .toList());
        }

        @Override
        public Set<ProjectFile> files() {
            return Set.of();
        }

        @Override
        public String description() {
            return "Task History (" + history.size() + " task%s)".formatted(history.size() > 1 ? "s" : "");
        }

        @Override
        public String format() {
            return """
                   <taskhistory fragmentid="%s">
                   %s
                   </taskhistory>
                   """
                    .stripIndent()
                    .formatted(id(), text()); // Analyzer not used by its text()
        }

        @Override
        public String formatSummary() {
            return "";
        }

        @Override
        public String toString() {
            return "ConversationFragment(" + history.size() + " tasks)";
        }

        @Override
        public String syntaxStyle() {
            return SyntaxConstants.SYNTAX_STYLE_MARKDOWN;
        }
    }

    /** represents a single session's Task History */
    class TaskFragment extends VirtualFragment implements OutputFragment { // Non-dynamic, content-hashed
        private final List<ChatMessage> messages; // Content is fixed once created

        @SuppressWarnings({"unused", "UnusedVariable"})
        private final EditBlockParser parser;

        private final String description;
        private final boolean escapeHtml;

        private static String calculateId(String sessionName, List<ChatMessage> messages) {
            return FragmentUtils.calculateContentHash(
                    FragmentType.TASK, // Or SEARCH if SearchFragment calls this path
                    sessionName,
                    TaskEntry.formatMessages(messages),
                    SyntaxConstants.SYNTAX_STYLE_MARKDOWN,
                    TaskFragment.class
                            .getName() // Note: SearchFragment might want its own class name if it were hashing
                    // independently
                    );
        }

        public TaskFragment(
                IContextManager contextManager,
                EditBlockParser parser,
                List<ChatMessage> messages,
                String description,
                boolean escapeHtml) {
            super(calculateId(description, messages), contextManager); // ID is content hash
            this.parser = parser;
            this.messages = List.copyOf(messages);
            this.description = description;
            this.escapeHtml = escapeHtml;
        }

        public TaskFragment(
                IContextManager contextManager, List<ChatMessage> messages, String description, boolean escapeHtml) {
            this(contextManager, EditBlockParser.instance, messages, description, escapeHtml);
        }

        public TaskFragment(IContextManager contextManager, List<ChatMessage> messages, String description) {
            this(contextManager, EditBlockParser.instance, messages, description, true);
        }

        // Constructor for DTOs/unfreezing where ID is a pre-calculated hash
        public TaskFragment(
                String existingHashId,
                IContextManager contextManager,
                EditBlockParser parser,
                List<ChatMessage> messages,
                String description,
                boolean escapeHtml) {
            super(existingHashId, contextManager); // existingHashId is expected to be a content hash
            this.parser = parser;
            this.messages = List.copyOf(messages);
            this.description = description;
            this.escapeHtml = escapeHtml;
        }

        public TaskFragment(
                String existingHashId,
                IContextManager contextManager,
                EditBlockParser parser,
                List<ChatMessage> messages,
                String description) {
            this(existingHashId, contextManager, parser, messages, description, true);
        }

        public TaskFragment(
                String existingHashId,
                IContextManager contextManager,
                List<ChatMessage> messages,
                String description,
                boolean escapeHtml) {
            this(existingHashId, contextManager, EditBlockParser.instance, messages, description, escapeHtml);
        }

        public TaskFragment(
                String existingHashId, IContextManager contextManager, List<ChatMessage> messages, String description) {
            this(existingHashId, contextManager, EditBlockParser.instance, messages, description, true);
        }

        @Override
        public boolean isEscapeHtml() {
            return escapeHtml;
        }

        @Override
        public FragmentType getType() {
            // SearchFragment overrides this to return FragmentType.SEARCH
            return FragmentType.TASK;
        }

        @Override
        public boolean isDynamic() {
            return false;
        }

        @Override
        public String description() {
            return description;
        }

        @Override
        public String text() {
            // FIXME the right thing to do here is probably to throw UnsupportedOperationException,
            // but lots of stuff breaks without text(), so I am putting that off for another refactor
            return TaskEntry.formatMessages(messages);
        }

        @Override
        public String formatSummary() {
            return format(); // if it's explicitly added to the workspace it's probably important
        }

        @Override
        public String syntaxStyle() {
            return SyntaxConstants.SYNTAX_STYLE_MARKDOWN;
        }

        public List<ChatMessage> messages() {
            return messages;
        }

        @Override
        public List<TaskEntry> entries() {
            return List.of(new TaskEntry(-1, this, null));
        }
    }
}<|MERGE_RESOLUTION|>--- conflicted
+++ resolved
@@ -59,25 +59,11 @@
         PASTE_TEXT,
         PASTE_IMAGE,
         STACKTRACE,
-        BUILD_LOG;
-
-<<<<<<< HEAD
+        BUILD_LOG,
+        PLACEHOLDER;
+
         private static final EnumSet<FragmentType> PATH_TYPES =
                 EnumSet.of(PROJECT_PATH, GIT_FILE, EXTERNAL_PATH, IMAGE_FILE);
-=======
-        STRING(false, true, false), // Content-hashed ID
-        SEARCH(false, true, true), // Content-hashed ID (SearchFragment extends TaskFragment)
-        SKELETON(false, true, false), // Dynamic ID
-        USAGE(false, true, false), // Dynamic ID
-        CALL_GRAPH(false, true, false), // Dynamic ID
-        HISTORY(false, true, true), // Content-hashed ID
-        TASK(false, true, true), // Content-hashed ID
-        PASTE_TEXT(false, true, false), // Content-hashed ID
-        PASTE_IMAGE(false, true, false), // Content-hashed ID, isText=false for this virtual fragment
-        STACKTRACE(false, true, false), // Content-hashed ID
-        BUILD_LOG(false, true, false), // Dynamic; updated by ContextManager with latest build results
-        PLACEHOLDER(false, true, false); // Dynamic; temporary loading indicator
->>>>>>> 9c9c3b93
 
         private static final EnumSet<FragmentType> VIRTUAL_TYPES = EnumSet.of(
                 STRING,
@@ -91,7 +77,8 @@
                 PASTE_TEXT,
                 PASTE_IMAGE,
                 STACKTRACE,
-                BUILD_LOG);
+                BUILD_LOG,
+                PLACEHOLDER);
 
         private static final EnumSet<FragmentType> OUTPUT_TYPES = EnumSet.of(SEARCH, HISTORY, TASK);
 
