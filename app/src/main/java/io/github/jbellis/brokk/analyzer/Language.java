--- conflicted
+++ resolved
@@ -91,882 +91,6 @@
         UNKNOWN
     }
 
-<<<<<<< HEAD
-    // --- Concrete Language Instances ---
-
-    Language C_SHARP = new Language() {
-        private final List<String> extensions = List.of("cs");
-
-        @Override
-        public List<String> getExtensions() {
-            return extensions;
-        }
-
-        @Override
-        public String name() {
-            return "C#";
-        }
-
-        @Override
-        public String internalName() {
-            return "C_SHARP";
-        }
-
-        @Override
-        public String toString() {
-            return name();
-        } // For compatibility
-
-        @Override
-        public IAnalyzer createAnalyzer(IProject project) {
-            return new CSharpAnalyzer(project, project.getExcludedDirectories());
-        }
-
-        @Override
-        public IAnalyzer loadAnalyzer(IProject project) {
-            return createAnalyzer(project);
-        }
-
-        @Override
-        public List<Path> getDependencyCandidates(IProject project) {
-            return Language.super.getDependencyCandidates(project);
-        }
-    };
-
-    Language JAVA = new Language() {
-        private final List<String> extensions = List.of("java");
-
-        @Override
-        public List<String> getExtensions() {
-            return extensions;
-        }
-
-        @Override
-        public String name() {
-            return "Java";
-        }
-
-        @Override
-        public String internalName() {
-            return "JAVA";
-        }
-
-        @Override
-        public String toString() {
-            return name();
-        }
-
-        @Override
-        public IAnalyzer createAnalyzer(IProject project) {
-            if (shouldDisableLsp()) {
-                logger.info("BRK_NO_LSP disables JDT LSP; TSA-only mode.");
-                return new JavaTreeSitterAnalyzer(project);
-            } else {
-                return JavaAnalyzer.create(project);
-            }
-        }
-
-        @Override
-        public IAnalyzer loadAnalyzer(IProject project) {
-            // the LSP server component will handle loading in the cache
-            return createAnalyzer(project);
-        }
-
-        @Override
-        public boolean providesSummaries() {
-            return true;
-        }
-
-        @Override
-        public boolean providesSourceCode() {
-            return true;
-        }
-
-        @Override
-        public boolean providesInterproceduralAnalysis() {
-            return !shouldDisableLsp();
-        }
-
-        @Override
-        public List<Path> getDependencyCandidates(IProject project) {
-            long startTime = System.currentTimeMillis();
-
-            String userHome = System.getProperty("user.home");
-            if (userHome == null) {
-                logger.warn("Could not determine user home directory.");
-                return List.of();
-            }
-            Path homePath = Path.of(userHome);
-
-            List<Path> rootsToScan = new ArrayList<>();
-
-            /* ---------- default locations that exist on all OSes ---------- */
-            rootsToScan.add(homePath.resolve(".m2").resolve("repository"));
-            rootsToScan.add(homePath.resolve(".gradle")
-                    .resolve("caches")
-                    .resolve("modules-2")
-                    .resolve("files-2.1"));
-            rootsToScan.add(homePath.resolve(".ivy2").resolve("cache"));
-            rootsToScan.add(
-                    homePath.resolve(".cache").resolve("coursier").resolve("v1").resolve("https"));
-            rootsToScan.add(homePath.resolve(".sbt"));
-
-            /* ---------- honour user-supplied overrides ---------- */
-            Optional.ofNullable(System.getenv("MAVEN_REPO")).map(Path::of).ifPresent(rootsToScan::add);
-
-            Optional.ofNullable(System.getProperty("maven.repo.local"))
-                    .map(Path::of)
-                    .ifPresent(rootsToScan::add);
-
-            Optional.ofNullable(System.getenv("GRADLE_USER_HOME"))
-                    .map(Path::of)
-                    .map(p -> p.resolve("caches").resolve("modules-2").resolve("files-2.1"))
-                    .ifPresent(rootsToScan::add);
-
-            /* ---------- Windows-specific cache roots ---------- */
-            if (Environment.isWindows()) {
-                Optional.ofNullable(System.getenv("LOCALAPPDATA")).ifPresent(localAppData -> {
-                    Path lad = Path.of(localAppData);
-                    rootsToScan.add(lad.resolve("Coursier")
-                            .resolve("cache")
-                            .resolve("v1")
-                            .resolve("https"));
-                    rootsToScan.add(lad.resolve("Gradle")
-                            .resolve("caches")
-                            .resolve("modules-2")
-                            .resolve("files-2.1"));
-                });
-            }
-
-            /* ---------- macOS-specific cache roots ---------- */
-            if (Environment.isMacOs()) {
-                // Coursier on macOS defaults to ~/Library/Caches/Coursier/v1/https
-                rootsToScan.add(homePath.resolve("Library")
-                        .resolve("Caches")
-                        .resolve("Coursier")
-                        .resolve("v1")
-                        .resolve("https"));
-            }
-
-            /* ---------- de-duplicate & scan ---------- */
-            List<Path> uniqueRoots = rootsToScan.stream().distinct().toList();
-
-            var jarFiles = uniqueRoots.parallelStream()
-                    .filter(Files::isDirectory)
-                    .peek(root -> logger.debug("Scanning for JARs under: {}", root))
-                    .flatMap(root -> {
-                        try {
-                            return Files.walk(root, FileVisitOption.FOLLOW_LINKS);
-                        } catch (IOException e) {
-                            logger.warn("Error walking directory {}: {}", root, e.getMessage());
-                            return Stream.empty();
-                        } catch (SecurityException e) {
-                            logger.warn("Permission denied accessing directory {}: {}", root, e.getMessage());
-                            return Stream.empty();
-                        }
-                    })
-                    .filter(Files::isRegularFile)
-                    .filter(path -> {
-                        String name = path.getFileName().toString().toLowerCase(Locale.ROOT);
-                        return name.endsWith(".jar")
-                                && !name.endsWith("-sources.jar")
-                                && !name.endsWith("-javadoc.jar");
-                    })
-                    .toList();
-
-            long duration = System.currentTimeMillis() - startTime;
-            logger.info("Found {} JAR files in common dependency locations in {} ms", jarFiles.size(), duration);
-
-            return jarFiles;
-        }
-    };
-
-    Pattern PY_SITE_PKGS = Pattern.compile("^python\\d+\\.\\d+$");
-
-    Language JAVASCRIPT = new Language() {
-        private final List<String> extensions = List.of("js", "mjs", "cjs", "jsx");
-
-        @Override
-        public List<String> getExtensions() {
-            return extensions;
-        }
-
-        @Override
-        public String name() {
-            return "JavaScript";
-        }
-
-        @Override
-        public String internalName() {
-            return "JAVASCRIPT";
-        }
-
-        @Override
-        public String toString() {
-            return name();
-        }
-
-        @Override
-        public IAnalyzer createAnalyzer(IProject project) {
-            return new JavascriptAnalyzer(project, project.getExcludedDirectories());
-        }
-
-        @Override
-        public IAnalyzer loadAnalyzer(IProject project) {
-            return createAnalyzer(project);
-        }
-
-        @Override
-        public boolean providesSummaries() {
-            return true;
-        }
-
-        @Override
-        public boolean providesSourceCode() {
-            return true;
-        }
-
-        @Override
-        public boolean providesInterproceduralAnalysis() {
-            return false;
-        }
-
-        @Override
-        public List<Path> getDependencyCandidates(IProject project) {
-            return NodeJsDependencyHelper.getDependencyCandidates(project);
-        }
-
-        @Override
-        public boolean isAnalyzed(IProject project, Path pathToImport) {
-            return NodeJsDependencyHelper.isAnalyzed(project, pathToImport);
-        }
-    };
-
-    Language PYTHON = new Language() {
-        private final List<String> extensions = List.of("py");
-
-        @Override
-        public List<String> getExtensions() {
-            return extensions;
-        }
-
-        @Override
-        public String name() {
-            return "Python";
-        }
-
-        @Override
-        public String internalName() {
-            return "PYTHON";
-        }
-
-        @Override
-        public String toString() {
-            return name();
-        }
-
-        @Override
-        public IAnalyzer createAnalyzer(IProject project) {
-            return new PythonAnalyzer(project, project.getExcludedDirectories());
-        }
-
-        @Override
-        public IAnalyzer loadAnalyzer(IProject project) {
-            return createAnalyzer(project);
-        }
-
-        @Override
-        public boolean providesSummaries() {
-            return true;
-        }
-
-        @Override
-        public boolean providesSourceCode() {
-            return true;
-        }
-
-        @Override
-        public boolean providesInterproceduralAnalysis() {
-            return false;
-        }
-
-        private List<Path> findVirtualEnvs(@Nullable Path root) {
-            if (root == null) return List.of();
-            List<Path> envs = new ArrayList<>();
-            for (String candidate : List.of(".venv", "venv", "env")) {
-                Path p = root.resolve(candidate);
-                if (Files.isDirectory(p)) {
-                    logger.debug("Found virtual env at: {}", p);
-                    envs.add(p);
-                }
-            }
-            // also look one level down for monorepos with /backend/venv etc.
-            try (DirectoryStream<Path> ds = Files.newDirectoryStream(root)) {
-                for (Path sub : ds) {
-                    if (!Files.isDirectory(sub)) continue; // Skip files, only look in subdirectories
-                    Path venv = sub.resolve(".venv");
-                    if (Files.isDirectory(venv)) {
-                        logger.debug("Found virtual env at: {}", venv);
-                        envs.add(venv);
-                    }
-                }
-            } catch (IOException e) {
-                logger.warn("Error scanning for virtual envs: {}", e.getMessage());
-            }
-            return envs;
-        }
-
-        private Path findSitePackagesInLibDir(Path libDir) {
-            if (!Files.isDirectory(libDir)) {
-                return Path.of("");
-            }
-            try (DirectoryStream<Path> pyVers = Files.newDirectoryStream(libDir)) {
-                for (Path py : pyVers) {
-                    if (Files.isDirectory(py)
-                            && PY_SITE_PKGS.matcher(py.getFileName().toString()).matches()) {
-                        Path site = py.resolve("site-packages");
-                        if (Files.isDirectory(site)) {
-                            return site;
-                        }
-                    }
-                }
-            } catch (IOException e) {
-                logger.warn("Error scanning Python lib directory {}: {}", libDir, e.getMessage());
-            }
-            return Path.of("");
-        }
-
-        private Path sitePackagesDir(Path venv) {
-            // Try "lib" first
-            Path libDir = venv.resolve("lib");
-            Path sitePackages = findSitePackagesInLibDir(libDir);
-            if (Files.isDirectory(sitePackages)) { // Check if a non-empty and valid path was returned
-                logger.debug("Found site-packages in: {}", sitePackages);
-                return sitePackages;
-            }
-
-            // If not found in "lib", try "lib64"
-            Path lib64Dir = venv.resolve("lib64");
-            sitePackages = findSitePackagesInLibDir(lib64Dir);
-            if (Files.isDirectory(sitePackages)) { // Check again
-                logger.debug("Found site-packages in: {}", sitePackages);
-                return sitePackages;
-            }
-
-            logger.debug("No site-packages found in {} or {}", libDir, lib64Dir);
-            return Path.of(""); // Return empty path if not found in either
-        }
-
-        @Override
-        public List<Path> getDependencyCandidates(IProject project) {
-            logger.debug("Scanning for Python virtual environments in project: {}", project.getRoot());
-            List<Path> venvs = findVirtualEnvs(project.getRoot());
-            if (venvs.isEmpty()) {
-                logger.debug("No virtual environments found for Python dependency scan.");
-                return List.of();
-            }
-
-            List<Path> sitePackagesDirs = venvs.stream()
-                    .map(this::sitePackagesDir)
-                    .filter(Files::isDirectory)
-                    .toList();
-
-            logger.debug("Found {} Python site-packages directories.", sitePackagesDirs.size());
-            return sitePackagesDirs;
-        }
-
-        @Override
-        public boolean isAnalyzed(IProject project, Path pathToImport) {
-            assert pathToImport.isAbsolute() : "Path must be absolute for isAnalyzed check: " + pathToImport;
-            Path projectRoot = project.getRoot();
-            Path normalizedPathToImport = pathToImport.normalize();
-
-            if (!normalizedPathToImport.startsWith(projectRoot)) {
-                return false; // Not part of this project
-            }
-
-            // Check if the path is inside any known virtual environment locations.
-            // findVirtualEnvs looks at projectRoot and one level down.
-            List<Path> venvPaths =
-                    findVirtualEnvs(projectRoot).stream().map(Path::normalize).toList();
-            for (Path venvPath : venvPaths) {
-                if (normalizedPathToImport.startsWith(venvPath)) {
-                    // Paths inside virtual environments are dependencies, not primary analyzed sources.
-                    return false;
-                }
-            }
-            return true; // It's under project root and not in a known venv.
-        }
-    };
-
-    Language C_CPP = new Language() {
-        private final List<String> extensions = List.of("c", "h", "cpp", "hpp", "cc", "hh", "cxx", "hxx");
-
-        @Override
-        public List<String> getExtensions() {
-            return extensions;
-        }
-
-        @Override
-        public String name() {
-            return "C/C++";
-        }
-
-        @Override
-        public String internalName() {
-            return "C_CPP";
-        }
-
-        @Override
-        public String toString() {
-            return name();
-        }
-
-        @Override
-        public IAnalyzer createAnalyzer(IProject project) {
-            return new CppTreeSitterAnalyzer(project, project.getExcludedDirectories());
-        }
-
-        @Override
-        public IAnalyzer loadAnalyzer(IProject project) {
-            return createAnalyzer(project);
-        }
-
-        @Override
-        public boolean providesSummaries() {
-            return true;
-        }
-
-        @Override
-        public boolean providesSourceCode() {
-            return true;
-        }
-
-        @Override
-        public boolean providesInterproceduralAnalysis() {
-            return false;
-        }
-
-        @Override
-        public List<Path> getDependencyCandidates(IProject project) {
-            return Language.super.getDependencyCandidates(project);
-        }
-    };
-
-    Language GO = new Language() {
-        private final List<String> extensions = List.of("go");
-
-        @Override
-        public List<String> getExtensions() {
-            return extensions;
-        }
-
-        @Override
-        public String name() {
-            return "Go";
-        }
-
-        @Override
-        public String internalName() {
-            return "GO";
-        }
-
-        @Override
-        public String toString() {
-            return name();
-        }
-
-        @Override
-        public IAnalyzer createAnalyzer(IProject project) {
-            return new GoAnalyzer(project, project.getExcludedDirectories());
-        }
-
-        @Override
-        public IAnalyzer loadAnalyzer(IProject project) {
-            return createAnalyzer(project);
-        }
-
-        // TODO
-        @Override
-        public List<Path> getDependencyCandidates(IProject project) {
-            return List.of();
-        }
-    };
-
-    Language CPP_TREESITTER = new Language() {
-        private final List<String> extensions = List.of("cpp", "hpp", "cc", "hh", "cxx", "hxx", "c++", "h++", "h");
-
-        @Override
-        public List<String> getExtensions() {
-            return extensions;
-        }
-
-        @Override
-        public String name() {
-            return "C++ (TreeSitter)";
-        }
-
-        @Override
-        public String internalName() {
-            return "CPP_TREESITTER";
-        }
-
-        @Override
-        public String toString() {
-            return name();
-        }
-
-        @Override
-        public IAnalyzer createAnalyzer(IProject project) {
-            return new CppTreeSitterAnalyzer(project, project.getExcludedDirectories());
-        }
-
-        @Override
-        public IAnalyzer loadAnalyzer(IProject project) {
-            return createAnalyzer(project);
-        }
-
-        @Override
-        public boolean providesSummaries() {
-            return true;
-        }
-
-        @Override
-        public boolean providesSourceCode() {
-            return true;
-        }
-
-        @Override
-        public boolean providesInterproceduralAnalysis() {
-            return false;
-        }
-
-        @Override
-        public List<Path> getDependencyCandidates(IProject project) {
-            return Language.super.getDependencyCandidates(project);
-        }
-    };
-
-    Language RUST = new Language() {
-        private final List<String> extensions = List.of("rs");
-
-        @Override
-        public List<String> getExtensions() {
-            return extensions;
-        }
-
-        @Override
-        public String name() {
-            return "Rust";
-        }
-
-        @Override
-        public String internalName() {
-            return "RUST";
-        }
-
-        @Override
-        public String toString() {
-            return name();
-        }
-
-        @Override
-        public IAnalyzer createAnalyzer(IProject project) {
-            return new RustAnalyzer(project, project.getExcludedDirectories());
-        }
-
-        @Override
-        public IAnalyzer loadAnalyzer(IProject project) {
-            return createAnalyzer(project);
-        }
-
-        @Override
-        public boolean providesSummaries() {
-            return true;
-        }
-
-        @Override
-        public boolean providesSourceCode() {
-            return true;
-        }
-
-        @Override
-        public boolean providesInterproceduralAnalysis() {
-            return false;
-        }
-
-        // TODO: Implement getDependencyCandidates for Rust (e.g. scan Cargo.lock, vendor dir)
-        @Override
-        public List<Path> getDependencyCandidates(IProject project) {
-            return List.of();
-        }
-
-        // TODO: Refine isAnalyzed for Rust (e.g. target directory, .cargo, vendor)
-        @Override
-        public boolean isAnalyzed(IProject project, Path pathToImport) {
-            assert pathToImport.isAbsolute() : "Path must be absolute for isAnalyzed check: " + pathToImport;
-            Path projectRoot = project.getRoot();
-            Path normalizedPathToImport = pathToImport.normalize();
-
-            if (!normalizedPathToImport.startsWith(projectRoot)) {
-                return false; // Not part of this project
-            }
-            // Example: exclude target directory
-            Path targetDir = projectRoot.resolve("target");
-            if (normalizedPathToImport.startsWith(targetDir)) {
-                return false;
-            }
-            // Example: exclude .cargo directory if it exists
-            Path cargoDir = projectRoot.resolve(".cargo");
-            return !Files.isDirectory(cargoDir)
-                    || !normalizedPathToImport.startsWith(
-                            cargoDir); // Default: if under project root and not in typical build/dependency dirs
-        }
-    };
-
-    Language NONE = new Language() {
-        private final List<String> extensions = Collections.emptyList();
-
-        @Override
-        public List<String> getExtensions() {
-            return extensions;
-        }
-
-        @Override
-        public String name() {
-            return "None";
-        }
-
-        @Override
-        public String internalName() {
-            return "NONE";
-        }
-
-        @Override
-        public String toString() {
-            return name();
-        }
-
-        @Override
-        public IAnalyzer createAnalyzer(IProject project) {
-            return new DisabledAnalyzer();
-        }
-
-        @Override
-        public IAnalyzer loadAnalyzer(IProject project) {
-            return createAnalyzer(project);
-        }
-    };
-
-    // --- Infrastructure for fromExtension and enum-like static methods ---
-
-    Language PHP = new Language() {
-        private final List<String> extensions = List.of("php", "phtml", "php3", "php4", "php5", "phps");
-
-        @Override
-        public List<String> getExtensions() {
-            return extensions;
-        }
-
-        @Override
-        public String name() {
-            return "PHP";
-        }
-
-        @Override
-        public String internalName() {
-            return "PHP";
-        }
-
-        @Override
-        public String toString() {
-            return name();
-        }
-
-        @Override
-        public IAnalyzer createAnalyzer(IProject project) {
-            return new PhpAnalyzer(project, project.getExcludedDirectories());
-        }
-
-        @Override
-        public IAnalyzer loadAnalyzer(IProject project) {
-            return createAnalyzer(project);
-        }
-
-        @Override
-        public boolean providesSummaries() {
-            return true;
-        }
-
-        @Override
-        public boolean providesSourceCode() {
-            return true;
-        }
-
-        @Override
-        public boolean providesInterproceduralAnalysis() {
-            return false;
-        }
-
-        // TODO: Implement getDependencyCandidates for PHP (e.g. composer's vendor directory)
-        @Override
-        public List<Path> getDependencyCandidates(IProject project) {
-            return List.of();
-        }
-
-        // TODO: Refine isAnalyzed for PHP (e.g. vendor directory)
-        @Override
-        public boolean isAnalyzed(IProject project, Path pathToImport) {
-            assert pathToImport.isAbsolute() : "Path must be absolute for isAnalyzed check: " + pathToImport;
-            Path projectRoot = project.getRoot();
-            Path normalizedPathToImport = pathToImport.normalize();
-
-            if (!normalizedPathToImport.startsWith(projectRoot)) {
-                return false; // Not part of this project
-            }
-            // Example: exclude vendor directory
-            Path vendorDir = projectRoot.resolve("vendor");
-            return !normalizedPathToImport.startsWith(
-                    vendorDir); // Default: if under project root and not in typical build/dependency dirs
-        }
-    };
-
-    // --- Infrastructure for fromExtension and enum-like static methods ---
-    // The ALL_LANGUAGES list is defined after all Language instances (including SQL) are defined.
-
-    Language SQL = new Language() {
-        private final List<String> extensions = List.of("sql");
-
-        @Override
-        public List<String> getExtensions() {
-            return extensions;
-        }
-
-        @Override
-        public String name() {
-            return "SQL";
-        }
-
-        @Override
-        public String internalName() {
-            return "SQL";
-        }
-
-        @Override
-        public String toString() {
-            return name();
-        }
-
-        @Override
-        public IAnalyzer createAnalyzer(IProject project) {
-            var excludedDirStrings = project.getExcludedDirectories();
-            var excludedPaths = excludedDirStrings.stream().map(Path::of).collect(Collectors.toSet());
-            return new SqlAnalyzer(project, excludedPaths);
-        }
-
-        @Override
-        public IAnalyzer loadAnalyzer(IProject project) {
-            // SQLAnalyzer does not save/load state from disk beyond re-parsing
-            return createAnalyzer(project);
-        }
-
-        @Override
-        public boolean providesSummaries() {
-            return true;
-        }
-
-        @Override
-        public boolean providesSourceCode() {
-            return true;
-        }
-
-        @Override
-        public boolean providesInterproceduralAnalysis() {
-            return false;
-        }
-
-        @Override
-        public List<Path> getDependencyCandidates(IProject project) {
-            return Language.super.getDependencyCandidates(project);
-        }
-    };
-
-    Language TYPESCRIPT = new Language() {
-        private final List<String> extensions =
-                List.of("ts", "tsx"); // Including tsx for now, can be split later if needed
-
-        @Override
-        public List<String> getExtensions() {
-            return extensions;
-        }
-
-        @Override
-        public String name() {
-            return "TYPESCRIPT";
-        }
-
-        @Override
-        public String internalName() {
-            return name();
-        }
-
-        @Override
-        public IAnalyzer createAnalyzer(IProject project) {
-            return new TypescriptAnalyzer(project, project.getExcludedDirectories());
-        }
-
-        @Override
-        public IAnalyzer loadAnalyzer(IProject project) {
-            return createAnalyzer(project);
-        }
-
-        @Override
-        public boolean providesSummaries() {
-            return true;
-        }
-
-        @Override
-        public boolean providesSourceCode() {
-            return true;
-        }
-
-        @Override
-        public boolean providesInterproceduralAnalysis() {
-            return false;
-        }
-
-        @Override
-        public String toString() {
-            return name();
-        }
-
-        @Override
-        public List<Path> getDependencyCandidates(IProject project) {
-            return NodeJsDependencyHelper.getDependencyCandidates(project);
-        }
-
-        @Override
-        public boolean isAnalyzed(IProject project, Path pathToImport) {
-            return NodeJsDependencyHelper.isAnalyzed(project, pathToImport);
-        }
-    };
-
-    List<Language> ALL_LANGUAGES = List.of(
-            C_SHARP,
-            JAVA,
-            JAVASCRIPT,
-            PYTHON,
-            C_CPP,
-            CPP_TREESITTER,
-            GO,
-            RUST,
-            PHP,
-            TYPESCRIPT, // Now TYPESCRIPT is declared before this list
-            SQL, // SQL is now defined and can be included
-            NONE);
-
-=======
->>>>>>> 93a09b51
     /**
      * A normalized dependency row for ImportLanguagePanel.
      *
