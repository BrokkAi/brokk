package io.github.jbellis.brokk.analyzer;

import io.github.jbellis.brokk.IProject;
import io.github.jbellis.brokk.cpg.CpgCache;
import io.github.jbellis.brokk.util.Environment;
import java.io.IOException;
import java.nio.file.DirectoryStream;
import java.nio.file.FileVisitOption;
import java.nio.file.Files;
import java.nio.file.Path;
import java.util.*;
import java.util.regex.Pattern;
import java.util.stream.Collectors;
import java.util.stream.Stream;
import org.apache.logging.log4j.LogManager;
import org.apache.logging.log4j.Logger;
import org.jetbrains.annotations.Nullable;

public interface Language {
    Logger logger = LogManager.getLogger(Language.class);

    List<String> getExtensions();

    String name(); // Human-friendly

    String internalName(); // Filesystem-safe

    IAnalyzer createAnalyzer(IProject project);

    /**
     * ACHTUNG! LoadAnalyzer can throw if the file on disk is corrupt or simply an obsolete format, so never call it
     * outside of try/catch with recovery!
     */
    IAnalyzer loadAnalyzer(IProject project);

    /**
     * Get the path where the CPG for this language in the given project should be stored.
     *
     * @param project The project.
     * @return The path to the CPG file.
     */
    default Path getCpgPath(IProject project) {
        // Use oldName for CPG path to ensure stable and filesystem-safe names
        return project.getRoot().resolve(".brokk").resolve(internalName().toLowerCase(Locale.ROOT) + ".cpg");
    }

    default List<Path> getDependencyCandidates(IProject project) {
        return List.of();
    }

    /**
     * Checks if the given path is likely already analyzed as part of the project's primary sources. This is used to
     * warn the user if they try to import a directory that might be redundant. The path provided is expected to be
     * absolute.
     *
     * @param project The current project.
     * @param path The absolute path to check.
     * @return {@code true} if the path is considered part of the project's analyzed sources, {@code false} otherwise.
     */
    default boolean isAnalyzed(IProject project, Path path) {
        assert path.isAbsolute() : "Path must be absolute for isAnalyzed check: " + path;
        return path.normalize().startsWith(project.getRoot());
    }

    default boolean isCpg() {
        return false;
    }

    // --- Concrete Language Instances ---

    Language C_SHARP = new Language() {
        private final List<String> extensions = List.of("cs");

        @Override
        public List<String> getExtensions() {
            return extensions;
        }

        @Override
        public String name() {
            return "C#";
        }

        @Override
        public String internalName() {
            return "C_SHARP";
        }

        @Override
        public String toString() {
            return name();
        } // For compatibility

        @Override
        public IAnalyzer createAnalyzer(IProject project) {
            return new CSharpAnalyzer(project, project.getExcludedDirectories());
        }

        @Override
        public IAnalyzer loadAnalyzer(IProject project) {
            return createAnalyzer(project);
        }

        @Override
        public List<Path> getDependencyCandidates(IProject project) {
            return Language.super.getDependencyCandidates(project);
        }
    };

    Language JAVA = new Language() {
        private final List<String> extensions = List.of("java");

        @Override
        public List<String> getExtensions() {
            return extensions;
        }

        @Override
        public String name() {
            return "Java";
        }

        @Override
        public String internalName() {
            return "JAVA";
        }

        @Override
        public String toString() {
            return name();
        }

        @Override
        public IAnalyzer createAnalyzer(IProject project) {
            return CpgCache.getOrCompute(project, this, () -> {
                var cpgPath = getCpgPath(project);
                return new JavaAnalyzer(project.getRoot(), project.getExcludedDirectories(), cpgPath);
            });
        }

        @Override
        public IAnalyzer loadAnalyzer(IProject project) {
            Path cpgPath = getCpgPath(project);
            return JavaAnalyzer$.MODULE$.loadAnalyzer(project.getRoot(), cpgPath);
        }

        @Override
        public List<Path> getDependencyCandidates(IProject project) {
            long startTime = System.currentTimeMillis();

            String userHome = System.getProperty("user.home");
            if (userHome == null) {
                logger.warn("Could not determine user home directory.");
                return List.of();
            }
            Path homePath = Path.of(userHome);

            List<Path> rootsToScan = new ArrayList<>();

            /* ---------- default locations that exist on all OSes ---------- */
            rootsToScan.add(homePath.resolve(".m2").resolve("repository"));
            rootsToScan.add(homePath.resolve(".gradle")
                    .resolve("caches")
                    .resolve("modules-2")
                    .resolve("files-2.1"));
            rootsToScan.add(homePath.resolve(".ivy2").resolve("cache"));
            rootsToScan.add(
                    homePath.resolve(".cache").resolve("coursier").resolve("v1").resolve("https"));
            rootsToScan.add(homePath.resolve(".sbt"));

            /* ---------- honour user-supplied overrides ---------- */
            Optional.ofNullable(System.getenv("MAVEN_REPO")).map(Path::of).ifPresent(rootsToScan::add);

            Optional.ofNullable(System.getProperty("maven.repo.local"))
                    .map(Path::of)
                    .ifPresent(rootsToScan::add);

            Optional.ofNullable(System.getenv("GRADLE_USER_HOME"))
                    .map(Path::of)
                    .map(p -> p.resolve("caches").resolve("modules-2").resolve("files-2.1"))
                    .ifPresent(rootsToScan::add);

            /* ---------- Windows-specific cache roots ---------- */
            if (Environment.isWindows()) {
                Optional.ofNullable(System.getenv("LOCALAPPDATA")).ifPresent(localAppData -> {
                    Path lad = Path.of(localAppData);
                    rootsToScan.add(lad.resolve("Coursier")
                            .resolve("cache")
                            .resolve("v1")
                            .resolve("https"));
                    rootsToScan.add(lad.resolve("Gradle")
                            .resolve("caches")
                            .resolve("modules-2")
                            .resolve("files-2.1"));
                });
            }

            /* ---------- macOS-specific cache roots ---------- */
            if (Environment.isMacOs()) {
                // Coursier on macOS defaults to ~/Library/Caches/Coursier/v1/https
                rootsToScan.add(homePath.resolve("Library")
                        .resolve("Caches")
                        .resolve("Coursier")
                        .resolve("v1")
                        .resolve("https"));
            }

            /* ---------- de-duplicate & scan ---------- */
            List<Path> uniqueRoots = rootsToScan.stream().distinct().toList();

            var jarFiles = uniqueRoots.parallelStream()
                    .filter(Files::isDirectory)
                    .peek(root -> logger.debug("Scanning for JARs under: {}", root))
                    .flatMap(root -> {
                        try {
                            return Files.walk(root, FileVisitOption.FOLLOW_LINKS);
                        } catch (IOException e) {
                            logger.warn("Error walking directory {}: {}", root, e.getMessage());
                            return Stream.empty();
                        } catch (SecurityException e) {
                            logger.warn("Permission denied accessing directory {}: {}", root, e.getMessage());
                            return Stream.empty();
                        }
                    })
                    .filter(Files::isRegularFile)
                    .filter(path -> {
                        String name = path.getFileName().toString().toLowerCase(Locale.ROOT);
                        return name.endsWith(".jar")
                                && !name.endsWith("-sources.jar")
                                && !name.endsWith("-javadoc.jar");
                    })
                    .toList();

            long duration = System.currentTimeMillis() - startTime;
            logger.info("Found {} JAR files in common dependency locations in {} ms", jarFiles.size(), duration);

            return jarFiles;
        }

        @Override
        public boolean isCpg() {
            return true;
        }
    };

    Pattern PY_SITE_PKGS = Pattern.compile("^python\\d+\\.\\d+$");

    Language JAVASCRIPT = new Language() {
        private final List<String> extensions = List.of("js", "mjs", "cjs", "jsx");

        @Override
        public List<String> getExtensions() {
            return extensions;
        }

        @Override
        public String name() {
            return "JavaScript";
        }

        @Override
        public String internalName() {
            return "JAVASCRIPT";
        }

        @Override
        public String toString() {
            return name();
        }

        @Override
        public IAnalyzer createAnalyzer(IProject project) {
            return new JavascriptAnalyzer(project, project.getExcludedDirectories());
        }

        @Override
        public IAnalyzer loadAnalyzer(IProject project) {
            return createAnalyzer(project);
        }

        @Override
        public List<Path> getDependencyCandidates(IProject project) {
            return NodeJsDependencyHelper.getDependencyCandidates(project);
        }

        @Override
        public boolean isAnalyzed(IProject project, Path pathToImport) {
            return NodeJsDependencyHelper.isAnalyzed(project, pathToImport);
        }
    };

    Language PYTHON = new Language() {
        private final List<String> extensions = List.of("py");

        @Override
        public List<String> getExtensions() {
            return extensions;
        }

        @Override
        public String name() {
            return "Python";
        }

        @Override
        public String internalName() {
            return "PYTHON";
        }

        @Override
        public String toString() {
            return name();
        }

        @Override
        public IAnalyzer createAnalyzer(IProject project) {
            return new PythonAnalyzer(project, project.getExcludedDirectories());
        }

        @Override
        public IAnalyzer loadAnalyzer(IProject project) {
            return createAnalyzer(project);
        }

        private List<Path> findVirtualEnvs(@Nullable Path root) {
            if (root == null) return List.of();
            List<Path> envs = new ArrayList<>();
            for (String candidate : List.of(".venv", "venv", "env")) {
                Path p = root.resolve(candidate);
                if (Files.isDirectory(p)) {
                    logger.debug("Found virtual env at: {}", p);
                    envs.add(p);
                }
            }
            // also look one level down for monorepos with /backend/venv etc.
            try (DirectoryStream<Path> ds = Files.newDirectoryStream(root)) {
                for (Path sub : ds) {
                    if (!Files.isDirectory(sub)) continue; // Skip files, only look in subdirectories
                    Path venv = sub.resolve(".venv");
                    if (Files.isDirectory(venv)) {
                        logger.debug("Found virtual env at: {}", venv);
                        envs.add(venv);
                    }
                }
            } catch (IOException e) {
                logger.warn("Error scanning for virtual envs: {}", e.getMessage());
            }
            return envs;
        }

        private Path findSitePackagesInLibDir(Path libDir) {
            if (!Files.isDirectory(libDir)) {
                return Path.of("");
            }
            try (DirectoryStream<Path> pyVers = Files.newDirectoryStream(libDir)) {
                for (Path py : pyVers) {
                    if (Files.isDirectory(py)
                            && PY_SITE_PKGS.matcher(py.getFileName().toString()).matches()) {
                        Path site = py.resolve("site-packages");
                        if (Files.isDirectory(site)) {
                            return site;
                        }
                    }
                }
            } catch (IOException e) {
                logger.warn("Error scanning Python lib directory {}: {}", libDir, e.getMessage());
            }
            return Path.of("");
        }

        private Path sitePackagesDir(Path venv) {
            // Try "lib" first
            Path libDir = venv.resolve("lib");
            Path sitePackages = findSitePackagesInLibDir(libDir);
            if (Files.isDirectory(sitePackages)) { // Check if a non-empty and valid path was returned
                logger.debug("Found site-packages in: {}", sitePackages);
                return sitePackages;
            }

            // If not found in "lib", try "lib64"
            Path lib64Dir = venv.resolve("lib64");
            sitePackages = findSitePackagesInLibDir(lib64Dir);
            if (Files.isDirectory(sitePackages)) { // Check again
                logger.debug("Found site-packages in: {}", sitePackages);
                return sitePackages;
            }

            logger.debug("No site-packages found in {} or {}", libDir, lib64Dir);
            return Path.of(""); // Return empty path if not found in either
        }

        @Override
        public List<Path> getDependencyCandidates(IProject project) {
            logger.debug("Scanning for Python dependency candidates in project: {}", project.getRoot());
            List<Path> results = new ArrayList<>();
            List<Path> venvs = findVirtualEnvs(project.getRoot());
            if (venvs.isEmpty()) {
                logger.debug("No virtual environments found for Python dependency scan.");
            }

            venvs.stream()
                    .map(this::sitePackagesDir)
                    .filter(Files::isDirectory) // Filter out empty paths returned by sitePackagesDir if not found
                    .forEach(dir -> {
                        logger.debug("Scanning site-packages directory: {}", dir);
                        try (DirectoryStream<Path> ds = Files.newDirectoryStream(dir)) {
                            for (Path p : ds) {
                                String name = p.getFileName().toString();
                                if (name.endsWith(".dist-info") || name.endsWith(".egg-info") || name.startsWith("_")) {
                                    continue;
                                }
                                if (Files.isDirectory(p)) {
                                    logger.debug("Found Python dependency candidate: {}", p);
                                    results.add(p);
                                }
                            }
                        } catch (IOException e) {
                            logger.warn("Error scanning site-packages directory {}: {}", dir, e.getMessage());
                        }
                    });
            logger.debug("Found {} Python dependency candidates.", results.size());
            return results;
        }

        @Override
        public boolean isAnalyzed(IProject project, Path pathToImport) {
            assert pathToImport.isAbsolute() : "Path must be absolute for isAnalyzed check: " + pathToImport;
            Path projectRoot = project.getRoot();
            Path normalizedPathToImport = pathToImport.normalize();

            if (!normalizedPathToImport.startsWith(projectRoot)) {
                return false; // Not part of this project
            }

            // Check if the path is inside any known virtual environment locations.
            // findVirtualEnvs looks at projectRoot and one level down.
            List<Path> venvPaths =
                    findVirtualEnvs(projectRoot).stream().map(Path::normalize).toList();
            for (Path venvPath : venvPaths) {
                if (normalizedPathToImport.startsWith(venvPath)) {
                    // Paths inside virtual environments are dependencies, not primary analyzed sources.
                    return false;
                }
            }
            return true; // It's under project root and not in a known venv.
        }
    };

    Language C_CPP = new Language() {
        private final List<String> extensions = List.of("c", "h", "cpp", "hpp", "cc", "hh", "cxx", "hxx");

        @Override
        public List<String> getExtensions() {
            return extensions;
        }

        @Override
        public String name() {
            return "C/C++";
        }

        @Override
        public String internalName() {
            return "C_CPP";
        }

        @Override
        public String toString() {
            return name();
        }

        @Override
        public IAnalyzer createAnalyzer(IProject project) {
            return CpgCache.getOrCompute(project, this, () -> {
                var cpgPath = getCpgPath(project);
                return new CppAnalyzer(project.getRoot(), project.getExcludedDirectories(), cpgPath);
            });
        }

        @Override
        public IAnalyzer loadAnalyzer(IProject project) {
            Path cpgPath = getCpgPath(project);
            return CppAnalyzer$.MODULE$.loadAnalyzer(project.getRoot(), cpgPath);
        }

        @Override
        public boolean isCpg() {
            return true;
        }

        @Override
        public List<Path> getDependencyCandidates(IProject project) {
            return Language.super.getDependencyCandidates(project);
        }
    };

    Language GO = new Language() {
        private final List<String> extensions = List.of("go");

        @Override
        public List<String> getExtensions() {
            return extensions;
        }

        @Override
        public String name() {
            return "Go";
        }

        @Override
        public String internalName() {
            return "GO";
        }

        @Override
        public String toString() {
            return name();
        }

        @Override
        public IAnalyzer createAnalyzer(IProject project) {
            return new GoAnalyzer(project, project.getExcludedDirectories());
        }

        @Override
        public IAnalyzer loadAnalyzer(IProject project) {
            return createAnalyzer(project);
        }

        // TODO
        @Override
        public List<Path> getDependencyCandidates(IProject project) {
            return List.of();
        }
    };

    Language CPP_TREESITTER = new Language() {
        private final List<String> extensions = List.of("cpp", "hpp", "cc", "hh", "cxx", "hxx", "c++", "h++", "h");

        @Override
        public List<String> getExtensions() {
            return extensions;
        }

        @Override
        public String name() {
            return "C++ (TreeSitter)";
        }

        @Override
        public String internalName() {
            return "CPP_TREESITTER";
        }

        @Override
        public String toString() {
            return name();
        }

        @Override
        public IAnalyzer createAnalyzer(IProject project) {
            return new CppTreeSitterAnalyzer(project, project.getExcludedDirectories());
        }

        @Override
        public IAnalyzer loadAnalyzer(IProject project) {
            return createAnalyzer(project);
        }

        @Override
        public List<Path> getDependencyCandidates(IProject project) {
            return Language.super.getDependencyCandidates(project);
        }
    };

    Language RUST = new Language() {
        private final List<String> extensions = List.of("rs");

        @Override
        public List<String> getExtensions() {
            return extensions;
        }

        @Override
        public String name() {
            return "Rust";
        }

        @Override
        public String internalName() {
            return "RUST";
        }

        @Override
        public String toString() {
            return name();
        }

        @Override
        public IAnalyzer createAnalyzer(IProject project) {
            return new RustAnalyzer(project, project.getExcludedDirectories());
        }

        @Override
        public IAnalyzer loadAnalyzer(IProject project) {
            return createAnalyzer(project);
        }

        // TODO: Implement getDependencyCandidates for Rust (e.g. scan Cargo.lock, vendor dir)
        @Override
        public List<Path> getDependencyCandidates(IProject project) {
            return List.of();
        }

        // TODO: Refine isAnalyzed for Rust (e.g. target directory, .cargo, vendor)
        @Override
        public boolean isAnalyzed(IProject project, Path pathToImport) {
            assert pathToImport.isAbsolute() : "Path must be absolute for isAnalyzed check: " + pathToImport;
            Path projectRoot = project.getRoot();
            Path normalizedPathToImport = pathToImport.normalize();

            if (!normalizedPathToImport.startsWith(projectRoot)) {
                return false; // Not part of this project
            }
            // Example: exclude target directory
            Path targetDir = projectRoot.resolve("target");
            if (normalizedPathToImport.startsWith(targetDir)) {
                return false;
            }
            // Example: exclude .cargo directory if it exists
            Path cargoDir = projectRoot.resolve(".cargo");
            return !Files.isDirectory(cargoDir)
                    || !normalizedPathToImport.startsWith(
                            cargoDir); // Default: if under project root and not in typical build/dependency dirs
        }
    };

    Language NONE = new Language() {
        private final List<String> extensions = Collections.emptyList();

        @Override
        public List<String> getExtensions() {
            return extensions;
        }

        @Override
        public String name() {
            return "None";
        }

        @Override
        public String internalName() {
            return "NONE";
        }

        @Override
        public String toString() {
            return name();
        }

        @Override
        public IAnalyzer createAnalyzer(IProject project) {
            return new DisabledAnalyzer();
        }

        @Override
        public IAnalyzer loadAnalyzer(IProject project) {
            return createAnalyzer(project);
        }
    };

    // --- Infrastructure for fromExtension and enum-like static methods ---

    Language PHP = new Language() {
        private final List<String> extensions = List.of("php", "phtml", "php3", "php4", "php5", "phps");

        @Override
        public List<String> getExtensions() {
            return extensions;
        }

        @Override
        public String name() {
            return "PHP";
        }

        @Override
        public String internalName() {
            return "PHP";
        }

        @Override
        public String toString() {
            return name();
        }

        @Override
        public IAnalyzer createAnalyzer(IProject project) {
            return new PhpAnalyzer(project, project.getExcludedDirectories());
        }

        @Override
        public IAnalyzer loadAnalyzer(IProject project) {
            return createAnalyzer(project);
        }

        // TODO: Implement getDependencyCandidates for PHP (e.g. composer's vendor directory)
        @Override
        public List<Path> getDependencyCandidates(IProject project) {
            return List.of();
        }

        // TODO: Refine isAnalyzed for PHP (e.g. vendor directory)
        @Override
        public boolean isAnalyzed(IProject project, Path pathToImport) {
            assert pathToImport.isAbsolute() : "Path must be absolute for isAnalyzed check: " + pathToImport;
            Path projectRoot = project.getRoot();
            Path normalizedPathToImport = pathToImport.normalize();

            if (!normalizedPathToImport.startsWith(projectRoot)) {
                return false; // Not part of this project
            }
            // Example: exclude vendor directory
            Path vendorDir = projectRoot.resolve("vendor");
            return !normalizedPathToImport.startsWith(
                    vendorDir); // Default: if under project root and not in typical build/dependency dirs
        }
    };

    // --- Infrastructure for fromExtension and enum-like static methods ---
    // The ALL_LANGUAGES list is defined after all Language instances (including SQL) are defined.

    Language SQL = new Language() {
        private final List<String> extensions = List.of("sql");

        @Override
        public List<String> getExtensions() {
            return extensions;
        }

        @Override
        public String name() {
            return "SQL";
        }

        @Override
        public String internalName() {
            return "SQL";
        }

        @Override
        public String toString() {
            return name();
        }

        @Override
        public IAnalyzer createAnalyzer(IProject project) {
            var excludedDirStrings = project.getExcludedDirectories();
            var excludedPaths = excludedDirStrings.stream().map(Path::of).collect(Collectors.toSet());
            return new SqlAnalyzer(project, excludedPaths);
        }

        @Override
        public IAnalyzer loadAnalyzer(IProject project) {
            // SQLAnalyzer does not save/load state from disk beyond re-parsing
            return createAnalyzer(project);
        }

        @Override
        public List<Path> getDependencyCandidates(IProject project) {
            return Language.super.getDependencyCandidates(project);
        }
    };

    Language TYPESCRIPT = new Language() {
        private final List<String> extensions =
                List.of("ts", "tsx"); // Including tsx for now, can be split later if needed

        @Override
        public List<String> getExtensions() {
            return extensions;
        }

        @Override
        public String name() {
            return "TYPESCRIPT";
        }

        @Override
        public String internalName() {
            return name();
        }

        @Override
        public IAnalyzer createAnalyzer(IProject project) {
            return new TypescriptAnalyzer(project, project.getExcludedDirectories());
        }

        @Override
        public IAnalyzer loadAnalyzer(IProject project) {
            return createAnalyzer(project);
        }

        @Override
        public String toString() {
            return name();
        }

        @Override
        public List<Path> getDependencyCandidates(IProject project) {
            return NodeJsDependencyHelper.getDependencyCandidates(project);
        }

        @Override
        public boolean isAnalyzed(IProject project, Path pathToImport) {
            return NodeJsDependencyHelper.isAnalyzed(project, pathToImport);
        }
    };

<<<<<<< HEAD
    List<Language> ALL_LANGUAGES = List.of(C_SHARP,
                                           JAVA,
                                           JAVASCRIPT,
                                           PYTHON,
                                           C_CPP,
                                           CPP_TREESITTER,
                                           GO,
                                           RUST,
                                           PHP,
                                           TYPESCRIPT, // Now TYPESCRIPT is declared before this list
                                           SQL, // SQL is now defined and can be included
                                           NONE);
=======
    List<Language> ALL_LANGUAGES = List.of(
            C_SHARP,
            JAVA,
            JAVASCRIPT,
            PYTHON,
            C_CPP,
            GO,
            RUST,
            PHP,
            TYPESCRIPT, // Now TYPESCRIPT is declared before this list
            SQL, // SQL is now defined and can be included
            NONE);
>>>>>>> 1f8a062f

    /**
     * Returns the Language constant corresponding to the given file extension. Comparison is case-insensitive.
     *
     * @param extension The file extension (e.g., "java", "py").
     * @return The matching Language, or NONE if no match is found or the extension is null/empty.
     */
    static Language fromExtension(String extension) {
        if (extension.isEmpty()) {
            return NONE;
        }
        String lowerExt = extension.toLowerCase(Locale.ROOT);
        // Ensure the extension does not start with a dot for consistent matching.
        String normalizedExt = lowerExt.startsWith(".") ? lowerExt.substring(1) : lowerExt;

        for (Language lang : ALL_LANGUAGES) {
            for (String langExt : lang.getExtensions()) {
                if (langExt.equals(normalizedExt)) {
                    return lang;
                }
            }
        }
        return NONE;
    }

    /**
     * Returns an array containing all the defined Language constants, in the order they are declared. This method is
     * provided for compatibility with Enum.values().
     *
     * @return an array containing all the defined Language constants.
     */
    static Language[] values() {
        return ALL_LANGUAGES.toArray(new Language[0]);
    }

    /**
     * Returns the Language constant with the specified name. The string must match exactly an identifier used to
     * declare a Language constant. (Extraneous whitespace characters are not permitted.) This method is provided for
     * compatibility with Enum.valueOf(String).
     *
     * @param name the name of the Language constant to be returned.
     * @return the Language constant with the specified name.
     * @throws IllegalArgumentException if this language type has no constant with the specified name.
     * @throws NullPointerException if name is null.
     */
    static Language valueOf(String name) {
        Objects.requireNonNull(name, "Name is null");
        for (Language lang : ALL_LANGUAGES) {
            // Check current human-friendly name first, then old programmatic name for backward compatibility.
            if (lang.name().equals(name) || lang.internalName().equals(name)) {
                return lang;
            }
        }
        throw new IllegalArgumentException("No language constant " + Language.class.getCanonicalName() + "." + name);
    }

    /**
     * A composite {@link Language} implementation that delegates all operations to the wrapped set of concrete
     * languages and combines the results.
     *
     * <p>Only the operations that make sense for a multi‑language view are implemented. Methods tied to a
     * single‐language identity ‑ such as {@link #internalName()} or {@link #getCpgPath(IProject)} ‑ throw
     * {@link UnsupportedOperationException}.
     */
    class MultiLanguage implements Language {
        private final Set<Language> languages;

        public MultiLanguage(Set<Language> languages) {
            Objects.requireNonNull(languages, "languages set is null");
            if (languages.isEmpty()) throw new IllegalArgumentException("languages set must not be empty");
            if (languages.stream().anyMatch(l -> l instanceof MultiLanguage))
                throw new IllegalArgumentException("cannot nest MultiLanguage inside itself");
            // copy defensively to guarantee immutability and deterministic ordering
            this.languages = languages.stream().filter(l -> l != Language.NONE).collect(Collectors.toUnmodifiableSet());
        }

        @Override
        public List<String> getExtensions() {
            return languages.stream()
                    .flatMap(l -> l.getExtensions().stream())
                    .distinct()
                    .toList();
        }

        @Override
        public String name() {
            return languages.stream().map(Language::name).collect(Collectors.joining("/"));
        }

        @Override
        public String internalName() {
            throw new UnsupportedOperationException("MultiLanguage has no single internalName()");
        }

        @Override
        public Path getCpgPath(IProject project) {
            throw new UnsupportedOperationException("MultiLanguage has no single CPG file");
        }

        @Override
        public boolean isCpg() {
            return languages.stream().anyMatch(Language::isCpg);
        }

        @Override
        public IAnalyzer createAnalyzer(IProject project) {
            var delegates = new HashMap<Language, IAnalyzer>();
            for (var lang : languages) {
                var analyzer = lang.createAnalyzer(project);
                if (!analyzer.isEmpty()) delegates.put(lang, analyzer);
            }
            return delegates.size() == 1 ? delegates.values().iterator().next() : new MultiAnalyzer(delegates);
        }

        @Override
        public IAnalyzer loadAnalyzer(IProject project) {
            var delegates = new HashMap<Language, IAnalyzer>();
            for (var lang : languages) {
                // TODO handle partial failure without needing to rebuild everything?
                var analyzer = lang.loadAnalyzer(project);
                if (!analyzer.isEmpty()) delegates.put(lang, analyzer);
            }
            return delegates.size() == 1 ? delegates.values().iterator().next() : new MultiAnalyzer(delegates);
        }

        @Override
        public List<Path> getDependencyCandidates(IProject project) {
            return languages.stream()
                    .flatMap(l -> l.getDependencyCandidates(project).stream())
                    .toList();
        }

        @Override
        public boolean isAnalyzed(IProject project, Path path) {
            return languages.stream().anyMatch(l -> l.isAnalyzed(project, path));
        }

        @Override
        public String toString() {
            return "MultiLanguage" + languages;
        }
    }
}<|MERGE_RESOLUTION|>--- conflicted
+++ resolved
@@ -817,33 +817,19 @@
         }
     };
 
-<<<<<<< HEAD
-    List<Language> ALL_LANGUAGES = List.of(C_SHARP,
-                                           JAVA,
-                                           JAVASCRIPT,
-                                           PYTHON,
-                                           C_CPP,
-                                           CPP_TREESITTER,
-                                           GO,
-                                           RUST,
-                                           PHP,
-                                           TYPESCRIPT, // Now TYPESCRIPT is declared before this list
-                                           SQL, // SQL is now defined and can be included
-                                           NONE);
-=======
     List<Language> ALL_LANGUAGES = List.of(
             C_SHARP,
             JAVA,
             JAVASCRIPT,
             PYTHON,
             C_CPP,
+            CPP_TREESITTER,
             GO,
             RUST,
             PHP,
             TYPESCRIPT, // Now TYPESCRIPT is declared before this list
             SQL, // SQL is now defined and can be included
             NONE);
->>>>>>> 1f8a062f
 
     /**
      * Returns the Language constant corresponding to the given file extension. Comparison is case-insensitive.
