--- conflicted
+++ resolved
@@ -400,8 +400,7 @@
 
             venvs.stream()
                     .map(this::sitePackagesDir)
-                    .filter(Files::isDirectory) // Filter out empty paths returned by sitePackagesDir if not
-                    // found
+                    .filter(Files::isDirectory) // Filter out empty paths returned by sitePackagesDir if not found
                     .forEach(dir -> {
                         logger.debug("Scanning site-packages directory: {}", dir);
                         try (DirectoryStream<Path> ds = Files.newDirectoryStream(dir)) {
@@ -632,8 +631,7 @@
             Path cargoDir = projectRoot.resolve(".cargo");
             return !Files.isDirectory(cargoDir)
                     || !normalizedPathToImport.startsWith(
-                            cargoDir); // Default: if under project root and not in typical build/dependency
-            // dirs
+                            cargoDir); // Default: if under project root and not in typical build/dependency dirs
         }
     };
 
@@ -819,33 +817,19 @@
         }
     };
 
-<<<<<<< HEAD
     List<Language> ALL_LANGUAGES = List.of(
             C_SHARP,
             JAVA,
             JAVASCRIPT,
             PYTHON,
             C_CPP,
+            CPP_TREESITTER,
             GO,
             RUST,
             PHP,
             TYPESCRIPT, // Now TYPESCRIPT is declared before this list
             SQL, // SQL is now defined and can be included
             NONE);
-=======
-    List<Language> ALL_LANGUAGES = List.of(C_SHARP,
-                                           JAVA,
-                                           JAVASCRIPT,
-                                           PYTHON,
-                                           C_CPP,
-                                           CPP_TREESITTER,
-                                           GO,
-                                           RUST,
-                                           PHP,
-                                           TYPESCRIPT, // Now TYPESCRIPT is declared before this list
-                                           SQL, // SQL is now defined and can be included
-                                           NONE);
->>>>>>> 4dd4071f
 
     /**
      * Returns the Language constant corresponding to the given file extension. Comparison is case-insensitive.
@@ -894,8 +878,7 @@
     static Language valueOf(String name) {
         Objects.requireNonNull(name, "Name is null");
         for (Language lang : ALL_LANGUAGES) {
-            // Check current human-friendly name first, then old programmatic name for backward
-            // compatibility.
+            // Check current human-friendly name first, then old programmatic name for backward compatibility.
             if (lang.name().equals(name) || lang.internalName().equals(name)) {
                 return lang;
             }
