package io.github.jbellis.brokk.gui.components;

import io.github.jbellis.brokk.analyzer.ProjectFile;
import io.github.jbellis.brokk.context.ContextFragment;
import io.github.jbellis.brokk.gui.FragmentColorUtils;
import io.github.jbellis.brokk.gui.GuiTheme;
import io.github.jbellis.brokk.gui.ThemeAware;
import io.github.jbellis.brokk.gui.mop.ThemeColors;
import io.github.jbellis.brokk.util.Messages;
import java.awt.*;
import java.awt.event.MouseAdapter;
import java.awt.event.MouseEvent;
import java.util.ArrayList;
import java.util.Comparator;
import java.util.List;
import java.util.Locale;
import java.util.Objects;
import java.util.concurrent.ConcurrentHashMap;
import java.util.function.BiConsumer;
import java.util.function.Consumer;
import java.util.function.Predicate;
import javax.swing.*;
import org.apache.commons.text.StringEscapeUtils;
import org.apache.commons.text.WordUtils;
import org.apache.logging.log4j.LogManager;
import org.apache.logging.log4j.Logger;
import org.jetbrains.annotations.Nullable;

public class TokenUsageBar extends JComponent implements ThemeAware {
    private static final Logger logger = LogManager.getLogger(TokenUsageBar.class);

    // Fallback counters if fragments aren't provided
    private int fallbackCurrentTokens = 0;

    private int maxTokens = 1; // Avoid division by zero

<<<<<<< HEAD
=======
    // Hover state for highlight
    private boolean hovered = false;

    @Nullable
    private volatile Runnable onClick = null;

>>>>>>> e74ccb5b
    // Rounded rectangle arc (diameter for corner rounding). Radius is arc/2.
    private static final int ARC = 8;
    private static final int MIN_SEGMENT_PX = 8; // 2x radius
    private static final int SEGMENT_GAP = 2;
    private static final float DIM_ALPHA = 0.45f;
    private static final float DIM_ALPHA_HOVER = 0.30f;

    // Fragments and computed segments
    private volatile List<ContextFragment> fragments = List.of();
    private volatile List<Segment> segments = List.of();
    private final ConcurrentHashMap<String, Integer> tokenCache = new ConcurrentHashMap<>();

    // Tooltip for unfilled part (model/max/cost)
    @Nullable
    private volatile String unfilledTooltipHtml = null;

    // New interactivity callbacks and state
    @Nullable
    private volatile BiConsumer<ContextFragment, Boolean> onHover;

    @Nullable
    private volatile Consumer<ContextFragment> onSegmentClick;

    @Nullable
    private volatile ContextFragment highlightedFragment;

    @Nullable
    private volatile ContextFragment currentHoverFragment;

    public TokenUsageBar() {
        setOpaque(false);
        setMinimumSize(new Dimension(50, 24));
        setPreferredSize(new Dimension(75, 24));
        setMaximumSize(new Dimension(125, 24));
        // Seed to enable tooltips; actual content comes from getToolTipText(MouseEvent)
        setToolTipText("Shows Workspace token usage.");

<<<<<<< HEAD
        // Mouse listeners for hover, exit, and clicks
        MouseAdapter mouseAdapter = new MouseAdapter() {
=======
        // Track hover and support left-click to trigger action if provided
        addMouseListener(new MouseAdapter() {
>>>>>>> e74ccb5b
            @Override
            public void mouseClicked(MouseEvent e) {
                Runnable r = onClick;
                if (r != null && isEnabled() && SwingUtilities.isLeftMouseButton(e) && !e.isPopupTrigger()) {
                    try {
                        r.run();
                    } catch (Exception ex) {
                        logger.debug("TokenUsageBar onClick handler threw", ex);
                    }
                }
            }

            @Override
            public void mouseEntered(MouseEvent e) {
                repaint();
            }

            @Override
            public void mouseExited(MouseEvent e) {
                // fire hover-exit for any currently hovered fragment
                var prev = currentHoverFragment;
                currentHoverFragment = null;
                // Note: grouped "Other" segments never set currentHoverFragment (frag == null), so no external
                // hover-exit is forwarded for them.
                if (prev != null && onHover != null) {
                    try {
                        onHover.accept(prev, false);
                    } catch (Exception ex) {
                        logger.trace("onHover callback threw", ex);
                    }
                }
                // If the highlighted fragment was only due to hovering, clear it on exit
                if (Objects.equals(highlightedFragment, prev)) {
                    highlightedFragment = null;
                }
                setCursor(Cursor.getDefaultCursor());
                repaint();
            }

            @Override
            public void mouseClicked(MouseEvent e) {
                // Do not consume event so popup triggers (right-click) elsewhere still work
                if (!SwingUtilities.isLeftMouseButton(e)) {
                    return;
                }
                var seg = findSegmentAt(e.getX());
                // If seg.frag is null this segment represents a grouped "Other" bucket. We skip forwarding the
                // click to external listeners (workspace chips). See class-level comment for rationale.
                if (seg != null && seg.frag != null && onSegmentClick != null) {
                    try {
                        onSegmentClick.accept(seg.frag);
                    } catch (Exception ex) {
                        logger.trace("onSegmentClick callback threw", ex);
                    }
                }
            }

            @Override
            public void mouseMoved(MouseEvent e) {
                var seg = findSegmentAt(e.getX());
                // If seg.frag is null this is the grouped "Other" bucket; we intentionally skip forwarding hover
                // events to external listeners. See class-level comment for rationale.
                ContextFragment newFrag = seg == null ? null : seg.frag;
                ContextFragment oldFrag = currentHoverFragment;
                if (!Objects.equals(oldFrag, newFrag)) {
                    if (oldFrag != null && onHover != null) {
                        try {
                            onHover.accept(oldFrag, false);
                        } catch (Exception ex) {
                            logger.trace("onHover callback (exit) threw", ex);
                        }
                    }
                    currentHoverFragment = newFrag;
                    if (newFrag != null && onHover != null) {
                        try {
                            onHover.accept(newFrag, true);
                        } catch (Exception ex) {
                            logger.trace("onHover callback (enter) threw", ex);
                        }
                    }
                    // Update cursor to indicate clickability when appropriate
                    if (onSegmentClick != null && newFrag != null) {
                        setCursor(Cursor.getPredefinedCursor(Cursor.HAND_CURSOR));
                    } else {
                        setCursor(Cursor.getDefaultCursor());
                    }
                    repaint();
                }
            }
        };
        addMouseListener(mouseAdapter);
        addMouseMotionListener(mouseAdapter);
    }

    /**
     * Fallback setter used when fragment breakdown isn't available.
     */
    public void setTokens(int current, int max) {
        this.fallbackCurrentTokens = Math.max(0, current);
        this.maxTokens = Math.max(1, max); // Ensure max is at least 1
        repaint();
    }

    /**
     * Deprecated in favor of setUnfilledTooltip; kept for compatibility with prior callers.
     */
    public void setTooltip(String text) {
        setUnfilledTooltip(text);
    }

    /**
     * Explicitly set the tooltip used for the unfilled portion of the bar (model/max/cost).
     */
    public void setUnfilledTooltip(@Nullable String text) {
        this.unfilledTooltipHtml = text;
        repaint();
    }

<<<<<<< HEAD
    /**
     * Disable click behavior entirely; kept for binary/source compatibility.
     * Deprecated: use setOnSegmentClick(Consumer) instead.
     */
    @Deprecated
    public void setOnClick(@Nullable Runnable onClick) {
        // Keep API for compatibility; intentionally no-op. Log if callers still pass a Runnable.
        if (onClick != null) {
            logger.debug("TokenUsageBar.setOnClick is deprecated and ignored.");
        }
        setCursor(Cursor.getDefaultCursor());
    }

    /**
     * Set a callback invoked when the mouse enters/leaves a fragment segment.
     * Pass null to clear.
     */
    public void setOnHover(@Nullable BiConsumer<ContextFragment, Boolean> cb) {
        this.onHover = cb;
    }

    /**
     * Set a callback invoked when the user left-clicks a fragment segment.
     * Pass null to clear.
     */
    public void setOnSegmentClick(@Nullable Consumer<ContextFragment> cb) {
        this.onSegmentClick = cb;
    }

    /**
     * Highlight or clear highlight for a specific fragment. Safe to call off-EDT.
     */
    public void highlightFragment(ContextFragment fragment, boolean highlight) {
        Runnable r = () -> {
            if (highlight) {
                highlightedFragment = fragment;
            } else if (Objects.equals(highlightedFragment, fragment)) {
                highlightedFragment = null;
            }
            repaint();
        };
        if (SwingUtilities.isEventDispatchThread()) {
            r.run();
        } else {
            SwingUtilities.invokeLater(r);
        }
=======
    public void setOnClick(@Nullable Runnable onClick) {
        this.onClick = onClick;
        setCursor(onClick != null ? Cursor.getPredefinedCursor(Cursor.HAND_CURSOR) : Cursor.getDefaultCursor());
        repaint();
>>>>>>> e74ccb5b
    }

    public void setMaxTokens(int max) {
        this.maxTokens = Math.max(1, max);
        repaint();
    }

    /**
     * Provide the current fragments so the bar can paint per-fragment segments and compute tooltips.
     */
    public void setFragments(List<ContextFragment> fragments) {
        this.fragments = List.copyOf(fragments);
        // Invalidate token cache entries for removed ids to keep memory bounded
        var validIds = this.fragments.stream().map(ContextFragment::id).collect(java.util.stream.Collectors.toSet());
        tokenCache.keySet().retainAll(validIds);
        repaint();
    }

    @Override
    public String getToolTipText(MouseEvent event) {
        try {
            int width = getWidth();
            // Ensure segments correspond to current size
            var segs = computeSegments(width);
            int x = Math.max(0, Math.min(event.getX(), width));
            for (var s : segs) {
                if (x >= s.startX && x < s.startX + s.widthPx) {
                    return s.tooltipHtml;
                }
            }
            // Any position not on a segment (including gaps and trailing unfilled) uses the unfilled tooltip
            if (unfilledTooltipHtml != null) {
                return unfilledTooltipHtml;
            }
        } catch (Exception e) {
            logger.trace("Failed to compute tooltip for token bar position", e);
        }
        return super.getToolTipText(event);
    }

    @Nullable
    private Segment findSegmentAt(int x) {
        int width = getWidth();
        var segs = computeSegments(width);
        int clamped = Math.max(0, Math.min(x, width));
        for (var s : segs) {
            if (clamped >= s.startX && clamped < s.startX + s.widthPx) {
                return s;
            }
        }
        return null;
    }

    @Override
    protected void paintComponent(Graphics g) {
        super.paintComponent(g);
        Graphics2D g2d = (Graphics2D) g.create();
        try {
            g2d.setRenderingHint(RenderingHints.KEY_ANTIALIASING, RenderingHints.VALUE_ANTIALIAS_ON);

            int width = getWidth();
            int height = getHeight();

            // Draw background track
            g2d.setColor(getTrackColor());
            g2d.fillRoundRect(0, 0, width, height, ARC, ARC);

            // Draw per-fragment segments with global dimming for non-targets and per-segment borders
            var segs = computeSegments(width);
            ContextFragment target = highlightedFragment != null ? highlightedFragment : currentHoverFragment;
            boolean hoverMode = highlightedFragment == null && currentHoverFragment != null && target != null;
            float dimAlpha = hoverMode ? DIM_ALPHA_HOVER : DIM_ALPHA;
            for (var s : segs) {
                if (s.widthPx <= 0) continue;
                boolean dim = target != null && (s.frag == null || !Objects.equals(s.frag, target));
                float alpha = dim ? dimAlpha : 1f;

                // Fill
                g2d.setComposite(AlphaComposite.SrcOver.derive(alpha));
                g2d.setColor(s.bg);
                g2d.fillRoundRect(s.startX, 0, s.widthPx, height, ARC, ARC);

                // Border similar to WorkspaceItemsChipPanel styling
                g2d.setColor(getSegmentBorderColor(s.frag));
                g2d.setComposite(AlphaComposite.SrcOver.derive(alpha));
                int bw = Math.max(1, s.widthPx - 1);
                int bh = Math.max(1, height - 1);
                g2d.drawRoundRect(s.startX, 0, bw, bh, ARC, ARC);
            }
            g2d.setComposite(AlphaComposite.SrcOver);

            // Draw text on top: current tokens in white, aligned to the fill's east edge
            g2d.setFont(getFont().deriveFont(Font.BOLD, 11f));

            int fillPixelEnd =
                    segs.isEmpty() ? 0 : segs.get(segs.size() - 1).startX + segs.get(segs.size() - 1).widthPx;
            int usedTokens = computeUsedTokens();
            drawText(g2d, width, height, fillPixelEnd, usedTokens);
        } finally {
            g2d.dispose();
        }
    }

    private void drawText(Graphics2D g2d, int width, int height, int fillWidth, int usedTokens) {
        boolean hasContext = usedTokens > 0 && maxTokens > 0;

        g2d.setFont(getFont().deriveFont(Font.BOLD, 11f));
        FontMetrics fm = g2d.getFontMetrics();
        int textHeight = fm.getAscent();
        int textY = (height - textHeight) / 2 + fm.getAscent();
        int padding = 6;

        if (!hasContext) {
            String msg =
                    "No context yet - add some by clicking the paperclip icon or drag-and-drop files from the Project Files panel.";
            int maxTextWidth = Math.max(0, width - 2 * padding);
            String shown = elide(msg, fm, maxTextWidth);

            Color track = getTrackColor();
            Color textColor = readableTextForBackground(track);

            g2d.setColor(textColor);
            int textWidth = fm.stringWidth(shown);
            int x = (width - textWidth) / 2;
            x = Math.max(0, x);
            g2d.drawString(shown, x, textY);

            var ac = getAccessibleContext();
            if (ac != null) {
                ac.setAccessibleDescription(msg);
            }
            return;
        }

        String currentText = formatTokens(usedTokens);
        int textWidth = fm.stringWidth(currentText);

        int x;
        // Prefer placing text after the fill, but constrain to bar bounds
        int preferredX = fillWidth + padding;
        if (preferredX + textWidth <= width) {
            // Fits comfortably after the fill
            x = preferredX;
        } else if (preferredX + textWidth - padding <= width) {
            // Fits if we reduce padding on the right
            x = preferredX;
        } else {
            // Shift left to keep within bounds
            x = Math.max(0, width - textWidth - padding);
        }

        g2d.setColor(Color.WHITE);
        g2d.drawString(currentText, x, textY);

        var ac = getAccessibleContext();
        if (ac != null) {
            ac.setAccessibleDescription(String.format("Tokens: %s of %d", currentText, maxTokens));
        }
    }

    /**
     * Elide a string with "..." using Apache Commons Text WordUtils.abbreviate, sized to fit within maxWidth pixels.
     */
    private static String elide(String text, FontMetrics fm, int maxWidth) {
        if (maxWidth <= 0) return "";
        if (text.isEmpty()) return "";
        if (fm.stringWidth(text) <= maxWidth) return text;

        final String ellipsis = "...";
        int ellipsisWidth = fm.stringWidth(ellipsis);
        int available = maxWidth - ellipsisWidth;
        if (available <= 0) return ellipsis;

        final String sample = "ABCDEFGHIJKLMNOPQRSTUVWXYZabcdefghijklmnopqrstuvwxyz0123456789";
        int avgCharWidth = Math.max(1, fm.stringWidth(sample) / sample.length());
        int maxChars = Math.max(1, available / avgCharWidth);
        return WordUtils.abbreviate(text, maxChars, maxChars, ellipsis);
    }

    /** Pick a readable text color (white or dark) against the given background color. */
    private static Color readableTextForBackground(Color background) {
        double r = background.getRed() / 255.0;
        double g = background.getGreen() / 255.0;
        double b = background.getBlue() / 255.0;
        double lum = 0.2126 * r + 0.7152 * g + 0.0722 * b;
        return lum < 0.5 ? Color.WHITE : new Color(0x1E1E1E);
    }

    private String formatTokens(int tokens) {
        if (tokens < 1000) {
            return String.valueOf(tokens);
        }
        if (tokens < 1_000_000) {
            return String.format(Locale.US, "%.1fK", tokens / 1000.0);
        }
        return String.format(Locale.US, "%.1fM", tokens / 1_000_000.0);
    }

    private List<Segment> computeSegments(int width) {
        // If no fragments are provided, fall back to single fill behavior using fallbackCurrentTokens
        if (fragments.isEmpty()) {
            int fillWidth =
                    (int) Math.floor(width * Math.min(1.0, (double) fallbackCurrentTokens / Math.max(1, maxTokens)));
            boolean dark = isDarkTheme();
            Color fillColor = getOkColor(dark);
            var s = new Segment(0, Math.max(0, fillWidth), fillColor, "", null);
            this.segments = List.of(s);
            return this.segments;
        }

        // Compute token totals only for text-like and output fragments
        var usable = fragments.stream()
                .filter(f -> f.isText() || f.getType().isOutput())
                .toList();

        int totalTokens = usable.stream().mapToInt(this::tokensForFragment).sum();
        if (totalTokens <= 0) {
            this.segments = List.of();
            return this.segments;
        }

        // Compute filled width based on total tokens vs maxTokens
        int fillWidth = (int) Math.floor(width * Math.min(1.0, (double) totalTokens / Math.max(1, maxTokens)));
        if (fillWidth <= 0) {
            this.segments = List.of();
            return this.segments;
        }

        // Pass 1: mark small fragments (but never group HISTORY fragments)
        double[] rawWidths = new double[usable.size()];
        List<ContextFragment> small = new ArrayList<>();
        for (int i = 0; i < usable.size(); i++) {
            int t = tokensForFragment(usable.get(i));
            rawWidths[i] = (t * 1.0 / totalTokens) * fillWidth;
            if (rawWidths[i] < MIN_SEGMENT_PX && usable.get(i).getType() != ContextFragment.FragmentType.HISTORY) {
                small.add(usable.get(i));
            }
        }
        int smallCount = small.size();
        int otherTokens = small.stream().mapToInt(this::tokensForFragment).sum();

        // Build allocation items: large fragments + optional "Other"
        record AllocItem(@Nullable ContextFragment frag, boolean isOther, int tokens, double rawWidth, int minWidth) {}

        int nItems = (smallCount > 1) ? (usable.size() - smallCount + 1) : usable.size();
        int totalGaps = Math.max(0, nItems - 1);
        int effectiveFill = Math.max(0, fillWidth - totalGaps * SEGMENT_GAP);

        List<AllocItem> items = new ArrayList<>();
        if (smallCount == 1) {
            // Exactly one "small" fragment: place it normally with a min width and normal label
            ContextFragment onlySmall = small.get(0);
            for (var f : usable) {
                int t = tokensForFragment(f);
                double rw = (t * 1.0 / totalTokens) * effectiveFill;
                int min = (f == onlySmall) ? Math.min(MIN_SEGMENT_PX, effectiveFill) : 0;
                items.add(new AllocItem(f, false, t, rw, min));
            }
        } else {
            // Add all non-small individually
            for (int i = 0; i < usable.size(); i++) {
                var f = usable.get(i);
                if (small.contains(f)) continue;
                int t = tokensForFragment(f);
                double rw = (t * 1.0 / totalTokens) * effectiveFill;
                items.add(new AllocItem(f, false, t, rw, 0));
            }
            // Group remaining as "Other" if there are multiple small ones
            if (smallCount > 1) {
                double rw = (otherTokens * 1.0 / totalTokens) * effectiveFill;
                int min = Math.min(MIN_SEGMENT_PX, effectiveFill);
                items.add(new AllocItem(null, true, otherTokens, rw, min));
            }
        }

        // If nothing left after grouping (edge-case), bail
        if (items.isEmpty()) {
            this.segments = List.of();
            return this.segments;
        }

        // Pass 2: largest-remainder with min width clamping
        class Working {
            final AllocItem item;
            int width;
            final double remainder;

            Working(AllocItem item, int width, double remainder) {
                this.item = item;
                this.width = width;
                this.remainder = remainder;
            }
        }
        List<Working> work = new ArrayList<>(items.size());
        int sum = 0;
        for (var it : items) {
            int floor = (int) Math.floor(it.rawWidth);
            int widthAlloc = Math.max(floor, it.minWidth);
            Working w = new Working(it, widthAlloc, it.rawWidth - floor);
            work.add(w);
            sum += widthAlloc;
        }

        int deficit = effectiveFill - sum;
        if (deficit > 0) {
            // Distribute extra pixels by largest remainder
            work.stream()
                    .sorted(Comparator.comparingDouble((Working w) -> w.remainder)
                            .reversed())
                    .limit(deficit)
                    .forEach(w -> w.width++);
        } else if (deficit < 0) {
            // Reclaim pixels from items above their minWidth, preferring smallest remainder
            int need = -deficit;
            Predicate<Working> canShrink = w -> w.width > w.item.minWidth;
            while (need > 0) {
                boolean removed = false;
                for (var w : work.stream()
                        .sorted(Comparator.comparingDouble((Working x) -> x.remainder))
                        .toList()) {
                    if (need == 0) break;
                    if (canShrink.test(w)) {
                        w.width--;
                        need--;
                        removed = true;
                    }
                }
                if (!removed) break;
            }
            if (need > 0) {
                for (var w : work.stream()
                        .sorted(Comparator.comparingInt((Working x) -> x.width).reversed())
                        .toList()) {
                    if (need == 0) break;
                    if (w.width > 0) {
                        int d = Math.min(need, w.width);
                        w.width -= d;
                        need -= d;
                    }
                }
            }
        }

        // Convert to segments with tooltips and colors, inserting 1px gaps
        boolean isDark = isDarkTheme();
        List<Segment> out = new ArrayList<>();
        int x = 0;
        for (var w : work) {
            if (w.width <= 0) continue;
            ContextFragment frag = w.item.frag;
            boolean isOther = w.item.isOther;
            FragmentColorUtils.FragmentKind kind = isOther
                    ? FragmentColorUtils.FragmentKind.OTHER
                    : FragmentColorUtils.classify(Objects.requireNonNull(frag));
            Color bg = FragmentColorUtils.getBackgroundColor(kind, isDark);
            String tip = isOther ? buildOtherTooltip(small) : buildFragmentTooltip(Objects.requireNonNull(frag));
            // For grouped "Other" buckets we pass frag = null intentionally.
            // See Segment.frag comment and mouse handlers: hover/click will not be forwarded for grouped segments.
            out.add(new Segment(x, w.width, bg, tip, isOther ? null : frag));
            x += w.width + SEGMENT_GAP;
        }

        this.segments = List.copyOf(out);
        return this.segments;
    }

    private int computeUsedTokens() {
        if (fragments.isEmpty()) {
            return fallbackCurrentTokens;
        }
        return fragments.stream()
                .filter(f -> f.isText() || f.getType().isOutput())
                .mapToInt(this::tokensForFragment)
                .sum();
    }

    private Color getSegmentBorderColor(@Nullable ContextFragment frag) {
        boolean isDark = isDarkTheme();
        if (frag == null) {
            // Grouped "Other" bucket
            return ThemeColors.getColor(isDark, "notif_info_border");
        }
        try {
            if (frag.getType().isEditable()) {
                Color border = UIManager.getColor("Component.borderColor");
                if (border == null) border = Color.GRAY;
                return border;
            }
            if (frag.getType() == ContextFragment.FragmentType.SKELETON) {
                return ThemeColors.getColor(isDark, "notif_cost_border");
            }
        } catch (Exception ignored) {
            // fall through to default
        }
        return ThemeColors.getColor(isDark, "notif_info_border");
    }

    private int tokensForFragment(ContextFragment f) {
        try {
            return tokenCache.computeIfAbsent(f.id(), id -> {
                if (f.isText() || f.getType().isOutput()) {
                    try {
                        return Messages.getApproximateTokens(f.text());
                    } catch (Exception e) {
                        logger.trace("Failed to compute token count for fragment", e);
                        return 0;
                    }
                }
                return 0;
            });
        } catch (Exception e) {
            logger.trace("Failed to cache token count for fragment", e);
            return 0;
        }
    }

    // NOTE: Segment.frag may be null for grouped "Other" buckets (multiple small fragments combined).
    // Design decision: we intentionally DO NOT forward hover/click events for grouped segments (frag == null).
    // Rationale: forwarding a grouped segment would require either highlighting many chips simultaneously
    // or complex UI semantics; keeping this local to the token bar is simpler and less surprising.
    private static class Segment {
        final int startX;
        final int widthPx;
        final Color bg;
        final String tooltipHtml;

        @Nullable
        final ContextFragment frag;

        Segment(int startX, int widthPx, Color bg, String tooltipHtml, @Nullable ContextFragment frag) {
            this.startX = startX;
            this.widthPx = widthPx;
            this.bg = bg;
            this.tooltipHtml = tooltipHtml;
            this.frag = frag;
        }
    }

    // Tooltip helpers (mirroring WorkspaceItemsChipPanel behavior)

    private static String wrapTooltipHtml(String innerHtml, int maxWidthPx) {
        return "<html><body style='width: " + maxWidthPx + "px'>" + innerHtml + "</body></html>";
    }

    private static String formatCount(int count) {
        if (count < 1000) {
            return String.format("%,d", count);
        }
        return String.format("%.1fk", count / 1000.0);
    }

    private static String buildMetricsHtml(ContextFragment fragment) {
        try {
            if (fragment.isText() || fragment.getType().isOutput()) {
                String text = fragment.text();
                int loc = text.split("\\r?\\n", -1).length;
                int tokens = Messages.getApproximateTokens(text);
                return String.format("<div>%s LOC \u2022 ~%s tokens</div><br/>", formatCount(loc), formatCount(tokens));
            }
        } catch (Exception e) {
            logger.trace("Failed to compute metrics for tooltip", e);
        }
        return "";
    }

    private static String buildSummaryTooltip(ContextFragment fragment) {
        var files = fragment.files().stream()
                .map(ProjectFile::toString)
                .distinct()
                .sorted()
                .toList();

        StringBuilder body = new StringBuilder();

        String metrics = buildMetricsHtml(fragment);
        if (!metrics.isEmpty()) {
            body.append(metrics);
        }

        body.append("<div><b>Summaries</b></div>");
        body.append("<hr style='border:0;border-top:1px solid #ccc;margin:4px 0 6px 0;'/>");

        if (files.isEmpty()) {
            String d = fragment.description();
            body.append(StringEscapeUtils.escapeHtml4(d));
        } else {
            body.append("<ul style='margin:0;padding-left:16px'>");
            for (var f : files) {
                body.append("<li>").append(StringEscapeUtils.escapeHtml4(f)).append("</li>");
            }
            body.append("</ul>");
        }

        body.append("<br/><i>Click to preview contents</i>");
        return wrapTooltipHtml(body.toString(), 420);
    }

    private static String buildDefaultTooltip(ContextFragment fragment) {
        String d = fragment.description();
        String descriptionHtml = StringEscapeUtils.escapeHtml4(d)
                .replace("\r\n", "\n")
                .replace("\r", "\n")
                .replace("\n", "<br/>");

        StringBuilder body = new StringBuilder();

        String metrics = buildMetricsHtml(fragment);
        if (!metrics.isEmpty()) {
            body.append(metrics);
        }

        body.append(descriptionHtml);
        body.append("<br/><br/><i>Click to preview contents</i>");

        return wrapTooltipHtml(body.toString(), 420);
    }

    private static String buildFragmentTooltip(ContextFragment fragment) {
        if (fragment.getType() == ContextFragment.FragmentType.SKELETON) {
            return buildSummaryTooltip(fragment);
        }
        return buildDefaultTooltip(fragment);
    }

    private String buildOtherTooltip(List<ContextFragment> smallFragments) {
        int totalTokens = 0;
        int totalLoc = 0;
        for (var f : smallFragments) {
            if (f.isText() || f.getType().isOutput()) {
                try {
                    String text = f.text();
                    totalLoc += text.split("\\r?\\n", -1).length;
                    totalTokens += Messages.getApproximateTokens(text);
                } catch (Exception e) {
                    logger.trace("Failed to compute metrics for tooltip", e);
                }
            }
        }
        StringBuilder body = new StringBuilder();
        body.append(String.format(
                "<div>%s LOC \u2022 ~%s tokens</div><br/>", formatCount(totalLoc), formatCount(totalTokens)));
        body.append("<div><b>Other</b></div>");
        body.append("<hr style='border:0;border-top:1px solid #ccc;margin:4px 0 6px 0;'/>");

        if (!smallFragments.isEmpty()) {
            body.append("<ul style='margin:0;padding-left:16px'>");
            // List up to 12 items by shortDescription
            int listed = 0;
            for (var f : smallFragments) {
                if (listed >= 12) break;
                String name = f.shortDescription();
                body.append("<li>").append(StringEscapeUtils.escapeHtml4(name)).append("</li>");
                listed++;
            }
            if (smallFragments.size() > listed) {
                body.append("<li>... and ")
                        .append(smallFragments.size() - listed)
                        .append(" more</li>");
            }
            body.append("</ul>");
        }

        return wrapTooltipHtml(body.toString(), 420);
    }

    private Color getTrackColor() {
        Color panel = UIManager.getColor("Panel.background");
        boolean dark = isDarkTheme();
        if (panel != null) {
            return dark ? lighten(panel, 0.08f) : darken(panel, 0.18f);
        }
        Color pb = UIManager.getColor("ProgressBar.background");
        if (pb != null) return pb;
        return dark ? new Color(0x2B2B2B) : new Color(0xC0C4C8);
    }

    private boolean isDarkTheme() {
        return UIManager.getBoolean("laf.dark");
    }

    private static Color lighten(Color base, float amount) {
        amount = Math.max(0f, Math.min(1f, amount));
        int r = Math.min(255, Math.round(base.getRed() + (255 - base.getRed()) * amount));
        int g = Math.min(255, Math.round(base.getGreen() + (255 - base.getGreen()) * amount));
        int b = Math.min(255, Math.round(base.getBlue() + (255 - base.getBlue()) * amount));
        return new Color(r, g, b);
    }

    private static Color darken(Color base, float amount) {
        amount = Math.max(0f, Math.min(1f, amount));
        int r = Math.max(0, Math.round(base.getRed() * (1f - amount)));
        int g = Math.max(0, Math.round(base.getGreen() * (1f - amount)));
        int b = Math.max(0, Math.round(base.getBlue() * (1f - amount)));
        return new Color(r, g, b);
    }

    private Color getOkColor(boolean dark) {
        return dark ? new Color(0x2EA043) : new Color(0x1F883D);
    }

    @Override
    public void applyTheme(GuiTheme guiTheme, boolean wordWrap) {
        repaint();
    }

    @Override
    public void applyTheme(GuiTheme guiTheme) {
        applyTheme(guiTheme, false);
    }
}<|MERGE_RESOLUTION|>--- conflicted
+++ resolved
@@ -34,15 +34,8 @@
 
     private int maxTokens = 1; // Avoid division by zero
 
-<<<<<<< HEAD
-=======
-    // Hover state for highlight
-    private boolean hovered = false;
-
     @Nullable
     private volatile Runnable onClick = null;
-
->>>>>>> e74ccb5b
     // Rounded rectangle arc (diameter for corner rounding). Radius is arc/2.
     private static final int ARC = 8;
     private static final int MIN_SEGMENT_PX = 8; // 2x radius
@@ -80,17 +73,26 @@
         // Seed to enable tooltips; actual content comes from getToolTipText(MouseEvent)
         setToolTipText("Shows Workspace token usage.");
 
-<<<<<<< HEAD
         // Mouse listeners for hover, exit, and clicks
         MouseAdapter mouseAdapter = new MouseAdapter() {
-=======
-        // Track hover and support left-click to trigger action if provided
-        addMouseListener(new MouseAdapter() {
->>>>>>> e74ccb5b
             @Override
             public void mouseClicked(MouseEvent e) {
+                if (!isEnabled() || e.isPopupTrigger() || !SwingUtilities.isLeftMouseButton(e)) {
+                    return;
+                }
+                // Prefer segment-level click if available
+                var seg = findSegmentAt(e.getX());
+                if (seg != null && seg.frag != null && onSegmentClick != null) {
+                    try {
+                        onSegmentClick.accept(seg.frag);
+                    } catch (Exception ex) {
+                        logger.trace("onSegmentClick callback threw", ex);
+                    }
+                    return;
+                }
+                // Fallback to whole-bar click action
                 Runnable r = onClick;
-                if (r != null && isEnabled() && SwingUtilities.isLeftMouseButton(e) && !e.isPopupTrigger()) {
+                if (r != null) {
                     try {
                         r.run();
                     } catch (Exception ex) {
@@ -122,26 +124,8 @@
                 if (Objects.equals(highlightedFragment, prev)) {
                     highlightedFragment = null;
                 }
-                setCursor(Cursor.getDefaultCursor());
+                setCursor(onClick != null ? Cursor.getPredefinedCursor(Cursor.HAND_CURSOR) : Cursor.getDefaultCursor());
                 repaint();
-            }
-
-            @Override
-            public void mouseClicked(MouseEvent e) {
-                // Do not consume event so popup triggers (right-click) elsewhere still work
-                if (!SwingUtilities.isLeftMouseButton(e)) {
-                    return;
-                }
-                var seg = findSegmentAt(e.getX());
-                // If seg.frag is null this segment represents a grouped "Other" bucket. We skip forwarding the
-                // click to external listeners (workspace chips). See class-level comment for rationale.
-                if (seg != null && seg.frag != null && onSegmentClick != null) {
-                    try {
-                        onSegmentClick.accept(seg.frag);
-                    } catch (Exception ex) {
-                        logger.trace("onSegmentClick callback threw", ex);
-                    }
-                }
             }
 
             @Override
@@ -167,8 +151,8 @@
                             logger.trace("onHover callback (enter) threw", ex);
                         }
                     }
-                    // Update cursor to indicate clickability when appropriate
-                    if (onSegmentClick != null && newFrag != null) {
+                    // Update cursor: clickable on segment OR whole bar if onClick is set
+                    if ((onSegmentClick != null && newFrag != null) || onClick != null) {
                         setCursor(Cursor.getPredefinedCursor(Cursor.HAND_CURSOR));
                     } else {
                         setCursor(Cursor.getDefaultCursor());
@@ -205,18 +189,14 @@
         repaint();
     }
 
-<<<<<<< HEAD
     /**
-     * Disable click behavior entirely; kept for binary/source compatibility.
-     * Deprecated: use setOnSegmentClick(Consumer) instead.
+     * Registers a click handler for the whole bar. Left-click invokes the handler when enabled.
+     * Pass null to disable. Updates cursor to reflect interactivity. Exceptions are caught and logged.
      */
-    @Deprecated
     public void setOnClick(@Nullable Runnable onClick) {
-        // Keep API for compatibility; intentionally no-op. Log if callers still pass a Runnable.
-        if (onClick != null) {
-            logger.debug("TokenUsageBar.setOnClick is deprecated and ignored.");
-        }
-        setCursor(Cursor.getDefaultCursor());
+        this.onClick = onClick;
+        setCursor(onClick != null ? Cursor.getPredefinedCursor(Cursor.HAND_CURSOR) : Cursor.getDefaultCursor());
+        repaint();
     }
 
     /**
@@ -252,12 +232,6 @@
         } else {
             SwingUtilities.invokeLater(r);
         }
-=======
-    public void setOnClick(@Nullable Runnable onClick) {
-        this.onClick = onClick;
-        setCursor(onClick != null ? Cursor.getPredefinedCursor(Cursor.HAND_CURSOR) : Cursor.getDefaultCursor());
-        repaint();
->>>>>>> e74ccb5b
     }
 
     public void setMaxTokens(int max) {
