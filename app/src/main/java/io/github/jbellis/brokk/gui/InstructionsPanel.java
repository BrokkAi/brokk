package io.github.jbellis.brokk.gui;

import static io.github.jbellis.brokk.gui.Constants.*;
import static java.util.Objects.requireNonNull;
import static org.checkerframework.checker.nullness.util.NullnessUtil.castNonNull;

import dev.langchain4j.data.message.ChatMessage;
import dev.langchain4j.model.chat.StreamingChatModel;
import io.github.jbellis.brokk.*;
import io.github.jbellis.brokk.agents.ArchitectAgent;
import io.github.jbellis.brokk.agents.CodeAgent;
import io.github.jbellis.brokk.agents.SearchAgent;
import io.github.jbellis.brokk.analyzer.ProjectFile;
import io.github.jbellis.brokk.context.Context;
import io.github.jbellis.brokk.difftool.utils.ColorUtil;
import io.github.jbellis.brokk.git.GitRepo;
import io.github.jbellis.brokk.git.IGitRepo;
import io.github.jbellis.brokk.gui.components.MaterialButton;
import io.github.jbellis.brokk.gui.components.ModelBenchmarkData;
import io.github.jbellis.brokk.gui.components.ModelSelector;
import io.github.jbellis.brokk.gui.components.OverlayPanel;
import io.github.jbellis.brokk.gui.components.SplitButton;
import io.github.jbellis.brokk.gui.components.TokenUsageBar;
import io.github.jbellis.brokk.gui.dialogs.SettingsDialog;
import io.github.jbellis.brokk.gui.dialogs.SettingsGlobalPanel;
import io.github.jbellis.brokk.gui.git.GitWorktreeTab;
import io.github.jbellis.brokk.gui.mop.ThemeColors;
import io.github.jbellis.brokk.gui.theme.GuiTheme;
import io.github.jbellis.brokk.gui.theme.ThemeAware;
import io.github.jbellis.brokk.gui.util.FileDropHandlerFactory;
import io.github.jbellis.brokk.gui.util.Icons;
import io.github.jbellis.brokk.gui.util.KeyboardShortcutUtil;
import io.github.jbellis.brokk.gui.wand.WandAction;
import io.github.jbellis.brokk.metrics.SearchMetrics;
import io.github.jbellis.brokk.prompts.CodePrompts;
import io.github.jbellis.brokk.util.GlobalUiSettings;
import io.github.jbellis.brokk.util.Messages;
import java.awt.*;
import java.awt.datatransfer.DataFlavor;
import java.awt.dnd.DnDConstants;
import java.awt.dnd.DropTarget;
import java.awt.dnd.DropTargetAdapter;
import java.awt.dnd.DropTargetDragEvent;
import java.awt.dnd.DropTargetDropEvent;
import java.awt.dnd.DropTargetEvent;
import java.awt.event.ActionEvent;
import java.awt.event.FocusAdapter;
import java.awt.event.FocusEvent;
import java.awt.event.InputEvent;
import java.awt.event.KeyEvent;
import java.awt.event.MouseAdapter;
import java.awt.event.MouseEvent;
import java.io.IOException;
import java.nio.file.Path;
import java.util.ArrayList;
import java.util.EnumSet;
import java.util.List;
import java.util.Map;
import java.util.Objects;
import java.util.Optional;
import java.util.Set;
import java.util.concurrent.*;
import java.util.function.Consumer;
import java.util.function.Function;
import java.util.function.Supplier;
import javax.swing.*;
import javax.swing.border.EmptyBorder;
import javax.swing.border.LineBorder;
import javax.swing.text.*;
import javax.swing.undo.UndoManager;
import org.apache.logging.log4j.LogManager;
import org.apache.logging.log4j.Logger;
import org.eclipse.jgit.api.errors.GitAPIException;
import org.fife.ui.autocomplete.AutoCompletion;
import org.fife.ui.autocomplete.Completion;
import org.fife.ui.autocomplete.DefaultCompletionProvider;
import org.fife.ui.autocomplete.ShorthandCompletion;
import org.jetbrains.annotations.Nullable;

/**
 * The InstructionsPanel encapsulates the command input area, history dropdown, mic button, model dropdown, and the
 * action buttons. It also includes the system messages and command result areas. All initialization and action code
 * related to these components has been moved here.
 */
public class InstructionsPanel extends JPanel implements IContextManager.ContextListener {
    private static final Logger logger = LogManager.getLogger(InstructionsPanel.class);

    public static final String ACTION_ARCHITECT = "Architect";
    public static final String ACTION_CODE = "Code";
    public static final String ACTION_ASK = "Ask";
    public static final String ACTION_SEARCH = "Search";
    public static final String ACTION_RUN = "Run";

    private static final String PLACEHOLDER_TEXT =
            """
            Switching modes:
            - Click the arrow on the big blue button to choose between Lutz, Code, and Ask, then click on the button to run the selected mode.

            Brokk action modes:
            - Lutz: Lutz is one of the best context engineers around. After a all-day meetup in Amsterdam, we baked his workflow into Brokk.
              Lutz mode performs an "agentic" search across your entire project, gathers the right context, and generates a plan by creating a list of tasks before coding.
              It is a great way to kick off work with strong context and a clear plan.
            - Code: Applies changes directly to the files currently in your Workspace context based on your instructions.
            - Ask: Gives general-purpose answers or guidance grounded in the files that are in your Workspace.

            Type your prompt here. (Shift+Enter for a new line)
            """
                    .stripIndent();

    private final Chrome chrome;
    private final JTextArea instructionsArea;
    private final VoiceInputButton micButton;
    private final ActionSplitButton actionButton;
    private final WandButton wandButton;
    private final ModelSelector modelSelector;
    private final TokenUsageBar tokenUsageBar;
    private String storedAction;
    private SplitButton historyDropdown;
    private final ModeBadge modeBadge;
    private final ContextManager contextManager;
    private WorkspaceItemsChipPanel workspaceItemsChipPanel;
    private final JPanel centerPanel;
    private ContextAreaContainer contextAreaContainer;
    private @Nullable JComponent inputLayeredPane;
    private final Color defaultActionButtonBg;
    private final Color secondaryActionButtonBg;

    public static class ContextAreaContainer extends JPanel {
        private boolean isDragOver = false;
        private TokenUsageBar.WarningLevel warningLevel = TokenUsageBar.WarningLevel.NONE;
        private boolean readOnly = false;

        public ContextAreaContainer() {
            super(new BorderLayout());
        }

        public void setDragOver(boolean dragOver) {
            if (this.isDragOver != dragOver) {
                this.isDragOver = dragOver;
                repaint();
            }
        }

        public void setWarningLevel(TokenUsageBar.WarningLevel level) {
            if (this.warningLevel != level) {
                this.warningLevel = level;
                updateBorderColor();
                repaint();
            }
        }

        private void updateBorderColor() {
            String title = readOnly ? "Context (Read-only)" : "Context";
            applyTitledBorder(title);
        }

        private void applyTitledBorder(String title) {
            Color borderColor = UIManager.getColor("Component.borderColor");
            int thickness = 1;
            if (warningLevel == TokenUsageBar.WarningLevel.RED) {
                borderColor = new Color(0xFF4444);
                thickness = 3;
            } else if (warningLevel == TokenUsageBar.WarningLevel.YELLOW) {
                borderColor = new Color(0xFFA500);
                thickness = 3;
            }
            var lineBorder = BorderFactory.createLineBorder(borderColor, thickness);
            var titledBorder = BorderFactory.createTitledBorder(lineBorder, title);
            var marginBorder = BorderFactory.createEmptyBorder(8, 8, 8, 8);
            setBorder(BorderFactory.createCompoundBorder(marginBorder, titledBorder));
        }

        public void setReadOnly(boolean readOnly) {
            SwingUtilities.invokeLater(() -> {
                if (this.readOnly != readOnly) {
                    this.readOnly = readOnly;
                    updateBorderColor();
                    repaint();
                }
            });
        }

        @Override
        protected void paintComponent(Graphics g) {
            super.paintComponent(g);
        }

        @Override
        protected void paintChildren(Graphics g) {
            if (!isDragOver) {
                super.paintChildren(g);
            }

            if (isDragOver) {
                Graphics2D g2 = (Graphics2D) g.create();
                try {
                    g2.setRenderingHint(RenderingHints.KEY_ANTIALIASING, RenderingHints.VALUE_ANTIALIAS_ON);
                    Color panelBg = UIManager.getColor("Panel.background");
                    if (panelBg == null) {
                        panelBg = getBackground();
                        if (panelBg == null) {
                            panelBg = Color.LIGHT_GRAY;
                        }
                    }

                    // use panel background directly for the overlay
                    g2.setColor(panelBg);
                    g2.setComposite(AlphaComposite.getInstance(AlphaComposite.SRC_OVER, 0.95f));
                    g2.fillRect(0, 0, getWidth(), getHeight());

                    // dashed border with accent color for highlight
                    Color accent = UIManager.getColor("Component.focusColor");
                    if (accent == null) {
                        accent = new Color(0x1F6FEB);
                    }
                    g2.setColor(accent);
                    g2.setComposite(AlphaComposite.SrcOver);
                    g2.setStroke(
                            new BasicStroke(3, BasicStroke.CAP_BUTT, BasicStroke.JOIN_MITER, 10, new float[] {9}, 0));
                    g2.drawRoundRect(4, 4, getWidth() - 9, getHeight() - 9, 12, 12);

                    // Text
                    String text = "Drop to add to Workspace";
                    g2.setColor(readableTextForBackground(panelBg));
                    g2.setFont(getFont().deriveFont(Font.BOLD, 16f));
                    FontMetrics fm = g2.getFontMetrics();
                    int textWidth = fm.stringWidth(text);
                    g2.drawString(
                            text, (getWidth() - textWidth) / 2, (getHeight() - fm.getHeight()) / 2 + fm.getAscent());
                } finally {
                    g2.dispose();
                }
            }
        }

        @Override
        public Dimension getMinimumSize() {
            Dimension pref = getPreferredSize();
            return new Dimension(0, pref.height);
        }

        @Override
        public Dimension getMaximumSize() {
            Dimension pref = getPreferredSize();
            return new Dimension(Integer.MAX_VALUE, pref.height);
        }
    }

    /** Pick a readable text color (white or dark) against the given background color. */
    private static Color readableTextForBackground(Color background) {
        double r = background.getRed() / 255.0;
        double g = background.getGreen() / 255.0;
        double b = background.getBlue() / 255.0;
        double lum = 0.2126 * r + 0.7152 * g + 0.0722 * b;
        return lum < 0.5 ? Color.WHITE : new Color(0x1E1E1E);
    }

    private final OverlayPanel commandInputOverlay; // Overlay to initially disable command input
    private final UndoManager commandInputUndoManager;
    private AutoCompletion instructionAutoCompletion;
    private InstructionsCompletionProvider instructionCompletionProvider;
    private JPopupMenu tokenUsageBarPopupMenu;

    private static final int INDENT_WIDTH = 4;
    private static final String INDENT_STRING = "    "; // 4 spaces

    public InstructionsPanel(Chrome chrome) {
        super(new BorderLayout(2, 2));
        setBorder(BorderFactory.createEmptyBorder(4, 4, 4, 4));

        this.chrome = chrome;
        this.contextManager = chrome.getContextManager();
        this.workspaceItemsChipPanel = new WorkspaceItemsChipPanel(chrome);
        this.commandInputUndoManager = new UndoManager();
        commandInputOverlay = new OverlayPanel(overlay -> activateCommandInput(), "Click to enter your instructions");
        commandInputOverlay.setCursor(Cursor.getPredefinedCursor(Cursor.TEXT_CURSOR));

        // Set up custom focus traversal policy for tab navigation
        setFocusTraversalPolicy(new InstructionsPanelFocusTraversalPolicy());
        setFocusCycleRoot(true);
        setFocusTraversalPolicyProvider(true);
        // Initialize components
        this.historyDropdown = createHistoryDropdown();
        instructionsArea = buildCommandInputField(); // Build first to add listener
        wandButton = new WandButton(
                contextManager, chrome, instructionsArea, this::getInstructions, this::populateInstructionsArea);
        micButton = new VoiceInputButton(
                instructionsArea,
                contextManager,
                () -> {
                    activateCommandInput();
                    chrome.showNotification(IConsoleIO.NotificationRole.INFO, "Recording");
                },
                msg -> chrome.toolError(msg, "Error"));
        micButton.setFocusable(true);

        // Keyboard shortcut: Cmd/Ctrl+Shift+I opens the Attach Context dialog
        KeyboardShortcutUtil.registerGlobalShortcut(
                chrome.getFrame().getRootPane(),
                KeyboardShortcutUtil.createPlatformShiftShortcut(KeyEvent.VK_I),
                "attachContext",
                () -> SwingUtilities.invokeLater(() -> chrome.getContextPanel().attachContextViaDialog()));

        // Load stored action with cascading fallback: project → global → default
        storedAction = loadActionMode();

        this.defaultActionButtonBg = UIManager.getColor("Button.default.background");
        this.secondaryActionButtonBg = UIManager.getColor("Button.background");

        // Create split action button with dropdown
        actionButton = new ActionSplitButton(() -> isActionRunning(), ACTION_SEARCH); // Default to Search

        actionButton.setOpaque(false);
        actionButton.setContentAreaFilled(false);
        actionButton.setFocusPainted(true);
        actionButton.setFocusable(true);
        actionButton.setBorder(BorderFactory.createEmptyBorder(0, 0, 0, 0));
        actionButton.setRolloverEnabled(true);
        actionButton.addActionListener(e -> onActionButtonPressed());
        actionButton.setBackground(this.defaultActionButtonBg);

        // Synchronize button's selected mode with loaded preference
        actionButton.setSelectedMode(storedAction);

        // Initialize mode badge before mode indicator refresh
        this.modeBadge = new ModeBadge();
        modeBadge.setAlignmentY(Component.CENTER_ALIGNMENT);
        modeBadge.setFocusable(false);
        modeBadge.setToolTipText("Current mode");

        // Initialize mode indicator
        refreshModeIndicator();
        // Initialize tooltip to reflect the selected mode
        SwingUtilities.invokeLater(actionButton::updateTooltip);

        // Listen for mode changes from the dropdown
        actionButton.addModeChangeListener(mode -> {
            storedAction = mode;
            // Save to both global and project preferences
            MainProject.setGlobalActionMode(mode);
            chrome.getProject().saveActionMode(mode);
            refreshModeIndicator();
        });

        modelSelector = new ModelSelector(chrome);
        modelSelector.selectConfig(chrome.getProject().getCodeModelConfig());
        modelSelector.addSelectionListener(cfg -> chrome.getProject().setCodeModelConfig(cfg));
        // Also recompute token/cost indicator when model changes
        modelSelector.addSelectionListener(cfg -> updateTokenCostIndicator());
        // Ensure model selector component is focusable
        modelSelector.getComponent().setFocusable(true);

        // Initialize TokenUsageBar (left of Attach button)
        tokenUsageBar = new TokenUsageBar(chrome);
        tokenUsageBar.setVisible(false);
        tokenUsageBar.setAlignmentY(Component.CENTER_ALIGNMENT);
        tokenUsageBar.setToolTipText("Shows Workspace token usage and estimated cost.");
        // Click toggles Workspace collapse/expand
        tokenUsageBar.setOnClick(() -> chrome.toggleWorkspaceCollapsed());

        // Initialize TokenUsageBar popup menu
        tokenUsageBarPopupMenu = new JPopupMenu();

        JMenuItem dropAllMenuItem = new JMenuItem("Drop All");
        dropAllMenuItem.addActionListener(
                e -> chrome.getContextPanel().performContextActionAsync(WorkspacePanel.ContextAction.DROP, List.of()));
        tokenUsageBarPopupMenu.add(dropAllMenuItem);

        JMenuItem copyAllMenuItem = new JMenuItem("Copy All");
        copyAllMenuItem.addActionListener(
                e -> chrome.getContextPanel().performContextActionAsync(WorkspacePanel.ContextAction.COPY, List.of()));
        tokenUsageBarPopupMenu.add(copyAllMenuItem);

        JMenuItem pasteMenuItem = new JMenuItem("Paste text, images, urls");
        pasteMenuItem.addActionListener(
                e -> chrome.getContextPanel().performContextActionAsync(WorkspacePanel.ContextAction.PASTE, List.of()));
        tokenUsageBarPopupMenu.add(pasteMenuItem);

        SwingUtilities.invokeLater(() -> chrome.themeManager.registerPopupMenu(tokenUsageBarPopupMenu));

        this.contextAreaContainer = createContextAreaContainer();
        // Top Bar (History, Configure Models, Stop) (North)
        JPanel topBarPanel = buildTopBarPanel();
        add(topBarPanel, BorderLayout.NORTH);

        // Center Panel (Command Input + Result) (Center)
        this.centerPanel = buildCenterPanel();
        add(this.centerPanel, BorderLayout.CENTER);

        // Bottom Bar (Mic, Model, Actions) (South)
        JPanel bottomPanel = buildBottomPanel();
        add(bottomPanel, BorderLayout.SOUTH);

        // Do not set a global default button on the root pane. This prevents plain Enter
        // from submitting when focus is in other UI components (e.g., history/branch lists).

        // --- Autocomplete Setup ---
        instructionCompletionProvider = new InstructionsCompletionProvider();
        instructionAutoCompletion = new AutoCompletion(instructionCompletionProvider);
        instructionAutoCompletion.setAutoActivationEnabled(false);
        instructionAutoCompletion.setTriggerKey(KeyStroke.getKeyStroke(KeyEvent.VK_SPACE, InputEvent.CTRL_DOWN_MASK));
        instructionAutoCompletion.install(instructionsArea);

        // Buttons start disabled and will be enabled by ContextManager when session loading completes
        disableButtons();

        // Initial compute of the token/cost indicator
        updateTokenCostIndicator();

        // Initialize mode indicator
        refreshModeIndicator();
    }

    public UndoManager getCommandInputUndoManager() {
        return commandInputUndoManager;
    }

    public JTextArea getInstructionsArea() {
        return instructionsArea;
    }

    /**
     * Applies or removes indentation from the current line or selected lines.
     * If a region is selected, operates on all lines that overlap the selection.
     * If nothing is selected, operates on the current line.
     *
     * @param area    The JTextArea to modify.
     * @param indent  true to indent, false to unindent.
     */
    private static void applyIndentation(JTextArea area, boolean indent) {
        Document doc = area.getDocument();
        int caretPos = area.getCaretPosition();
        int selectionStart = area.getSelectionStart();
        int selectionEnd = area.getSelectionEnd();

        boolean hasSelection = selectionStart != selectionEnd;
        int startLine;
        int endLine;

        try {
            Element root = doc.getDefaultRootElement();
            if (hasSelection) {
                // Multiple lines selected; process all lines that overlap the selection
                startLine = root.getElementIndex(selectionStart);
                endLine = root.getElementIndex(selectionEnd);
                // If selection ends at the start of a line, don't include that line
                if (selectionEnd > 0) {
                    Element lastLineElem = root.getElement(endLine);
                    if (lastLineElem.getStartOffset() == selectionEnd) {
                        endLine = Math.max(startLine, endLine - 1);
                    }
                }
            } else {
                // No selection; indent/unindent current line only
                startLine = root.getElementIndex(caretPos);
                endLine = startLine;
            }

            // Collect the indentation changes
            StringBuilder editText = new StringBuilder();
            int totalInserted = 0;

            for (int lineIdx = startLine; lineIdx <= endLine; lineIdx++) {
                Element lineElem = root.getElement(lineIdx);
                int lineStart = lineElem.getStartOffset();
                int lineEnd = lineElem.getEndOffset();

                String lineText = doc.getText(lineStart, lineEnd - lineStart);

                String newLineText;
                if (indent) {
                    // Insert indentation at the start of the line
                    newLineText = INDENT_STRING + lineText;
                    totalInserted += INDENT_STRING.length();
                } else {
                    // Remove indentation if present
                    newLineText = unindentLine(lineText);
                    totalInserted -= (lineText.length() - newLineText.length());
                }

                editText.append(newLineText);
            }

            // Replace the entire range with the edited text
            int rangeStart = doc.getDefaultRootElement().getElement(startLine).getStartOffset();
            int rangeEnd =
                    doc.getDefaultRootElement().getElement(endLine).getEndOffset() - 1; // -1 to exclude final newline
            doc.remove(rangeStart, rangeEnd - rangeStart);
            doc.insertString(rangeStart, editText.toString(), null);

            // Restore selection or caret position
            if (hasSelection) {
                int newSelectionStart = selectionStart + (indent ? INDENT_STRING.length() : 0);
                int newSelectionEnd = selectionEnd + totalInserted;
                area.setSelectionStart(newSelectionStart);
                area.setSelectionEnd(newSelectionEnd);
            } else {
                int newCaretPos = caretPos + (indent ? INDENT_STRING.length() : 0);
                area.setCaretPosition(Math.max(0, Math.min(newCaretPos, doc.getLength())));
            }
        } catch (BadLocationException ex) {
            logger.debug("BadLocationException during indentation", ex);
        }
    }

    /**
     * Removes leading indentation from a line. Removes up to 4 spaces or a single leading tab.
     *
     * @param lineText The line text (may include trailing newline).
     * @return The line text with leading indentation removed if present.
     */
    private static String unindentLine(String lineText) {
        if (lineText.isEmpty()) {
            return lineText;
        }

        // Check for leading tab
        if (lineText.charAt(0) == '\t') {
            return lineText.substring(1);
        }

        // Check for leading spaces (up to INDENT_WIDTH)
        int spacesToRemove = 0;
        for (int i = 0; i < Math.min(INDENT_WIDTH, lineText.length()); i++) {
            if (lineText.charAt(i) == ' ') {
                spacesToRemove++;
            } else {
                break;
            }
        }

        if (spacesToRemove > 0) {
            return lineText.substring(spacesToRemove);
        }

        return lineText;
    }

    private JTextArea buildCommandInputField() {
        var area = new JTextArea(3, 40);
        // The BorderUtils will now handle the border, including focus behavior and padding.
        BorderUtils.addFocusBorder(area, area);
        area.setLineWrap(true);
        area.setWrapStyleWord(true);
        area.setRows(3); // Initial rows
        area.setMinimumSize(new Dimension(100, 80));
        area.setEnabled(false); // Start disabled
        area.setText(PLACEHOLDER_TEXT); // Keep placeholder, will be cleared on activation
        area.getDocument().addUndoableEditListener(commandInputUndoManager);

        // Submit shortcut is handled globally by Chrome.registerGlobalKeyboardShortcuts()

        // Undo/Redo shortcuts are handled globally by Chrome.registerGlobalKeyboardShortcuts()

        // Ctrl/Cmd + V  →  if clipboard has an image, route to WorkspacePanel paste;
        // otherwise, use the default JTextArea paste behaviour.
        var pasteKeyStroke = KeyStroke.getKeyStroke(
                KeyEvent.VK_V, Toolkit.getDefaultToolkit().getMenuShortcutKeyMaskEx());
        area.getInputMap().put(pasteKeyStroke, "smartPaste");
        area.getActionMap().put("smartPaste", new AbstractAction() {
            @Override
            public void actionPerformed(ActionEvent e) {
                var clipboard = Toolkit.getDefaultToolkit().getSystemClipboard();
                var contents = clipboard.getContents(null);
                boolean imageHandled = false;

                if (contents == null) {
                    return;
                }

                for (var flavor : contents.getTransferDataFlavors()) {
                    try {
                        if (flavor.equals(DataFlavor.imageFlavor)
                                || flavor.getMimeType().startsWith("image/")) {
                            // Re-use existing WorkspacePanel logic
                            chrome.getContextPanel()
                                    .performContextActionAsync(WorkspacePanel.ContextAction.PASTE, List.of());
                            imageHandled = true;
                            break;
                        }
                    } catch (Exception ex) {
                        // Log at trace to avoid noise; proceed with default paste handling
                        logger.trace("Clipboard flavor probe failed during smartPaste; falling back to default", ex);
                    }
                }

                if (!imageHandled) {
                    area.paste(); // Default text paste
                }
            }
        });

        // Add Shift+Enter shortcut to insert a newline
        var shiftEnter = KeyStroke.getKeyStroke(KeyEvent.VK_ENTER, InputEvent.SHIFT_DOWN_MASK);
        area.getInputMap().put(shiftEnter, "insertNewline");
        area.getActionMap().put("insertNewline", new AbstractAction() {
            @Override
            public void actionPerformed(ActionEvent e) {
                int caretPosition = area.getCaretPosition();
                area.insert("\n", caretPosition);
            }
        });

        // Smart Tab handling: check preference at runtime
        var tabKeyStroke = KeyStroke.getKeyStroke(KeyEvent.VK_TAB, 0);
        area.getInputMap().put(tabKeyStroke, "smartTab");
        area.getActionMap().put("smartTab", new AbstractAction() {
            @Override
            public void actionPerformed(ActionEvent e) {
                if (GlobalUiSettings.isInstructionsTabInsertIndentation()) {
                    applyIndentation(area, true);
                } else {
                    area.transferFocus();
                }
            }
        });

        // Smart Shift+Tab handling: check preference at runtime
        var shiftTabKeyStroke = KeyStroke.getKeyStroke(KeyEvent.VK_TAB, InputEvent.SHIFT_DOWN_MASK);
        area.getInputMap().put(shiftTabKeyStroke, "smartShiftTab");
        area.getActionMap().put("smartShiftTab", new AbstractAction() {
            @Override
            public void actionPerformed(ActionEvent e) {
                if (GlobalUiSettings.isInstructionsTabInsertIndentation()) {
                    applyIndentation(area, false);
                } else {
                    area.transferFocusBackward();
                }
            }
        });

        return area;
    }

    private JPanel buildTopBarPanel() {
        var topBarPanel = new JPanel();
        topBarPanel.setLayout(new BoxLayout(topBarPanel, BoxLayout.X_AXIS));
        topBarPanel.setBorder(BorderFactory.createEmptyBorder(0, H_PAD, 2, H_PAD));

        // Left-side icon group: microphone, wand (enhance), history
        micButton.setAlignmentY(Component.CENTER_ALIGNMENT);
        wandButton.setAlignmentY(Component.CENTER_ALIGNMENT);
        historyDropdown.setAlignmentY(Component.CENTER_ALIGNMENT);

        // Ensure focusable for keyboard accessibility
        micButton.setFocusable(true);
        wandButton.setFocusable(true);

        // Build a left cluster to measure width for proper center alignment of the badge
        var leftCluster = new JPanel();
        leftCluster.setOpaque(false);
        leftCluster.setLayout(new BoxLayout(leftCluster, BoxLayout.X_AXIS));
        leftCluster.add(micButton);
        leftCluster.add(Box.createHorizontalStrut(H_GAP));
        leftCluster.add(wandButton);
        leftCluster.add(Box.createHorizontalStrut(H_GAP));
        leftCluster.add(historyDropdown);

        // Add left cluster
        topBarPanel.add(leftCluster);

        // Centered mode badge with symmetric spacing:
        // glue (flex) + modeBadge + glue (flex) + right filler matching left cluster width
        topBarPanel.add(Box.createHorizontalGlue());
        modeBadge.setAlignmentY(Component.CENTER_ALIGNMENT);
        topBarPanel.add(modeBadge);
        topBarPanel.add(Box.createHorizontalGlue());

        // Right filler to balance left cluster width for true centering
        int leftWidth = leftCluster.getPreferredSize().width;
        topBarPanel.add(Box.createRigidArea(new Dimension(leftWidth, 0)));

        return topBarPanel;
    }

    private JPanel buildCenterPanel() {
        JPanel panel = new JPanel();
        panel.setLayout(new BoxLayout(panel, BoxLayout.PAGE_AXIS));

        // Command Input Field
        JScrollPane commandScrollPane = new JScrollPane(instructionsArea);
        commandScrollPane.setVerticalScrollBarPolicy(JScrollPane.VERTICAL_SCROLLBAR_AS_NEEDED);
        commandScrollPane.setPreferredSize(new Dimension(600, 80));
        commandScrollPane.setMinimumSize(new Dimension(100, 0));

        // Create layered pane with overlay
        this.inputLayeredPane = commandInputOverlay.createLayeredPane(commandScrollPane);

        panel.add(this.inputLayeredPane);

        // Context area below the input
        panel.add(this.contextAreaContainer);

        return panel;
    }

    /**
     * Initializes the file-reference table that sits directly beneath the command-input field and wires a context-menu
     * that targets the specific badge the mouse is over (mirrors ContextPanel behaviour).
     */
    private ContextAreaContainer createContextAreaContainer() {
        // Wire chip removal behavior: block while LLM running; otherwise drop and refocus input
        workspaceItemsChipPanel.setOnRemoveFragment(fragment -> {
            var cm = chrome.getContextManager();
            if (cm.isLlmTaskInProgress()) {
                chrome.showNotification(
                        IConsoleIO.NotificationRole.INFO, "An action is running; cannot modify Workspace now.");
                return;
            }
            cm.drop(List.of(fragment));
            requestCommandInputFocus();
        });

        // Sizer panel computes rows (1..5) based on current width and chip widths.
        var chipsSizer = new JPanel(new BorderLayout()) {
            private int computeRowsForWidth(int contentWidth) {
                if (contentWidth <= 0) return 1;
                int rows = 1;
                int hgap = 6;
                if (workspaceItemsChipPanel.getLayout() instanceof FlowLayout fl) {
                    hgap = fl.getHgap();
                }
                int lineWidth = 0;
                for (var comp : workspaceItemsChipPanel.getComponents()) {
                    if (!comp.isVisible()) continue;
                    int w = comp.getPreferredSize().width;
                    int next = (lineWidth == 0 ? w : lineWidth + hgap + w);
                    if (next <= contentWidth) {
                        lineWidth = next;
                    } else {
                        rows++;
                        lineWidth = w;
                        if (rows >= 2) break;
                    }
                }
                return Math.max(1, Math.min(2, rows));
            }

            @Override
            public Dimension getPreferredSize() {
                // Estimate height: rows * rowH + inter-row vgap
                int width = getWidth();
                if (width <= 0 && getParent() != null) {
                    width = getParent().getWidth();
                }
                Insets in = getInsets();
                int contentWidth = Math.max(0, width - (in == null ? 0 : in.left + in.right));

                int rows = computeRowsForWidth(contentWidth);
                int fmH = instructionsArea
                        .getFontMetrics(instructionsArea.getFont())
                        .getHeight();
                int rowH = Math.max(24, fmH + 8);
                int vgap = 4;
                if (workspaceItemsChipPanel.getLayout() instanceof FlowLayout fl) {
                    vgap = fl.getVgap();
                }
                int chipsHeight = (rows * rowH) + (rows > 1 ? (rows - 1) * vgap : 0);
                Dimension pref = new Dimension(Math.max(100, super.getPreferredSize().width), chipsHeight);
                return pref;
            }

            @Override
            public Dimension getMaximumSize() {
                // Prevent vertical stretching; let width expand
                Dimension pref = getPreferredSize();
                return new Dimension(Integer.MAX_VALUE, pref.height);
            }
        };
        chipsSizer.setOpaque(false);
        var chipsScrollPane = new JScrollPane(workspaceItemsChipPanel);
        chipsScrollPane.setBorder(BorderFactory.createEmptyBorder());
        chipsScrollPane.setOpaque(false);
        chipsScrollPane.getViewport().setOpaque(false);
        chipsScrollPane.setVerticalScrollBarPolicy(JScrollPane.VERTICAL_SCROLLBAR_AS_NEEDED);
        chipsScrollPane.setHorizontalScrollBarPolicy(JScrollPane.HORIZONTAL_SCROLLBAR_NEVER);
        chipsSizer.add(chipsScrollPane, BorderLayout.CENTER);

        // Bottom line: TokenUsageBar (fills) + Attach button on the right
        var attachButton = new HighContrastAwareButton();
        SwingUtilities.invokeLater(() -> attachButton.setIcon(Icons.ATTACH_FILE));
        attachButton.setToolTipText("Add content to workspace (Ctrl/Cmd+Shift+I)");
        attachButton.setFocusable(false);
        attachButton.setOpaque(false);
        attachButton.addActionListener(e -> chrome.getContextPanel().attachContextViaDialog());

        var bottomLinePanel = new JPanel(new BorderLayout(H_GAP, 0));
        bottomLinePanel.setOpaque(false);
        bottomLinePanel.setBorder(BorderFactory.createEmptyBorder(2, 5, 0, 0));

        // Ensure the token bar expands to fill available width
        tokenUsageBar.setAlignmentY(Component.CENTER_ALIGNMENT);

        // Add right-click handler to TokenUsageBar
        tokenUsageBar.addMouseListener(new MouseAdapter() {
            @Override
            public void mousePressed(MouseEvent e) {
                // Block popup when read-only (tokenUsageBar is disabled)
                if (e.isPopupTrigger() && tokenUsageBar.isEnabled()) {
                    tokenUsageBarPopupMenu.show(tokenUsageBar, e.getX(), e.getY());
                }
            }

            @Override
            public void mouseReleased(MouseEvent e) {
                // Block popup when read-only (tokenUsageBar is disabled)
                if (e.isPopupTrigger() && tokenUsageBar.isEnabled()) {
                    tokenUsageBarPopupMenu.show(tokenUsageBar, e.getX(), e.getY());
                }
            }
        });

        bottomLinePanel.add(tokenUsageBar, BorderLayout.CENTER);

        var contextRightPanel = new JPanel(new FlowLayout(FlowLayout.RIGHT, 0, 0));
        contextRightPanel.setOpaque(false);
        contextRightPanel.add(attachButton);
        bottomLinePanel.add(contextRightPanel, BorderLayout.EAST);

        // The InteractiveHoverPanel now manages its own layout and hover logic
        var hoverPanel = new InteractiveHoverPanel(chipsSizer, bottomLinePanel, workspaceItemsChipPanel, tokenUsageBar);
        hoverPanel.setBorder(BorderFactory.createEmptyBorder(V_GLUE, H_PAD, V_GLUE, H_PAD));
        hoverPanel.install();

        // Constrain vertical growth to preferred height so it won't stretch on window resize.
        var titledContainer = new ContextAreaContainer();
        titledContainer.setOpaque(true);
        // Initialize border with default color (will be updated by setWarningLevel)
        var lineBorder = BorderFactory.createLineBorder(UIManager.getColor("Component.borderColor"));
        var titledBorder = BorderFactory.createTitledBorder(lineBorder, "Context");
        var marginBorder = BorderFactory.createEmptyBorder(4, 4, 4, 4);
        titledContainer.setBorder(BorderFactory.createCompoundBorder(marginBorder, titledBorder));
        var transferHandler = FileDropHandlerFactory.createFileDropHandler(this.chrome);
        titledContainer.setTransferHandler(transferHandler);
        var dropTargetListener = new DropTargetAdapter() {
            @Override
            public void dragEnter(DropTargetDragEvent e) {
                var support = new TransferHandler.TransferSupport(titledContainer, e.getTransferable());
                if (transferHandler.canImport(support)) {
                    titledContainer.setDragOver(true);
                    e.acceptDrag(DnDConstants.ACTION_COPY);
                } else {
                    e.rejectDrag();
                }
            }

            @Override
            public void dragOver(DropTargetDragEvent e) {
                var support = new TransferHandler.TransferSupport(titledContainer, e.getTransferable());
                if (transferHandler.canImport(support)) {
                    e.acceptDrag(DnDConstants.ACTION_COPY);
                } else {
                    titledContainer.setDragOver(false);
                    e.rejectDrag();
                }
            }

            @Override
            public void dragExit(DropTargetEvent e) {
                titledContainer.setDragOver(false);
            }

            @Override
            public void drop(DropTargetDropEvent e) {
                titledContainer.setDragOver(false);

                var transferable = e.getTransferable();
                var support = new TransferHandler.TransferSupport(titledContainer, transferable);
                if (transferHandler.canImport(support)) {
                    e.acceptDrop(e.getDropAction());
                    if (!transferHandler.importData(support)) {
                        e.dropComplete(false);
                    } else {
                        e.dropComplete(true);
                    }
                } else {
                    e.rejectDrop();
                    e.dropComplete(false);
                }
            }
        };
        titledContainer.setDropTarget(
                new DropTarget(titledContainer, DnDConstants.ACTION_COPY, dropTargetListener, true));
        titledContainer.add(hoverPanel, BorderLayout.CENTER);

        // Add mouse listener for right-click context menu in empty space
        titledContainer.addMouseListener(new MouseAdapter() {
            @Override
            public void mousePressed(MouseEvent e) {
                if (e.isPopupTrigger()) {
                    showMenuIfNotOnChip(e);
                }
            }

            @Override
            public void mouseReleased(MouseEvent e) {
                if (e.isPopupTrigger()) {
                    showMenuIfNotOnChip(e);
                }
            }

            private void showMenuIfNotOnChip(MouseEvent e) {
                Component clickedComponent = e.getComponent();
                if (SwingUtilities.isDescendingFrom(clickedComponent, workspaceItemsChipPanel)) {
                    return;
                }
                tokenUsageBarPopupMenu.show(titledContainer, e.getX(), e.getY());
            }
        });

        return titledContainer;
    }

    /** Recomputes the token usage bar to mirror the Workspace panel summary. Safe to call from any thread. */
    private void updateTokenCostIndicator() {
        var ctx = chrome.getContextManager().selectedContext();
        Service.ModelConfig config = getSelectedConfig();
        var service = chrome.getContextManager().getService();
        var model = service.getModel(config);

        // Compute tokens off-EDT
        chrome.getContextManager()
                .submitBackgroundTask("Compute token estimate (Instructions)", () -> {
                    if (model == null || model instanceof Service.UnavailableStreamingModel) {
                        return new TokenUsageBarComputation(
                                buildTokenUsageTooltip(
                                        "Unavailable", 128000, "0.00", TokenUsageBar.WarningLevel.NONE, 100),
                                128000,
                                0,
                                TokenUsageBar.WarningLevel.NONE,
                                config,
                                100);
                    }

                    var fullText = new StringBuilder();
                    if (ctx != null && !ctx.isEmpty()) {
                        // Build full text of current context, similar to WorkspacePanel
                        var allFragments = ctx.getAllFragmentsInDisplayOrder();
                        for (var frag : allFragments) {
                            if (frag.isText() || frag.getType().isOutput()) {
                                fullText.append(frag.text()).append("\n");
                            }
                        }
                    }

                    int approxTokens = Messages.getApproximateTokens(fullText.toString());
                    int maxTokens = service.getMaxInputTokens(model);
                    if (maxTokens <= 0) {
                        // Fallback to a generous default when service does not provide a limit
                        maxTokens = 128_000;
                    }
                    String modelName = config.name();
                    String costStr = calculateCostEstimate(config, approxTokens, service);

                    int successRate = ModelBenchmarkData.getSuccessRate(config, approxTokens);
                    TokenUsageBar.WarningLevel warningLevel;
                    if (successRate == -1) {
                        // Unknown/untested combination: don't warn
                        warningLevel = TokenUsageBar.WarningLevel.NONE;
                    } else if (successRate < 30) {
                        warningLevel = TokenUsageBar.WarningLevel.RED;
                    } else if (successRate < 50) {
                        warningLevel = TokenUsageBar.WarningLevel.YELLOW;
                    } else {
                        warningLevel = TokenUsageBar.WarningLevel.NONE;
                    }

                    String tooltipHtml =
                            buildTokenUsageTooltip(modelName, maxTokens, costStr, warningLevel, successRate);
                    return new TokenUsageBarComputation(
                            tooltipHtml, maxTokens, approxTokens, warningLevel, config, successRate);
                })
                .thenAccept(stat -> SwingUtilities.invokeLater(() -> {
                    try {
                        if (stat == null) {
                            tokenUsageBar.setVisible(false);
                            contextAreaContainer.setWarningLevel(TokenUsageBar.WarningLevel.NONE);
                            return;
                        }
                        // Update max and unfilled-portion tooltip; fragment breakdown is supplied via contextChanged
                        tokenUsageBar.setMaxTokens(stat.maxTokens);
                        tokenUsageBar.setUnfilledTooltip(stat.toolTipHtml);
                        contextAreaContainer.setWarningLevel(stat.warningLevel);
                        contextAreaContainer.setToolTipText(stat.toolTipHtml);
                        modelSelector.getComponent().setToolTipText(stat.toolTipHtml);
                        tokenUsageBar.setVisible(true);
                    } catch (Exception ex) {
                        logger.debug("Failed to update token usage bar", ex);
                        tokenUsageBar.setVisible(false);
                        contextAreaContainer.setWarningLevel(TokenUsageBar.WarningLevel.NONE);
                    }
                }));
    }

    private static record TokenUsageBarComputation(
            String toolTipHtml,
            int maxTokens,
            int approxTokens,
            TokenUsageBar.WarningLevel warningLevel,
            Service.ModelConfig config,
            int successRate) {}
    /** Calculate cost estimate mirroring WorkspacePanel for only the model currently selected in InstructionsPanel. */
    private String calculateCostEstimate(Service.ModelConfig config, int inputTokens, Service service) {
        var pricing = service.getModelPricing(config.name());
        if (pricing.bands().isEmpty()) {
            return "";
        }

        long estimatedOutputTokens = Math.min(4000, inputTokens / 2);
        if (service.isReasoning(config)) {
            estimatedOutputTokens += 1000;
        }
        double estimatedCost = pricing.estimateCost(inputTokens, 0, estimatedOutputTokens);

        if (service.isFreeTier(config.name())) {
            return "$0.00 (Free Tier)";
        } else {
            return String.format("$%.2f", estimatedCost);
        }
    }

    // Tooltip helpers for TokenUsageBar (HTML-wrapped, similar to chip tooltips)
    private static String buildTokenUsageTooltip(
            String modelName,
            int maxTokens,
            String costPerRequest,
            TokenUsageBar.WarningLevel warningLevel,
            int successRate) {
        StringBuilder body = new StringBuilder();

        if (warningLevel != TokenUsageBar.WarningLevel.NONE) {
            body.append("<div style='color: ")
                    .append(warningLevel == TokenUsageBar.WarningLevel.RED ? "#FF4444" : "#FFA500")
                    .append("; font-weight: bold;'>⚠ Performance Warning</div>");
            body.append("<div style='margin-top: 4px;'>The model <b>")
                    .append(htmlEscape(modelName))
                    .append("</b> may perform poorly at this token count.</div>");
            body.append("<hr style='border:0;border-top:1px solid #ccc;margin:8px 0;'/>");
        }

        body.append("<div><b>Context</b></div>");
        body.append("<div>Model: ").append(htmlEscape(modelName)).append("</div>");
        body.append("<div>Max input tokens: ")
                .append(String.format("%,d", maxTokens))
                .append("</div>");
        if (!costPerRequest.isBlank()) {
            body.append("<div>Estimated cost/request: ")
                    .append(htmlEscape(costPerRequest))
                    .append("</div>");
        }

        body.append("<hr style='border:0;border-top:1px solid #ccc;margin:8px 0;'/>");
        body.append("<div><b><a href='https://brokk.ai/power-ranking' style='color: #1F6FEB; text-decoration: none;'>")
                .append("Brokk Power Ranking</a></b></div>");
        if (successRate == -1) {
            body.append("<div style='margin-top: 4px;'>Success rate: <b>Unknown</b></div>");
            body.append("<div style='margin-top: 2px; font-size: 0.9em; color: #666;'>")
                    .append("Untested model reasoning combination.</div>");
        } else {
            body.append("<div style='margin-top: 4px;'>Success rate at this token count: <b>")
                    .append(successRate)
                    .append("%</b></div>");
            body.append("<div style='margin-top: 2px; font-size: 0.9em; color: #666;'>")
                    .append("Based on benchmark data for model performance across token ranges.</div>");
        }

        return wrapTooltipHtml(body.toString(), 420);
    }

    private static String wrapTooltipHtml(String innerHtml, int maxWidthPx) {
        return "<html><body style='width: " + maxWidthPx + "px'>" + innerHtml + "</body></html>";
    }

    private static String htmlEscape(String s) {
        return s.replace("&", "&amp;").replace("<", "&lt;").replace(">", "&gt;");
    }

    // Returns true if the given text matches the placeholder.
    private boolean isPlaceholderText(String text) {
        return PLACEHOLDER_TEXT.equals(text);
    }

    public void refreshBranchUi(String branchName) {
        // Delegate to Chrome which now owns the BranchSelectorButton
        chrome.refreshBranchUi(branchName);
    }

    /**
     * Format a KeyStroke into a human-readable short string such as "Ctrl+M" or "Meta+Enter". Falls back to
     * KeyStroke.toString() on error.
     */
    private static String formatKeyStroke(KeyStroke ks) {
        try {
            int modifiers = ks.getModifiers();
            int keyCode = ks.getKeyCode();
            String modText = InputEvent.getModifiersExText(modifiers);
            String keyText = KeyEvent.getKeyText(keyCode);
            if (modText == null || modText.isBlank()) return keyText;
            return modText + "+" + keyText;
        } catch (Exception e) {
            return ks.toString();
        }
    }

    private JPanel buildBottomPanel() {
        JPanel bottomPanel = new JPanel();
        bottomPanel.setLayout(new BoxLayout(bottomPanel, BoxLayout.LINE_AXIS));
        bottomPanel.setBorder(BorderFactory.createEmptyBorder(2, 2, 2, 2));

        // Flexible space before model selector and action button
        bottomPanel.add(Box.createHorizontalGlue());

        // Model selector on the right
        var modelComp = modelSelector.getComponent();
        modelComp.setAlignmentY(Component.CENTER_ALIGNMENT);
        modelComp.setBorder(BorderFactory.createEmptyBorder(0, 0, 0, H_GAP));
        bottomPanel.add(modelComp);
        bottomPanel.add(Box.createHorizontalStrut(H_GAP));

        // Action split button (with integrated mode dropdown) on the right
        actionButton.setAlignmentY(Component.CENTER_ALIGNMENT);
        // Make the button bigger to accommodate text + dropdown
        int fixedHeight = Math.max(actionButton.getPreferredSize().height, 36);
        var prefSize = new Dimension(140, fixedHeight);
        actionButton.setPreferredSize(prefSize);
        actionButton.setMinimumSize(prefSize);
        actionButton.setMaximumSize(prefSize);
        actionButton.setMargin(new Insets(4, 4, 4, 10));
        actionButton.setIconTextGap(0);
        actionButton.setHorizontalTextPosition(SwingConstants.RIGHT);

        // Repaint when focus changes so focus border is visible
        actionButton.addFocusListener(new FocusAdapter() {
            @Override
            public void focusGained(FocusEvent e) {
                actionButton.repaint();
            }

            @Override
            public void focusLost(FocusEvent e) {
                actionButton.repaint();
            }
        });

        bottomPanel.add(actionButton);

        // Lock bottom toolbar height so BorderLayout keeps it visible
        Dimension bottomPref = bottomPanel.getPreferredSize();
        bottomPanel.setMinimumSize(new Dimension(0, bottomPref.height));

        return bottomPanel;
    }

    private SplitButton createHistoryDropdown() {
        final var noHistory = "(No history items)";

        var project = chrome.getProject();
        // this is a dirty hack since the flow layout breaks the split button
        var dropdown = new SplitButton("____", true);
        dropdown.setToolTipText("History");
        SwingUtilities.invokeLater(() -> {
            dropdown.setIcon(Icons.HISTORY);
            dropdown.setText("");
        });
        // Build popup menu on demand, same pattern as branch button
        Supplier<JPopupMenu> historyMenuSupplier = () -> {
            var menu = new JPopupMenu();
            List<String> historyItems = project.loadTextHistory();

            logger.trace("History items loaded: {}", historyItems.size());
            if (historyItems.isEmpty()) {
                JMenuItem noHistoryItem = new JMenuItem(noHistory);
                noHistoryItem.setEnabled(false);
                menu.add(noHistoryItem);
            } else {
                for (var item : historyItems) {
                    JMenuItem historyMenuItem = new JMenuItem();
                    // Truncate display text but keep full text in tooltip
                    String displayText = item.replace('\n', ' ');
                    if (displayText.length() > 60) {
                        displayText = displayText.substring(0, 57) + "...";
                    }
                    historyMenuItem.setText(displayText);
                    historyMenuItem.setToolTipText(item);

                    historyMenuItem.addActionListener(ev -> {
                        commandInputOverlay.hideOverlay();
                        instructionsArea.setEnabled(true);

                        instructionsArea.setText(item);
                        commandInputUndoManager.discardAllEdits();
                        instructionsArea.requestFocusInWindow();
                    });
                    menu.add(historyMenuItem);
                }
            }
            return menu;
        };

        dropdown.setMenuSupplier(historyMenuSupplier);

        // Show popup when main button area is clicked (same as branch button)
        dropdown.addActionListener(ev -> SwingUtilities.invokeLater(() -> {
            try {
                var menu = historyMenuSupplier.get();
                chrome.themeManager.registerPopupMenu(menu);
                menu.show(dropdown, 0, dropdown.getHeight());
            } catch (Exception ex) {
                logger.error("Error showing history dropdown", ex);
            }
        }));

        return dropdown;
    }

    /**
     * Checks if the current context managed by the ContextManager contains any image fragments.
     *
     * @return true if the top context exists and contains at least one PasteImageFragment, false otherwise.
     */
    private boolean contextHasImages() {
        var contextManager = chrome.getContextManager();
        return contextManager
                .topContext()
                .allFragments()
                .anyMatch(f -> !f.isText() && !f.getType().isOutput());
    }

    /**
     * Shows a modal error dialog informing the user that the required models lack vision support. Offers to open the
     * Model settings tab.
     *
     * @param requiredModelsInfo A string describing the model(s) that lack vision support (e.g., model names).
     */
    private void showVisionSupportErrorDialog(String requiredModelsInfo) {
        String message =
                """
                         <html>The current operation involves images, but the following selected model(s) do not support vision:<br>
                         <b>%s</b><br><br>
                         Please select vision-capable models in the settings to proceed with image-based tasks.</html>
                         """
                        .formatted(requiredModelsInfo);
        Object[] options = {"Open Model Settings", "Cancel"};
        int choice = JOptionPane.showOptionDialog(
                chrome.getFrame(),
                message,
                "Model Vision Support Error",
                JOptionPane.YES_NO_OPTION,
                JOptionPane.ERROR_MESSAGE,
                null, // icon
                options,
                options[0] // Default button (open settings)
                );

        if (choice == JOptionPane.YES_OPTION) { // Open Settings
            SwingUtilities.invokeLater(
                    () -> SettingsDialog.showSettingsDialog(chrome, SettingsGlobalPanel.MODELS_TAB_TITLE));
        }
        // In either case (Settings opened or Cancel pressed), the original action is aborted by returning from the
        // caller.
    }

    /**
     * Centralized model selection from the dropdown with fallback and optional vision check. Returns null if selection
     * fails or vision is required but unsupported.
     */
    private @Nullable StreamingChatModel selectDropdownModelOrShowError(String actionLabel, boolean requireVision) {
        var cm = chrome.getContextManager();
        var models = cm.getService();

        Service.ModelConfig config;
        try {
            config = modelSelector.getModel();
        } catch (IllegalStateException e) {
            chrome.toolError("Please finish configuring your custom model or select a favorite first.");
            return null;
        }

        var selectedModel = models.getModel(config);
        if (selectedModel == null) {
            chrome.toolError("Selected model '" + config.name() + "' is not available with reasoning level "
                    + config.reasoning());
            selectedModel = castNonNull(models.getModel(Service.GPT_5_MINI));
        }

        if (requireVision && contextHasImages() && !models.supportsVision(selectedModel)) {
            showVisionSupportErrorDialog(models.nameOf(selectedModel) + " (" + actionLabel + ")");
            return null;
        }

        return selectedModel;
    }

    // --- Public API ---

    /**
     * Gets the current user input text. If the placeholder is currently displayed, it returns an empty string,
     * otherwise it returns the actual text content.
     */
    public String getInstructions() {
        var v = SwingUtil.runOnEdt(
                () -> {
                    String t = instructionsArea.getText();
                    return isPlaceholderText(t) ? "" : t;
                },
                "");
        return castNonNull(v);
    }

    /**
     * Clears the command input field and ensures the text color is set to the standard foreground. This prevents the
     * placeholder from reappearing inadvertently.
     */
    public void clearCommandInput() {
        SwingUtilities.invokeLater(() -> {
            instructionsArea.setText("");
            commandInputUndoManager.discardAllEdits(); // Clear undo history as well
        });
    }

    public void requestCommandInputFocus() {
        SwingUtilities.invokeLater(instructionsArea::requestFocus);
    }

    /**
     * Toggle between Code/Ask/Search modes via the split button dropdown.
     * Cycles through modes in order: Code → Ask → Search → Code.
     */
    public void toggleCodeAnswerMode() {
        SwingUtilities.invokeLater(() -> {
            String current = actionButton.getSelectedMode();
            String next =
                    switch (current) {
                        case ACTION_CODE -> ACTION_ASK;
                        case ACTION_ASK -> ACTION_SEARCH;
                        case ACTION_SEARCH -> ACTION_CODE;
                        default -> ACTION_SEARCH;
                    };
            actionButton.setSelectedMode(next);
            storedAction = next;
            // Place focus back in the command input for convenience
            requestCommandInputFocus();
        });
    }

    // --- Private Execution Logic ---

    /**
     * Called by the contextSuggestionTimer or external events (like context changes) to initiate a context suggestion
     * task. It increments the generation counter and submits the task to the sequential worker executor.
     */

    /**
     * Performs the actual context suggestion logic off the EDT. This method includes checks against the current
     * `suggestionGeneration` to ensure only the latest task proceeds and updates the UI.
     *
     * @param myGen The generation number of this specific task.
     * @param snapshot The input text captured when this task was initiated.
     */

    /**
     * Checks if the new text/embeddings are semantically different from the last processed state
     * (`lastCheckedInputText`, `lastCheckedEmbeddings`).
     */

    /** Helper to show the failure label with a message. */

    /** Helper to show the suggestions table with file references. */

    /**
     * Executes the core logic for the "Ask" command. This runs inside the Runnable passed to
     * contextManager.submitAction.
     */
    public static TaskResult executeAskCommand(IContextManager cm, StreamingChatModel model, String question) {
        List<ChatMessage> messages;
        try {
            messages = CodePrompts.instance.collectAskMessages(cm, question, model);
        } catch (InterruptedException e) {
            return new TaskResult(
                    cm,
                    "Ask: " + question,
                    cm.getIo().getLlmRawMessages(),
                    cm.liveContext(),
                    new TaskResult.StopDetails(TaskResult.StopReason.INTERRUPTED));
        }
        var llm = cm.getLlm(new Llm.Options(model, "Answer: " + question).withEcho());

        return executeAskCommand(llm, messages, cm, question);
    }

    public static TaskResult executeAskCommand(
            Llm llm, List<ChatMessage> messages, IContextManager cm, String question) {
        // Build and send the request to the LLM
        TaskResult.StopDetails stop = null;
        Llm.StreamingResult response = null;
        try {
            response = llm.sendRequest(messages);
        } catch (InterruptedException e) {
            stop = new TaskResult.StopDetails(TaskResult.StopReason.INTERRUPTED);
        }

        // Determine stop details based on the response
        if (response != null) {
            if (response.error() != null) {
                String explanation = Objects.requireNonNullElse(response.error().getMessage(), "Unknown LLM error");
                stop = new TaskResult.StopDetails(TaskResult.StopReason.LLM_ERROR, explanation);
            } else {
                stop = new TaskResult.StopDetails(TaskResult.StopReason.SUCCESS);
            }
        }

        // construct TaskResult
        requireNonNull(stop);
        var resultingCtx = cm.liveContext();
        return new TaskResult(
                cm,
                "Ask: " + question,
                List.copyOf(cm.getIo().getLlmRawMessages()),
                resultingCtx, // Ask never changes files; use current live context
                stop);
    }

    // --- Action Handlers ---

    public void runArchitectCommand() {
        var goal = getInstructions();
        if (goal.isBlank()) {
            chrome.toolError("Please provide an initial goal or instruction for the Architect");
            return;
        }

        chrome.getProject().addToInstructionsHistory(goal, 20);
        clearCommandInput();

        var project = chrome.getProject();
        var runInWorktree = project.getArchitectRunInWorktree();

        if (runInWorktree) {
            runArchitectInNewWorktree(goal);
        } else {
            // User confirmed options, now submit the actual agent execution to the background.
            runArchitectCommand(goal);
        }
    }

    private void runArchitectInNewWorktree(String originalInstructions) {
        var currentProject = chrome.getProject();
        ContextManager cm = chrome.getContextManager();

        // Start branch name generation task (LLM summarization)
        var branchNameWorker = new ContextManager.SummarizeWorker(cm, originalInstructions, 3);
        branchNameWorker.execute();

        // Add to history of current project (already done by caller if not worktree)
        // No need to clearCommandInput, also done by caller

        // don't use submitAction, we're going to kick off a new Worktree + Chrome and run in that, leaving the original
        // free
        cm.submitExclusiveAction(() -> {
            try {
                chrome.showOutputSpinner("Setting up Git worktree...");

                // Retrieve the generated branch name suggestion from the SummarizeWorker
                String rawBranchNameSuggestion = branchNameWorker.get(); // Blocks until SummarizeWorker is done
                String generatedBranchName = cm.getRepo().sanitizeBranchName(rawBranchNameSuggestion);

                // Check Git availability (original position relative to setup)
                if (!currentProject.hasGit() || !currentProject.getRepo().supportsWorktrees()) {
                    chrome.hideOutputSpinner();
                    chrome.toolError(
                            "Cannot create worktree: Project is not a Git repository or worktrees are not supported.");
                    populateInstructionsArea(originalInstructions); // Restore instructions if setup fails
                    return;
                }

                Path newWorktreePath;
                String actualBranchName;

                MainProject projectForWorktreeSetup = currentProject.getMainProject();
                IGitRepo repo = projectForWorktreeSetup.getRepo();
                if (!(repo instanceof GitRepo mainGitRepo)) {
                    chrome.hideOutputSpinner();
                    chrome.toolError(
                            "Cannot create worktree: Main project repository does not support Git operations.");
                    populateInstructionsArea(originalInstructions);
                    return;
                }
                String sourceBranchForNew =
                        mainGitRepo.getCurrentBranch(); // New branch is created from current branch of main repo

                var setupResult = GitWorktreeTab.setupNewGitWorktree(
                        projectForWorktreeSetup,
                        mainGitRepo,
                        generatedBranchName,
                        true, // Always creating a new branch in this flow
                        sourceBranchForNew);
                newWorktreePath = setupResult.worktreePath();
                actualBranchName = setupResult.branchName();

                chrome.showNotification(
                        IConsoleIO.NotificationRole.INFO,
                        "New worktree created at: " + newWorktreePath + " on branch: " + actualBranchName);

                // Define the initial task to run in the new project, using pre-collected options
                Consumer<Chrome> initialArchitectTask = newWorktreeChrome -> {
                    InstructionsPanel newWorktreeIP = newWorktreeChrome.getInstructionsPanel();
                    // Run the architect command directly with the original instructions and determined options
                    newWorktreeIP.runArchitectCommand(originalInstructions);
                };

                MainProject mainProject = (currentProject instanceof MainProject mainProj)
                        ? mainProj
                        : (MainProject) currentProject.getParent();

                new Brokk.OpenProjectBuilder(newWorktreePath)
                        .parent(mainProject)
                        .initialTask(initialArchitectTask)
                        .sourceContextForSession(cm.topContext())
                        .open()
                        .thenAccept(success -> {
                            if (success) {
                                chrome.showNotification(
                                        IConsoleIO.NotificationRole.INFO, "New worktree opened for Architect");
                            } else {
                                chrome.toolError("Failed to open the new worktree project for Architect.");
                                populateInstructionsArea(originalInstructions);
                            }
                        })
                        .exceptionally(ex -> {
                            chrome.toolError("Error opening new worktree project: " + ex.getMessage());
                            populateInstructionsArea(originalInstructions);
                            return null;
                        });
            } catch (InterruptedException e) {
                logger.debug("Architect worktree setup interrupted.", e);
                populateInstructionsArea(originalInstructions);
            } catch (GitAPIException | IOException | ExecutionException ex) {
                chrome.toolError("Error setting up worktree: " + ex.getMessage());
                populateInstructionsArea(originalInstructions);
            } finally {
                chrome.hideOutputSpinner();
            }
        });
    }

    /**
     * Overload for programmatic invocation of Architect agent after options are determined, typically called directly
     * or from the worktree setup.
     *
     * @param goal The user's goal/instructions.
     */
    public void runArchitectCommand(String goal) {
        submitAction(ACTION_ARCHITECT, goal, scope -> {
            var service = chrome.getContextManager().getService();
            var planningModel = service.getModel(Service.GEMINI_2_5_PRO);
            if (planningModel == null) {
                throw new ModelUnavailableException();
            }

            // Determine Code model from the Instructions dropdown
            Service.ModelConfig codeCfg = modelSelector.getModel();
            var codeModel = service.getModel(codeCfg);
            if (codeModel == null) {
                throw new ModelUnavailableException();
            }

            // Proceed with execution using the selected options
            var agent = new ArchitectAgent(chrome.getContextManager(), planningModel, codeModel, goal, scope);
            return agent.execute();
        });
    }

    // Core method to prepare and submit the Code action
    private void prepareAndRunCodeCommand(StreamingChatModel modelToUse) {
        var input = getInstructions();
        if (input.isBlank()) {
            chrome.toolError("Please enter a command or text");
            return;
        }

        var contextManager = chrome.getContextManager();
        var models = contextManager.getService();

        if (contextHasImages() && !models.supportsVision(modelToUse)) {
            showVisionSupportErrorDialog(models.nameOf(modelToUse) + " (Code)");
            return;
        }

        // If Workspace is empty, ask the user how to proceed
        if (chrome.getContextManager().topContext().isEmpty()) {
            String message =
                    "Are you sure you want to code against an empty Workspace? This is the right thing to do if you want to create new source files with no other context. Otherwise, run Search first or manually add context to the Workspace.";
            Object[] options = {"Code", "Search", "Cancel"};
            int choice = JOptionPane.showOptionDialog(
                    chrome.getFrame(),
                    message,
                    "Empty Workspace",
                    JOptionPane.YES_NO_CANCEL_OPTION,
                    JOptionPane.QUESTION_MESSAGE,
                    null,
                    options,
                    options[0]);

            if (choice == 1) { // Search
                runSearchCommand();
                return;
            } else if (choice != 0) { // Cancel or closed dialog
                return;
            }
        }

        chrome.getProject().addToInstructionsHistory(input, 20);
        clearCommandInput();
        // disableButtons() is called by submitAction via chrome.disableActionButtons()
        submitAction(ACTION_CODE, input, () -> {
            var contextManager1 = chrome.getContextManager();

            CodeAgent agent = new CodeAgent(contextManager1, modelToUse);
            var result = agent.runTask(input, Set.of());
            return result;
        });
    }

    // Public entry point for default Ask model
    public void runAskCommand(String input) {
        final var modelToUse = selectDropdownModelOrShowError("Ask", true);
        if (modelToUse == null) {
            return;
        }
        prepareAndRunAskCommand(modelToUse, input);
    }

    // Core method to prepare and submit the Ask action
    private void prepareAndRunAskCommand(StreamingChatModel modelToUse, String input) {
        if (input.isBlank()) {
            chrome.toolError("Please enter a question");
            return;
        }

        chrome.getProject().addToInstructionsHistory(input, 20);
        clearCommandInput();
        // disableButtons() is called by submitAction via chrome.disableActionButtons()
        submitAction(ACTION_ASK, input, () -> {
            var result = executeAskCommand(contextManager, modelToUse, input);

            // Persist to history regardless of success/failure
            return result;
        });
    }

    public void runSearchCommand() {
        var input = getInstructions();
        if (input.isBlank()) {
            chrome.toolError("Please provide a search query");
            return;
        }

        chrome.getProject().addToInstructionsHistory(input, 20);
        clearCommandInput();
        executeSearchInternal(input);
    }

    private void executeSearchInternal(String query) {
        final var modelToUse = selectDropdownModelOrShowError("Search", true);
        if (modelToUse == null) {
            throw new IllegalStateException("LLM not found, usually this indicates a network error");
        }

        submitAction(ACTION_SEARCH, query, scope -> {
            assert !query.isBlank();

            var cm = chrome.getContextManager();
            SearchAgent agent = new SearchAgent(
                    query,
                    cm,
                    modelToUse,
                    EnumSet.of(SearchAgent.Terminal.ANSWER, SearchAgent.Terminal.TASK_LIST),
<<<<<<< HEAD
                    SearchMetrics.noOp(),
                    cm.liveContext());
            agent.scanInitialContext();
            var result = agent.execute();
            chrome.setSkipNextUpdateOutputPanelOnContextChange(true);
            return result;
=======
                    cm.liveContext(),
                    scope);
            return agent.execute();
>>>>>>> bf2a2c38
        });
    }

    /**
     * Returns a concise, user-friendly spinner message for the given action.
     * Playful but not too long, clear about what's happening.
     */
    private static String spinnerTextFor(String action) {
        return switch (action) {
            case ACTION_ARCHITECT -> "Architect Mode — planning and applying code changes...";
            case ACTION_CODE -> "Applying Code Mode — editing files in your Workspace...";
            case ACTION_SEARCH -> "Running Lutz Mode — agentic search and plan generation...";
            case ACTION_ASK -> "Answering from existing Context only...";
            default -> "Executing " + action + "...";
        };
    }

    /**
     * Runs the given task, handling spinner and add-to-history of the TaskResult, including partial result on
     * interruption
     */
    public void submitAction(String action, String input, Callable<TaskResult> task) {
        var cm = chrome.getContextManager();
        String spinnerText = spinnerTextFor(action);

        cm.submitLlmAction(() -> {
            try {
                chrome.showOutputSpinner(spinnerText);
                try (var scope = cm.beginTask(input, false)) {
                    var result = task.call();
                    scope.append(result);
                    if (result.stopDetails().reason() == TaskResult.StopReason.INTERRUPTED) {
                        populateInstructionsArea(input);
                    }
                }
            } finally {
                chrome.hideOutputSpinner();
                contextManager.checkBalanceAndNotify();
                notifyActionComplete(action);
            }
        });
    }

    /** Overload that provides a TaskScope to the task body so callers can pass it to agents. */
    public CompletableFuture<Void> submitAction(
            String action, String input, Function<ContextManager.TaskScope, TaskResult> task) {
        var cm = chrome.getContextManager();
        String spinnerText = spinnerTextFor(action);

        return cm.submitLlmAction(() -> {
            try {
                chrome.showOutputSpinner(spinnerText);
                try (var scope = cm.beginTask(input, false)) {
                    var result = task.apply(scope);
                    scope.append(result);
                    if (result.stopDetails().reason() == TaskResult.StopReason.INTERRUPTED) {
                        populateInstructionsArea(input);
                    }
                }
            } finally {
                chrome.hideOutputSpinner();
                contextManager.checkBalanceAndNotify();
                notifyActionComplete(action);
            }
        });
    }

    // Methods to disable and enable buttons.
    void disableButtons() {
        SwingUtilities.invokeLater(() -> {
            boolean isHighContrast = GuiTheme.THEME_HIGH_CONTRAST.equalsIgnoreCase(MainProject.getTheme());
            // Keep the action button usable for "Stop" while a task is running.
            if (isActionRunning()) {
                actionButton.showStopMode();
                actionButton.setEnabled(true);
                actionButton.setToolTipText("Cancel the current operation");

                Color bg = UIManager.getColor("Brokk.action_button_bg_stop");
                if (bg == null) {
                    bg = ThemeColors.getColor(false, ThemeColors.GIT_BADGE_BACKGROUND);
                }
                if (isHighContrast) {
                    actionButton.setForeground(Color.WHITE);
                }
                actionButton.setBackground(bg);
            } else {
                // If there is no running action, keep the action button enabled so the user can start an action.
                actionButton.setEnabled(true);
                Color bg = UIManager.getColor("Brokk.action_button_bg_default");
                if (bg == null) {
                    bg = defaultActionButtonBg;
                }
                actionButton.setBackground(bg);
                // Ensure combined tooltip (mode-specific + base) is shown initially
                actionButton.updateTooltip();
            }

            // Wand is disabled while any action is running
            wandButton.setEnabled(!isActionRunning());
        });
    }

    /**
     * Updates the enabled state of all action buttons based on project load status and ContextManager availability.
     * Called when actions complete.
     */
    private void updateButtonStates() {
        SwingUtilities.invokeLater(() -> {
            boolean isHighContrast = GuiTheme.THEME_HIGH_CONTRAST.equalsIgnoreCase(MainProject.getTheme());
            // Action button reflects current running state
            if (isActionRunning()) {
                actionButton.showStopMode();
                actionButton.setToolTipText("Cancel the current operation");
                Color bg = UIManager.getColor("Brokk.action_button_bg_stop");
                if (bg == null) {
                    bg = secondaryActionButtonBg;
                }
                if (isHighContrast) {
                    actionButton.setForeground(Color.WHITE);
                }
                actionButton.setBackground(bg);
            } else {
                actionButton.showNormalMode();
                // Keep tooltip consistent: prepend mode-specific tooltip to base tooltip
                actionButton.updateTooltip();
                Color bg = UIManager.getColor("Brokk.action_button_bg_default");
                if (bg == null) {
                    bg = defaultActionButtonBg;
                }
                if (isHighContrast) {
                    actionButton.setForeground(Color.WHITE);
                }
                actionButton.setBackground(bg);
            }
            actionButton.setEnabled(true);

            // Enable/disable wand depending on running state
            wandButton.setEnabled(!isActionRunning());

            // Ensure storedAction is consistent with split button's selected mode
            storedAction = actionButton.getSelectedMode();

            chrome.enableHistoryPanel();
        });
    }

    @Override
    public void contextChanged(Context newCtx) {
        var fragments = newCtx.getAllFragmentsInDisplayOrder();
        logger.debug("Context updated: {} fragments", fragments.size());
        // Update chips from the selected context and toggle read-only
        workspaceItemsChipPanel.setFragmentsForContext(newCtx);
        boolean readOnly =
                !java.util.Objects.equals(newCtx, chrome.getContextManager().topContext());
        workspaceItemsChipPanel.setReadOnly(readOnly);
        // Feed per-fragment data to the token bar from the selected context and toggle read-only
        tokenUsageBar.setFragmentsForContext(newCtx);
        tokenUsageBar.setReadOnly(readOnly);
        // Update the titled border to reflect read-only state
        contextAreaContainer.setReadOnly(readOnly);
        // Update compact token/cost indicator on context change
        updateTokenCostIndicator();
    }

    /**
     * Sets read-only UI state for the context widgets (chips + token bar). Safe to call from any thread.
     */
    public void setContextReadOnly(boolean readOnly) {
        SwingUtilities.invokeLater(() -> {
            workspaceItemsChipPanel.setReadOnly(readOnly);
            tokenUsageBar.setReadOnly(readOnly);
            contextAreaContainer.setReadOnly(readOnly);
        });
    }

    void enableButtons() {
        // Called when an action completes. Reset buttons based on current CM/project state.
        updateButtonStates();
    }

    private String loadActionMode() {
        // 1. Try project-specific first
        Optional<String> projectMode = chrome.getProject().getActionMode();
        if (projectMode.isPresent() && isValidMode(projectMode.get())) {
            logger.debug("Loading action mode from project settings: {}", projectMode.get());
            return projectMode.get();
        }

        // 2. Fall back to global
        String globalMode = MainProject.getGlobalActionMode();
        if (!globalMode.isEmpty() && isValidMode(globalMode)) {
            logger.debug("Loading action mode from global settings: {}", globalMode);
            return globalMode;
        }

        // 3. Final fallback to default
        logger.debug("No saved action mode found, using default: {}", ACTION_SEARCH);
        return ACTION_SEARCH;
    }

    private boolean isValidMode(String mode) {
        return ACTION_CODE.equals(mode) || ACTION_ASK.equals(mode) || ACTION_SEARCH.equals(mode);
    }

    private void notifyActionComplete(String actionName) {
        chrome.notifyActionComplete("Action '" + actionName + "' completed.");
    }

    private boolean isActionRunning() {
        return chrome.getContextManager().isLlmTaskInProgress();
    }

    public void onActionButtonPressed() {
        if (isActionRunning()) {
            // Stop action
            chrome.getContextManager().interruptLlmAction();
        } else {
            // Go action
            switch (storedAction) {
                case ACTION_ARCHITECT -> runArchitectCommand();
                case ACTION_CODE -> prepareAndRunCodeCommand(getSelectedModel());
                case ACTION_SEARCH -> runSearchCommand();
                case ACTION_ASK -> runAskCommand(getInstructions());
                default -> runArchitectCommand();
            }
        }
        // Always return focus to the instructions area to avoid re-triggering with Enter on the button
        requestCommandInputFocus();
    }

    private void refreshModeIndicator() {
        String mode = actionButton.getSelectedMode();

        // Let the badge compute its own theme-aware colors based on the active mode
        modeBadge.setActiveMode(mode);

        // Use the badge's accent for the input pane stripe
        Color accent = modeBadge.getAccent();

        if (inputLayeredPane != null) {
            var inner = new EmptyBorder(0, H_PAD, 0, H_PAD);
            var stripe = new javax.swing.border.MatteBorder(0, 4, 0, 0, accent);
            inputLayeredPane.setBorder(BorderFactory.createCompoundBorder(stripe, inner));
            inputLayeredPane.revalidate();
            inputLayeredPane.repaint();
        }

        if (!isActionRunning()) {
            actionButton.setForeground(Color.WHITE);
        }
    }

    public void populateInstructionsArea(String text) {
        SwingUtilities.invokeLater(() -> {
            // If placeholder is active or area is disabled, activate input first
            if (isPlaceholderText(instructionsArea.getText()) || !instructionsArea.isEnabled()) {
                activateCommandInput(); // This enables, clears placeholder, requests focus
            }
            SwingUtilities.invokeLater(() -> {
                instructionsArea.setText(text);
                commandInputUndoManager.discardAllEdits(); // Reset undo history for the repopulated content
                instructionsArea.requestFocusInWindow(); // Ensure focus after text set
                instructionsArea.setCaretPosition(text.length()); // Move caret to end
            });
        });
    }

    /**
     * Hides the command input overlay, enables the input field and deep scan button, clears the placeholder text if
     * present, and requests focus for the input field.
     */
    private void activateCommandInput() {
        commandInputOverlay.hideOverlay(); // Hide the overlay
        // Enable input and deep scan button
        instructionsArea.setEnabled(true);
        // Clear placeholder only if it's still present
        if (isPlaceholderText(instructionsArea.getText())) {
            clearCommandInput();
        }
        instructionsArea.requestFocusInWindow(); // Give it focus
    }

    public VoiceInputButton getVoiceInputButton() {
        return this.micButton;
    }

    /**
     * Returns the currently selected Code model configuration from the model selector. Falls back to a reasonable
     * default if none is available.
     */
    public StreamingChatModel getSelectedModel() {
        return contextManager.getModelOrDefault(modelSelector.getModel(), "Selected");
    }

    // TODO this is unnecessary if we can push config into StreamingChatModel
    public Service.ModelConfig getSelectedConfig() {
        return modelSelector.getModel();
    }

    public ContextAreaContainer getContextAreaContainer() {
        return contextAreaContainer;
    }

    public JPanel getCenterPanel() {
        return centerPanel;
    }

    /**
     * Returns the Swing component used by the ModelSelector so it can be moved
     * between panels (Instructions <-> Tasks) as a single shared component.
     */
    public JComponent getModelSelectorComponent() {
        return modelSelector.getComponent();
    }

    /**
     * Ensures the ModelSelector component is attached to the Instructions bottom bar,
     * immediately before the actionButton with proper spacing, and revalidates the layout.
     * Safe to call from any thread.
     */
    public void restoreModelSelectorToBottom() {
        Runnable r = () -> {
            try {
                JComponent comp = modelSelector.getComponent();
                var currentParent = comp.getParent();
                var bottom = actionButton.getParent();
                if (bottom == null) return;

                if (currentParent != bottom) {
                    if (currentParent != null) {
                        currentParent.remove(comp);
                        currentParent.revalidate();
                        currentParent.repaint();
                    }
                    // Insert right before the action button with spacing strut
                    int actionIndex = indexOfChild(bottom, actionButton);
                    if (actionIndex >= 0) {
                        bottom.add(comp, actionIndex);
                        bottom.add(Box.createHorizontalStrut(H_GAP), actionIndex + 1);
                        bottom.revalidate();
                        bottom.repaint();
                    }
                } else {
                    // Already in the right parent; ensure correct ordering with strut
                    int compIndex = indexOfChild(bottom, comp);
                    int actionIndex = indexOfChild(bottom, actionButton);

                    // Check if strut exists right after model selector
                    boolean strutExists = false;
                    if (actionIndex >= 1) {
                        Component potentialStrut = bottom.getComponent(actionIndex - 1);
                        strutExists = potentialStrut instanceof Box.Filler;
                    }

                    if (compIndex != actionIndex - 2 || !strutExists) {
                        // Reposition: remove model selector and any old strut, then re-add both
                        bottom.remove(comp);

                        // Also remove the old strut if it exists
                        int newActionIndex = indexOfChild(bottom, actionButton);
                        if (newActionIndex >= 1) {
                            Component potentialStrut = bottom.getComponent(newActionIndex - 1);
                            if (potentialStrut instanceof Box.Filler) {
                                bottom.remove(potentialStrut);
                                newActionIndex = indexOfChild(bottom, actionButton);
                            }
                        }

                        // Add model selector and new strut before action button
                        if (newActionIndex >= 0) {
                            bottom.add(comp, newActionIndex);
                            bottom.add(Box.createHorizontalStrut(H_GAP), newActionIndex + 1);
                        }
                        bottom.revalidate();
                        bottom.repaint();
                    }
                }
            } catch (Exception ex) {
                logger.debug("restoreModelSelectorToBottom: non-fatal error repositioning model selector", ex);
            }
        };
        if (SwingUtilities.isEventDispatchThread()) r.run();
        else SwingUtilities.invokeLater(r);
    }

    private static int indexOfChild(Container parent, Component child) {
        int n = parent.getComponentCount();
        for (int i = 0; i < n; i++) {
            if (parent.getComponent(i) == child) return i;
        }
        return -1;
    }

    /**
     * Register a listener to be notified when the model selection in the InstructionsPanel changes. The listener
     * receives the new Service.ModelConfig.
     */
    public void addModelSelectionListener(Consumer<Service.ModelConfig> listener) {
        modelSelector.addSelectionListener(listener);
    }

    /**
     * Action split button with integrated dropdown for mode selection (Code/Ask/Search).
     * The main button area executes the selected action, while the dropdown arrow shows mode options.
     */
    private static class ActionSplitButton extends MaterialButton implements ThemeAware {
        private static final long serialVersionUID = 1L;
        private final Supplier<Boolean> isActionRunning;
        private @Nullable Icon originalIcon;
        private String selectedMode;
        private final List<Consumer<String>> modeChangeListeners = new ArrayList<>();
        private boolean inStopMode = false;
        private static final int DROPDOWN_WIDTH = 30;
        private @Nullable Icon dropdownIcon;
        private final String baseTooltip;
        private static final String MODE_TOOLTIP_CODE =
                "<b>Code Mode:</b> The Code agent executes your instructions to directly modify the code files currently in the context.";
        private static final String MODE_TOOLTIP_ASK =
                "<b>Ask mode:</b> An Ask agent giving you general purpose answers to a question or a request based on the files in your context.";
        private static final String MODE_TOOLTIP_LUTZ =
                "<b>Lutz mode:</b> Performs an \"agentic\" search across your entire project to find code relevant to your prompt and will generate a plan for you by creating a list of tasks.";

        public ActionSplitButton(Supplier<Boolean> isActionRunning, String defaultMode) {
            super();
            this.isActionRunning = isActionRunning;
            this.selectedMode = defaultMode;
            this.originalIcon = null;
            this.dropdownIcon = null;

            // Build base tooltip with keybinding info
            KeyStroke submitKs =
                    GlobalUiSettings.getKeybinding("instructions.submit", KeyStroke.getKeyStroke(KeyEvent.VK_ENTER, 0));
            this.baseTooltip = "Run the selected action (Enter)";

            updateButtonText();
            updateTooltip();

            // Override border to eliminate left padding (0px instead of default 8px)
            Color borderColor = UIManager.getColor("Component.borderColor");
            if (borderColor == null) borderColor = Color.GRAY;
            setBorder(BorderFactory.createCompoundBorder(
                    new LineBorder(borderColor, 1, true), BorderFactory.createEmptyBorder(4, 0, 4, 8)));

            // Set initial tooltip based on default mode
            updateTooltip();

            // Defer icon loading until EDT is ready
            SwingUtilities.invokeLater(() -> {
                this.dropdownIcon = Icons.KEYBOARD_DOWN_LIGHT;
            });

            // Change cursor when hovering the dropdown area on the right
            addMouseMotionListener(new java.awt.event.MouseMotionAdapter() {
                @Override
                public void mouseMoved(MouseEvent e) {
                    boolean inDropdown = e.getX() >= getWidth() - DROPDOWN_WIDTH;
                    setCursor(inDropdown ? Cursor.getPredefinedCursor(Cursor.HAND_CURSOR) : Cursor.getDefaultCursor());
                }
            });
        }

        public void addModeChangeListener(Consumer<String> listener) {
            modeChangeListeners.add(listener);
        }

        public String getSelectedMode() {
            return selectedMode;
        }

        public void setSelectedMode(String mode) {
            if (!this.selectedMode.equals(mode)) {
                this.selectedMode = mode;
                updateButtonText();
                updateTooltip();
                for (var listener : modeChangeListeners) {
                    listener.accept(mode);
                }
            }
        }

        public void updateTooltip() {
            String modeTooltip =
                    switch (selectedMode) {
                        case ACTION_CODE -> MODE_TOOLTIP_CODE;
                        case ACTION_ASK -> MODE_TOOLTIP_ASK;
                        case ACTION_SEARCH -> MODE_TOOLTIP_LUTZ;
                        default -> MODE_TOOLTIP_LUTZ;
                    };
            setToolTipText("<html><body style='width: 350px;'>" + modeTooltip
                    + "<hr style='border:0;border-top:1px solid #ccc;margin:8px 0;'/>" + baseTooltip
                    + "</body></html>");
        }

        public void showStopMode() {
            inStopMode = true;
            setIcon(Icons.STOP);
            setText(null);
            repaint();
        }

        public void showNormalMode() {
            inStopMode = false;
            setIcon(Icons.ARROW_WARM_UP);
            updateButtonText();
            repaint();
        }

        private void updateButtonText() {
            if (!inStopMode) {
                String displayText =
                        switch (selectedMode) {
                            case ACTION_CODE -> "Code";
                            case ACTION_ASK -> "Ask";
                            case ACTION_SEARCH -> "Lutz";
                            default -> "Lutz";
                        };
                setText(displayText);
            }
        }

        @Override
        protected void processMouseEvent(MouseEvent e) {
            int x = e.getX();
            int y = e.getY();
            boolean inDropdown = x >= getWidth() - DROPDOWN_WIDTH && x <= getWidth() && y >= 0 && y <= getHeight();
            if (inDropdown && isEnabled()) {
                // Swallow events in dropdown area and show menu on press
                if (e.getID() == MouseEvent.MOUSE_PRESSED) {
                    showDropdownMenu();
                }
                return; // Do not pass to super; prevents main action from firing
            }
            super.processMouseEvent(e);
        }

        private void showDropdownMenu() {
            JPopupMenu menu = new JPopupMenu();

            JMenuItem codeItem = new JMenuItem("Code");
            codeItem.setToolTipText(
                    "<html><body style='width: 300px;'><b>Code Mode:</b> The Code agent executes your instructions to directly modify the code files currently in the context.</body></html>");
            codeItem.addActionListener(ev -> setSelectedMode(ACTION_CODE));
            menu.add(codeItem);

            JMenuItem askItem = new JMenuItem("Ask");
            askItem.setToolTipText(
                    "<html><body style='width: 300px;'><b>Ask mode:</b> An Ask agent giving you general purpose answers to a question or a request based on the files in your context.</body></html>");
            askItem.addActionListener(ev -> setSelectedMode(ACTION_ASK));
            menu.add(askItem);

            JMenuItem searchItem = new JMenuItem("Lutz");
            searchItem.setToolTipText(
                    "<html><body style='width: 300px;'><b>Lutz mode:</b> Performs an \"agentic\" search across your entire project to find code relevant to your prompt and will generate a plan for you by creating a list of tasks.</body></html>");
            searchItem.addActionListener(ev -> setSelectedMode(ACTION_SEARCH));
            menu.add(searchItem);

            int menuHeight = menu.getPreferredSize().height;
            menu.show(this, getWidth() - DROPDOWN_WIDTH, -menuHeight);
        }

        @Override
        public void setIcon(@Nullable Icon icon) {
            this.originalIcon = icon;
            // Apply high-contrast processing if needed
            boolean isHighContrast = GuiTheme.THEME_HIGH_CONTRAST.equalsIgnoreCase(MainProject.getTheme());
            Icon processedIcon = ColorUtil.createHighContrastIcon(icon, getBackground(), isHighContrast);
            super.setIcon(processedIcon);
        }

        @Override
        protected void paintComponent(Graphics g) {
            Graphics2D g2 = (Graphics2D) g.create();
            try {
                g2.setRenderingHint(RenderingHints.KEY_ANTIALIASING, RenderingHints.VALUE_ANTIALIAS_ON);
                int arc = 12;
                Color bg = getBackground();
                if (!isEnabled()) {
                    Color disabled = UIManager.getColor("Button.disabledBackground");
                    if (disabled != null) bg = disabled;
                } else if (getModel().isPressed()) {
                    bg = bg.darker();
                } else if (getModel().isRollover()) {
                    bg = bg.brighter();
                }
                g2.setColor(bg);
                g2.fillRoundRect(0, 0, getWidth(), getHeight(), arc, arc);

                // Draw divider line if not in stop mode
                if (!inStopMode) {
                    int dropdownX = getWidth() - DROPDOWN_WIDTH;
                    boolean isHighContrast = GuiTheme.THEME_HIGH_CONTRAST.equalsIgnoreCase(MainProject.getTheme());
                    g2.setColor(isHighContrast ? Color.BLACK : Color.WHITE);
                    g2.drawLine(dropdownX, 6, dropdownX, getHeight() - 6);

                    // Lazy-load and paint dropdown icon centered in the dropdown area
                    if (dropdownIcon == null) {
                        dropdownIcon = Icons.KEYBOARD_DOWN_LIGHT;
                    }
                    if (dropdownIcon instanceof SwingUtil.ThemedIcon themedIcon) {
                        themedIcon.ensureResolved();
                    }
                    Icon iconToPaint = (dropdownIcon instanceof SwingUtil.ThemedIcon themedIcon)
                            ? themedIcon.delegate()
                            : dropdownIcon;
                    // Apply high-contrast processing to dropdown icon
                    iconToPaint = ColorUtil.createHighContrastIcon(iconToPaint, getBackground(), isHighContrast);
                    if (iconToPaint != null) {
                        int iw = iconToPaint.getIconWidth();
                        int ih = iconToPaint.getIconHeight();
                        int ix = dropdownX + Math.max(0, (DROPDOWN_WIDTH - iw) / 2);
                        int iy = Math.max(0, (getHeight() - ih) / 2);
                        iconToPaint.paintIcon(this, g2, ix, iy);
                    }
                }
            } finally {
                g2.dispose();
            }
            super.paintComponent(g);
        }

        @Override
        protected void paintBorder(Graphics g) {
            Graphics2D g2 = (Graphics2D) g.create();
            try {
                g2.setRenderingHint(RenderingHints.KEY_ANTIALIASING, RenderingHints.VALUE_ANTIALIAS_ON);
                int arc = 12;
                Color borderColor;
                if (isFocusOwner()) {
                    borderColor = new Color(0x1F6FEB);
                } else {
                    borderColor = UIManager.getColor("Component.borderColor");
                    if (borderColor == null) borderColor = Color.GRAY;
                }
                g2.setColor(borderColor);
                g2.drawRoundRect(0, 0, getWidth() - 1, getHeight() - 1, arc, arc);
            } finally {
                g2.dispose();
            }
        }

        @Override
        public void applyTheme(GuiTheme guiTheme, boolean wordWrap) {
            boolean isHighContrast = GuiTheme.THEME_HIGH_CONTRAST.equalsIgnoreCase(MainProject.getTheme());
            // Re-read colors from UIManager instead of using cached values
            Color currentDefaultBg = UIManager.getColor("Button.default.background");
            Color currentSecondaryBg = UIManager.getColor("Button.background");

            // Set background FIRST so icon processing can read the correct background
            if (isHighContrast) {
                if (this.isActionRunning.get()) {
                    Color hcStop = UIManager.getColor("Brokk.action_button_bg_stop");
                    setBackground(hcStop != null ? hcStop : currentSecondaryBg);
                } else {
                    Color hcDefault = UIManager.getColor("Brokk.action_button_bg_default");
                    setBackground(hcDefault != null ? hcDefault : currentDefaultBg);
                }
            } else {
                if (this.isActionRunning.get()) {
                    setBackground(currentSecondaryBg);
                } else {
                    setBackground(currentDefaultBg);
                }
            }

            // Now update icon - this will trigger high-contrast processing with the new background
            if (this.originalIcon != null) {
                setIcon(this.originalIcon);
            }

            revalidate();
            repaint();
        }

        @Override
        public void applyTheme(GuiTheme guiTheme) {
            applyTheme(guiTheme, false);
        }
    }

    private class InstructionsCompletionProvider extends DefaultCompletionProvider {
        private final Map<String, List<Completion>> completionCache = new ConcurrentHashMap<>();
        private static final int CACHE_SIZE = 100;

        @Override
        public String getAlreadyEnteredText(JTextComponent comp) {
            Document doc = comp.getDocument();
            int dot = comp.getCaretPosition();
            Element root = doc.getDefaultRootElement();
            int line = root.getElementIndex(dot);
            int lineStart = root.getElement(line).getStartOffset();
            try {
                String lineText = doc.getText(lineStart, dot - lineStart);
                int space = lineText.lastIndexOf(' ');
                int tab = lineText.lastIndexOf('\t');
                int separator = Math.max(space, tab);
                return lineText.substring(separator + 1);
            } catch (BadLocationException e) {
                logger.warn("BadLocationException in getAlreadyEnteredText", e);
                return "";
            }
        }

        @Override
        public List<Completion> getCompletions(JTextComponent comp) {
            String text = getAlreadyEnteredText(comp);
            if (text.isEmpty()) {
                return List.of();
            }

            // Check cache first
            List<Completion> cached = completionCache.get(text);
            if (cached != null) {
                return cached;
            }

            List<Completion> completions;
            if (text.contains("/") || text.contains("\\")) {
                var allFiles = contextManager.getProject().getAllFiles();
                List<ShorthandCompletion> fileCompletions = Completions.scoreShortAndLong(
                        text,
                        allFiles,
                        ProjectFile::getFileName,
                        ProjectFile::toString,
                        f -> 0,
                        f -> new ShorthandCompletion(this, f.getFileName(), f.toString()));
                completions = new ArrayList<>(fileCompletions.stream().limit(50).toList());
            } else {
                var analyzer = contextManager.getAnalyzerWrapper().getNonBlocking();
                if (analyzer == null) {
                    return List.of();
                }
                var symbols = Completions.completeSymbols(text, analyzer);
                completions = symbols.stream()
                        .limit(50)
                        .map(symbol -> (Completion) new ShorthandCompletion(this, symbol.shortName(), symbol.fqName()))
                        .toList();
            }

            // Cache the result
            if (completionCache.size() > CACHE_SIZE) {
                completionCache.clear();
            }
            completionCache.put(text, completions);

            return completions;
        }
    }

    /**
     * Custom focus traversal policy for InstructionsPanel.
     * Tab order: instructionsArea → micButton → modelSelector → actionButton → historyDropdown → next.
     */
    private class InstructionsPanelFocusTraversalPolicy extends FocusTraversalPolicy {
        @Override
        public Component getComponentAfter(Container aContainer, Component aComponent) {
            if (aComponent == instructionsArea) {
                return micButton;
            } else if (aComponent == micButton) {
                return modelSelector.getComponent();
            } else if (aComponent == modelSelector.getComponent()) {
                return actionButton;
            } else if (aComponent == actionButton) {
                return findHistoryDropdown();
            } else if (aComponent == findHistoryDropdown()) {
                return getNextFocusableComponent();
            }
            return instructionsArea;
        }

        @Override
        public Component getComponentBefore(Container aContainer, Component aComponent) {
            if (aComponent == micButton) {
                return instructionsArea;
            } else if (aComponent == modelSelector.getComponent()) {
                return micButton;
            } else if (aComponent == actionButton) {
                return modelSelector.getComponent();
            } else if (aComponent == findHistoryDropdown()) {
                return actionButton;
            } else if (aComponent == getNextFocusableComponent()) {
                return findHistoryDropdown();
            }
            return instructionsArea;
        }

        @Override
        public Component getFirstComponent(Container aContainer) {
            return instructionsArea;
        }

        @Override
        public Component getLastComponent(Container aContainer) {
            return findHistoryDropdown();
        }

        @Override
        public Component getDefaultComponent(Container aContainer) {
            return instructionsArea;
        }

        private Component findHistoryDropdown() {
            return historyDropdown;
        }

        private Component getNextFocusableComponent() {
            Container parent = InstructionsPanel.this.getParent();
            while (parent != null && !(parent instanceof Window)) {
                parent = parent.getParent();
            }
            if (parent instanceof Window) {
                return parent.getFocusTraversalPolicy().getComponentAfter(parent, InstructionsPanel.this);
            }
            return instructionsArea;
        }
    }

    private static class ModelUnavailableException extends RuntimeException {
        public ModelUnavailableException() {
            super("Model is unavailable. Usually this indicates a networking problem.");
        }
    }

    /**
     * Small square badge that displays the current mode.
     * Uses ThemeColors for background/foreground and accent for the border.
     * Non-focusable, compact, centered text.
     */
    private static class ModeBadge extends JComponent implements ThemeAware {
        private String text = "";
        private String modeKind = ACTION_SEARCH; // default
        private Color accent = new Color(0xF4C430);
        private Color fg = Color.WHITE;
        private Color bg = Color.GRAY;
        private static final int HPAD = 6;
        private static final int VPAD = 2;
        private static final float FONT_SIZE = 11f;

        ModeBadge() {
            setFocusable(false);
            setOpaque(false);
            setAlignmentY(Component.CENTER_ALIGNMENT);
        }

        public void setActiveMode(String modeKind) {
            this.modeKind = Objects.requireNonNullElse(modeKind, ACTION_SEARCH);
            updateFromTheme();
        }

        public Color getAccent() {
            return accent;
        }

        private void updateFromTheme() {
            boolean isDark = UIManager.getBoolean("laf.dark");
            switch (modeKind) {
                case ACTION_CODE -> {
                    this.text = "CODE MODE";
                    this.bg = ThemeColors.getColor(isDark, ThemeColors.MODE_CODE_BG);
                    this.fg = ThemeColors.getColor(isDark, ThemeColors.MODE_CODE_FG);
                    this.accent = ThemeColors.getColor(isDark, ThemeColors.MODE_CODE_ACCENT);
                }
                case ACTION_ASK -> {
                    this.text = "ASK MODE";
                    this.bg = ThemeColors.getColor(isDark, ThemeColors.MODE_ANSWER_BG);
                    this.fg = ThemeColors.getColor(isDark, ThemeColors.MODE_ANSWER_FG);
                    this.accent = ThemeColors.getColor(isDark, ThemeColors.MODE_ANSWER_ACCENT);
                }
                case ACTION_SEARCH -> {
                    this.text = "LUTZ MODE";
                    this.bg = ThemeColors.getColor(isDark, ThemeColors.MODE_LUTZ_BG);
                    this.fg = ThemeColors.getColor(isDark, ThemeColors.MODE_LUTZ_FG);
                    this.accent = ThemeColors.getColor(isDark, ThemeColors.MODE_LUTZ_ACCENT);
                }
                default -> {
                    this.text = "LUTZ MODE";
                    this.bg = new Color(0xF4C430);
                    this.fg = isDark ? Color.WHITE : new Color(0x1E1E1E);
                    this.accent = new Color(0xF4C430);
                }
            }
            revalidate();
            repaint();
        }

        @Override
        public void applyTheme(GuiTheme guiTheme, boolean wordWrap) {
            updateFromTheme();
        }

        @Override
        public void applyTheme(GuiTheme guiTheme) {
            updateFromTheme();
        }

        @Override
        public Dimension getPreferredSize() {
            var f = getFont() != null ? getFont() : UIManager.getFont("Label.font");
            if (f == null) f = new Font(Font.SANS_SERIF, Font.PLAIN, 12);
            var font = f.deriveFont(Font.BOLD, FONT_SIZE);
            FontMetrics fm = getFontMetrics(font);
            int w = fm.stringWidth(text);
            int h = fm.getHeight();
            return new Dimension(w + 2 * HPAD, h + 2 * VPAD);
        }

        @Override
        public Dimension getMinimumSize() {
            return getPreferredSize();
        }

        @Override
        public Dimension getMaximumSize() {
            return getPreferredSize();
        }

        @Override
        protected void paintComponent(Graphics g) {
            Graphics2D g2 = (Graphics2D) g.create();
            try {
                g2.setRenderingHint(RenderingHints.KEY_ANTIALIASING, RenderingHints.VALUE_ANTIALIAS_ON);
                var f = getFont() != null ? getFont() : UIManager.getFont("Label.font");
                if (f == null) f = new Font(Font.SANS_SERIF, Font.PLAIN, 12);
                var font = f.deriveFont(Font.BOLD, FONT_SIZE);
                g2.setFont(font);

                int w = getWidth();
                int h = getHeight();

                // Solid background (square)
                g2.setColor(bg);
                g2.fillRect(0, 0, w, h);

                // Accent border
                g2.setColor(accent);
                g2.drawRect(0, 0, w - 1, h - 1);

                // Text centered
                FontMetrics fm = g2.getFontMetrics();
                int tw = fm.stringWidth(text);
                int tx = Math.max(0, (w - tw) / 2);
                int ty = Math.max(0, (h - fm.getHeight()) / 2 + fm.getAscent());
                g2.setColor(fg);
                g2.drawString(text, tx, ty);
            } finally {
                g2.dispose();
            }
        }
    }

    public static class WandButton extends MaterialButton {
        private static final String WAND_TOOLTIP = "Refine Prompt: rewrites your prompt for clarity and specificity.";

        public WandButton(
                ContextManager contextManager,
                IConsoleIO consoleIO,
                JTextArea instructionsArea,
                Supplier<String> promptSupplier,
                Consumer<String> promptConsumer) {
            super();
            SwingUtilities.invokeLater(() -> setIcon(Icons.WAND));
            setToolTipText(WAND_TOOLTIP);
            addActionListener(e -> {
                var wandAction = new WandAction(contextManager);
                wandAction.execute(promptSupplier, promptConsumer, consoleIO, instructionsArea);
            });
        }

        @Override
        public void setIcon(@Nullable Icon icon) {
            // Apply high-contrast processing if needed
            boolean isHighContrast = io.github.jbellis.brokk.gui.theme.GuiTheme.THEME_HIGH_CONTRAST.equalsIgnoreCase(
                    MainProject.getTheme());
            Icon processedIcon = ColorUtil.createHighContrastIcon(icon, getBackground(), isHighContrast);
            super.setIcon(processedIcon);
        }
    }

    /**
     * A MaterialButton that automatically applies high-contrast icon processing.
     * Used for simple icon buttons that don't need custom behavior.
     */
    private static class HighContrastAwareButton extends MaterialButton {
        @Override
        public void setIcon(@Nullable Icon icon) {
            // Apply high-contrast processing if needed
            boolean isHighContrast = io.github.jbellis.brokk.gui.theme.GuiTheme.THEME_HIGH_CONTRAST.equalsIgnoreCase(
                    MainProject.getTheme());
            Icon processedIcon = ColorUtil.createHighContrastIcon(icon, getBackground(), isHighContrast);
            super.setIcon(processedIcon);
        }
    }
}<|MERGE_RESOLUTION|>--- conflicted
+++ resolved
@@ -1675,18 +1675,21 @@
                     cm,
                     modelToUse,
                     EnumSet.of(SearchAgent.Terminal.ANSWER, SearchAgent.Terminal.TASK_LIST),
-<<<<<<< HEAD
                     SearchMetrics.noOp(),
-                    cm.liveContext());
-            agent.scanInitialContext();
-            var result = agent.execute();
-            chrome.setSkipNextUpdateOutputPanelOnContextChange(true);
-            return result;
-=======
                     cm.liveContext(),
                     scope);
+            try {
+                agent.scanInitialContext();
+            } catch (InterruptedException e) {
+                Thread.currentThread().interrupt();
+                return new TaskResult(
+                        cm,
+                        "Search: " + query,
+                        cm.getIo().getLlmRawMessages(),
+                        cm.liveContext(),
+                        new TaskResult.StopDetails(TaskResult.StopReason.INTERRUPTED));
+            }
             return agent.execute();
->>>>>>> bf2a2c38
         });
     }
 
