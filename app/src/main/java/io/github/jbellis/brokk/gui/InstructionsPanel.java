package io.github.jbellis.brokk.gui;

import static io.github.jbellis.brokk.gui.Constants.*;
import static java.util.Objects.requireNonNull;
import static org.checkerframework.checker.nullness.util.NullnessUtil.castNonNull;

import com.github.tjake.jlama.model.AbstractModel;
import com.github.tjake.jlama.model.functions.Generator;
import dev.langchain4j.data.message.AiMessage;
import dev.langchain4j.data.message.ChatMessage;
import dev.langchain4j.data.message.ChatMessageType;
import dev.langchain4j.data.message.UserMessage;
import dev.langchain4j.model.chat.StreamingChatModel;
import io.github.jbellis.brokk.*;
import io.github.jbellis.brokk.agents.ArchitectAgent;
import io.github.jbellis.brokk.agents.CodeAgent;
import io.github.jbellis.brokk.agents.ContextAgent;
import io.github.jbellis.brokk.agents.SearchAgent;
import io.github.jbellis.brokk.context.Context;
import io.github.jbellis.brokk.context.ContextFragment;
import io.github.jbellis.brokk.context.ContextFragment.TaskFragment;
import io.github.jbellis.brokk.git.GitRepo;
import io.github.jbellis.brokk.gui.TableUtils.FileReferenceList.FileReferenceData;
import io.github.jbellis.brokk.gui.components.OverlayPanel;
import io.github.jbellis.brokk.gui.components.SplitButton;
import io.github.jbellis.brokk.gui.dialogs.ArchitectChoices;
import io.github.jbellis.brokk.gui.dialogs.ArchitectOptionsDialog;
import io.github.jbellis.brokk.gui.dialogs.SettingsDialog;
import io.github.jbellis.brokk.gui.dialogs.SettingsGlobalPanel;
import io.github.jbellis.brokk.gui.mop.ThemeColors;
import io.github.jbellis.brokk.gui.util.AddMenuFactory;
import io.github.jbellis.brokk.gui.util.ContextMenuUtils;
import io.github.jbellis.brokk.prompts.CodePrompts;
import io.github.jbellis.brokk.tools.WorkspaceTools;
import io.github.jbellis.brokk.util.Environment;
import io.github.jbellis.brokk.util.LoggingExecutorService;
import java.awt.*;
import java.awt.datatransfer.DataFlavor;
import java.awt.event.ActionEvent;
import java.awt.event.KeyEvent;
import java.io.IOException;
import java.nio.file.Path;
import java.util.*;
import java.util.List;
import java.util.concurrent.*;
import java.util.concurrent.atomic.AtomicBoolean;
import java.util.concurrent.atomic.AtomicLong;
import java.util.function.BiConsumer;
import java.util.function.Consumer;
import java.util.stream.Stream;
import javax.swing.*;
import javax.swing.border.EmptyBorder;
import javax.swing.border.TitledBorder;
import javax.swing.event.DocumentEvent;
import javax.swing.event.DocumentListener;
import javax.swing.event.PopupMenuEvent;
import javax.swing.event.PopupMenuListener;
import javax.swing.text.AbstractDocument;
import javax.swing.text.AttributeSet;
import javax.swing.text.BadLocationException;
import javax.swing.text.DocumentFilter;
import javax.swing.undo.UndoManager;
import org.apache.logging.log4j.LogManager;
import org.apache.logging.log4j.Logger;
import org.eclipse.jgit.api.errors.GitAPIException;
import org.jetbrains.annotations.Nullable;

/**
 * The InstructionsPanel encapsulates the command input area, history dropdown, mic button, model
 * dropdown, and the action buttons. It also includes the system messages and command result areas.
 * All initialization and action code related to these components has been moved here.
 */
public class InstructionsPanel extends JPanel implements IContextManager.ContextListener {
  private static final Logger logger = LogManager.getLogger(InstructionsPanel.class);

  public static final String ACTION_ARCHITECT = "Architect";
  public static final String ACTION_CODE = "Code";
  public static final String ACTION_ASK = "Ask";
  public static final String ACTION_SEARCH = "Search";
  public static final String ACTION_RUN = "Run";

  private static final String PLACEHOLDER_TEXT =
      """
                                                   Put your instructions or questions here.  Brokk will suggest relevant files below; right-click on them to add them to your Workspace.  The Workspace will be visible to the AI when coding or answering your questions. Type "@" for add more context.

                                                   More tips are available in the Getting Started section in the Output panel above.
                                                   """;

  private static final int DROPDOWN_MENU_WIDTH = 1000; // Pixels
  private static final int TRUNCATION_LENGTH = 100; // Characters

  private final Chrome chrome;
  private final JTextArea instructionsArea;
  private final VoiceInputButton micButton;
  private final JButton architectButton; // Changed from SplitButton
  private final SplitButton codeButton;
  private final SplitButton searchButton;
  private final JButton runButton;
  private final JButton stopButton;
  private final JButton configureModelsButton;
  private final ContextManager contextManager;
  private JTable referenceFileTable;
  private JLabel failureReasonLabel;
  private JPanel suggestionContentPanel;
  private CardLayout suggestionCardLayout;
  private final JPanel centerPanel;
  private final javax.swing.Timer
      contextSuggestionTimer; // Timer for debouncing quick context suggestions
  private final AtomicBoolean forceSuggestions = new AtomicBoolean(false);
  // Worker for autocontext suggestion tasks. we don't use CM.backgroundTasks b/c we want this to be
  // single threaded
  private final ExecutorService suggestionWorker =
      new LoggingExecutorService(
          Executors.newSingleThreadExecutor(
              r -> {
                Thread t = Executors.defaultThreadFactory().newThread(r);
                t.setName("Brokk-Suggestion-Worker");
                t.setDaemon(true);
                return t;
              }),
          e -> logger.error("Unexpected error", e));
  // Generation counter to identify the latest suggestion request
  private final AtomicLong suggestionGeneration = new AtomicLong(0);
  private final OverlayPanel commandInputOverlay; // Overlay to initially disable command input
  private final UndoManager commandInputUndoManager;
  private @Nullable String lastCheckedInputText = null;
  private @Nullable float[][] lastCheckedEmbeddings = null;
  private @Nullable List<FileReferenceData> pendingQuickContext = null;

  public InstructionsPanel(Chrome chrome) {
    super(new BorderLayout(2, 2));
    setBorder(
        BorderFactory.createTitledBorder(
            BorderFactory.createEtchedBorder(),
            "Instructions",
            TitledBorder.DEFAULT_JUSTIFICATION,
            TitledBorder.DEFAULT_POSITION,
            new Font(Font.DIALOG, Font.BOLD, 12)));

    this.chrome = chrome;
    this.contextManager = chrome.getContextManager();
    this.commandInputUndoManager = new UndoManager();
    commandInputOverlay =
        new OverlayPanel(overlay -> activateCommandInput(), "Click to enter your instructions");
    commandInputOverlay.setCursor(Cursor.getPredefinedCursor(Cursor.TEXT_CURSOR));

    // Initialize components
    instructionsArea = buildCommandInputField(); // Build first to add listener
    micButton =
        new VoiceInputButton(
            instructionsArea,
            contextManager,
            () -> {
              activateCommandInput();
              chrome.systemOutput("Recording");
            },
            msg -> chrome.toolError(msg, "Error"));

    // Initialize Buttons first
    architectButton = new JButton("Architect"); // Now a regular JButton
    architectButton.setMnemonic(KeyEvent.VK_G); // Mnemonic for Agent
    architectButton.setToolTipText("Run the multi-step agent (options include worktree setup)");
    architectButton.addActionListener(e -> runArchitectCommand()); // Main button action
    // architectButton.setMenuSupplier(this::createArchitectMenu); // Removed menu supplier

    codeButton = new SplitButton("Code");
    codeButton.setMnemonic(KeyEvent.VK_C);
    codeButton.setToolTipText(
        "Tell the LLM to write code using the current context (click ▼ for model options)");
    codeButton.addActionListener(e -> runCodeCommand()); // Main button action
    codeButton.setMenuSupplier(
        () ->
            createModelSelectionMenu(
                (modelName, reasoningLevel) -> {
                  var models = chrome.getContextManager().getService();
                  StreamingChatModel selectedModel = models.getModel(modelName, reasoningLevel);
                  if (selectedModel != null) {
                    runCodeCommand(selectedModel);
                  } else {
                    chrome.toolError(
                        "Selected model '"
                            + modelName
                            + "' is not available with reasoning level "
                            + reasoningLevel);
                  }
                }));

    searchButton = new SplitButton("Search");
    searchButton.setMnemonic(KeyEvent.VK_S);
    searchButton.setToolTipText(
        "Explore the codebase beyond the current context (click ▼ for options)");
    searchButton.addActionListener(e -> runSearchCommand()); // Main action unchanged
    searchButton.setMenuSupplier(this::createSearchMenu);

    runButton = new JButton("Run in Shell");
    runButton.setMnemonic(KeyEvent.VK_N);
    runButton.setToolTipText("Execute the current instructions in a shell");
    runButton.addActionListener(e -> runRunCommand());

    stopButton = new JButton("Stop");
    stopButton.setToolTipText("Cancel the current operation");
    stopButton.setEnabled(false); // Start disabled, enabled when an action runs
    stopButton.addActionListener(e -> chrome.getContextManager().interruptUserActionThread());

    configureModelsButton = new JButton("Configure Models...");
    configureModelsButton.setToolTipText("Open settings to configure AI models");
    configureModelsButton.addActionListener(
        e -> SettingsDialog.showSettingsDialog(chrome, SettingsGlobalPanel.MODELS_TAB_TITLE));

    // Top Bar (History, Configure Models, Stop) (North)
    JPanel topBarPanel = buildTopBarPanel();
    add(topBarPanel, BorderLayout.NORTH);

    // Center Panel (Command Input + Result) (Center)
    this.centerPanel = buildCenterPanel();
    add(this.centerPanel, BorderLayout.CENTER);

    // Bottom Bar (Mic, Model, Actions) (South)
    JPanel bottomPanel = buildBottomPanel();
    add(bottomPanel, BorderLayout.SOUTH);

    // Initialize the reference file table and suggestion area
    initializeReferenceFileTable();

    // Initialize and configure the context suggestion timer
    contextSuggestionTimer = new javax.swing.Timer(100, this::triggerContextSuggestion);
    contextSuggestionTimer.setRepeats(false);
    instructionsArea
        .getDocument()
        .addDocumentListener(
            new DocumentListener() {
              private void checkAndHandleSuggestions() {
                if (getInstructions().split("\\s+").length >= 2) {
                  contextSuggestionTimer.restart();
                } else {
                  // Input is blank or too short: stop timer, invalidate generation, reset state,
                  // schedule UI clear.
                  contextSuggestionTimer.stop();
                  long myGen =
                      suggestionGeneration.incrementAndGet(); // Invalidate any running/pending task
                  logger.trace(
                      "Input cleared/shortened, stopping timer and invalidating suggestions (gen {})",
                      myGen);

                  // Reset internal state immediately
                  InstructionsPanel.this.lastCheckedInputText = null;
                  InstructionsPanel.this.lastCheckedEmbeddings = null;

                  // Schedule UI update, guarded by generation check
                  SwingUtilities.invokeLater(
                      () -> {
                        if (myGen == suggestionGeneration.get()) {
                          logger.trace("Applying UI clear for gen {}", myGen);
                          referenceFileTable.setValueAt(List.of(), 0, 0);
                          failureReasonLabel.setVisible(false);
                          suggestionCardLayout.show(
                              suggestionContentPanel, "TABLE"); // Show empty table
                        } else {
                          logger.trace(
                              "Skipping UI clear for gen {} (current gen {})",
                              myGen,
                              suggestionGeneration.get());
                        }
                      });
                }
              }

              @Override
              public void insertUpdate(DocumentEvent e) {
                checkAndHandleSuggestions();
              }

              @Override
              public void removeUpdate(DocumentEvent e) {
                checkAndHandleSuggestions();
              }

              @Override
              public void changedUpdate(DocumentEvent e) {
                checkAndHandleSuggestions();
              }
            });

    SwingUtilities.invokeLater(
        () -> {
          if (chrome.getFrame().getRootPane() != null) {
            chrome.getFrame().getRootPane().setDefaultButton(codeButton);
          }
        });

    // Add this panel as a listener to context changes, only if CM is available
    this.contextManager.addContextListener(this);

    // Buttons start disabled and will be enabled by ContextManager when session loading completes
    disableButtons();
  }

  public UndoManager getCommandInputUndoManager() {
    return commandInputUndoManager;
  }

  public JTextArea getInstructionsArea() {
    return instructionsArea;
  }

  private JTextArea buildCommandInputField() {
    var area = new JTextArea(3, 40);
    // The BorderUtils will now handle the border, including focus behavior and padding.
    BorderUtils.addFocusBorder(area, area);
    area.setLineWrap(true);
    area.setWrapStyleWord(true);
    area.setRows(3); // Initial rows
    area.setMinimumSize(new Dimension(100, 80));
    area.setEnabled(false); // Start disabled
    area.setText(PLACEHOLDER_TEXT); // Keep placeholder, will be cleared on activation
    area.getDocument().addUndoableEditListener(commandInputUndoManager);
    ((AbstractDocument) area.getDocument()).setDocumentFilter(new AtTriggerFilter());

    // Add Ctrl+Enter shortcut to trigger the default button
    var ctrlEnter =
        KeyStroke.getKeyStroke(KeyEvent.VK_ENTER, java.awt.event.InputEvent.CTRL_DOWN_MASK);
    area.getInputMap().put(ctrlEnter, "submitDefault");
    area.getActionMap()
        .put(
            "submitDefault",
            new AbstractAction() {
              @Override
              public void actionPerformed(ActionEvent e) {
                // If there's a default button, "click" it
                var rootPane = SwingUtilities.getRootPane(area);
                if (rootPane != null && rootPane.getDefaultButton() != null) {
                  rootPane.getDefaultButton().doClick();
                }
              }
            });

    // Add Undo (Ctrl+Z) and Redo (Ctrl+Y or Ctrl+Shift+Z) actions
    int shortcutMask = java.awt.Toolkit.getDefaultToolkit().getMenuShortcutKeyMaskEx();
    var undoKeyStroke = KeyStroke.getKeyStroke(KeyEvent.VK_Z, shortcutMask);
    var redoKeyStroke = KeyStroke.getKeyStroke(KeyEvent.VK_Y, shortcutMask);
    var redoAlternativeKeyStroke =
        KeyStroke.getKeyStroke(
            KeyEvent.VK_Z, shortcutMask | java.awt.event.InputEvent.SHIFT_DOWN_MASK);

    area.getInputMap().put(undoKeyStroke, "undo");
    area.getActionMap()
        .put(
            "undo",
            new AbstractAction() {
              @Override
              public void actionPerformed(ActionEvent e) {
                if (commandInputUndoManager.canUndo()) {
                  commandInputUndoManager.undo();
                }
              }
            });

    area.getInputMap().put(redoKeyStroke, "redo");
    area.getInputMap().put(redoAlternativeKeyStroke, "redo"); // Alternative for redo
    area.getActionMap()
        .put(
            "redo",
            new AbstractAction() {
              @Override
              public void actionPerformed(ActionEvent e) {
                if (commandInputUndoManager.canRedo()) {
                  commandInputUndoManager.redo();
                }
              }
            });

    // Ctrl/Cmd + V  →  if clipboard has an image, route to WorkspacePanel paste;
    // otherwise, use the default JTextArea paste behaviour.
    var pasteKeyStroke =
        KeyStroke.getKeyStroke(
            KeyEvent.VK_V, java.awt.Toolkit.getDefaultToolkit().getMenuShortcutKeyMaskEx());
    area.getInputMap().put(pasteKeyStroke, "smartPaste");
    area.getActionMap()
        .put(
            "smartPaste",
            new AbstractAction() {
              @Override
              public void actionPerformed(ActionEvent e) {
                var clipboard = Toolkit.getDefaultToolkit().getSystemClipboard();
                var contents = clipboard.getContents(null);
                boolean imageHandled = false;

                if (contents == null) {
                  return;
                }

                for (var flavor : contents.getTransferDataFlavors()) {
                  try {
                    if (flavor.equals(DataFlavor.imageFlavor)
                        || flavor.getMimeType().startsWith("image/")) {
                      // Re-use existing WorkspacePanel logic
                      chrome
                          .getContextPanel()
                          .performContextActionAsync(WorkspacePanel.ContextAction.PASTE, List.of());
                      imageHandled = true;
                      break;
                    }
                  } catch (Exception ex) {
                    // Ignore and fall back to default paste handling
                  }
                }

                if (!imageHandled) {
                  area.paste(); // Default text paste
                }
              }
            });

    // Add Shift+Enter shortcut to insert a newline
    var shiftEnter =
        KeyStroke.getKeyStroke(KeyEvent.VK_ENTER, java.awt.event.InputEvent.SHIFT_DOWN_MASK);
    area.getInputMap().put(shiftEnter, "insertNewline");
    area.getActionMap()
        .put(
            "insertNewline",
            new AbstractAction() {
              @Override
              public void actionPerformed(ActionEvent e) {
                int caretPosition = area.getCaretPosition();
                area.insert("\n", caretPosition);
              }
            });

    return area;
  }

  private JPanel buildTopBarPanel() {
    JPanel topBarPanel = new JPanel(new BorderLayout(H_GAP, 0));
    topBarPanel.setBorder(BorderFactory.createEmptyBorder(0, H_PAD, 2, H_PAD));

    // Left Panel (Mic + History) (West)
    JPanel leftPanel = new JPanel(new FlowLayout(FlowLayout.LEFT, 0, 0));
    leftPanel.add(micButton);
    leftPanel.add(Box.createHorizontalStrut(H_GAP));

    JButton historyButton = new JButton("History ▼");
    historyButton.setToolTipText("Select a previous instruction from history");
    historyButton.addActionListener(e -> showHistoryMenu(historyButton));
    leftPanel.add(historyButton);
    leftPanel.add(Box.createHorizontalStrut(H_GAP));

    leftPanel.add(configureModelsButton); // Add the new button here

    topBarPanel.add(leftPanel, BorderLayout.WEST);
    return topBarPanel;
  }

  private JPanel buildCenterPanel() {
    JPanel panel = new JPanel();
    panel.setLayout(new BoxLayout(panel, BoxLayout.PAGE_AXIS));

    // Command Input Field
    JScrollPane commandScrollPane = new JScrollPane(instructionsArea);
    commandScrollPane.setVerticalScrollBarPolicy(JScrollPane.VERTICAL_SCROLLBAR_AS_NEEDED);
    commandScrollPane.setPreferredSize(new Dimension(600, 80)); // Use preferred size for layout
    commandScrollPane.setMinimumSize(new Dimension(100, 80));

    // Create layered pane with overlay
    var layeredPane = commandInputOverlay.createLayeredPane(commandScrollPane);
    layeredPane.setBorder(new EmptyBorder(0, H_PAD, 0, H_PAD));

    panel.add(layeredPane); // Add the layered pane instead of the scroll pane directly

    // Reference-file table will be inserted just below the command input (now layeredPane)
    // by initializeReferenceFileTable()

    return panel;
  }

  /**
   * Initializes the file-reference table that sits directly beneath the command-input field and
   * wires a context-menu that targets the specific badge the mouse is over (mirrors ContextPanel
   * behaviour).
   */
  private void initializeReferenceFileTable() {
    // ----- create the table itself --------------------------------------------------------
    referenceFileTable =
        new JTable(
            new javax.swing.table.DefaultTableModel(new Object[] {"File References"}, 1) {
              @Override
              public boolean isCellEditable(int row, int column) {
                return false;
              }

              @Override
              public Class<?> getColumnClass(int columnIndex) {
                return List.class;
              }
            });
    referenceFileTable.setFont(new Font(Font.MONOSPACED, Font.PLAIN, 12));
    // Dynamically set row height based on renderer's preferred size
    referenceFileTable.setRowHeight(TableUtils.measuredBadgeRowHeight(referenceFileTable));

    referenceFileTable.setTableHeader(null); // single-column ⇒ header not needed
    referenceFileTable.setShowGrid(false);
    referenceFileTable
        .getColumnModel()
        .getColumn(0)
        .setCellRenderer(new TableUtils.FileReferencesTableCellRenderer());

    // Clear initial content (it will be populated by context suggestions)
    referenceFileTable.setValueAt(List.of(), 0, 0);

    // ----- context-menu support -----------------------------------------------------------
    referenceFileTable.addMouseListener(
        new java.awt.event.MouseAdapter() {
          @Override
          public void mousePressed(java.awt.event.MouseEvent e) {
            if (e.isPopupTrigger()) {
              ContextMenuUtils.handleFileReferenceClick(
                  e, referenceFileTable, chrome, () -> triggerContextSuggestion(null));
            }
          }

          @Override
          public void mouseReleased(java.awt.event.MouseEvent e) {
            ContextMenuUtils.handleFileReferenceClick(
                e, referenceFileTable, chrome, () -> triggerContextSuggestion(null));
          }
        });

    // Clear selection when the table loses focus
    referenceFileTable.addFocusListener(
        new java.awt.event.FocusAdapter() {
          @Override
          public void focusLost(java.awt.event.FocusEvent e) {
            referenceFileTable.clearSelection();
          }
        });

    // ----- create failure reason label ----------------------------------------------------
    this.failureReasonLabel = new JLabel();
    this.suggestionCardLayout = new CardLayout();
    this.suggestionContentPanel = new JPanel(this.suggestionCardLayout);

    // Configure failureReasonLabel
    failureReasonLabel.setFont(referenceFileTable.getFont()); // Use same font as table/badges
    failureReasonLabel.setBorder(BorderFactory.createEmptyBorder(0, H_PAD, 0, H_PAD));
    failureReasonLabel.setVisible(false); // Initially hidden

    // Configure suggestionContentPanel
    JScrollPane localTableScrollPane = new JScrollPane(referenceFileTable);
    localTableScrollPane.setBorder(BorderFactory.createEmptyBorder());
    localTableScrollPane.setVerticalScrollBarPolicy(ScrollPaneConstants.VERTICAL_SCROLLBAR_NEVER);
    suggestionContentPanel.add(localTableScrollPane, "TABLE");
    suggestionContentPanel.add(failureReasonLabel, "LABEL");

    // ----- create container panel for content (table/label) -------------------------------
    var suggestionAreaPanel = new JPanel(new BorderLayout(H_GLUE, 0));
    suggestionAreaPanel.setBorder(BorderFactory.createEmptyBorder(V_GLUE, H_PAD, V_GLUE, H_PAD));

    // Only the card layout panel now (Deep Scan button removed)
    suggestionAreaPanel.add(suggestionContentPanel, BorderLayout.CENTER);

    // Apply height constraints to the container panel
    int currentPanelRowHeight = referenceFileTable.getRowHeight();
    int fixedHeight = currentPanelRowHeight + 2;
    suggestionAreaPanel.setPreferredSize(new Dimension(600, fixedHeight));
    suggestionAreaPanel.setMinimumSize(new Dimension(100, fixedHeight));
    suggestionAreaPanel.setMaximumSize(new Dimension(Integer.MAX_VALUE, fixedHeight));

    // Insert the container panel beneath the command-input area (index 1)
    centerPanel.add(suggestionAreaPanel, 1);
  }

  private JPanel buildBottomPanel() {
    JPanel bottomPanel = new JPanel();
    bottomPanel.setLayout(new BoxLayout(bottomPanel, BoxLayout.LINE_AXIS));
    bottomPanel.setBorder(BorderFactory.createEmptyBorder(2, 2, 2, 2));

    // Add action buttons directly to the bottom panel
    bottomPanel.add(architectButton);
    bottomPanel.add(Box.createHorizontalStrut(H_GAP));
    bottomPanel.add(codeButton);
    bottomPanel.add(Box.createHorizontalStrut(H_GAP));
    bottomPanel.add(searchButton); // SplitButton with dropdown
    bottomPanel.add(Box.createHorizontalStrut(H_GAP));
    bottomPanel.add(runButton);

    // Match button sizes to Run button so Architect/Code/Search match Run's preferred size
    SwingUtilities.invokeLater(
        () -> {
          Dimension buttonSize = runButton.getPreferredSize();
          if (buttonSize != null && buttonSize.width > 0 && buttonSize.height > 0) {
            architectButton.setPreferredSize(buttonSize);
            codeButton.setPreferredSize(buttonSize);
            searchButton.setPreferredSize(buttonSize);
            bottomPanel.revalidate();
            bottomPanel.repaint();
          }
        });

    // Flexible space between action buttons and stop button
    bottomPanel.add(Box.createHorizontalGlue());

    // Stop button on the right
    stopButton.setAlignmentY(Component.CENTER_ALIGNMENT);
    bottomPanel.add(stopButton);

    return bottomPanel;
  }

  private void showHistoryMenu(Component invoker) {
    logger.trace("Showing history menu");
    JPopupMenu historyMenu = new JPopupMenu();
    var project = chrome.getProject();
    List<String> historyItems = project.loadTextHistory();
    logger.trace("History items loaded: {}", historyItems.size());
    if (historyItems.isEmpty()) {
      JMenuItem emptyItem = new JMenuItem("(No history items)");
      emptyItem.setEnabled(false);
      historyMenu.add(emptyItem);
    } else {
      for (int i = historyItems.size() - 1; i >= 0; i--) {
        String item = historyItems.get(i);
        String itemWithoutNewlines = item.replace('\n', ' ');
        String displayText =
            itemWithoutNewlines.length() > TRUNCATION_LENGTH
                ? itemWithoutNewlines.substring(0, TRUNCATION_LENGTH) + "..."
                : itemWithoutNewlines;
        String escapedItem =
            item.replace("&", "&amp;")
                .replace("<", "&lt;")
                .replace(">", "&gt;")
                .replace("\"", "&quot;");
        JMenuItem menuItem = new JMenuItem(displayText);
        menuItem.setToolTipText("<html><pre>" + escapedItem + "</pre></html>");
        menuItem.addActionListener(
            event -> {
              // Hide overlay and enable input field and deep scan button
              commandInputOverlay.hideOverlay();
              instructionsArea.setEnabled(true);

              // Set text and request focus
              instructionsArea.setText(item);
              commandInputUndoManager.discardAllEdits(); // Clear undo history for new text
              instructionsArea.requestFocusInWindow();
            });
        historyMenu.add(menuItem);
      }
    }
    chrome.themeManager.registerPopupMenu(historyMenu);
    historyMenu.setMinimumSize(new Dimension(DROPDOWN_MENU_WIDTH, 0));
    historyMenu.setPreferredSize(
        new Dimension(DROPDOWN_MENU_WIDTH, historyMenu.getPreferredSize().height));
    historyMenu.pack();
    logger.trace("Showing history menu with preferred width: {}", DROPDOWN_MENU_WIDTH);
    historyMenu.show(invoker, 0, invoker.getHeight());
  }

  /**
   * Checks if the current context managed by the ContextManager contains any image fragments.
   *
   * @return true if the top context exists and contains at least one PasteImageFragment, false
   *     otherwise.
   */
  private boolean contextHasImages() {
    var contextManager = chrome.getContextManager();
    return contextManager
        .topContext()
        .allFragments()
        .anyMatch(f -> !f.isText() && !f.getType().isOutputFragment());
  }

  /**
   * Shows a modal error dialog informing the user that the required models lack vision support.
   * Offers to open the Model settings tab.
   *
   * @param requiredModelsInfo A string describing the model(s) that lack vision support (e.g.,
   *     model names).
   */
  private void showVisionSupportErrorDialog(String requiredModelsInfo) {
    String message =
        """
                         <html>The current operation involves images, but the following selected model(s) do not support vision:<br>
                         <b>%s</b><br><br>
                         Please select vision-capable models in the settings to proceed with image-based tasks.</html>
                         """
            .formatted(requiredModelsInfo);
    Object[] options = {"Open Model Settings", "Cancel"};
    int choice =
        JOptionPane.showOptionDialog(
            chrome.getFrame(),
            message,
            "Model Vision Support Error",
            JOptionPane.YES_NO_OPTION,
            JOptionPane.ERROR_MESSAGE,
            null, // icon
            options,
            options[0] // Default button (open settings)
            );

    if (choice == JOptionPane.YES_OPTION) { // Open Settings
      SwingUtilities.invokeLater(
          () -> SettingsDialog.showSettingsDialog(chrome, SettingsGlobalPanel.MODELS_TAB_TITLE));
    }
    // In either case (Settings opened or Cancel pressed), the original action is aborted by
    // returning from the caller.
  }

  // --- Public API ---

  /**
   * Gets the current user input text. If the placeholder is currently displayed, it returns an
   * empty string, otherwise it returns the actual text content.
   */
  public String getInstructions() {
    var v =
        SwingUtil.runOnEdt(
            () -> {
              return instructionsArea.getText().equals(PLACEHOLDER_TEXT)
                  ? ""
                  : instructionsArea.getText();
            },
            "");
    return castNonNull(v);
  }

  /**
   * Clears the command input field and ensures the text color is set to the standard foreground.
   * This prevents the placeholder from reappearing inadvertently.
   */
  public void clearCommandInput() {
    SwingUtilities.invokeLater(
        () -> {
          instructionsArea.setText("");
          commandInputUndoManager.discardAllEdits(); // Clear undo history as well
        });
  }

  public void requestCommandInputFocus() {
    SwingUtilities.invokeLater(instructionsArea::requestFocus);
  }

  // --- Private Execution Logic ---

  /**
   * Called by the contextSuggestionTimer or external events (like context changes) to initiate a
   * context suggestion task. It increments the generation counter and submits the task to the
   * sequential worker executor.
   */
  private void triggerContextSuggestion(
      @Nullable ActionEvent e) { // ActionEvent will be null for external triggers
    var goal = getInstructions(); // Capture snapshot on EDT

    // Basic checks before submitting to worker
    if (goal.isBlank()) {
      // The DocumentListener handles clearing
      logger.trace("triggerContextSuggestion called with empty goal, not submitting task.");
      return;
    }

    // Increment generation and submit the task
    long myGen = suggestionGeneration.incrementAndGet();
    if (e == null) { // If triggered externally (e.g., context change)
      forceSuggestions.set(true);
      logger.trace("Forcing suggestion at generation {} due to external trigger", myGen);
    }
    logger.trace("Submitting suggestion task generation {}", myGen);
    suggestionWorker.submit(() -> processInputSuggestions(myGen, goal));
  }

  /**
   * Performs the actual context suggestion logic off the EDT. This method includes checks against
   * the current `suggestionGeneration` to ensure only the latest task proceeds and updates the UI.
   *
   * @param myGen The generation number of this specific task.
   * @param snapshot The input text captured when this task was initiated.
   */
  private void processInputSuggestions(long myGen, String snapshot) {
    logger.trace("Starting suggestion task generation {}", myGen);

    // 0. Initial staleness check
    if (myGen != suggestionGeneration.get()) {
      logger.trace(
          "Task {} is stale (current gen {}), aborting early.", myGen, suggestionGeneration.get());
      showPendingContext(null);
      return;
    }

    boolean currentForceState = forceSuggestions.get(); // Read the state for this task

    // Conditionally skip checks if currentForceState is true
    if (!currentForceState) {
      // 1. Quick literal check
      if (snapshot.equals(lastCheckedInputText)) {
        logger.trace("Task {} input is literally unchanged (not forced), aborting.", myGen);
        showPendingContext(null);
        return;
      }
    } else {
      logger.trace("Task {} is forced, skipping literal check.", myGen);
    }

    // 2. Embedding Model Check (This check MUST run even if forced, as we need the model)
    if (!Brokk.embeddingModelFuture.isDone()) {
      SwingUtilities.invokeLater(() -> showFailureLabel("Waiting for model download"));
      logger.trace("Task {} waiting for model.", myGen);
      return; // Don't proceed further until model is ready
    }
    AbstractModel embeddingModel;
    try {
      embeddingModel = Brokk.embeddingModelFuture.get();
      assert embeddingModel != null;
    } catch (ExecutionException | InterruptedException ex) {
      logger.error("Task {} failed to get embedding model", myGen, ex);
      SwingUtilities.invokeLater(() -> showFailureLabel("Error loading embedding model"));
      return;
    }

    // 3. Staleness check before embedding
    if (myGen != suggestionGeneration.get()) {
      logger.trace("Task {} is stale before embedding, aborting.", myGen);
      showPendingContext(null);
      return;
    }

    // 4. Compute Embeddings
    var chunks =
        Arrays.stream(snapshot.split("[.\\n]"))
            .map(String::strip)
            .filter(s -> !s.isEmpty())
            .toList();
    float[][] newEmbeddings =
        chunks.isEmpty()
            ? new float[0][]
            : chunks.stream()
                .map(chunk -> embeddingModel.embed(chunk, Generator.PoolingType.AVG))
                .toArray(float[][]::new);

    // 5. Staleness check after embedding
    if (myGen != suggestionGeneration.get()) {
      logger.trace("Task {} is stale after embedding, aborting.", myGen);
      showPendingContext(null);
      return;
    }

    if (!currentForceState) {
      // 6. Semantic Comparison
      boolean isDifferent = isSemanticallyDifferent(snapshot, newEmbeddings);

      if (!isDifferent) {
        logger.trace(
            "Task {} input is semantically similar (not forced), aborting ContextAgent.", myGen);
        showPendingContext(null);
        return;
      }
    } else {
      logger.trace("Task {} is forced, skipping semantic similarity check.", myGen);
    }

    // 8. Run ContextAgent
    logger.debug("Task {} fetching QUICK context recommendations for: '{}'", myGen, snapshot);
    var model = contextManager.getService().quickestModel();
    ContextAgent.RecommendationResult recommendations;
    try {
      ContextAgent agent = new ContextAgent(contextManager, model, snapshot, false);
      recommendations = agent.getRecommendations(false);

      // 10. Process results
      if (!recommendations.success()) {
        logger.debug(
            "Task {} quick context suggestion failed: {}", myGen, recommendations.reasoning());
        showPendingContext(recommendations.reasoning());
        return;
      }

      // Set our snapshot as the new semantic baseline
      this.lastCheckedInputText = snapshot;
      this.lastCheckedEmbeddings = newEmbeddings;

      // process the recommendations
      var fileRefs =
          recommendations.fragments().stream()
              .flatMap(f -> f.files().stream()) // No analyzer
              .distinct()
              .map(pf -> new FileReferenceData(pf.getFileName(), pf.toString(), pf))
              .toList();
      if (fileRefs.isEmpty()) {
        logger.debug("Task {} found no relevant files.", myGen);
        showPendingContext("No quick suggestions");
        return;
      }

      // Update the UI with our new recommendations, or save them for the next task to use
      logger.debug(
          "Task {} updating quick reference table with {} suggestions", myGen, fileRefs.size());
      if (myGen == suggestionGeneration.get()) {
        SwingUtilities.invokeLater(() -> showSuggestionsTable(fileRefs));
        pendingQuickContext = null;
      } else {
        pendingQuickContext = fileRefs;
      }
    } catch (InterruptedException ex) {
      // shouldn't happen
      throw new RuntimeException(ex);
    } finally {
      if (currentForceState) {
        forceSuggestions.set(false);
        logger.trace("Task {} cleared forceSuggestions.", myGen);
      }
    }
  }

  private void showPendingContext(@Nullable String failureExplanation) {
    // do this on the serial task thread, before we move to the EDT
    var contextToDisplay = pendingQuickContext;
    pendingQuickContext = null;

    SwingUtilities.invokeLater(
        () -> {
          if (contextToDisplay != null) {
            showSuggestionsTable(contextToDisplay);
          } else if (failureExplanation != null) {
            showFailureLabel(failureExplanation);
          }
        });
  }

  /**
   * Checks if the new text/embeddings are semantically different from the last processed state
   * (`lastCheckedInputText`, `lastCheckedEmbeddings`).
   */
  private boolean isSemanticallyDifferent(String currentText, float[][] newEmbeddings) {
    if (lastCheckedInputText == null || lastCheckedEmbeddings == null) {
      // First run or state was reset. Treat as different and store the new embeddings.
      logger.debug("New embeddings input is trivially different from empty old");
      return true;
    }

    // Compare lengths
    if (newEmbeddings.length != lastCheckedEmbeddings.length) {
      logger.debug("New embeddings length differs from last checked embeddings length.");
      return true;
    }

    // Compare pairwise cosine similarity
    final float SIMILARITY_THRESHOLD = 0.85f;
    float minSimilarity = Float.MAX_VALUE;
    for (int i = 0; i < newEmbeddings.length; i++) {
      float similarity = cosine(newEmbeddings[i], lastCheckedEmbeddings[i]);
      if (similarity < minSimilarity) {
        minSimilarity = similarity;
      }
      if (similarity < SIMILARITY_THRESHOLD) {
        var msg =
            """
                          New embeddings similarity = %.3f, triggering recompute

                          # Old text
                          %s

                          # New text
                          %s
                          """
                .formatted(similarity, lastCheckedInputText, currentText);
        logger.debug(msg);
        return true;
      }
    }

    logger.debug("Minimum similarity was {}", minSimilarity);

    // If lengths match and all similarities are above threshold, it's not different enough.
    // Do NOT update lastCheckedEmbeddings here, keep the previous ones for the next comparison.
    return false;
  }

  /** Helper to show the failure label with a message. */
  private void showFailureLabel(String message) {
    boolean isDark = UIManager.getBoolean("laf.dark");
    failureReasonLabel.setForeground(ThemeColors.getColor(isDark, "badge_foreground"));
    failureReasonLabel.setText(message);
    failureReasonLabel.setVisible(true);
    // tableScrollPane was made local to initializeReferenceFileTable, find it via parent of
    // referenceFileTable
    var scrollPane = SwingUtilities.getAncestorOfClass(JScrollPane.class, referenceFileTable);
    if (scrollPane != null) {
      scrollPane.setVisible(false); // Ensure table scrollpane is hidden
    }
    referenceFileTable.setValueAt(List.of(), 0, 0); // Clear table data
    suggestionCardLayout.show(suggestionContentPanel, "LABEL"); // Show label
  }

  /** Helper to show the suggestions table with file references. */
  private void showSuggestionsTable(List<FileReferenceData> fileRefs) {
    referenceFileTable.setValueAt(fileRefs, 0, 0);
    failureReasonLabel.setVisible(false);
    var scrollPane = SwingUtilities.getAncestorOfClass(JScrollPane.class, referenceFileTable);
    if (scrollPane != null) {
      scrollPane.setVisible(true); // Ensure table scrollpane is visible
    }
    suggestionCardLayout.show(suggestionContentPanel, "TABLE"); // Show table
  }

  /**
   * Executes the core logic for the "Code" command. This runs inside the Runnable passed to
   * contextManager.submitUserTask.
   */
  private void executeCodeCommand(StreamingChatModel model, String input) {
    var contextManager = chrome.getContextManager();

    contextManager.getAnalyzerWrapper().pause();
    try {
      var result = new CodeAgent(contextManager, model).runTask(input, false);
      chrome.setSkipNextUpdateOutputPanelOnContextChange(true);
      // code agent has displayed status in llmoutput
      if (result.stopDetails().reason() == TaskResult.StopReason.INTERRUPTED) {
        maybeAddInterruptedResult(input, result);
      } else {
        contextManager.addToHistory(result, false);
      }
    } finally {
      contextManager.getAnalyzerWrapper().resume();
    }
  }

  /**
   * Executes the core logic for the "Ask" command. This runs inside the Runnable passed to
   * contextManager.submitAction.
   */
  public static TaskResult executeAskCommand(
      IContextManager cm, StreamingChatModel model, String question) {
    List<ChatMessage> messages;
    try {
      messages = CodePrompts.instance.collectAskMessages(cm, question);
    } catch (InterruptedException e) {
      return new TaskResult(
          cm,
          "Ask: " + question,
          List.of(),
          Set.of(),
          new TaskResult.StopDetails(TaskResult.StopReason.INTERRUPTED));
    }
    var llm = cm.getLlm(model, "Ask: " + question);

    return executeAskCommand(llm, messages, cm, question);
  }

  public static TaskResult executeAskCommand(
      Llm llm, List<ChatMessage> messages, IContextManager cm, String question) {
    // Build and send the request to the LLM
    TaskResult.StopDetails stop = null;
    Llm.StreamingResult response = null;
    try {
      response = llm.sendRequest(messages, true);
    } catch (InterruptedException e) {
      stop = new TaskResult.StopDetails(TaskResult.StopReason.INTERRUPTED);
    }

    // Determine stop details based on the response
    if (response != null) {
      if (response.error() != null) {
        String explanation =
            Objects.requireNonNullElse(response.error().getMessage(), "Unknown LLM error");
        stop = new TaskResult.StopDetails(TaskResult.StopReason.LLM_ERROR, explanation);
      } else if (response.isEmpty()) {
        stop =
            new TaskResult.StopDetails(
                TaskResult.StopReason.EMPTY_RESPONSE, "Empty response from LLM");
      } else {
        stop = new TaskResult.StopDetails(TaskResult.StopReason.SUCCESS);
      }
    }

    // construct TaskResult
    requireNonNull(stop);
    return new TaskResult(
        cm,
        "Ask: " + question,
        List.copyOf(cm.getIo().getLlmRawMessages()),
        Set.of(), // Ask never changes files
        stop);
  }

  public void maybeAddInterruptedResult(String input, TaskResult result) {
    if (result.output().messages().stream().anyMatch(m -> m instanceof AiMessage)) {
      logger.debug(result.actionDescription() + " command cancelled with partial results");
      chrome.getContextManager().addToHistory(result, false);
    }
    populateInstructionsArea(input);
  }

  public void maybeAddInterruptedResult(String action, String input) {
    if (chrome.getLlmRawMessages().stream().anyMatch(m -> m instanceof AiMessage)) {
      logger.debug(action + " command cancelled with partial results");
      var sessionResult =
          new TaskResult(
              "%s (Cancelled): %s".formatted(action, input),
              new TaskFragment(
                  chrome.getContextManager(), List.copyOf(chrome.getLlmRawMessages()), input),
              Set.of(),
              new TaskResult.StopDetails(TaskResult.StopReason.INTERRUPTED));
      chrome.getContextManager().addToHistory(sessionResult, false);
    }
    populateInstructionsArea(input);
  }

  /**
   * Executes the core logic for the "Agent" command. This runs inside the Runnable passed to
   * contextManager.submitAction.
   *
   * @param goal The initial user instruction passed to the agent.
   * @param options The configured options for the agent's tools.
   */
  private void executeArchitectCommand(
      StreamingChatModel model, String goal, ArchitectAgent.ArchitectOptions options) {
    var contextManager = chrome.getContextManager();
    try {
      var agent =
          new ArchitectAgent(
              contextManager,
              model,
              contextManager.getCodeModel(),
              contextManager.getToolRegistry(),
              goal,
              options);
      var result = agent.execute();
      chrome.systemOutput("Architect complete!");
      contextManager.addToHistory(result, false);
    } catch (InterruptedException e) {
      throw new CancellationException(e.getMessage());
    } catch (Exception e) {
      logger.error("Error during Agent execution", e);
      chrome.toolError("Internal error during Agent command: " + e.getMessage());
    }
  }

  /**
   * Executes the core logic for the "Search" command. This runs inside the Runnable passed to
   * contextManager.submitAction.
   */
  private void executeSearchCommand(StreamingChatModel model, String query) {
    if (query.isBlank()) {
      chrome.toolError("Please provide a search query");
      return;
    }

    var contextManager = chrome.getContextManager();
    try {
      SearchAgent agent =
          new SearchAgent(query, contextManager, model, contextManager.getToolRegistry(), 0);
      var result = agent.execute();

      // Search does not stream to llmOutput, so add the final answer here
      chrome.setSkipNextUpdateOutputPanelOnContextChange(true);
      contextManager.addToHistory(result, false);
      chrome.systemOutput("Search complete!");
    } catch (InterruptedException e) {
      throw new CancellationException(e.getMessage());
    }
  }

  /**
   * Executes the core logic for the "Run in Shell" command. This runs inside the Runnable passed to
   * contextManager.submitAction.
   */
  private void executeRunCommand(String input) {
    assert !SwingUtilities.isEventDispatchThread();

    var contextManager = chrome.getContextManager();
    String actionMessage = "Run: " + input;

    try {
      chrome.showOutputSpinner("Executing command...");
      chrome.llmOutput("\n```bash\n", ChatMessageType.CUSTOM);
      long timeoutSecs;
      if (chrome.getProject() instanceof MainProject mainProject) {
        timeoutSecs = mainProject.getRunCommandTimeoutSeconds();
      } else {
        timeoutSecs = Environment.DEFAULT_TIMEOUT.toSeconds();
      }
      Environment.instance.runShellCommand(
          input,
          contextManager.getRoot(),
          line -> chrome.llmOutput(line + "\n", ChatMessageType.CUSTOM),
          java.time.Duration.ofSeconds(timeoutSecs));
      chrome.llmOutput("\n```", ChatMessageType.CUSTOM); // Close markdown block on success
      chrome.systemOutput("Run command complete!");
    } catch (Environment.SubprocessException e) {
      chrome.llmOutput("\n```", ChatMessageType.CUSTOM); // Ensure markdown block is closed on error
      actionMessage = "Run: " + input + " (failed: " + e.getMessage() + ")";
      chrome.systemOutput("Run command completed with errors -- see Output");
      logger.warn("Run command '{}' failed: {}", input, e.getMessage(), e);
      chrome.llmOutput("\n**Command Failed**", ChatMessageType.CUSTOM);
    } catch (InterruptedException e) {
      throw new CancellationException(e.getMessage());
    } finally {
      chrome.hideOutputSpinner();
    }

    // Add to context history with the action message (which includes success/failure)
    final String finalActionMessage = actionMessage; // Effectively final for lambda
    contextManager.pushContext(
        ctx -> {
          var parsed =
              new TaskFragment(
                  chrome.getContextManager(),
                  List.copyOf(chrome.getLlmRawMessages()),
                  finalActionMessage);
          return ctx.withParsedOutput(
              parsed, CompletableFuture.completedFuture(finalActionMessage));
        });
  }

  // --- Action Handlers ---

  public void runArchitectCommand() {
    var goal = getInstructions();
    if (goal.isBlank()) {
      chrome.toolError("Please provide an initial goal or instruction for the Architect");
      return;
    }

    var contextManager = chrome.getContextManager();
    var models = contextManager.getService();
    var architectModel = contextManager.getArchitectModel();
    var codeModel = contextManager.getCodeModel(); // For architect's sub-agents
    var searchModel = contextManager.getSearchModel(); // For architect's sub-agents

    // Check vision capabilities only if running in current project
    if (contextHasImages()) {
      var nonVisionModels =
          Stream.of(architectModel, codeModel, searchModel) // Check all models Architect might use
              .filter(m -> !models.supportsVision(m))
              .map(models::nameOf)
              .distinct() // Avoid duplicate model names if they are the same
              .toList();
      if (!nonVisionModels.isEmpty()) {
        showVisionSupportErrorDialog(String.join(", ", nonVisionModels));
        return; // Abort if any required model lacks vision and context has images
      }
    }

    chrome.getProject().addToInstructionsHistory(goal, 20);

    // Show the options dialog synchronously on the EDT. This blocks until the user clicks
    // OK/Cancel.
    ArchitectChoices choices = ArchitectOptionsDialog.showDialogAndWait(chrome);

    // If the user cancelled the dialog, choices will be null.
    if (choices == null) {
      logger.debug("Architect command cancelled during option selection.");
      enableButtons(); // Re-enable buttons since the action was cancelled before submission
      return;
    }

<<<<<<< HEAD
    clearCommandInput();
=======
    // Public entry point for default Ask model
    public void runAskCommand(String input) {
        var contextManager = chrome.getContextManager();
        prepareAndRunAskCommand(contextManager.getSearchModel(), input);
    }
>>>>>>> d8f97006

    if (choices.runInWorktree()) {
      runArchitectInNewWorktree(goal, choices.options());
    } else {
      // User confirmed options, now submit the actual agent execution to the background.
      runArchitectCommand(goal, choices.options());
    }
  }

  private void runArchitectInNewWorktree(
      String originalInstructions, ArchitectAgent.ArchitectOptions options) {
    var currentProject = chrome.getProject();
    ContextManager cm = chrome.getContextManager();

    // Start branch name generation task (LLM summarization)
    var branchNameWorker = new ContextManager.SummarizeWorker(cm, originalInstructions, 3);
    branchNameWorker.execute();

    // Add to history of current project (already done by caller if not worktree)
    // No need to clearCommandInput, also done by caller

    // don't use submitAction, we're going to kick off a new Worktree + Chrome and run in that,
    // leaving the original free
    cm.submitUserTask(
        "Setup Architect Worktree",
        true,
        () -> {
          try {
            chrome.showOutputSpinner("Setting up Git worktree...");

            // Retrieve the generated branch name suggestion from the SummarizeWorker
            String rawBranchNameSuggestion =
                branchNameWorker.get(); // Blocks until SummarizeWorker is done
            String generatedBranchName = cm.getRepo().sanitizeBranchName(rawBranchNameSuggestion);

            // Check Git availability (original position relative to setup)
            // This check is also done in ArchitectOptionsDialog for the checkbox,
            // but good to have a safeguard here.
            if (!currentProject.hasGit() || !currentProject.getRepo().supportsWorktrees()) {
              chrome.hideOutputSpinner();
              chrome.toolError(
                  "Cannot create worktree: Project is not a Git repository or worktrees are not supported.");
              populateInstructionsArea(originalInstructions); // Restore instructions if setup fails
              return;
            }

            Path newWorktreePath;
            String actualBranchName;

            IProject projectForWorktreeSetup = currentProject.getParent();
            GitRepo mainGitRepo = (GitRepo) projectForWorktreeSetup.getRepo();
            String sourceBranchForNew =
                mainGitRepo
                    .getCurrentBranch(); // New branch is created from current branch of main repo

            var setupResult =
                GitWorktreeTab.setupNewGitWorktree(
                    (MainProject) projectForWorktreeSetup,
                    mainGitRepo,
                    generatedBranchName,
                    true, // Always creating a new branch in this flow
                    sourceBranchForNew);
            newWorktreePath = setupResult.worktreePath();
            actualBranchName = setupResult.branchName();

            chrome.systemOutput(
                "New worktree created at: " + newWorktreePath + " on branch: " + actualBranchName);

            // Define the initial task to run in the new project, using pre-collected options
            Consumer<Chrome> initialArchitectTask =
                newWorktreeChrome -> {
                  InstructionsPanel newWorktreeIP = newWorktreeChrome.getInstructionsPanel();
                  // Run the architect command directly with the original instructions and
                  // determined options
                  newWorktreeIP.runArchitectCommand(originalInstructions, options);
                };

            MainProject mainProject =
                (currentProject instanceof MainProject mainProj)
                    ? mainProj
                    : (MainProject) currentProject.getParent();

            new Brokk.OpenProjectBuilder(newWorktreePath)
                .parent(mainProject)
                .initialTask(initialArchitectTask)
                .sourceContextForSession(cm.topContext())
                .open()
                .thenAccept(
                    success -> {
                      if (Boolean.TRUE.equals(success)) {
                        chrome.systemOutput("New worktree opened for Architect");
                      } else {
                        chrome.toolError("Failed to open the new worktree project for Architect.");
                        populateInstructionsArea(originalInstructions);
                      }
                    })
                .exceptionally(
                    ex -> {
                      chrome.toolError("Error opening new worktree project: " + ex.getMessage());
                      populateInstructionsArea(originalInstructions);
                      return null;
                    });
          } catch (InterruptedException e) {
            logger.debug("Architect worktree setup interrupted.", e);
            populateInstructionsArea(originalInstructions);
          } catch (GitAPIException | IOException | ExecutionException ex) {
            chrome.toolError("Error setting up worktree: " + ex.getMessage());
            populateInstructionsArea(originalInstructions);
          } finally {
            chrome.hideOutputSpinner();
          }
        });
  }

  /**
   * Overload for programmatic invocation of Architect agent after options are determined, typically
   * called directly or from the worktree setup.
   *
   * @param goal The user's goal/instructions.
   * @param options The pre-configured ArchitectOptions.
   */
  public void runArchitectCommand(String goal, ArchitectAgent.ArchitectOptions options) {
    var contextManager = chrome.getContextManager();
    var architectModel = contextManager.getArchitectModel();

    submitAction(
        ACTION_ARCHITECT,
        goal,
        () -> {
          // Proceed with execution using the selected options
          executeArchitectCommand(architectModel, goal, options);
        });
  }

  // Methods for running commands. These prepare the input and model, then delegate
  // the core logic execution to contextManager.submitAction, which calls back
  // into the private execute* methods above.

  // Public entry point for default Code model
  public void runCodeCommand() {
    var contextManager = chrome.getContextManager();
    prepareAndRunCodeCommand(contextManager.getCodeModel());
  }

  // Public entry point for selected Code model from SplitButton
  public void runCodeCommand(StreamingChatModel modelToUse) {
    prepareAndRunCodeCommand(modelToUse);
  }

  // Core method to prepare and submit the Code action
  private void prepareAndRunCodeCommand(StreamingChatModel modelToUse) {
    var input = getInstructions();
    if (input.isBlank()) {
      chrome.toolError("Please enter a command or text");
      return;
    }

    var contextManager = chrome.getContextManager();
    var models = contextManager.getService();

    if (contextHasImages() && !models.supportsVision(modelToUse)) {
      showVisionSupportErrorDialog(models.nameOf(modelToUse) + " (Code)");
      return;
    }

    chrome.getProject().addToInstructionsHistory(input, 20);
    clearCommandInput();
    // disableButtons() is called by submitAction via chrome.disableActionButtons()
    submitAction(ACTION_CODE, input, () -> executeCodeCommand(modelToUse, input));
  }

  // Public entry point for default Ask model
  public void runAskCommand(String input) {
    var contextManager = chrome.getContextManager();
    prepareAndRunAskCommand(contextManager.getAskModel(), input);
  }

  // Core method to prepare and submit the Ask action
  private void prepareAndRunAskCommand(StreamingChatModel modelToUse, String input) {
    if (input.isBlank()) {
      chrome.toolError("Please enter a question");
      return;
    }

    var contextManager = chrome.getContextManager();
    var models = contextManager.getService();

    if (contextHasImages() && !models.supportsVision(modelToUse)) {
      showVisionSupportErrorDialog(models.nameOf(modelToUse) + " (Ask)");
      return;
    }

    chrome.getProject().addToInstructionsHistory(input, 20);
    clearCommandInput();
    // disableButtons() is called by submitAction via chrome.disableActionButtons()
    submitAction(
        ACTION_ASK,
        input,
        () -> {
          var result = executeAskCommand(contextManager, modelToUse, input);

          // Display result in the LLM output panel
          chrome.setLlmOutput(result.output());

          // Persist to history regardless of success/failure
          chrome.setSkipNextUpdateOutputPanelOnContextChange(true);
          if (result.stopDetails().reason() == TaskResult.StopReason.INTERRUPTED) {
            maybeAddInterruptedResult(input, result);
          } else {
            contextManager.addToHistory(result, false);
          }

          // Provide a brief status update
          if (result.stopDetails().reason() == TaskResult.StopReason.SUCCESS) {
            chrome.llmOutput("Ask command complete!", ChatMessageType.CUSTOM);
          } else {
            chrome.llmOutput(
                "Ask command finished with status: " + result.stopDetails(),
                ChatMessageType.CUSTOM);
          }
        });
  }

  public void runSearchCommand() {
    var input = getInstructions();
    if (input.isBlank()) {
      chrome.toolError("Please provide a search query");
      return;
    }

    var contextManager = chrome.getContextManager();
    var models = contextManager.getService();
    var searchModel = contextManager.getSearchModel();

    if (contextHasImages() && !models.supportsVision(searchModel)) {
      showVisionSupportErrorDialog(models.nameOf(searchModel) + " (Search)");
      return; // Abort if model doesn't support vision and context has images
    }

    chrome.getProject().addToInstructionsHistory(input, 20);
    // Update the LLM output panel directly via Chrome
    chrome.llmOutput(
        "# Please be patient\n\nBrokk makes multiple requests to the LLM while searching. Progress is logged in System Messages below.",
        ChatMessageType.USER);
    clearCommandInput();
    // Submit the action, calling the private execute method inside the lambda
    submitAction(ACTION_SEARCH, input, () -> executeSearchCommand(searchModel, input));
  }

  public void runRunCommand() {
    var input = getInstructions();
    if (input.isBlank()) {
      chrome.toolError("Please enter a command to run", "Error");
      return;
    }
    chrome.getProject().addToInstructionsHistory(input, 20);

    runRunCommand(input);
  }

  public void runRunCommand(String input) {
    clearCommandInput();
    submitAction(ACTION_RUN, input, () -> executeRunCommand(input));
  }

  /**
   * sets the llm output to indicate the action has started, and submits the task on the user pool
   */
  public Future<?> submitAction(String action, String input, Runnable task) {
    var cm = chrome.getContextManager();
    // need to set the correct parser here since we're going to append to the same fragment during
    // the action
    String finalAction = (action + " MODE").toUpperCase(Locale.ROOT);
    chrome.setLlmOutput(
        new ContextFragment.TaskFragment(
            cm, cm.getParserForWorkspace(), List.of(new UserMessage(finalAction, input)), input));
    return cm.submitUserTask(
        finalAction,
        true,
        () -> {
          try {
            chrome.showOutputSpinner("Executing " + action + " command...");
            task.run();
          } catch (CancellationException e) {
            maybeAddInterruptedResult(action, input);
            throw e; // propagate to ContextManager
          } finally {
            chrome.hideOutputSpinner();
            contextManager.checkBalanceAndNotify();
            notifyActionComplete(action);
          }
        });
  }

  // Methods to disable and enable buttons.
  void disableButtons() {
    architectButton.setEnabled(false);
    codeButton.setEnabled(false);
    searchButton.setEnabled(false);
    runButton.setEnabled(false);
    stopButton.setEnabled(true);
  }

  /**
   * Updates the enabled state of all action buttons based on project load status and ContextManager
   * availability. Called when actions complete.
   */
  private void updateButtonStates() {
    boolean gitAvailable = chrome.getProject().hasGit();

    // Architect
    architectButton.setEnabled(true);
    architectButton.setToolTipText("Run the multi-step agent (options include worktree setup)");

    // Code
    if (!gitAvailable) {
      codeButton.setEnabled(false);
      codeButton.setToolTipText("Code feature requires Git integration for this project.");
    } else {
      codeButton.setEnabled(true);
    }

    // Search (SplitButton)
    searchButton.setEnabled(true);

    // Run in Shell
    runButton.setEnabled(true);

    // Stop is only enabled when an action is running
    stopButton.setEnabled(false);

    chrome.enableHistoryPanel();
  }

  @Override
  public void contextChanged(Context newCtx) {
    // Otherwise, proceed with the normal suggestion logic by submitting a task
    logger.debug("Context changed externally, triggering suggestion check.");
    triggerContextSuggestion(null); // Use null ActionEvent to indicate non-timer trigger
  }

  void enableButtons() {
    // Called when an action completes. Reset buttons based on current CM/project state.
    updateButtonStates();
  }

  private void notifyActionComplete(String actionName) {
    chrome.notifyActionComplete("Action '" + actionName + "' completed.");
  }

  public void populateInstructionsArea(String text) {
    SwingUtilities.invokeLater(
        () -> {
          // If placeholder is active or area is disabled, activate input first
          if (instructionsArea.getText().equals(PLACEHOLDER_TEXT)
              || !instructionsArea.isEnabled()) {
            activateCommandInput(); // This enables, clears placeholder, requests focus
          }
          SwingUtilities.invokeLater(
              () -> {
                instructionsArea.setText(text);
                commandInputUndoManager
                    .discardAllEdits(); // Reset undo history for the repopulated content
                instructionsArea.requestFocusInWindow(); // Ensure focus after text set
                instructionsArea.setCaretPosition(text.length()); // Move caret to end
              });
        });
  }

  /**
   * Hides the command input overlay, enables the input field and deep scan button, clears the
   * placeholder text if present, and requests focus for the input field.
   */
  private void activateCommandInput() {
    commandInputOverlay.hideOverlay(); // Hide the overlay
    // Enable input and deep scan button
    instructionsArea.setEnabled(true);
    // Clear placeholder only if it's still present
    if (instructionsArea.getText().equals(PLACEHOLDER_TEXT)) {
      clearCommandInput();
    }
    instructionsArea.requestFocusInWindow(); // Give it focus
  }

  private JPopupMenu createSearchMenu() {
    var popupMenu = new JPopupMenu();

    var answerItem = new JMenuItem("Answer from Current Workspace");
    answerItem.setToolTipText("Ask the LLM using only the current Workspace context");
    answerItem.addActionListener(e -> runAskCommand(getInstructions()));
    popupMenu.add(answerItem);

    var scanItem = new JMenuItem("Scan Project");
    scanItem.setToolTipText("Scan the repository to add relevant files/summaries to the Workspace");
    scanItem.addActionListener(e -> runScanProjectCommand());
    popupMenu.add(scanItem);

    chrome.themeManager.registerPopupMenu(popupMenu);
    return popupMenu;
  }

  public void runScanProjectCommand() {
    var goal = getInstructions();
    if (goal.isBlank()) {
      chrome.toolError("Please provide instructions before scanning the project");
      return;
    }

    var contextManager = chrome.getContextManager();
    var models = contextManager.getService();
    var searchModel = contextManager.getSearchModel();

    if (contextHasImages() && !models.supportsVision(searchModel)) {
      showVisionSupportErrorDialog(models.nameOf(searchModel) + " (Scan Project)");
      return;
    }

    chrome.getProject().addToInstructionsHistory(goal, 20);
    clearCommandInput();

    submitAction("Scan Project", goal, () -> executeScanProjectCommand(searchModel, goal));
  }

  private void executeScanProjectCommand(StreamingChatModel model, String goal) {
    var cm = chrome.getContextManager();
    try {
      var contextAgent = new ContextAgent(cm, model, goal, true);
      var recommendation = contextAgent.getRecommendations(true);

      if (!recommendation.reasoning().isEmpty()) {
        chrome.llmOutput(
            "\nReasoning for recommendations: " + recommendation.reasoning(),
            ChatMessageType.CUSTOM);
      }

      var totalTokens = contextAgent.calculateFragmentTokens(recommendation.fragments());
      int finalBudget = cm.getService().getMaxInputTokens(model) / 2;

      if (totalTokens > finalBudget) {
        var summaries = ContextFragment.getSummary(recommendation.fragments());
        var msgs =
            new ArrayList<>(
                List.of(
                    new UserMessage("Scan for relevant files"),
                    new AiMessage("Potentially relevant files:\n" + summaries)));
        cm.addToHistory(
            new TaskResult(
                cm, "Scan for relevant files", msgs, Set.of(), TaskResult.StopReason.SUCCESS),
            false);
        chrome.llmOutput(
            "Scan Project complete: recorded summaries to history (too large to add directly).",
            ChatMessageType.CUSTOM);
      } else {
        WorkspaceTools.addToWorkspace(cm, recommendation);
        chrome.llmOutput(
            "Scan Project complete: added recommendations to the Workspace.",
            ChatMessageType.CUSTOM);
      }
    } catch (InterruptedException e) {
      throw new CancellationException(e.getMessage());
    }
  }

  public VoiceInputButton getVoiceInputButton() {
    return this.micButton;
  }

  /** Returns cosine similarity of two equal-length vectors. */
  private static float cosine(float[] a, float[] b) {
    if (a.length != b.length) {
      throw new IllegalArgumentException("Vectors differ in length");
    }
    if (a.length == 0) {
      throw new IllegalArgumentException("Vectors must have at least one element");
    }

    double dot = 0.0;
    double magA = 0.0;
    double magB = 0.0;

    for (int i = 0; i < a.length; i++) {
      double x = a[i];
      double y = b[i];
      dot += x * y;
      magA += x * x;
      magB += y * y;
    }

    double denominator = Math.sqrt(magA) * Math.sqrt(magB);
    if (denominator == 0.0) {
      throw new IllegalArgumentException("One of the vectors is zero-length");
    }

    return (float) (dot / denominator);
  }

  /**
   * Creates a JPopupMenu displaying favorite models that are currently available. When a favorite
   * model is selected, the provided consumer is called with the model name and its associated
   * reasoning level from the favorite model configuration.
   *
   * @param onModelSelect The consumer to call when a favorite model is selected. Receives the model
   *     name and the reasoning level configured for that favorite.
   * @return A JPopupMenu containing available favorite models or configuration options.
   */
  private JPopupMenu createModelSelectionMenu(
      BiConsumer<String, Service.ReasoningLevel> onModelSelect) {
    var popupMenu = new JPopupMenu();

    var modelsInstance = this.contextManager.getService();
    var availableModelsMap = modelsInstance.getAvailableModels(); // Get all available models

    // Cast the result of loadFavoriteModels and ensure it's handled correctly
    var favoriteModels = MainProject.loadFavoriteModels();

    // Filter favorite models to show only those that are currently available, and sort by alias
    // case-insensitively
    var favoriteModelsToShow =
        favoriteModels.stream()
            .filter(fav -> availableModelsMap.containsKey(fav.modelName()))
            .sorted(
                Comparator.comparing(Service.FavoriteModel::alias, String.CASE_INSENSITIVE_ORDER))
            .toList();

    if (favoriteModelsToShow.isEmpty()) {
      var item = new JMenuItem("(No favorite models available)"); // Updated message
      item.setEnabled(false); // Keep it disabled as it's just info
      popupMenu.add(item);
      popupMenu.addSeparator();
      var configureItem = new JMenuItem("Configure Favorites...");
      configureItem.addActionListener(
          e -> SettingsDialog.showSettingsDialog(chrome, SettingsGlobalPanel.MODELS_TAB_TITLE));
      popupMenu.add(configureItem);
    } else {
      favoriteModelsToShow.forEach(
          fav -> {
            var item = new JMenuItem(fav.alias());
            // Add a tooltip showing model name and reasoning level
            item.setToolTipText(
                "<html>Model: "
                    + fav.modelName()
                    + "<br>Reasoning: "
                    + fav.reasoning().toString()
                    + "</html>");
            item.addActionListener(e -> onModelSelect.accept(fav.modelName(), fav.reasoning()));
            popupMenu.add(item);
          });
    }

    // Apply theme to the popup menu itself and its items
    chrome.themeManager.registerPopupMenu(popupMenu);
    return popupMenu;
  }

  private final class AtTriggerFilter extends DocumentFilter {
    private boolean isPopupOpen = false; // Guard against re-entrant calls

    @Override
    public void insertString(FilterBypass fb, int offs, String str, AttributeSet a)
        throws BadLocationException {
      super.insertString(fb, offs, str, a);
      if (!isPopupOpen) {
        maybeHandleAt(fb, offs + str.length());
      }
    }

    @Override
    public void replace(FilterBypass fb, int offs, int len, String str, AttributeSet a)
        throws BadLocationException {
      super.replace(fb, offs, len, str, a);
      if (!isPopupOpen) {
        maybeHandleAt(fb, offs + str.length());
      }
    }

    private void maybeHandleAt(DocumentFilter.FilterBypass fb, int caretPos) {
      try {
        if (fb.getDocument().getLength() >= caretPos
            && caretPos > 0
            && fb.getDocument().getText(caretPos - 1, 1).equals("@")) {
          // Schedule popup display on EDT
          SwingUtilities.invokeLater(() -> showAddPopup(caretPos - 1));
        }
      } catch (BadLocationException ignored) {
        // Ignore, means text was changing rapidly
      }
    }

    private void showAddPopup(int atOffset) {
      if (isPopupOpen) {
        return; // Already showing one
      }

      isPopupOpen = true;
      try {
        Rectangle r = instructionsArea.modelToView2D(atOffset).getBounds();
        // Point p = SwingUtilities.convertPoint(instructionsArea, r.x, r.y + r.height,
        // chrome.getFrame()); // Unused variable p

        JPopupMenu popup = AddMenuFactory.buildAddPopup(chrome.getContextPanel());

        // Add action listeners to set the flag when an item is clicked
        for (Component comp : popup.getComponents()) {
          if (comp instanceof JMenuItem item) {
            // Get original listeners
            java.awt.event.ActionListener[] originalListeners = item.getActionListeners();
            // Remove them to re-wrap
            for (java.awt.event.ActionListener al : originalListeners) {
              item.removeActionListener(al);
            }
            // Add new listener that removes "@" then calls originals
            item.addActionListener(
                actionEvent -> {
                  SwingUtilities.invokeLater(
                      () -> { // Ensure document modification is on EDT
                        try {
                          instructionsArea.getDocument().remove(atOffset, 1);
                        } catch (BadLocationException ble) {
                          logger.warn(
                              "Could not remove @ symbol after selection in ActionListener", ble);
                        }
                      });
                  for (java.awt.event.ActionListener al : originalListeners) {
                    al.actionPerformed(actionEvent);
                  }
                });
          }
        }

        popup.addPopupMenuListener(
            new PopupMenuListener() {
              @Override
              public void popupMenuWillBecomeInvisible(PopupMenuEvent e) {
                // Unregister listener to avoid memory leaks
                popup.removePopupMenuListener(this);
                isPopupOpen = false; // Allow new popups
                // Removal of "@" is now handled by the JMenuItem's ActionListener
              }

              @Override
              public void popupMenuWillBecomeVisible(PopupMenuEvent e) {}

              @Override
              public void popupMenuCanceled(PopupMenuEvent e) {
                // Unregister listener
                popup.removePopupMenuListener(this);
                isPopupOpen = false; // Allow new popups
                // Do not remove "@" on cancel
              }
            });

        chrome.themeManager.registerPopupMenu(popup);
        popup.show(instructionsArea, r.x, r.y + r.height);

        // Preselect the first item in the popup
        if (popup.getComponentCount() > 0) {
          Component firstComponent = popup.getComponent(0);
          if (firstComponent instanceof JMenuItem) { // Or more generally, MenuElement
            MenuElement[] path = {popup, (MenuElement) firstComponent};
            MenuSelectionManager.defaultManager().setSelectedPath(path);
          }
        }
      } catch (BadLocationException ble) {
        isPopupOpen = false; // Reset guard on error
        logger.warn("Could not show @ popup", ble);
      } catch (Exception ex) {
        isPopupOpen = false; // Reset guard on any other error
        logger.error("Error showing @ popup", ex);
      }
    }
  }
}<|MERGE_RESOLUTION|>--- conflicted
+++ resolved
@@ -1250,15 +1250,7 @@
       return;
     }
 
-<<<<<<< HEAD
     clearCommandInput();
-=======
-    // Public entry point for default Ask model
-    public void runAskCommand(String input) {
-        var contextManager = chrome.getContextManager();
-        prepareAndRunAskCommand(contextManager.getSearchModel(), input);
-    }
->>>>>>> d8f97006
 
     if (choices.runInWorktree()) {
       runArchitectInNewWorktree(goal, choices.options());
@@ -1433,7 +1425,7 @@
   // Public entry point for default Ask model
   public void runAskCommand(String input) {
     var contextManager = chrome.getContextManager();
-    prepareAndRunAskCommand(contextManager.getAskModel(), input);
+    prepareAndRunAskCommand(contextManager.getSearchModel(), input);
   }
 
   // Core method to prepare and submit the Ask action
