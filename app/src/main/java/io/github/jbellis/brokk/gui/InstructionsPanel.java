package io.github.jbellis.brokk.gui;

import static io.github.jbellis.brokk.gui.Constants.*;
import static java.util.Objects.requireNonNull;
import static org.checkerframework.checker.nullness.util.NullnessUtil.castNonNull;

import com.github.tjake.jlama.model.AbstractModel;
import com.github.tjake.jlama.model.functions.Generator;
import dev.langchain4j.data.message.AiMessage;
import dev.langchain4j.data.message.ChatMessage;
import dev.langchain4j.data.message.ChatMessageType;
import dev.langchain4j.data.message.UserMessage;
import dev.langchain4j.model.chat.StreamingChatModel;
import io.github.jbellis.brokk.*;
import io.github.jbellis.brokk.agents.ArchitectAgent;
import io.github.jbellis.brokk.agents.CodeAgent;
import io.github.jbellis.brokk.agents.ContextAgent;
import io.github.jbellis.brokk.agents.SearchAgent;
import io.github.jbellis.brokk.analyzer.ProjectFile;
import io.github.jbellis.brokk.context.Context;
import io.github.jbellis.brokk.context.ContextFragment;
import io.github.jbellis.brokk.context.ContextFragment.TaskFragment;
import io.github.jbellis.brokk.git.GitRepo;
import io.github.jbellis.brokk.git.IGitRepo;
import io.github.jbellis.brokk.gui.TableUtils.FileReferenceList.FileReferenceData;
import io.github.jbellis.brokk.gui.components.ModelSelector;
import io.github.jbellis.brokk.gui.components.OverlayPanel;
import io.github.jbellis.brokk.gui.components.SwitchIcon;
import io.github.jbellis.brokk.gui.dialogs.ArchitectOptionsDialog;
import io.github.jbellis.brokk.gui.dialogs.SettingsDialog;
import io.github.jbellis.brokk.gui.dialogs.SettingsGlobalPanel;
import io.github.jbellis.brokk.gui.git.GitWorktreeTab;
import io.github.jbellis.brokk.gui.mop.ThemeColors;
import io.github.jbellis.brokk.gui.util.AddMenuFactory;
import io.github.jbellis.brokk.gui.util.ContextMenuUtils;
import io.github.jbellis.brokk.gui.util.Icons;
import io.github.jbellis.brokk.prompts.CodePrompts;
import io.github.jbellis.brokk.tools.WorkspaceTools;
import io.github.jbellis.brokk.util.Environment;
import io.github.jbellis.brokk.util.ExecutorConfig;
import io.github.jbellis.brokk.util.LoggingExecutorService;
import java.awt.*;
import java.awt.datatransfer.DataFlavor;
import java.awt.event.ActionEvent;
import java.awt.event.FocusEvent;
import java.awt.event.FocusListener;
import java.awt.event.KeyEvent;
import java.io.IOException;
import java.nio.file.Path;
import java.util.*;
import java.util.List;
import java.util.concurrent.*;
import java.util.concurrent.atomic.AtomicBoolean;
import java.util.concurrent.atomic.AtomicLong;
import java.util.function.Consumer;
import javax.swing.*;
import javax.swing.border.EmptyBorder;
import javax.swing.border.MatteBorder;
import javax.swing.border.TitledBorder;
import javax.swing.event.DocumentEvent;
import javax.swing.event.DocumentListener;
import javax.swing.event.PopupMenuEvent;
import javax.swing.event.PopupMenuListener;
import javax.swing.text.*;
import javax.swing.undo.UndoManager;
import org.apache.logging.log4j.LogManager;
import org.apache.logging.log4j.Logger;
import org.eclipse.jgit.api.errors.GitAPIException;
import org.fife.ui.autocomplete.AutoCompletion;
import org.fife.ui.autocomplete.Completion;
import org.fife.ui.autocomplete.DefaultCompletionProvider;
import org.fife.ui.autocomplete.ShorthandCompletion;
import org.jetbrains.annotations.Nullable;

/**
 * The InstructionsPanel encapsulates the command input area, history dropdown, mic button, model dropdown, and the
 * action buttons. It also includes the system messages and command result areas. All initialization and action code
 * related to these components has been moved here.
 */
public class InstructionsPanel extends JPanel implements IContextManager.ContextListener, SettingsChangeListener {
    private static final Logger logger = LogManager.getLogger(InstructionsPanel.class);

    public static final String ACTION_ARCHITECT = "Architect";
    public static final String ACTION_CODE = "Code";
    public static final String ACTION_ASK = "Answer";
    public static final String ACTION_SEARCH = "Search";
    public static final String ACTION_RUN = "Run";
    public static final String ACTION_SCAN_PROJECT = "Scan Project";

    private static final String PLACEHOLDER_TEXT =
            """
                                                   Put your instructions or questions here.  Brokk will suggest relevant files below; right-click on them to add them to your Workspace.  The Workspace will be visible to the AI when coding or answering your questions. Type "@" for add more context.

                                                   More tips are available in the Getting Started section in the Output panel above.
                                                   """;

    private final Chrome chrome;
    private final JTextArea instructionsArea;
    private final VoiceInputButton micButton;
    private final JCheckBox modeSwitch;
    private final JCheckBox codeCheckBox;
    private final JCheckBox searchProjectCheckBox;
    private final JButton planOptionsLink;
    // Labels flanking the mode switch; bold the selected side
    private final JLabel codeModeLabel = new JLabel("Code");
    private final JLabel answerModeLabel = new JLabel("Answer");
    private final JButton actionButton;
    private @Nullable volatile Future<?> currentActionFuture;
    private final ModelSelector modelSelector;
    private @Nullable Component modelSelectorComponent;
    private String storedAction;
    private final ContextManager contextManager;
    private @Nullable JComboBox<Object> historyDropdown;
    private JTable referenceFileTable;
    private JLabel failureReasonLabel;
    private JPanel suggestionContentPanel;
    private CardLayout suggestionCardLayout;
    private final JPanel centerPanel;
    private @Nullable JPanel modeIndicatorPanel;
    private @Nullable JLabel modeBadge;
    private @Nullable JComponent inputLayeredPane;
    private ActionGroupPanel actionGroupPanel;
    private @Nullable TitledBorder instructionsTitledBorder;
    private static final int CONTEXT_SUGGESTION_DELAY = 100; // ms for paste/bulk changes
    private static final int CONTEXT_SUGGESTION_TYPING_DELAY = 1000; // ms for single character typing
    private final javax.swing.Timer contextSuggestionTimer; // Timer for debouncing quick context suggestions
    private final AtomicBoolean forceSuggestions = new AtomicBoolean(false);
    // Worker for autocontext suggestion tasks. we don't use CM.backgroundTasks b/c we want this to be single threaded
    private final ExecutorService suggestionWorker = new LoggingExecutorService(
            Executors.newSingleThreadExecutor(r -> {
                Thread t = Executors.defaultThreadFactory().newThread(r);
                t.setName("Brokk-Suggestion-Worker");
                t.setDaemon(true);
                return t;
            }),
            e -> logger.error("Unexpected error", e));
    // Generation counter to identify the latest suggestion request
    private final AtomicLong suggestionGeneration = new AtomicLong(0);
    private final OverlayPanel commandInputOverlay; // Overlay to initially disable command input
    private final UndoManager commandInputUndoManager;
    private AutoCompletion instructionAutoCompletion;
    private InstructionsCompletionProvider instructionCompletionProvider;
    private @Nullable String lastCheckedInputText = null;
    private @Nullable float[][] lastCheckedEmbeddings = null;
    private @Nullable List<FileReferenceData> pendingQuickContext = null;

    public InstructionsPanel(Chrome chrome) {
        super(new BorderLayout(2, 2));
        this.instructionsTitledBorder = BorderFactory.createTitledBorder(
                BorderFactory.createEtchedBorder(),
                "Instructions - Code",
                TitledBorder.DEFAULT_JUSTIFICATION,
                TitledBorder.DEFAULT_POSITION,
                new Font(Font.DIALOG, Font.BOLD, 12));
        setBorder(this.instructionsTitledBorder);

        this.chrome = chrome;
        this.contextManager = chrome.getContextManager();
        this.commandInputUndoManager = new UndoManager();
        commandInputOverlay = new OverlayPanel(overlay -> activateCommandInput(), "Click to enter your instructions");
        commandInputOverlay.setCursor(Cursor.getPredefinedCursor(Cursor.TEXT_CURSOR));

        // Initialize components
        instructionsArea = buildCommandInputField(); // Build first to add listener
        micButton = new VoiceInputButton(
                instructionsArea,
                contextManager,
                () -> {
                    activateCommandInput();
                    chrome.systemOutput("Recording");
                },
                msg -> chrome.toolError(msg, "Error"));

        // Initialize Action Selection UI
        modeSwitch = new JCheckBox();
        KeyStroke defaultToggleKs =
                io.github.jbellis.brokk.gui.util.KeyboardShortcutUtil.createPlatformShortcut(KeyEvent.VK_M);
        KeyStroke toggleKs = MainProject.getShortcut("instructions.toggleMode", defaultToggleKs);
        String tooltipText =
                """
                <html>
                <b>Code Mode:</b> For generating or modifying code based on your instructions.<br>
                <b>Answer Mode:</b> For answering questions about your project or general programming topics.<br>
                <br>
                Click to toggle between Code and Answer modes (%s).
                </html>
                """
                        .formatted(formatKeyStroke(toggleKs));
        modeSwitch.setToolTipText(tooltipText);
        // Also show the same tooltip when hovering the labels to improve discoverability.
        codeModeLabel.setToolTipText(tooltipText);
        answerModeLabel.setToolTipText(tooltipText);
        // Keep tooltips visible longer (30 seconds) so users have time to read the HTML content.
        javax.swing.ToolTipManager.sharedInstance().setDismissDelay(30_000);
        var switchIcon = new SwitchIcon();
        modeSwitch.setIcon(switchIcon);
        modeSwitch.setSelectedIcon(switchIcon);
        modeSwitch.setFocusPainted(false);
        modeSwitch.setFocusable(true);
        modeSwitch.setBorderPainted(false);
        modeSwitch.setBorder(BorderFactory.createEmptyBorder());
        modeSwitch.setContentAreaFilled(false);
        modeSwitch.setOpaque(false);
        modeSwitch.setIconTextGap(0);
        modeSwitch.setRolloverEnabled(false);
        modeSwitch.setMargin(new Insets(0, 0, 0, 0));
        modeSwitch.setText("");
        modeSwitch.setSelected(false); // Code by default

        codeCheckBox = new JCheckBox("Plan First");
        // Register a global platform-aware shortcut (Cmd/Ctrl+S) to toggle "Search First".
        KeyStroke defaultToggleSearchKs =
                io.github.jbellis.brokk.gui.util.KeyboardShortcutUtil.createPlatformShortcut(KeyEvent.VK_SEMICOLON);
        KeyStroke toggleSearchKs = MainProject.getShortcut("instructions.togglePlanOrSearch", defaultToggleSearchKs);

        codeCheckBox.setToolTipText("<html><b>Plan First:</b><br><ul>"
                + "<li><b>checked:</b> Plan usage of multiple agents. Useful for large refactorings; will add files to the Workspace.</li>"
                + "<li><b>unchecked:</b> Assumes necessary files are already in Workspace. Useful for small, well-defined code changes.</li>"
                + "</ul>  (" + formatKeyStroke(toggleSearchKs) + ")</html>");

        searchProjectCheckBox = new JCheckBox("Search First");

        // Append the shortcut to the tooltip for discoverability
        searchProjectCheckBox.setToolTipText("<html><b>Search First:</b><br><ul>"
                + "<li><b>checked:</b> Performs an &quot;agentic&quot; search across your entire project (even files not in the Workspace) to find relevant code</li>"
                + "<li><b>unchecked:</b> Answers using only the Workspace (faster for follow-ups)</li>"
                + "</ul> (" + formatKeyStroke(toggleSearchKs) + ")</html>");

        // Register toggle mode shortcut
        io.github.jbellis.brokk.gui.util.KeyboardShortcutUtil.registerGlobalShortcut(
                chrome.getFrame().getRootPane(),
                toggleKs,
                "ToggleMode",
                () -> SwingUtilities.invokeLater(() -> modeSwitch.doClick()));

        io.github.jbellis.brokk.gui.util.KeyboardShortcutUtil.registerGlobalShortcut(
                chrome.getFrame().getRootPane(),
                toggleSearchKs,
                "ToggleSearchFirst",
                () -> SwingUtilities.invokeLater(() -> {
                    // Toggle "Search First" when in Answer mode; toggle "Plan First" when in Code mode.
                    if (modeSwitch.isSelected()) {
                        searchProjectCheckBox.doClick();
                    } else {
                        codeCheckBox.doClick();
                    }
                }));

<<<<<<< HEAD
        planOptionsLink = new JButton("Plan Options") {
            private static final long serialVersionUID = 1L;
            // Animation state
            private float hoverAlpha = 0f;
            private float targetAlpha = 0f;
            private final int DURATION_MS = 200; // animation duration
            private final int INTERVAL_MS = 30; // timer tick
            private final javax.swing.Timer hoverTimer = new javax.swing.Timer(INTERVAL_MS, ev -> {
                float step = (float) INTERVAL_MS / (float) DURATION_MS;
                boolean changed = false;
                if (hoverAlpha < targetAlpha) {
                    hoverAlpha = Math.min(targetAlpha, hoverAlpha + step);
                    changed = true;
                } else if (hoverAlpha > targetAlpha) {
                    hoverAlpha = Math.max(targetAlpha, hoverAlpha - step);
                    changed = true;
                }
                if (changed) {
                    repaint();
                } else {
                    javax.swing.Timer t = (javax.swing.Timer) ev.getSource();
                    t.stop();
                }
            });

            {
                // Visual and input configuration
                KeyStroke defaultPlanOptionsKs =
                        io.github.jbellis.brokk.gui.util.KeyboardShortcutUtil.createPlatformShortcut(KeyEvent.VK_COMMA);
                KeyStroke planOptionsKs = MainProject.getShortcut("instructions.openPlanOptions", defaultPlanOptionsKs);
                setToolTipText("Configure options for the Architect agent (Plan First) ("
                        + formatKeyStroke(planOptionsKs) + ")");
                setCursor(Cursor.getPredefinedCursor(Cursor.HAND_CURSOR));
                setBorder(BorderFactory.createEmptyBorder(2, 6, 2, 6));
                setContentAreaFilled(false);
                setFocusPainted(false); // we will render focus via the hover background
                setOpaque(false);
                setFocusable(true);
                setMargin(new Insets(0, 0, 0, 0));
                setAlignmentY(Component.CENTER_ALIGNMENT);

                // Mouse interactions
                addMouseListener(new java.awt.event.MouseAdapter() {
                    @Override
                    public void mouseClicked(java.awt.event.MouseEvent e) {
                        ArchitectOptionsDialog.showDialogAndWait(chrome);
                        javax.swing.SwingUtilities.invokeLater(() -> instructionsArea.requestFocusInWindow());
                    }

                    @Override
                    public void mouseEntered(java.awt.event.MouseEvent e) {
                        targetAlpha = 1f;
                        if (!hoverTimer.isRunning()) hoverTimer.start();
                    }

                    @Override
                    public void mouseExited(java.awt.event.MouseEvent e) {
                        targetAlpha = 0f;
                        if (!hoverTimer.isRunning()) hoverTimer.start();
                    }
                });

                // Keyboard activation and focus behavior
                addFocusListener(new java.awt.event.FocusAdapter() {
                    @Override
                    public void focusGained(java.awt.event.FocusEvent e) {
                        targetAlpha = 1f;
                        if (!hoverTimer.isRunning()) hoverTimer.start();
                    }

                    @Override
                    public void focusLost(java.awt.event.FocusEvent e) {
                        targetAlpha = 0f;
                        if (!hoverTimer.isRunning()) hoverTimer.start();
                    }
                });
=======
        planOptionsLink = new JButton("Plan Options");
        // Visual and input configuration
        KeyStroke planOptionsKs =
                io.github.jbellis.brokk.gui.util.KeyboardShortcutUtil.createPlatformShortcut(KeyEvent.VK_COMMA);
        planOptionsLink.setToolTipText(
                "Configure options for the Architect agent (Plan First) (" + formatKeyStroke(planOptionsKs) + ")");
        planOptionsLink.setCursor(Cursor.getPredefinedCursor(Cursor.HAND_CURSOR));
        planOptionsLink.setBorderPainted(false);
        planOptionsLink.setFocusable(true);
        planOptionsLink.setAlignmentY(Component.CENTER_ALIGNMENT);
        planOptionsLink.putClientProperty("JButton.buttonType", "borderless");

        // Action listener for click/activation
        planOptionsLink.addActionListener(e -> {
            ArchitectOptionsDialog.showDialogAndWait(chrome);
            javax.swing.SwingUtilities.invokeLater(() -> instructionsArea.requestFocusInWindow());
        });
>>>>>>> daccf42f

        // Register global platform shortcut (e.g., Ctrl+, or Cmd+,) to open Plan Options and restore focus
        io.github.jbellis.brokk.gui.util.KeyboardShortcutUtil.registerGlobalShortcut(
                chrome.getFrame().getRootPane(), planOptionsKs, "PlanOptions", () -> {
                    ArchitectOptionsDialog.showDialogAndWait(chrome);
                    javax.swing.SwingUtilities.invokeLater(() -> instructionsArea.requestFocusInWindow());
                });

        // Try to use a link-like color from UI, fall back to label foreground or blue
        java.awt.Color linkColor = UIManager.getColor("Label.linkForeground");
        if (linkColor == null) linkColor = UIManager.getColor("Label.foreground");
        if (linkColor == null) linkColor = java.awt.Color.BLUE;
        planOptionsLink.setForeground(linkColor);

        // Load persisted checkbox states (default to checked)
        var proj = chrome.getProject();
        if (proj instanceof MainProject mp) {
            codeCheckBox.setSelected(mp.getPlanFirst());
            searchProjectCheckBox.setSelected(mp.getSearchFirst());
        } else {
            // Fallback: both checked
            codeCheckBox.setSelected(true);
            searchProjectCheckBox.setSelected(true);
        }

        // default stored action: Architect
        storedAction = ACTION_ARCHITECT;

        // Toggle listeners update visibility and storedAction
        modeSwitch.addItemListener(e2 -> {
            boolean askMode = modeSwitch.isSelected();
            if (askMode) {
                searchProjectCheckBox.setVisible(true);
                searchProjectCheckBox.setEnabled(true);
                codeCheckBox.setVisible(false);
                planOptionsLink.setVisible(false);
                // Checked => Search, Unchecked => Answer
                storedAction = searchProjectCheckBox.isSelected() ? ACTION_SEARCH : ACTION_ASK;
            } else {
                codeCheckBox.setVisible(true);
                // Enable the Code checkbox only when the project has a Git repository available
                codeCheckBox.setEnabled(chrome.getProject().hasGit());
                searchProjectCheckBox.setVisible(false);
                planOptionsLink.setVisible(codeCheckBox.isSelected());
                // Inverted semantics: checked = Architect (Plan First)
                storedAction = codeCheckBox.isSelected() ? ACTION_ARCHITECT : ACTION_CODE;
            }
            // Update label emphasis
            updateModeLabels();
            refreshModeIndicator();
        });

        codeCheckBox.addActionListener(e -> {
            if (!modeSwitch.isSelected()) {
                // Inverted semantics: checked = Architect (Plan First)
                storedAction = codeCheckBox.isSelected() ? ACTION_ARCHITECT : ACTION_CODE;
            }
            // Show Plan Options only when Plan First is selected
            planOptionsLink.setVisible(codeCheckBox.isSelected());
            if (chrome.getProject() instanceof MainProject mp) {
                mp.setPlanFirst(codeCheckBox.isSelected());
            }
        });

        searchProjectCheckBox.addActionListener(e -> {
            if (modeSwitch.isSelected()) {
                storedAction = searchProjectCheckBox.isSelected() ? ACTION_SEARCH : ACTION_ASK;
            }
            if (chrome.getProject() instanceof MainProject mp) {
                mp.setSearchFirst(searchProjectCheckBox.isSelected());
            }
        });

        // Initial checkbox visibility
        codeCheckBox.setVisible(true);
        planOptionsLink.setVisible(codeCheckBox.isSelected());
        searchProjectCheckBox.setVisible(false);

        // Single Action button (Go/Stop toggle) — rounded visual style via custom painting
        actionButton = new JButton() {
            private static final long serialVersionUID = 1L;

            @Override
            protected void paintComponent(Graphics g) {
                // Paint rounded background
                Graphics2D g2 = (Graphics2D) g.create();
                try {
                    g2.setRenderingHint(RenderingHints.KEY_ANTIALIASING, RenderingHints.VALUE_ANTIALIAS_ON);
                    int arc = 12;
                    Color bg = getBackground();
                    if (!isEnabled()) {
                        Color disabled = UIManager.getColor("Button.disabledBackground");
                        if (disabled != null) bg = disabled;
                    } else if (getModel().isPressed()) {
                        bg = bg.darker();
                    } else if (getModel().isRollover()) {
                        bg = bg.brighter();
                    }
                    g2.setColor(bg);
                    g2.fillRoundRect(0, 0, getWidth(), getHeight(), arc, arc);
                } finally {
                    g2.dispose();
                }
                // Let the button render its icon/text on top
                super.paintComponent(g);
            }

            @Override
            protected void paintBorder(Graphics g) {
                Graphics2D g2 = (Graphics2D) g.create();
                try {
                    g2.setRenderingHint(RenderingHints.KEY_ANTIALIASING, RenderingHints.VALUE_ANTIALIAS_ON);
                    int arc = 12;

                    // Use blue focus border when focused, normal border otherwise
                    Color borderColor;
                    if (hasFocus()) {
                        borderColor = new Color(0x007ACC); // Blue focus color
                        g2.setStroke(new BasicStroke(2.0f)); // Thicker border for focus
                    } else {
                        borderColor = UIManager.getColor("Component.borderColor");
                        if (borderColor == null) borderColor = Color.GRAY;
                        g2.setStroke(new BasicStroke(1.0f)); // Normal border thickness
                    }

                    g2.setColor(borderColor);
                    g2.drawRoundRect(0, 0, getWidth() - 1, getHeight() - 1, arc, arc);
                } finally {
                    g2.dispose();
                }
            }
        };
        KeyStroke defaultSubmitKs = KeyStroke.getKeyStroke(
                KeyEvent.VK_ENTER, Toolkit.getDefaultToolkit().getMenuShortcutKeyMaskEx());
        KeyStroke submitKs = MainProject.getShortcut("instructions.submit", defaultSubmitKs);
        actionButton.setToolTipText("Run the selected action" + " (" + formatKeyStroke(submitKs) + ")");
        actionButton.setOpaque(false);
        actionButton.setContentAreaFilled(false);
        actionButton.setFocusPainted(true);
        actionButton.setBorder(BorderFactory.createEmptyBorder(0, 0, 0, 0));
        actionButton.setRolloverEnabled(true);
        actionButton.addActionListener(e -> onActionButtonPressed());

        // Add focus listeners to repaint the border when focus changes
        actionButton.addFocusListener(new FocusListener() {
            @Override
            public void focusGained(FocusEvent e) {
                actionButton.repaint();
            }

            @Override
            public void focusLost(FocusEvent e) {
                actionButton.repaint();
            }
        });

        modelSelector = new ModelSelector(chrome);
        modelSelector.selectConfig(chrome.getProject().getCodeModelConfig());
        modelSelector.addSelectionListener(cfg -> chrome.getProject().setCodeModelConfig(cfg));

        // Top Bar (History, Configure Models, Stop) (North)
        JPanel topBarPanel = buildTopBarPanel();
        add(topBarPanel, BorderLayout.NORTH);

        // Center Panel (Command Input + Result) (Center)
        this.centerPanel = buildCenterPanel();
        add(this.centerPanel, BorderLayout.CENTER);

        // Bottom Bar (Mic, Model, Actions) (South)
        JPanel bottomPanel = buildBottomPanel();
        add(bottomPanel, BorderLayout.SOUTH);
        // Ensure initial label bolding matches current mode
        updateModeLabels();
        refreshModeIndicator();

        // Initialize the reference file table and suggestion area
        initializeReferenceFileTable();

        // Initialize and configure the context suggestion timer
        contextSuggestionTimer = new javax.swing.Timer(CONTEXT_SUGGESTION_DELAY, this::triggerContextSuggestion);
        contextSuggestionTimer.setRepeats(false);
        instructionsArea.getDocument().addDocumentListener(new DocumentListener() {
            private void checkAndHandleSuggestions(DocumentEvent e) {
                if (getInstructions().split("\\s+").length >= 2) {
                    // Only restart timer if significant change (not just single character)
                    if (e.getType() == DocumentEvent.EventType.INSERT && e.getLength() > 1) {
                        contextSuggestionTimer.setInitialDelay(CONTEXT_SUGGESTION_DELAY); // Ensure normal delay
                        contextSuggestionTimer.restart();
                    } else if (e.getType() == DocumentEvent.EventType.INSERT) {
                        // For single character inserts, use longer delay
                        contextSuggestionTimer.setInitialDelay(CONTEXT_SUGGESTION_TYPING_DELAY);
                        contextSuggestionTimer.restart();
                    } else if (e.getType() == DocumentEvent.EventType.REMOVE) {
                        contextSuggestionTimer.setInitialDelay(CONTEXT_SUGGESTION_DELAY); // Ensure normal delay
                        contextSuggestionTimer.restart();
                    }
                } else {
                    // Input is blank or too short: stop timer, invalidate generation, reset state, schedule UI clear.
                    contextSuggestionTimer.stop();
                    long myGen = suggestionGeneration.incrementAndGet(); // Invalidate any running/pending task
                    logger.trace(
                            "Input cleared/shortened, stopping timer and invalidating suggestions (gen {})", myGen);

                    // Reset internal state immediately
                    InstructionsPanel.this.lastCheckedInputText = null;
                    InstructionsPanel.this.lastCheckedEmbeddings = null;

                    // Schedule UI update, guarded by generation check
                    SwingUtilities.invokeLater(() -> {
                        if (myGen == suggestionGeneration.get()) {
                            logger.trace("Applying UI clear for gen {}", myGen);
                            referenceFileTable.setValueAt(List.of(), 0, 0);
                            failureReasonLabel.setVisible(false);
                            suggestionCardLayout.show(suggestionContentPanel, "TABLE"); // Show empty table
                        } else {
                            logger.trace(
                                    "Skipping UI clear for gen {} (current gen {})", myGen, suggestionGeneration.get());
                        }
                    });
                }
            }

            @Override
            public void insertUpdate(DocumentEvent e) {
                checkAndHandleSuggestions(e);
            }

            @Override
            public void removeUpdate(DocumentEvent e) {
                checkAndHandleSuggestions(e);
            }

            @Override
            public void changedUpdate(DocumentEvent e) {
                // Not typically fired for plain text components, but handle just in case
                checkAndHandleSuggestions(e);
            }
        });

        SwingUtilities.invokeLater(() -> {
            if (chrome.getFrame().getRootPane() != null) {
                chrome.getFrame().getRootPane().setDefaultButton(actionButton);
            }
        });

        // Add this panel as a listener to context changes
        this.contextManager.addContextListener(this);

        // Register for settings changes to update shortcuts
        MainProject.addSettingsChangeListener(this);

        // --- Autocomplete Setup ---
        instructionCompletionProvider = new InstructionsCompletionProvider();
        instructionAutoCompletion = new AutoCompletion(instructionCompletionProvider);
        instructionAutoCompletion.setAutoActivationEnabled(false);
        instructionAutoCompletion.setTriggerKey(
                KeyStroke.getKeyStroke(KeyEvent.VK_SPACE, java.awt.event.InputEvent.CTRL_DOWN_MASK));
        instructionAutoCompletion.install(instructionsArea);

        // Buttons start disabled and will be enabled by ContextManager when session loading completes
        disableButtons();

        // Enable predictable TAB navigation across main controls
        setFocusCycleRoot(true);
        setFocusTraversalPolicy(new InstructionsFocusTraversalPolicy());
    }

    public UndoManager getCommandInputUndoManager() {
        return commandInputUndoManager;
    }

    public JTextArea getInstructionsArea() {
        return instructionsArea;
    }

    private JTextArea buildCommandInputField() {
        var area = new JTextArea(3, 40);
        // The BorderUtils will now handle the border, including focus behavior and padding.
        BorderUtils.addFocusBorder(area, area);
        area.setLineWrap(true);
        area.setWrapStyleWord(true);
        area.setRows(3); // Initial rows
        area.setMinimumSize(new Dimension(100, 80));
        area.setEnabled(false); // Start disabled
        area.setText(PLACEHOLDER_TEXT); // Keep placeholder, will be cleared on activation
        area.getDocument().addUndoableEditListener(commandInputUndoManager);
        ((AbstractDocument) area.getDocument()).setDocumentFilter(new AtTriggerFilter());

        // Add Ctrl+Enter shortcut to trigger the default button
        var ctrlEnter = KeyStroke.getKeyStroke(KeyEvent.VK_ENTER, java.awt.event.InputEvent.CTRL_DOWN_MASK);
        area.getInputMap().put(ctrlEnter, "submitDefault");
        area.getActionMap().put("submitDefault", new AbstractAction() {
            @Override
            public void actionPerformed(ActionEvent e) {
                // If there's a default button, "click" it
                var rootPane = SwingUtilities.getRootPane(area);
                if (rootPane != null && rootPane.getDefaultButton() != null) {
                    rootPane.getDefaultButton().doClick();
                }
            }
        });

        // Add Undo (Ctrl+Z) and Redo (Ctrl+Y or Ctrl+Shift+Z) actions
        int shortcutMask = java.awt.Toolkit.getDefaultToolkit().getMenuShortcutKeyMaskEx();
        var undoKeyStroke = KeyStroke.getKeyStroke(KeyEvent.VK_Z, shortcutMask);
        var redoKeyStroke = KeyStroke.getKeyStroke(KeyEvent.VK_Y, shortcutMask);
        var redoAlternativeKeyStroke =
                KeyStroke.getKeyStroke(KeyEvent.VK_Z, shortcutMask | java.awt.event.InputEvent.SHIFT_DOWN_MASK);

        area.getInputMap().put(undoKeyStroke, "undo");
        area.getActionMap().put("undo", new AbstractAction() {
            @Override
            public void actionPerformed(ActionEvent e) {
                if (commandInputUndoManager.canUndo()) {
                    commandInputUndoManager.undo();
                }
            }
        });

        area.getInputMap().put(redoKeyStroke, "redo");
        area.getInputMap().put(redoAlternativeKeyStroke, "redo"); // Alternative for redo
        area.getActionMap().put("redo", new AbstractAction() {
            @Override
            public void actionPerformed(ActionEvent e) {
                if (commandInputUndoManager.canRedo()) {
                    commandInputUndoManager.redo();
                }
            }
        });

        // Ctrl/Cmd + V  →  if clipboard has an image, route to WorkspacePanel paste;
        // otherwise, use the default JTextArea paste behaviour.
        var pasteKeyStroke = KeyStroke.getKeyStroke(
                KeyEvent.VK_V, java.awt.Toolkit.getDefaultToolkit().getMenuShortcutKeyMaskEx());
        area.getInputMap().put(pasteKeyStroke, "smartPaste");
        area.getActionMap().put("smartPaste", new AbstractAction() {
            @Override
            public void actionPerformed(ActionEvent e) {
                var clipboard = Toolkit.getDefaultToolkit().getSystemClipboard();
                var contents = clipboard.getContents(null);
                boolean imageHandled = false;

                if (contents == null) {
                    return;
                }

                for (var flavor : contents.getTransferDataFlavors()) {
                    try {
                        if (flavor.equals(DataFlavor.imageFlavor)
                                || flavor.getMimeType().startsWith("image/")) {
                            // Re-use existing WorkspacePanel logic
                            chrome.getContextPanel()
                                    .performContextActionAsync(WorkspacePanel.ContextAction.PASTE, List.of());
                            imageHandled = true;
                            break;
                        }
                    } catch (Exception ex) {
                        // Ignore and fall back to default paste handling
                    }
                }

                if (!imageHandled) {
                    area.paste(); // Default text paste
                }
            }
        });

        // Add Shift+Enter shortcut to insert a newline
        var shiftEnter = KeyStroke.getKeyStroke(KeyEvent.VK_ENTER, java.awt.event.InputEvent.SHIFT_DOWN_MASK);
        area.getInputMap().put(shiftEnter, "insertNewline");
        area.getActionMap().put("insertNewline", new AbstractAction() {
            @Override
            public void actionPerformed(ActionEvent e) {
                int caretPosition = area.getCaretPosition();
                area.insert("\n", caretPosition);
            }
        });

        // Enable custom TAB navigation from the input field
        area.setFocusTraversalKeysEnabled(false);
        var tabKey = KeyStroke.getKeyStroke(KeyEvent.VK_TAB, 0);
        var shiftTabKey = KeyStroke.getKeyStroke(KeyEvent.VK_TAB, java.awt.event.InputEvent.SHIFT_DOWN_MASK);
        area.getInputMap().put(tabKey, "focusNextFromInput");
        area.getInputMap().put(shiftTabKey, "focusPrevFromInput");
        area.getActionMap().put("focusNextFromInput", new AbstractAction() {
            @Override
            public void actionPerformed(ActionEvent e) {
                Container root = InstructionsPanel.this;
                FocusTraversalPolicy ftp = root.getFocusTraversalPolicy();
                if (ftp != null) {
                    Component next = ftp.getComponentAfter(root, instructionsArea);
                    if (next != null) next.requestFocusInWindow();
                }
            }
        });
        area.getActionMap().put("focusPrevFromInput", new AbstractAction() {
            @Override
            public void actionPerformed(ActionEvent e) {
                Container root = InstructionsPanel.this;
                FocusTraversalPolicy ftp = root.getFocusTraversalPolicy();
                if (ftp != null) {
                    Component prev = ftp.getComponentBefore(root, instructionsArea);
                    if (prev != null) prev.requestFocusInWindow();
                }
            }
        });

        return area;
    }

    private JPanel buildTopBarPanel() {
        JPanel topBarPanel = new JPanel(new BorderLayout(H_GAP, 0));
        topBarPanel.setBorder(BorderFactory.createEmptyBorder(0, H_PAD, 2, H_PAD));

        JPanel leftPanel = new JPanel(new FlowLayout(FlowLayout.LEFT, 0, 0));
        var modelComp = modelSelector.getComponent();
        this.modelSelectorComponent = modelComp;

        // Lock control heights to the larger of mic and model selector so one growing won't shrink the other
        var micPref = micButton.getPreferredSize();
        var modelPref = modelComp.getPreferredSize();
        int controlHeight = Math.max(micPref.height, modelPref.height);

        var micDim = new Dimension(controlHeight, controlHeight);
        micButton.setPreferredSize(micDim);
        micButton.setMinimumSize(micDim);
        micButton.setMaximumSize(micDim);

        var modelDim = new Dimension(modelPref.width, controlHeight);
        modelComp.setPreferredSize(modelDim);
        modelComp.setMinimumSize(new Dimension(50, controlHeight));
        modelComp.setMaximumSize(new Dimension(Integer.MAX_VALUE, controlHeight));

        leftPanel.add(micButton);
        leftPanel.add(Box.createHorizontalStrut(H_GAP));
        leftPanel.add(modelComp);
        topBarPanel.add(leftPanel, BorderLayout.WEST);

<<<<<<< HEAD
        this.historyDropdown = createHistoryDropdown();
        topBarPanel.add(this.historyDropdown, BorderLayout.CENTER);
=======
        var historyDropdown = createHistoryDropdown();
        var historyPanel = new JPanel(new BorderLayout());
        historyPanel.add(historyDropdown, BorderLayout.CENTER);
        topBarPanel.add(historyPanel, BorderLayout.CENTER);
>>>>>>> daccf42f

        return topBarPanel;
    }

    private JPanel buildCenterPanel() {
        JPanel panel = new JPanel();
        panel.setLayout(new BoxLayout(panel, BoxLayout.PAGE_AXIS));

        // Command Input Field
        JScrollPane commandScrollPane = new JScrollPane(instructionsArea);
        commandScrollPane.setVerticalScrollBarPolicy(JScrollPane.VERTICAL_SCROLLBAR_AS_NEEDED);
        commandScrollPane.setPreferredSize(new Dimension(600, 80)); // Use preferred size for layout
        commandScrollPane.setMinimumSize(new Dimension(100, 80));

        // Create layered pane with overlay
        this.inputLayeredPane = commandInputOverlay.createLayeredPane(commandScrollPane);
        this.inputLayeredPane.setBorder(new EmptyBorder(0, H_PAD, 0, H_PAD));

        panel.add(buildModeIndicatorPanel()); // Mode badge

        // Add the layered input directly (drawer will host tool panels)
        panel.add(this.inputLayeredPane);

        // Reference-file table will be inserted just below the command input (now layeredPane)
        // by initializeReferenceFileTable()

        return panel;
    }

    /**
     * Initializes the file-reference table that sits directly beneath the command-input field and wires a context-menu
     * that targets the specific badge the mouse is over (mirrors ContextPanel behaviour).
     */
    private void initializeReferenceFileTable() {
        // ----- create the table itself --------------------------------------------------------
        referenceFileTable = new JTable(new javax.swing.table.DefaultTableModel(new Object[] {"File References"}, 1) {
            @Override
            public boolean isCellEditable(int row, int column) {
                return false;
            }

            @Override
            public Class<?> getColumnClass(int columnIndex) {
                return List.class;
            }
        });
        referenceFileTable.setFont(new Font(Font.MONOSPACED, Font.PLAIN, 12));
        // Dynamically set row height based on renderer's preferred size
        referenceFileTable.setRowHeight(TableUtils.measuredBadgeRowHeight(referenceFileTable));

        referenceFileTable.setTableHeader(null); // single-column ⇒ header not needed
        referenceFileTable.setShowGrid(false);
        referenceFileTable
                .getColumnModel()
                .getColumn(0)
                .setCellRenderer(new TableUtils.FileReferencesTableCellRenderer());

        // Clear initial content (it will be populated by context suggestions)
        referenceFileTable.setValueAt(List.of(), 0, 0);

        // ----- context-menu support -----------------------------------------------------------
        referenceFileTable.addMouseListener(new java.awt.event.MouseAdapter() {
            @Override
            public void mousePressed(java.awt.event.MouseEvent e) {
                if (e.isPopupTrigger()) {
                    ContextMenuUtils.handleFileReferenceClick(
                            e, referenceFileTable, chrome, () -> triggerContextSuggestion(null));
                }
            }

            @Override
            public void mouseReleased(java.awt.event.MouseEvent e) {
                ContextMenuUtils.handleFileReferenceClick(
                        e, referenceFileTable, chrome, () -> triggerContextSuggestion(null));
            }
        });

        // Clear selection when the table loses focus
        referenceFileTable.addFocusListener(new java.awt.event.FocusAdapter() {
            @Override
            public void focusLost(java.awt.event.FocusEvent e) {
                referenceFileTable.clearSelection();
            }
        });

        // ----- create failure reason label ----------------------------------------------------
        this.failureReasonLabel = new JLabel();
        this.suggestionCardLayout = new CardLayout();
        this.suggestionContentPanel = new JPanel(this.suggestionCardLayout);

        // Configure failureReasonLabel
        failureReasonLabel.setFont(referenceFileTable.getFont()); // Use same font as table/badges
        failureReasonLabel.setBorder(BorderFactory.createEmptyBorder(0, H_PAD, 0, H_PAD));
        failureReasonLabel.setVisible(false); // Initially hidden

        // Configure suggestionContentPanel
        JScrollPane localTableScrollPane = new JScrollPane(referenceFileTable);
        localTableScrollPane.setBorder(BorderFactory.createEmptyBorder());
        localTableScrollPane.setVerticalScrollBarPolicy(ScrollPaneConstants.VERTICAL_SCROLLBAR_NEVER);
        suggestionContentPanel.add(localTableScrollPane, "TABLE");
        suggestionContentPanel.add(failureReasonLabel, "LABEL");

        // ----- create container panel for content (table/label) -------------------------------
        var suggestionAreaPanel = new JPanel(new BorderLayout(H_GLUE, 0));
        suggestionAreaPanel.setBorder(BorderFactory.createEmptyBorder(V_GLUE, H_PAD, V_GLUE, H_PAD));

        // Only the card layout panel now (Deep Scan button removed)
        suggestionAreaPanel.add(suggestionContentPanel, BorderLayout.CENTER);

        // Apply height constraints to the container panel
        int currentPanelRowHeight = referenceFileTable.getRowHeight();
        int fixedHeight = currentPanelRowHeight + 2;
        suggestionAreaPanel.setPreferredSize(new Dimension(600, fixedHeight));
        suggestionAreaPanel.setMinimumSize(new Dimension(100, fixedHeight));
        suggestionAreaPanel.setMaximumSize(new Dimension(Integer.MAX_VALUE, fixedHeight));

        // Insert the container panel beneath the command-input area (index 2)
        centerPanel.add(suggestionAreaPanel, 2);
    }

    // Emphasize selected label by color; dim the non-selected one (no bold to avoid width changes)
    private void updateModeLabels() {
        boolean askMode = modeSwitch.isSelected();

        // Base and dimmed colors (theme-aware via UIManager)
        java.awt.Color base = UIManager.getColor("Label.foreground");
        if (base == null) base = codeModeLabel.getForeground();

        boolean isDark = UIManager.getBoolean("laf.dark");
        java.awt.Color dim = isDark
                ? darkenColor(base, 0.6f) // darken for dark theme
                : lightenColor(base, 0.4f); // lighten for light theme

        // Keep fonts consistent (plain) to prevent layout shifts
        Font baseFont = codeModeLabel.getFont().deriveFont(Font.PLAIN);
        codeModeLabel.setFont(baseFont);
        answerModeLabel.setFont(baseFont);

        if (askMode) {
            codeModeLabel.setForeground(dim);
            answerModeLabel.setForeground(base);
        } else {
            codeModeLabel.setForeground(base);
            answerModeLabel.setForeground(dim);
        }
    }

    private static java.awt.Color lightenColor(java.awt.Color base, float amount) {
        amount = Math.max(0f, Math.min(1f, amount));
        int r = Math.round(base.getRed() + (255 - base.getRed()) * amount);
        int g = Math.round(base.getGreen() + (255 - base.getGreen()) * amount);
        int b = Math.round(base.getBlue() + (255 - base.getBlue()) * amount);
        r = Math.max(0, Math.min(255, r));
        g = Math.max(0, Math.min(255, g));
        b = Math.max(0, Math.min(255, b));
        return new java.awt.Color(r, g, b);
    }

    private static java.awt.Color darkenColor(java.awt.Color base, float factor) {
        factor = Math.max(0f, Math.min(1f, factor));
        int r = Math.round(base.getRed() * factor);
        int g = Math.round(base.getGreen() * factor);
        int b = Math.round(base.getBlue() * factor);
        r = Math.max(0, Math.min(255, r));
        g = Math.max(0, Math.min(255, g));
        b = Math.max(0, Math.min(255, b));
        return new java.awt.Color(r, g, b);
    }

    private JPanel buildModeIndicatorPanel() {
        if (modeIndicatorPanel != null) return modeIndicatorPanel;

        var panel = new JPanel(new FlowLayout(FlowLayout.LEFT, H_GAP, 0));
        panel.setBorder(BorderFactory.createEmptyBorder(0, H_PAD, 2, H_PAD));
        panel.setOpaque(false);

        modeBadge = new JLabel("CODE MODE") {
            @Override
            protected void paintComponent(Graphics g) {
                Graphics2D g2 = (Graphics2D) g.create();
                try {
                    g2.setRenderingHint(RenderingHints.KEY_ANTIALIASING, RenderingHints.VALUE_ANTIALIAS_ON);
                    Color bg = getBackground();
                    int arc = Math.max(getHeight(), 16);
                    g2.setColor(bg);
                    g2.fillRoundRect(0, 0, getWidth(), getHeight(), arc, arc);
                } finally {
                    g2.dispose();
                }
                super.paintComponent(g);
            }
        };
        modeBadge.setOpaque(false); // we paint background ourselves
        modeBadge.setBorder(BorderFactory.createEmptyBorder(2, 10, 2, 10));
        modeBadge.setFont(
                modeBadge.getFont().deriveFont(Font.BOLD, modeBadge.getFont().getSize2D()));
        // initial colors will be set by refreshModeIndicator()
        panel.add(modeBadge);
        // Hide the mode badge to avoid confusion; keep component in hierarchy so layout indices remain stable
        panel.setVisible(false);

        modeIndicatorPanel = panel;
        return panel;
    }

    private void refreshModeIndicator() {
        boolean askMode = modeSwitch.isSelected();
        boolean isDark = UIManager.getBoolean("laf.dark");

        Color badgeBg = null;
        Color badgeFg = null;
        Color accent = null;

        try {
            if (askMode) {
                badgeBg = ThemeColors.getColor(isDark, "mode_answer_bg");
                badgeFg = ThemeColors.getColor(isDark, "mode_answer_fg");
                accent = ThemeColors.getColor(isDark, "mode_answer_accent");
            } else {
                badgeBg = ThemeColors.getColor(isDark, "mode_code_bg");
                badgeFg = ThemeColors.getColor(isDark, "mode_code_fg");
                accent = ThemeColors.getColor(isDark, "mode_code_accent");
            }
        } catch (Exception ignored) {
            // fallbacks below
        }
        if (badgeBg == null) {
            badgeBg = askMode ? new Color(0x1F6FEB) : new Color(0x2EA043);
        }
        if (badgeFg == null) {
            badgeFg = isDark ? Color.WHITE : new Color(0x0A0A0A);
        }
        if (accent == null) {
            accent = askMode ? new Color(0x1F6FEB) : new Color(0x2EA043);
        }

        if (modeBadge != null) {
            modeBadge.setText(askMode ? "ANSWER MODE" : "CODE MODE");
            modeBadge.setBackground(badgeBg);
            modeBadge.setForeground(badgeFg);
            modeBadge.repaint();
        }

        if (inputLayeredPane != null) {
            var inner = new EmptyBorder(0, H_PAD, 0, H_PAD);
            var stripe = new MatteBorder(0, 4, 0, 0, accent);
            inputLayeredPane.setBorder(BorderFactory.createCompoundBorder(stripe, inner));
            inputLayeredPane.revalidate();
            inputLayeredPane.repaint();
        }

        actionGroupPanel.setAccentColor(accent);

        if (instructionsTitledBorder != null) {
            instructionsTitledBorder.setTitle(askMode ? "Instructions - Answer" : "Instructions - Code");
            revalidate();
            repaint();
        }
    }

    /**
     * Format a KeyStroke into a human-readable short string such as "Ctrl+M" or "Meta+Enter". Falls back to
     * KeyStroke.toString() on error.
     */
    private static String formatKeyStroke(KeyStroke ks) {
        try {
            int modifiers = ks.getModifiers();
            int keyCode = ks.getKeyCode();
            String modText = java.awt.event.InputEvent.getModifiersExText(modifiers);
            String keyText = KeyEvent.getKeyText(keyCode);
            if (modText == null || modText.isBlank()) return keyText;
            return modText + "+" + keyText;
        } catch (Exception e) {
            return ks.toString();
        }
    }

    private JPanel buildBottomPanel() {
        JPanel bottomPanel = new JPanel();
        bottomPanel.setLayout(new BoxLayout(bottomPanel, BoxLayout.LINE_AXIS));
        bottomPanel.setBorder(BorderFactory.createEmptyBorder(2, 2, 2, 2));

        // Action selector group: Code/Answer switch inside a bordered panel
        this.actionGroupPanel = new ActionGroupPanel(codeModeLabel, modeSwitch, answerModeLabel);
        this.actionGroupPanel.setAlignmentY(Component.CENTER_ALIGNMENT);

        bottomPanel.add(this.actionGroupPanel);
        bottomPanel.add(Box.createHorizontalStrut(H_GAP));

        // Dynamic options depending on toggle selection
        bottomPanel.add(codeCheckBox);
        bottomPanel.add(Box.createHorizontalStrut(10));
        // Size planOptionsLink to match the height of the actionButton, but avoid forcing excessive width.
        int planFixedHeight = Math.max(actionButton.getPreferredSize().height, 32);
        var planPrefSize = planOptionsLink.getPreferredSize();
        // Limit the button width to a reasonable maximum to prevent it from being too wide
        int maxPlanWidth = 160;
        int preferredPlanWidth = Math.min(planPrefSize.width + 4, maxPlanWidth);
        var newPlanSize = new Dimension(preferredPlanWidth, planFixedHeight);
        planOptionsLink.setPreferredSize(newPlanSize);
        planOptionsLink.setMinimumSize(new Dimension(40, planFixedHeight));
        // Allow some flexibility while preventing extreme growth
        planOptionsLink.setMaximumSize(new Dimension(maxPlanWidth, planFixedHeight));
        bottomPanel.add(planOptionsLink);
        bottomPanel.add(searchProjectCheckBox);
        bottomPanel.add(Box.createHorizontalStrut(H_GAP));

        // Flexible space between action controls and Go/Stop
        bottomPanel.add(Box.createHorizontalGlue());

        // Action button (Go/Stop toggle) on the right
        actionButton.setAlignmentY(Component.CENTER_ALIGNMENT);
        // Make the action button slightly smaller while keeping a fixed minimum height
        int fixedHeight = Math.max(actionButton.getPreferredSize().height, 32);
        var prefSize = new Dimension(64, fixedHeight);
        actionButton.setPreferredSize(prefSize);
        actionButton.setMinimumSize(prefSize);
        actionButton.setMaximumSize(prefSize);
        actionButton.setMargin(new Insets(4, 10, 4, 10));
        bottomPanel.add(actionButton);

        return bottomPanel;
    }

    private JComboBox<Object> createHistoryDropdown() {
        final var placeholder = "History";
        final var noHistory = "(No history items)";

        var project = chrome.getProject();

        var model = new DefaultComboBoxModel<>();
        model.addElement(placeholder);

        var dropdown = new JComboBox<>(model);
        dropdown.setToolTipText("Select a previous instruction from history");

        dropdown.setRenderer(new DefaultListCellRenderer() {
            @Override
            public Component getListCellRendererComponent(
                    JList<?> list, Object value, int index, boolean isSelected, boolean cellHasFocus) {
                super.getListCellRendererComponent(list, value, index, isSelected, cellHasFocus);
                if (value instanceof String historyItem) {
                    // To prevent the dropdown from becoming excessively wide, we truncate the display text
                    // to fit within the width of the JComboBox itself.
                    String displayText = historyItem.replace('\n', ' ');
                    int width = dropdown.getWidth();
                    if (width > 20) {
                        FontMetrics fm = getFontMetrics(getFont());
                        if (fm.stringWidth(displayText) > width) {
                            displayText = SwingUtilities.layoutCompoundLabel(
                                    this,
                                    fm,
                                    displayText,
                                    null,
                                    SwingConstants.CENTER,
                                    SwingConstants.LEFT,
                                    SwingConstants.CENTER,
                                    SwingConstants.LEFT,
                                    new Rectangle(width, getHeight()),
                                    new Rectangle(),
                                    new Rectangle(),
                                    0);
                        }
                    }

                    setText(displayText);
                    setEnabled(true);
                    if (historyItem.equals(noHistory) || historyItem.equals(placeholder)) {
                        setToolTipText(null);
                    } else {
                        setToolTipText(historyItem);
                    }
                }
                return this;
            }
        });

        dropdown.addActionListener(e -> {
            var selected = dropdown.getSelectedItem();
            if (selected instanceof String historyItem
                    && !selected.equals(placeholder)
                    && !selected.equals(noHistory)) {
                // This is a valid history item
                Objects.requireNonNull(commandInputOverlay).hideOverlay();
                Objects.requireNonNull(instructionsArea).setEnabled(true);

                instructionsArea.setText(historyItem);
                Objects.requireNonNull(commandInputUndoManager).discardAllEdits();
                instructionsArea.requestFocusInWindow();

                // Reset to placeholder
                SwingUtilities.invokeLater(() -> dropdown.setSelectedItem(placeholder));
            }
        });

        dropdown.addPopupMenuListener(new PopupMenuListener() {
            @Override
            public void popupMenuWillBecomeVisible(PopupMenuEvent e) {
                model.removeAllElements();
                model.addElement(placeholder);
                List<String> historyItems = project.loadTextHistory();

                logger.trace("History items loaded: {}", historyItems.size());
                if (historyItems.isEmpty()) {
                    model.addElement(noHistory);
                } else {
                    for (var item : historyItems) {
                        model.addElement(item);
                    }
                }
            }

            @Override
            public void popupMenuWillBecomeInvisible(PopupMenuEvent e) {}

            @Override
            public void popupMenuCanceled(PopupMenuEvent e) {}
        });

        return dropdown;
    }

    /**
     * Checks if the current context managed by the ContextManager contains any image fragments.
     *
     * @return true if the top context exists and contains at least one PasteImageFragment, false otherwise.
     */
    private boolean contextHasImages() {
        var contextManager = chrome.getContextManager();
        return contextManager
                .topContext()
                .allFragments()
                .anyMatch(f -> !f.isText() && !f.getType().isOutputFragment());
    }

    /**
     * Shows a modal error dialog informing the user that the required models lack vision support. Offers to open the
     * Model settings tab.
     *
     * @param requiredModelsInfo A string describing the model(s) that lack vision support (e.g., model names).
     */
    private void showVisionSupportErrorDialog(String requiredModelsInfo) {
        String message =
                """
                         <html>The current operation involves images, but the following selected model(s) do not support vision:<br>
                         <b>%s</b><br><br>
                         Please select vision-capable models in the settings to proceed with image-based tasks.</html>
                         """
                        .formatted(requiredModelsInfo);
        Object[] options = {"Open Model Settings", "Cancel"};
        int choice = JOptionPane.showOptionDialog(
                chrome.getFrame(),
                message,
                "Model Vision Support Error",
                JOptionPane.YES_NO_OPTION,
                JOptionPane.ERROR_MESSAGE,
                null, // icon
                options,
                options[0] // Default button (open settings)
                );

        if (choice == JOptionPane.YES_OPTION) { // Open Settings
            SwingUtilities.invokeLater(
                    () -> SettingsDialog.showSettingsDialog(chrome, SettingsGlobalPanel.MODELS_TAB_TITLE));
        }
        // In either case (Settings opened or Cancel pressed), the original action is aborted by returning from the
        // caller.
    }

    /**
     * Centralized model selection from the dropdown with fallback and optional vision check. Returns null if selection
     * fails or vision is required but unsupported.
     */
    private @Nullable StreamingChatModel selectDropdownModelOrShowError(String actionLabel, boolean requireVision) {
        var cm = chrome.getContextManager();
        var models = cm.getService();

        Service.ModelConfig config;
        try {
            config = modelSelector.getModel();
        } catch (IllegalStateException e) {
            chrome.toolError("Please finish configuring your custom model or select a favorite first.");
            return null;
        }

        var selectedModel = models.getModel(config);
        if (selectedModel == null) {
            chrome.toolError("Selected model '" + config.name() + "' is not available with reasoning level "
                    + config.reasoning());
            selectedModel = castNonNull(models.getModel(Service.GPT_5_MINI));
        }

        if (requireVision && contextHasImages() && !models.supportsVision(selectedModel)) {
            showVisionSupportErrorDialog(models.nameOf(selectedModel) + " (" + actionLabel + ")");
            return null;
        }

        return selectedModel;
    }

    // --- Public API ---

    /**
     * Gets the current user input text. If the placeholder is currently displayed, it returns an empty string,
     * otherwise it returns the actual text content.
     */
    public String getInstructions() {
        var v = SwingUtil.runOnEdt(
                () -> {
                    return instructionsArea.getText().equals(PLACEHOLDER_TEXT) ? "" : instructionsArea.getText();
                },
                "");
        return castNonNull(v);
    }

    /**
     * Clears the command input field and ensures the text color is set to the standard foreground. This prevents the
     * placeholder from reappearing inadvertently.
     */
    public void clearCommandInput() {
        SwingUtilities.invokeLater(() -> {
            instructionsArea.setText("");
            commandInputUndoManager.discardAllEdits(); // Clear undo history as well
        });
    }

    public void requestCommandInputFocus() {
        SwingUtilities.invokeLater(instructionsArea::requestFocus);
    }

    /**
     * Toggle between Code and Answer modes by flipping the modeSwitch. This reuses the existing ItemListener on
     * modeSwitch so storedAction, checkbox visibility and labels are updated consistently.
     */
    public void toggleCodeAnswerMode() {
        SwingUtilities.invokeLater(() -> {
            // Flip the checkbox; its ItemListener will update storedAction and UI
            boolean newAsk = !modeSwitch.isSelected();
            modeSwitch.setSelected(newAsk);
            // Ensure labels are updated immediately
            updateModeLabels();
            // Place focus back in the command input for convenience
            requestCommandInputFocus();
        });
    }

    // --- Private Execution Logic ---

    /**
     * Called by the contextSuggestionTimer or external events (like context changes) to initiate a context suggestion
     * task. It increments the generation counter and submits the task to the sequential worker executor.
     */
    private void triggerContextSuggestion(@Nullable ActionEvent e) { // ActionEvent will be null for external triggers
        var goal = getInstructions(); // Capture snapshot on EDT

        // Basic checks before submitting to worker
        if (goal.isBlank()) {
            // The DocumentListener handles clearing
            logger.trace("triggerContextSuggestion called with empty goal, not submitting task.");
            return;
        }

        // Increment generation and submit the task
        long myGen = suggestionGeneration.incrementAndGet();
        if (e == null) { // If triggered externally (e.g., context change)
            forceSuggestions.set(true);
            logger.trace("Forcing suggestion at generation {} due to external trigger", myGen);
        }
        logger.trace("Submitting suggestion task generation {}", myGen);
        suggestionWorker.submit(() -> processInputSuggestions(myGen, goal));
    }

    /**
     * Performs the actual context suggestion logic off the EDT. This method includes checks against the current
     * `suggestionGeneration` to ensure only the latest task proceeds and updates the UI.
     *
     * @param myGen The generation number of this specific task.
     * @param snapshot The input text captured when this task was initiated.
     */
    private void processInputSuggestions(long myGen, String snapshot) {
        logger.trace("Starting suggestion task generation {}", myGen);

        // 0. Initial staleness check
        if (myGen != suggestionGeneration.get()) {
            logger.trace("Task {} is stale (current gen {}), aborting early.", myGen, suggestionGeneration.get());
            showPendingContext(null);
            return;
        }

        boolean currentForceState = forceSuggestions.get(); // Read the state for this task

        // Conditionally skip checks if currentForceState is true
        if (!currentForceState) {
            // 1. Quick literal check
            if (snapshot.equals(lastCheckedInputText)) {
                logger.trace("Task {} input is literally unchanged (not forced), aborting.", myGen);
                showPendingContext(null);
                return;
            }
        } else {
            logger.trace("Task {} is forced, skipping literal check.", myGen);
        }

        // 2. Embedding Model Check (This check MUST run even if forced, as we need the model)
        if (!Brokk.embeddingModelFuture.isDone()) {
            SwingUtilities.invokeLater(() -> showFailureLabel("Waiting for model download"));
            logger.trace("Task {} waiting for model.", myGen);
            return; // Don't proceed further until model is ready
        }
        AbstractModel embeddingModel;
        try {
            embeddingModel = Brokk.embeddingModelFuture.get();
            assert embeddingModel != null;
        } catch (ExecutionException | InterruptedException ex) {
            logger.error("Task {} failed to get embedding model", myGen, ex);
            SwingUtilities.invokeLater(() -> showFailureLabel("Error loading embedding model"));
            return;
        }

        // 3. Staleness check before embedding
        if (myGen != suggestionGeneration.get()) {
            logger.trace("Task {} is stale before embedding, aborting.", myGen);
            showPendingContext(null);
            return;
        }

        // 4. Compute Embeddings
        var chunks = Arrays.stream(snapshot.split("[.\\n]"))
                .map(String::strip)
                .filter(s -> !s.isEmpty())
                .toList();
        float[][] newEmbeddings = chunks.isEmpty()
                ? new float[0][]
                : chunks.stream()
                        .map(chunk -> embeddingModel.embed(chunk, Generator.PoolingType.AVG))
                        .toArray(float[][]::new);

        // 5. Staleness check after embedding
        if (myGen != suggestionGeneration.get()) {
            logger.trace("Task {} is stale after embedding, aborting.", myGen);
            showPendingContext(null);
            return;
        }

        if (!currentForceState) {
            // 6. Semantic Comparison
            boolean isDifferent = isSemanticallyDifferent(snapshot, newEmbeddings);

            if (!isDifferent) {
                logger.trace("Task {} input is semantically similar (not forced), aborting ContextAgent.", myGen);
                showPendingContext(null);
                return;
            }
        } else {
            logger.trace("Task {} is forced, skipping semantic similarity check.", myGen);
        }

        // 8. Run ContextAgent
        logger.debug("Task {} fetching QUICK context recommendations for: '{}'", myGen, snapshot);
        var model = contextManager.getService().quickestModel();
        ContextAgent.RecommendationResult recommendations;
        try {
            ContextAgent agent = new ContextAgent(contextManager, model, snapshot, false);
            recommendations = agent.getRecommendations(false);

            // 10. Process results
            if (!recommendations.success()) {
                logger.debug("Task {} quick context suggestion failed: {}", myGen, recommendations.reasoning());
                showPendingContext(recommendations.reasoning());
                return;
            }

            // Set our snapshot as the new semantic baseline
            this.lastCheckedInputText = snapshot;
            this.lastCheckedEmbeddings = newEmbeddings;

            // process the recommendations
            var fileRefs = recommendations.fragments().stream()
                    .flatMap(f -> f.files().stream()) // No analyzer
                    .distinct()
                    .map(pf -> new FileReferenceData(pf.getFileName(), pf.toString(), pf))
                    .toList();
            if (fileRefs.isEmpty()) {
                logger.debug("Task {} found no relevant files.", myGen);
                showPendingContext("No quick suggestions");
                return;
            }

            // Update the UI with our new recommendations, or save them for the next task to use
            logger.debug("Task {} updating quick reference table with {} suggestions", myGen, fileRefs.size());
            if (myGen == suggestionGeneration.get()) {
                SwingUtilities.invokeLater(() -> showSuggestionsTable(fileRefs));
                pendingQuickContext = null;
            } else {
                pendingQuickContext = fileRefs;
            }
        } catch (InterruptedException ex) {
            // shouldn't happen
            throw new RuntimeException(ex);
        } finally {
            if (currentForceState) {
                forceSuggestions.set(false);
                logger.trace("Task {} cleared forceSuggestions.", myGen);
            }
        }
    }

    private void showPendingContext(@Nullable String failureExplanation) {
        // do this on the serial task thread, before we move to the EDT
        var contextToDisplay = pendingQuickContext;
        pendingQuickContext = null;

        SwingUtilities.invokeLater(() -> {
            if (contextToDisplay != null) {
                showSuggestionsTable(contextToDisplay);
            } else if (failureExplanation != null) {
                showFailureLabel(failureExplanation);
            }
        });
    }

    /**
     * Checks if the new text/embeddings are semantically different from the last processed state
     * (`lastCheckedInputText`, `lastCheckedEmbeddings`).
     */
    private boolean isSemanticallyDifferent(String currentText, float[][] newEmbeddings) {
        if (lastCheckedInputText == null || lastCheckedEmbeddings == null) {
            // First run or state was reset. Treat as different and store the new embeddings.
            logger.debug("New embeddings input is trivially different from empty old");
            return true;
        }

        // Compare lengths
        if (newEmbeddings.length != lastCheckedEmbeddings.length) {
            logger.debug("New embeddings length differs from last checked embeddings length.");
            return true;
        }

        // Compare pairwise cosine similarity
        final float SIMILARITY_THRESHOLD = 0.85f;
        float minSimilarity = Float.MAX_VALUE;
        for (int i = 0; i < newEmbeddings.length; i++) {
            float similarity = cosine(newEmbeddings[i], lastCheckedEmbeddings[i]);
            if (similarity < minSimilarity) {
                minSimilarity = similarity;
            }
            if (similarity < SIMILARITY_THRESHOLD) {
                var msg =
                        """
                          New embeddings similarity = %.3f, triggering recompute

                          # Old text
                          %s

                          # New text
                          %s
                          """
                                .formatted(similarity, lastCheckedInputText, currentText);
                logger.debug(msg);
                return true;
            }
        }

        logger.debug("Minimum similarity was {}", minSimilarity);

        // If lengths match and all similarities are above threshold, it's not different enough.
        // Do NOT update lastCheckedEmbeddings here, keep the previous ones for the next comparison.
        return false;
    }

    /** Helper to show the failure label with a message. */
    private void showFailureLabel(String message) {
        boolean isDark = UIManager.getBoolean("laf.dark");
        failureReasonLabel.setForeground(ThemeColors.getColor(isDark, "badge_foreground"));
        failureReasonLabel.setText(message);
        failureReasonLabel.setVisible(true);
        // tableScrollPane was made local to initializeReferenceFileTable, find it via parent of referenceFileTable
        var scrollPane = SwingUtilities.getAncestorOfClass(JScrollPane.class, referenceFileTable);
        if (scrollPane != null) {
            scrollPane.setVisible(false); // Ensure table scrollpane is hidden
        }
        referenceFileTable.setValueAt(List.of(), 0, 0); // Clear table data
        suggestionCardLayout.show(suggestionContentPanel, "LABEL"); // Show label
    }

    /** Helper to show the suggestions table with file references. */
    private void showSuggestionsTable(List<FileReferenceData> fileRefs) {
        referenceFileTable.setValueAt(fileRefs, 0, 0);
        failureReasonLabel.setVisible(false);
        var scrollPane = SwingUtilities.getAncestorOfClass(JScrollPane.class, referenceFileTable);
        if (scrollPane != null) {
            scrollPane.setVisible(true); // Ensure table scrollpane is visible
        }
        suggestionCardLayout.show(suggestionContentPanel, "TABLE"); // Show table
    }

    /**
     * Executes the core logic for the "Code" command. This runs inside the Runnable passed to
     * contextManager.submitUserTask.
     */
    private void executeCodeCommand(StreamingChatModel model, String input) {
        var contextManager = chrome.getContextManager();

        contextManager.getAnalyzerWrapper().pause();
        try {
            var result = new CodeAgent(contextManager, model).runTask(input, false);
            chrome.setSkipNextUpdateOutputPanelOnContextChange(true);
            // code agent has displayed status in llmoutput
            if (result.stopDetails().reason() == TaskResult.StopReason.INTERRUPTED) {
                maybeAddInterruptedResult(input, result);
            } else {
                contextManager.addToHistory(result, false);
            }
        } finally {
            contextManager.getAnalyzerWrapper().resume();
        }
    }

    /**
     * Executes the core logic for the "Ask" command. This runs inside the Runnable passed to
     * contextManager.submitAction.
     */
    public static TaskResult executeAskCommand(IContextManager cm, StreamingChatModel model, String question) {
        List<ChatMessage> messages;
        try {
            messages = CodePrompts.instance.collectAskMessages(cm, question, model);
        } catch (InterruptedException e) {
            return new TaskResult(
                    cm,
                    "Answer: " + question,
                    List.of(),
                    Set.of(),
                    new TaskResult.StopDetails(TaskResult.StopReason.INTERRUPTED));
        }
        var llm = cm.getLlm(model, "Answer: " + question);

        return executeAskCommand(llm, messages, cm, question);
    }

    public static TaskResult executeAskCommand(
            Llm llm, List<ChatMessage> messages, IContextManager cm, String question) {
        // Build and send the request to the LLM
        TaskResult.StopDetails stop = null;
        Llm.StreamingResult response = null;
        try {
            response = llm.sendRequest(messages, true);
        } catch (InterruptedException e) {
            stop = new TaskResult.StopDetails(TaskResult.StopReason.INTERRUPTED);
        }

        // Determine stop details based on the response
        if (response != null) {
            if (response.error() != null) {
                String explanation = Objects.requireNonNullElse(response.error().getMessage(), "Unknown LLM error");
                stop = new TaskResult.StopDetails(TaskResult.StopReason.LLM_ERROR, explanation);
            } else if (response.isEmpty()) {
                stop = new TaskResult.StopDetails(TaskResult.StopReason.EMPTY_RESPONSE, "Empty response from LLM");
            } else {
                stop = new TaskResult.StopDetails(TaskResult.StopReason.SUCCESS);
            }
        }

        // construct TaskResult
        requireNonNull(stop);
        return new TaskResult(
                cm,
                "Answer: " + question,
                List.copyOf(cm.getIo().getLlmRawMessages(false)),
                Set.of(), // Ask never changes files
                stop);
    }

    public void maybeAddInterruptedResult(String input, TaskResult result) {
        if (result.output().messages().stream().anyMatch(m -> m instanceof AiMessage)) {
            logger.debug(result.actionDescription() + " command cancelled with partial results");
            chrome.getContextManager().addToHistory(result, false);
        }
        populateInstructionsArea(input);
    }

    public void maybeAddInterruptedResult(String action, String input) {
        if (chrome.getLlmRawMessages(false).stream().anyMatch(m -> m instanceof AiMessage)) {
            logger.debug(action + " command cancelled with partial results");
            var sessionResult = new TaskResult(
                    "%s (Cancelled): %s".formatted(action, input),
                    new TaskFragment(chrome.getContextManager(), List.copyOf(chrome.getLlmRawMessages(false)), input),
                    Set.of(),
                    new TaskResult.StopDetails(TaskResult.StopReason.INTERRUPTED));
            chrome.getContextManager().addToHistory(sessionResult, false);
        }
        populateInstructionsArea(input);
    }

    /**
     * Executes the core logic for the "Architect" command. This runs inside the Runnable passed to
     * contextManager.submitAction.
     *
     * @param goal The initial user instruction passed to the agent.
     * @param options The configured options for the agent's tools.
     */
    private void executeArchitectCommand(
            StreamingChatModel planningModel,
            StreamingChatModel codeModel,
            String goal,
            ArchitectAgent.ArchitectOptions options) {
        var contextManager = chrome.getContextManager();
        try {
            var agent = new ArchitectAgent(contextManager, planningModel, codeModel, goal, options);
            var result = agent.execute();
            chrome.systemOutput("Agent complete!");
            contextManager.addToHistory(result, false);
        } catch (InterruptedException e) {
            throw new CancellationException(e.getMessage());
        } catch (Exception e) {
            logger.error("Error during Architect execution", e);
            chrome.toolError("Internal error during Architect command: " + e.getMessage());
        }
    }

    /**
     * Executes the core logic for the "Search" command. This runs inside the Runnable passed to
     * contextManager.submitAction.
     */
    private void executeSearchCommand(StreamingChatModel model, String query) {
        if (query.isBlank()) {
            chrome.toolError("Please provide a search query");
            return;
        }

        var contextManager = chrome.getContextManager();
        try {
            SearchAgent agent = new SearchAgent(query, contextManager, model, 0);
            var result = agent.execute();

            // Search does not stream to llmOutput, so add the final answer here
            chrome.setSkipNextUpdateOutputPanelOnContextChange(true);
            contextManager.addToHistory(result, false);
            chrome.systemOutput("Search complete!");
        } catch (InterruptedException e) {
            throw new CancellationException(e.getMessage());
        }
    }

    /**
     * Executes the core logic for the "Run in Shell" command. This runs inside the Runnable passed to
     * contextManager.submitAction.
     */
    private void executeRunCommand(String input) {
        assert !SwingUtilities.isEventDispatchThread();

        var contextManager = chrome.getContextManager();
        String actionMessage = "Run: " + input;

        try {
            chrome.showOutputSpinner("Executing command...");
            String shellLang = ExecutorConfig.getShellLanguageFromProject(chrome.getProject());
            chrome.llmOutput("\n```" + shellLang + "\n", ChatMessageType.CUSTOM);
            long timeoutSecs;
            if (chrome.getProject() instanceof MainProject mainProject) {
                timeoutSecs = mainProject.getRunCommandTimeoutSeconds();
            } else {
                timeoutSecs = Environment.DEFAULT_TIMEOUT.toSeconds();
            }
            Environment.instance.runShellCommand(
                    input,
                    contextManager.getRoot(),
                    line -> chrome.llmOutput(line + "\n", ChatMessageType.CUSTOM),
                    java.time.Duration.ofSeconds(timeoutSecs),
                    chrome.getProject());
            chrome.llmOutput("\n```", ChatMessageType.CUSTOM); // Close markdown block on success
            chrome.systemOutput("Run command complete!");
        } catch (Environment.SubprocessException e) {
            chrome.llmOutput("\n```", ChatMessageType.CUSTOM); // Ensure markdown block is closed on error
            actionMessage = "Run: " + input + " (failed: " + e.getMessage() + ")";
            chrome.systemOutput("Run command completed with errors -- see Output");
            logger.warn("Run command '{}' failed: {}", input, e.getMessage(), e);
            chrome.llmOutput("\n**Command Failed**", ChatMessageType.CUSTOM);
        } catch (InterruptedException e) {
            throw new CancellationException(e.getMessage());
        } finally {
            chrome.hideOutputSpinner();
        }

        // Add to context history with the action message (which includes success/failure)
        final String finalActionMessage = actionMessage; // Effectively final for lambda
        contextManager.pushContext(ctx -> {
            var parsed = new TaskFragment(
                    chrome.getContextManager(), List.copyOf(chrome.getLlmRawMessages(false)), finalActionMessage);
            return ctx.withParsedOutput(parsed, CompletableFuture.completedFuture(finalActionMessage));
        });
    }

    // --- Action Handlers ---

    public void runArchitectCommand() {
        var goal = getInstructions();
        if (goal.isBlank()) {
            chrome.toolError("Please provide an initial goal or instruction for the Architect");
            return;
        }

        chrome.getProject().addToInstructionsHistory(goal, 20);
        clearCommandInput();

        var project = chrome.getProject();
        var options = project.getArchitectOptions();
        var runInWorktree = project.getArchitectRunInWorktree();

        if (runInWorktree) {
            runArchitectInNewWorktree(goal, options);
        } else {
            // User confirmed options, now submit the actual agent execution to the background.
            runArchitectCommand(goal, options);
        }
    }

    private void runArchitectInNewWorktree(String originalInstructions, ArchitectAgent.ArchitectOptions options) {
        var currentProject = chrome.getProject();
        ContextManager cm = chrome.getContextManager();

        // Start branch name generation task (LLM summarization)
        var branchNameWorker = new ContextManager.SummarizeWorker(cm, originalInstructions, 3);
        branchNameWorker.execute();

        // Add to history of current project (already done by caller if not worktree)
        // No need to clearCommandInput, also done by caller

        // don't use submitAction, we're going to kick off a new Worktree + Chrome and run in that, leaving the original
        // free
        var future = cm.submitUserTask("Setup Architect Worktree", true, () -> {
            try {
                chrome.showOutputSpinner("Setting up Git worktree...");

                // Retrieve the generated branch name suggestion from the SummarizeWorker
                String rawBranchNameSuggestion = branchNameWorker.get(); // Blocks until SummarizeWorker is done
                String generatedBranchName = cm.getRepo().sanitizeBranchName(rawBranchNameSuggestion);

                // Check Git availability (original position relative to setup)
                // This check is also done in ArchitectOptionsDialog for the checkbox,
                // but good to have a safeguard here.
                if (!currentProject.hasGit() || !currentProject.getRepo().supportsWorktrees()) {
                    chrome.hideOutputSpinner();
                    chrome.toolError(
                            "Cannot create worktree: Project is not a Git repository or worktrees are not supported.");
                    populateInstructionsArea(originalInstructions); // Restore instructions if setup fails
                    return;
                }

                Path newWorktreePath;
                String actualBranchName;

                MainProject projectForWorktreeSetup = currentProject.getMainProject();
                IGitRepo repo = projectForWorktreeSetup.getRepo();
                if (!(repo instanceof GitRepo mainGitRepo)) {
                    chrome.hideOutputSpinner();
                    chrome.toolError(
                            "Cannot create worktree: Main project repository does not support Git operations.");
                    populateInstructionsArea(originalInstructions);
                    return;
                }
                String sourceBranchForNew =
                        mainGitRepo.getCurrentBranch(); // New branch is created from current branch of main repo

                var setupResult = GitWorktreeTab.setupNewGitWorktree(
                        projectForWorktreeSetup,
                        mainGitRepo,
                        generatedBranchName,
                        true, // Always creating a new branch in this flow
                        sourceBranchForNew);
                newWorktreePath = setupResult.worktreePath();
                actualBranchName = setupResult.branchName();

                chrome.systemOutput("New worktree created at: " + newWorktreePath + " on branch: " + actualBranchName);

                // Define the initial task to run in the new project, using pre-collected options
                Consumer<Chrome> initialArchitectTask = newWorktreeChrome -> {
                    InstructionsPanel newWorktreeIP = newWorktreeChrome.getInstructionsPanel();
                    // Run the architect command directly with the original instructions and determined options
                    newWorktreeIP.runArchitectCommand(originalInstructions, options);
                };

                MainProject mainProject = (currentProject instanceof MainProject mainProj)
                        ? mainProj
                        : (MainProject) currentProject.getParent();

                new Brokk.OpenProjectBuilder(newWorktreePath)
                        .parent(mainProject)
                        .initialTask(initialArchitectTask)
                        .sourceContextForSession(cm.topContext())
                        .open()
                        .thenAccept(success -> {
                            if (Boolean.TRUE.equals(success)) {
                                chrome.systemOutput("New worktree opened for Architect");
                            } else {
                                chrome.toolError("Failed to open the new worktree project for Architect.");
                                populateInstructionsArea(originalInstructions);
                            }
                        })
                        .exceptionally(ex -> {
                            chrome.toolError("Error opening new worktree project: " + ex.getMessage());
                            populateInstructionsArea(originalInstructions);
                            return null;
                        });
            } catch (InterruptedException e) {
                logger.debug("Architect worktree setup interrupted.", e);
                populateInstructionsArea(originalInstructions);
            } catch (GitAPIException | IOException | ExecutionException ex) {
                chrome.toolError("Error setting up worktree: " + ex.getMessage());
                populateInstructionsArea(originalInstructions);
            } finally {
                chrome.hideOutputSpinner();
            }
        });
        setActionRunning(future);
    }

    /**
     * Overload for programmatic invocation of Architect agent after options are determined, typically called directly
     * or from the worktree setup.
     *
     * @param goal The user's goal/instructions.
     * @param options The pre-configured ArchitectOptions.
     */
    public void runArchitectCommand(String goal, ArchitectAgent.ArchitectOptions options) {
        var future = submitAction(ACTION_ARCHITECT, goal, () -> {
            var service = chrome.getContextManager().getService();
            var planningModel = service.getModel(options.planningModel());
            if (planningModel == null) {
                planningModel = service.quickModel();
            }
            // Determine Code model from the Instructions dropdown, not from options
            Service.ModelConfig codeCfg;
            try {
                codeCfg = modelSelector.getModel();
                chrome.getProject().setCodeModelConfig(codeCfg);
            } catch (IllegalStateException e) {
                chrome.toolError("Please finish configuring your custom model or select a favorite first.");
                codeCfg = chrome.getProject().getCodeModelConfig();
            }
            var codeModel = service.getModel(codeCfg);
            if (codeModel == null) {
                chrome.toolError("Selected model '" + codeCfg.name() + "' is not available with reasoning level "
                        + codeCfg.reasoning());
                codeModel = service.quickModel();
            }
            // Proceed with execution using the selected options
            executeArchitectCommand(planningModel, codeModel, goal, options);
        });
        setActionRunning(future);
    }

    // Methods for running commands. These prepare the input and model, then delegate
    // the core logic execution to contextManager.submitAction, which calls back
    // into the private execute* methods above.

    // Public entry point for default Code model
    public void runCodeCommand() {
        var contextManager = chrome.getContextManager();

        Service.ModelConfig config;
        try {
            config = modelSelector.getModel();
            chrome.getProject().setCodeModelConfig(config);
        } catch (IllegalStateException e) {
            chrome.toolError("Please finish configuring your custom model or select a favorite first.");
            return;
        }

        var model = contextManager.getService().getModel(config);
        if (model == null) {
            chrome.toolError("Selected model '" + config.name() + "' is not available with reasoning level "
                    + config.reasoning());
            model = castNonNull(contextManager.getService().getModel(Service.GPT_5_MINI));
        }
        prepareAndRunCodeCommand(model);
    }

    // Core method to prepare and submit the Code action
    private void prepareAndRunCodeCommand(StreamingChatModel modelToUse) {
        var input = getInstructions();
        if (input.isBlank()) {
            chrome.toolError("Please enter a command or text");
            return;
        }

        var contextManager = chrome.getContextManager();
        var models = contextManager.getService();

        if (contextHasImages() && !models.supportsVision(modelToUse)) {
            showVisionSupportErrorDialog(models.nameOf(modelToUse) + " (Code)");
            return;
        }

        // If Workspace is empty, ask the user how to proceed
        if (chrome.getContextManager().topContext().isEmpty()) {
            String message =
                    "Are you sure you want to code against an empty Workspace? This is the right thing to do if you want to create new source files with no other context. Otherwise, run Search first or manually add context to the Workspace.";
            Object[] options = {"Code", "Search", "Cancel"};
            int choice = JOptionPane.showOptionDialog(
                    chrome.getFrame(),
                    message,
                    "Empty Workspace",
                    JOptionPane.YES_NO_CANCEL_OPTION,
                    JOptionPane.QUESTION_MESSAGE,
                    null,
                    options,
                    options[0]);

            if (choice == 1) { // Search
                runSearchCommand();
                return;
            } else if (choice != 0) { // Cancel or closed dialog
                return;
            }
        }

        chrome.getProject().addToInstructionsHistory(input, 20);
        clearCommandInput();
        // disableButtons() is called by submitAction via chrome.disableActionButtons()
        var future = submitAction(ACTION_CODE, input, () -> executeCodeCommand(modelToUse, input));
        setActionRunning(future);
    }

    // Public entry point for default Ask model
    public void runAskCommand(String input) {
        final var modelToUse = selectDropdownModelOrShowError("Answer", true);
        if (modelToUse == null) {
            return;
        }
        prepareAndRunAskCommand(modelToUse, input);
    }

    // Core method to prepare and submit the Ask action
    private void prepareAndRunAskCommand(StreamingChatModel modelToUse, String input) {
        if (input.isBlank()) {
            chrome.toolError("Please enter a question");
            return;
        }

        var contextManager = chrome.getContextManager();

        chrome.getProject().addToInstructionsHistory(input, 20);
        clearCommandInput();
        // disableButtons() is called by submitAction via chrome.disableActionButtons()
        var future = submitAction(ACTION_ASK, input, () -> {
            var result = executeAskCommand(contextManager, modelToUse, input);

            // Display result in the LLM output panel
            chrome.setLlmOutput(result.output());

            // Persist to history regardless of success/failure
            chrome.setSkipNextUpdateOutputPanelOnContextChange(true);
            if (result.stopDetails().reason() == TaskResult.StopReason.INTERRUPTED) {
                maybeAddInterruptedResult(input, result);
            } else {
                contextManager.addToHistory(result, false);
            }

            // Provide a brief status update
            if (result.stopDetails().reason() == TaskResult.StopReason.SUCCESS) {
                chrome.llmOutput("Answer command complete!", ChatMessageType.CUSTOM);
            } else {
                chrome.llmOutput(
                        "Answer command finished with status: " + result.stopDetails(), ChatMessageType.CUSTOM);
            }
        });
        setActionRunning(future);
    }

    public void runSearchCommand() {
        var input = getInstructions();
        if (input.isBlank()) {
            chrome.toolError("Please provide a search query");
            return;
        }

        final var modelToUse = selectDropdownModelOrShowError("Search", true);
        if (modelToUse == null) {
            return;
        }

        chrome.getProject().addToInstructionsHistory(input, 20);
        // Update the LLM output panel directly via Chrome
        chrome.llmOutput(
                "# Please be patient\n\nBrokk makes multiple requests to the LLM while searching. Progress is logged in System Messages below.",
                ChatMessageType.CUSTOM);
        clearCommandInput();
        // Submit the action, calling the private execute method inside the lambda
        var future = submitAction(ACTION_SEARCH, input, () -> executeSearchCommand(modelToUse, input));
        setActionRunning(future);
    }

    public void runRunCommand() {
        var input = getInstructions();
        if (input.isBlank()) {
            chrome.toolError("Please enter a command to run", "Error");
            return;
        }
        chrome.getProject().addToInstructionsHistory(input, 20);

        runRunCommand(input);
    }

    public void runRunCommand(String input) {
        clearCommandInput();
        var future = submitAction(ACTION_RUN, input, () -> executeRunCommand(input));
        setActionRunning(future);
    }

    /** sets the llm output to indicate the action has started, and submits the task on the user pool */
    public Future<?> submitAction(String action, String input, Runnable task) {
        var cm = chrome.getContextManager();
        // need to set the correct parser here since we're going to append to the same fragment during the action
        String finalAction = (action + " MODE").toUpperCase(Locale.ROOT);

        // Map some actions to a more user-friendly display string for the spinner.
        // We keep the original `finalAction` (used for LLM output / history) unchanged to avoid
        // affecting other subsystems that detect action by name, but present a clearer label
        // to the user while the operation runs.
        String displayAction;
        if (InstructionsPanel.ACTION_ARCHITECT.equals(action)) {
            displayAction = "Code With Plan";
        } else if (InstructionsPanel.ACTION_SEARCH.equals(action)) {
            displayAction = "Answer with Search";
        } else if (InstructionsPanel.ACTION_ASK.equals(action)) {
            displayAction = "Answer";
        } else {
            displayAction = action;
        }

        chrome.setLlmOutput(new ContextFragment.TaskFragment(
                cm, cm.getParserForWorkspace(), List.of(new UserMessage(finalAction, input)), input));
        return cm.submitUserTask(finalAction, true, () -> {
            try {
                chrome.showOutputSpinner("Executing " + displayAction + " command...");
                task.run();
            } catch (CancellationException e) {
                maybeAddInterruptedResult(action, input);
                throw e; // propagate to ContextManager
            } finally {
                chrome.hideOutputSpinner();
                contextManager.checkBalanceAndNotify();
                notifyActionComplete(action);
            }
        });
    }

    // Methods to disable and enable buttons.
    void disableButtons() {
        // Disable ancillary controls only; leave the action button alone so it can become "Stop"
        modeSwitch.setEnabled(false);
        codeCheckBox.setEnabled(false);
        searchProjectCheckBox.setEnabled(false);

        // Keep the action button usable for "Stop" while a task is running.
        if (isActionRunning()) {
            actionButton.setIcon(Icons.STOP);
            actionButton.setText(null);
            actionButton.setEnabled(true);
            actionButton.setToolTipText("Cancel the current operation");
        } else {
            // If there is no running action, keep the action button enabled so the user can start an action.
            actionButton.setEnabled(true);
        }
    }

    /**
     * Updates the enabled state of all action buttons based on project load status and ContextManager availability.
     * Called when actions complete.
     */
    private void updateButtonStates() {
        boolean gitAvailable = chrome.getProject().hasGit();

        // Toggle
        modeSwitch.setEnabled(true);

        // Checkbox visibility and enablement
        if (!modeSwitch.isSelected()) {
            codeCheckBox.setVisible(true);
            planOptionsLink.setVisible(codeCheckBox.isSelected());
            searchProjectCheckBox.setVisible(false);
            codeCheckBox.setEnabled(gitAvailable);
        } else {
            codeCheckBox.setVisible(false);
            planOptionsLink.setVisible(false);
            searchProjectCheckBox.setVisible(true);
            searchProjectCheckBox.setEnabled(true);
        }

        // Action button reflects current running state
        KeyStroke submitKs = KeyStroke.getKeyStroke(
                KeyEvent.VK_ENTER, Toolkit.getDefaultToolkit().getMenuShortcutKeyMaskEx());
        if (isActionRunning()) {
            actionButton.setIcon(Icons.STOP);
            actionButton.setText(null);
            actionButton.setToolTipText("Cancel the current operation");
        } else {
            actionButton.setIcon(Icons.SEND);
            actionButton.setText(null);
            actionButton.setToolTipText("Run the selected action" + " (" + formatKeyStroke(submitKs) + ")");
        }
        actionButton.setEnabled(true);

        // Ensure storedAction is consistent with current UI
        if (!modeSwitch.isSelected()) {
            // Inverted semantics: checked = Architect (Plan First)
            storedAction = codeCheckBox.isSelected() ? ACTION_ARCHITECT : ACTION_CODE;
        } else {
            // Ask-mode: checked => Search, unchecked => Ask/Answer
            storedAction = searchProjectCheckBox.isSelected() ? ACTION_SEARCH : ACTION_ASK;
        }

        // Keep label emphasis in sync with selected mode
        updateModeLabels();
        refreshModeIndicator();

        chrome.enableHistoryPanel();
    }

    @Override
    public void contextChanged(Context newCtx) {
        // Otherwise, proceed with the normal suggestion logic by submitting a task
        logger.debug("Context changed externally, triggering suggestion check.");
        triggerContextSuggestion(null); // Use null ActionEvent to indicate non-timer trigger
    }

    void enableButtons() {
        // Called when an action completes. Reset buttons based on current CM/project state.
        updateButtonStates();
    }

    private void notifyActionComplete(String actionName) {
        chrome.notifyActionComplete("Action '" + actionName + "' completed.");
    }

    private boolean isActionRunning() {
        var f = currentActionFuture;
        return f != null && !f.isDone();
    }

    private void onActionButtonPressed() {
        if (isActionRunning()) {
            // Stop action
            chrome.getContextManager().interruptUserActionThread();
            var f = currentActionFuture;
            if (f != null) {
                f.cancel(true);
            }
            // Button will flip back to "Go" once the Future completes (see watcher in setActionRunning)
        } else {
            // Go action
            switch (storedAction) {
                case ACTION_ARCHITECT -> runArchitectCommand();
                case ACTION_CODE -> runCodeCommand();
                case ACTION_SEARCH -> runSearchCommand();
                case ACTION_ASK -> runAskCommand(getInstructions());
                case ACTION_SCAN_PROJECT -> runScanProjectCommand();
                default -> runArchitectCommand();
            }
        }
        // Always return focus to the instructions area to avoid re-triggering with Enter on the button
        requestCommandInputFocus();
    }

    private void setActionRunning(Future<?> f) {
        currentActionFuture = f;
        SwingUtilities.invokeLater(() -> {
            actionButton.setIcon(Icons.STOP);
            actionButton.setText(null);
            actionButton.setToolTipText("Cancel the current operation");
            actionButton.setEnabled(true);
        });
        Thread watcher = new Thread(
                () -> {
                    try {
                        f.get();
                    } catch (InterruptedException e) {
                        Thread.currentThread().interrupt();
                    } catch (ExecutionException | CancellationException ignored) {
                        // ignore
                    } finally {
                        currentActionFuture = null;
                        SwingUtilities.invokeLater(() -> {
                            KeyStroke submitKs = KeyStroke.getKeyStroke(
                                    KeyEvent.VK_ENTER,
                                    Toolkit.getDefaultToolkit().getMenuShortcutKeyMaskEx());
                            actionButton.setIcon(Icons.SEND);
                            actionButton.setText(null);
                            actionButton.setToolTipText(
                                    "Run the selected action" + " (" + formatKeyStroke(submitKs) + ")");
                            actionButton.setEnabled(true);
                            updateButtonStates();
                        });
                    }
                },
                "Brokk-Action-Watcher");
        watcher.setDaemon(true);
        watcher.start();
    }

    public void populateInstructionsArea(String text) {
        SwingUtilities.invokeLater(() -> {
            // If placeholder is active or area is disabled, activate input first
            if (instructionsArea.getText().equals(PLACEHOLDER_TEXT) || !instructionsArea.isEnabled()) {
                activateCommandInput(); // This enables, clears placeholder, requests focus
            }
            SwingUtilities.invokeLater(() -> {
                instructionsArea.setText(text);
                commandInputUndoManager.discardAllEdits(); // Reset undo history for the repopulated content
                instructionsArea.requestFocusInWindow(); // Ensure focus after text set
                instructionsArea.setCaretPosition(text.length()); // Move caret to end
            });
        });
    }

    /**
     * Hides the command input overlay, enables the input field and deep scan button, clears the placeholder text if
     * present, and requests focus for the input field.
     */
    private void activateCommandInput() {
        commandInputOverlay.hideOverlay(); // Hide the overlay
        // Enable input and deep scan button
        instructionsArea.setEnabled(true);
        // Clear placeholder only if it's still present
        if (instructionsArea.getText().equals(PLACEHOLDER_TEXT)) {
            clearCommandInput();
        }
        instructionsArea.requestFocusInWindow(); // Give it focus
    }

    public void runScanProjectCommand() {
        var goal = getInstructions();
        if (goal.isBlank()) {
            chrome.toolError("Please provide instructions before scanning the project");
            return;
        }

        final var modelToUse = selectDropdownModelOrShowError("Scan Project", true);
        if (modelToUse == null) {
            return;
        }

        chrome.getProject().addToInstructionsHistory(goal, 20);
        clearCommandInput();

        var future = submitAction("Scan Project", goal, () -> executeScanProjectCommand(modelToUse, goal));
        setActionRunning(future);
    }

    private void executeScanProjectCommand(StreamingChatModel model, String goal) {
        var cm = chrome.getContextManager();
        try {
            var contextAgent = new ContextAgent(cm, model, goal, true);
            var recommendation = contextAgent.getRecommendations(true);

            if (!recommendation.reasoning().isEmpty()) {
                chrome.llmOutput(
                        "\nReasoning for recommendations: " + recommendation.reasoning(), ChatMessageType.CUSTOM);
            }

            var totalTokens = contextAgent.calculateFragmentTokens(recommendation.fragments());
            int finalBudget = cm.getService().getMaxInputTokens(model) / 2;

            if (totalTokens > finalBudget) {
                var summaries = ContextFragment.getSummary(recommendation.fragments());
                var msgs = new ArrayList<>(List.of(
                        new UserMessage("Scan for relevant files"),
                        new AiMessage("Potentially relevant files:\n" + summaries)));
                cm.addToHistory(
                        new TaskResult(cm, "Scan for relevant files", msgs, Set.of(), TaskResult.StopReason.SUCCESS),
                        false);
                chrome.llmOutput(
                        "Scan Project complete: recorded summaries to history (too large to add directly).",
                        ChatMessageType.CUSTOM);
            } else {
                WorkspaceTools.addToWorkspace(cm, recommendation);
                chrome.llmOutput(
                        "Scan Project complete: added recommendations to the Workspace.", ChatMessageType.CUSTOM);
            }
        } catch (InterruptedException e) {
            throw new CancellationException(e.getMessage());
        }
    }

    public VoiceInputButton getVoiceInputButton() {
        return this.micButton;
    }

    /**
     * Returns the currently selected Code model configuration from the model selector. Falls back to a reasonable
     * default if none is available.
     */
    public Service.ModelConfig getCurrentCodeModelConfig() {
        try {
            return modelSelector.getModel();
        } catch (IllegalStateException e) {
            // Fallback to a basic default; Reasoning & Tier defaulted inside ModelConfig
            return new Service.ModelConfig(Service.GPT_5_MINI);
        }
    }

    /** Returns cosine similarity of two equal-length vectors. */
    private static float cosine(float[] a, float[] b) {
        if (a.length != b.length) {
            throw new IllegalArgumentException("Vectors differ in length");
        }
        if (a.length == 0) {
            throw new IllegalArgumentException("Vectors must have at least one element");
        }

        double dot = 0.0;
        double magA = 0.0;
        double magB = 0.0;

        for (int i = 0; i < a.length; i++) {
            double x = a[i];
            double y = b[i];
            dot += x * y;
            magA += x * x;
            magB += y * y;
        }

        double denominator = Math.sqrt(magA) * Math.sqrt(magB);
        if (denominator == 0.0) {
            throw new IllegalArgumentException("One of the vectors is zero-length");
        }

        return (float) (dot / denominator);
    }

    private final class AtTriggerFilter extends DocumentFilter {
        private boolean isPopupOpen = false; // Guard against re-entrant calls

        @Override
        public void insertString(FilterBypass fb, int offs, String str, AttributeSet a) throws BadLocationException {
            super.insertString(fb, offs, str, a);
            if (!isPopupOpen) {
                maybeHandleAt(fb, offs + str.length());
            }
        }

        @Override
        public void replace(FilterBypass fb, int offs, int len, String str, AttributeSet a)
                throws BadLocationException {
            super.replace(fb, offs, len, str, a);
            if (!isPopupOpen) {
                maybeHandleAt(fb, offs + str.length());
            }
        }

        private void maybeHandleAt(DocumentFilter.FilterBypass fb, int caretPos) {
            try {
                if (fb.getDocument().getLength() >= caretPos
                        && caretPos > 0
                        && fb.getDocument().getText(caretPos - 1, 1).equals("@")) {
                    // Schedule popup display on EDT
                    SwingUtilities.invokeLater(() -> showAddPopup(caretPos - 1));
                }
            } catch (BadLocationException ignored) {
                // Ignore, means text was changing rapidly
            }
        }

        private void showAddPopup(int atOffset) {
            if (isPopupOpen) {
                return; // Already showing one
            }

            isPopupOpen = true;
            try {
                Rectangle r = instructionsArea.modelToView2D(atOffset).getBounds();
                // Point p = SwingUtilities.convertPoint(instructionsArea, r.x, r.y + r.height, chrome.getFrame()); //
                // Unused variable p

                JPopupMenu popup = AddMenuFactory.buildAddPopup(chrome.getContextPanel());

                // Add action listeners to set the flag when an item is clicked
                for (Component comp : popup.getComponents()) {
                    if (comp instanceof JMenuItem item) {
                        // Get original listeners
                        java.awt.event.ActionListener[] originalListeners = item.getActionListeners();
                        // Remove them to re-wrap
                        for (java.awt.event.ActionListener al : originalListeners) {
                            item.removeActionListener(al);
                        }
                        // Add new listener that removes "@" then calls originals
                        item.addActionListener(actionEvent -> {
                            SwingUtilities.invokeLater(
                                    () -> { // Ensure document modification is on EDT
                                        try {
                                            instructionsArea.getDocument().remove(atOffset, 1);
                                        } catch (BadLocationException ble) {
                                            logger.warn(
                                                    "Could not remove @ symbol after selection in ActionListener", ble);
                                        }
                                    });
                            for (java.awt.event.ActionListener al : originalListeners) {
                                al.actionPerformed(actionEvent);
                            }
                        });
                    }
                }

                popup.addPopupMenuListener(new PopupMenuListener() {
                    @Override
                    public void popupMenuWillBecomeInvisible(PopupMenuEvent e) {
                        // Unregister listener to avoid memory leaks
                        popup.removePopupMenuListener(this);
                        isPopupOpen = false; // Allow new popups
                        // Removal of "@" is now handled by the JMenuItem's ActionListener
                    }

                    @Override
                    public void popupMenuWillBecomeVisible(PopupMenuEvent e) {}

                    @Override
                    public void popupMenuCanceled(PopupMenuEvent e) {
                        // Unregister listener
                        popup.removePopupMenuListener(this);
                        isPopupOpen = false; // Allow new popups
                        // Do not remove "@" on cancel
                    }
                });

                chrome.themeManager.registerPopupMenu(popup);
                popup.show(instructionsArea, r.x, r.y + r.height);

                // Preselect the first item in the popup
                if (popup.getComponentCount() > 0) {
                    Component firstComponent = popup.getComponent(0);
                    if (firstComponent instanceof JMenuItem) { // Or more generally, MenuElement
                        MenuElement[] path = {popup, (MenuElement) firstComponent};
                        MenuSelectionManager.defaultManager().setSelectedPath(path);
                    }
                }
            } catch (BadLocationException ble) {
                isPopupOpen = false; // Reset guard on error
                logger.warn("Could not show @ popup", ble);
            } catch (Exception ex) {
                isPopupOpen = false; // Reset guard on any other error
                logger.error("Error showing @ popup", ex);
            }
        }
    }

    private class InstructionsCompletionProvider extends DefaultCompletionProvider {
        private final Map<String, List<Completion>> completionCache = new ConcurrentHashMap<>();
        private static final int CACHE_SIZE = 100;

        @Override
        public String getAlreadyEnteredText(JTextComponent comp) {
            Document doc = comp.getDocument();
            int dot = comp.getCaretPosition();
            Element root = doc.getDefaultRootElement();
            int line = root.getElementIndex(dot);
            int lineStart = root.getElement(line).getStartOffset();
            try {
                String lineText = doc.getText(lineStart, dot - lineStart);
                int space = lineText.lastIndexOf(' ');
                int tab = lineText.lastIndexOf('\t');
                int separator = Math.max(space, tab);
                return lineText.substring(separator + 1);
            } catch (BadLocationException e) {
                logger.warn("BadLocationException in getAlreadyEnteredText", e);
                return "";
            }
        }

        @Override
        public List<Completion> getCompletions(JTextComponent comp) {
            String text = getAlreadyEnteredText(comp);
            if (text.isEmpty()) {
                return List.of();
            }

            // Check cache first
            List<Completion> cached = completionCache.get(text);
            if (cached != null) {
                return cached;
            }

            List<Completion> completions;
            if (text.contains("/") || text.contains("\\")) {
                var allFiles = contextManager.getProject().getAllFiles();
                List<ShorthandCompletion> fileCompletions = Completions.scoreShortAndLong(
                        text,
                        allFiles,
                        ProjectFile::getFileName,
                        ProjectFile::toString,
                        f -> 0,
                        f -> new ShorthandCompletion(this, f.getFileName(), f.toString()));
                completions = new ArrayList<>(fileCompletions.stream().limit(50).toList());
            } else {
                var analyzer = contextManager.getAnalyzerWrapper().getNonBlocking();
                if (analyzer == null) {
                    return List.of();
                }
                var symbols = Completions.completeSymbols(text, analyzer);
                completions = symbols.stream()
                        .limit(50)
                        .map(symbol -> (Completion) new ShorthandCompletion(this, symbol.shortName(), symbol.fqName()))
                        .toList();
            }

            // Cache the result
            if (completionCache.size() > CACHE_SIZE) {
                completionCache.clear();
            }
            completionCache.put(text, completions);

            return completions;
        }
    }

    /**
     * Focus traversal so TAB cycles through: input, send button, mode toggle, plan/search checkbox, optional plan options, 
     * mic, model selector, history dropdown, and back to input.
     */
    private final class InstructionsFocusTraversalPolicy extends FocusTraversalPolicy {
        private List<Component> currentOrder() {
            List<Component> order = new ArrayList<>();

            if (instructionsArea.isEnabled()) {
                order.add(instructionsArea);
            }

            order.add(actionButton);

            order.add(modeSwitch);

            if (!modeSwitch.isSelected()) { // Code mode
                order.add(codeCheckBox);
                if (planOptionsLink.isVisible()) order.add(planOptionsLink);
            } else { // Answer mode
                order.add(searchProjectCheckBox);
            }

            order.add(micButton);

            @Nullable Component modelComp = firstFocusable(modelSelectorComponent);
            if (modelComp != null) order.add(modelComp);

            if (historyDropdown != null) order.add(historyDropdown);

            order.removeIf(c -> !isEffectivelyFocusable(c));
            return order;
        }

        private boolean isEffectivelyFocusable(Component c) {
            return c.isShowing() && c.isEnabled() && c.isFocusable();
        }

        private @Nullable Component firstFocusable(@Nullable Component c) {
            if (c == null) return null;
            if (isEffectivelyFocusable(c)) return c;
            if (c instanceof Container container) {
                for (Component child : container.getComponents()) {
                    Component found = firstFocusable(child);
                    if (found != null) return found;
                }
            }
            return null;
        }

        private Component wrap(List<Component> order, int idx) {
            int n = order.size();
            if (n == 0) return InstructionsPanel.this;
            int wrapped = ((idx % n) + n) % n;
            return order.get(wrapped);
        }

        @Override
        public Component getDefaultComponent(Container aContainer) {
            List<Component> order = currentOrder();
            if (!order.isEmpty()) return order.get(0);
            return instructionsArea;
        }

        @Override
        public Component getFirstComponent(Container aContainer) {
            return getDefaultComponent(aContainer);
        }

        @Override
        public Component getLastComponent(Container aContainer) {
            List<Component> order = currentOrder();
            if (!order.isEmpty()) return order.get(order.size() - 1);
            return instructionsArea;
        }

        @Override
        public Component getComponentAfter(Container aContainer, Component aComponent) {
            List<Component> order = currentOrder();
            if (order.isEmpty()) return instructionsArea;

            int idx = order.indexOf(aComponent);
            if (idx < 0) return order.get(0);
            return wrap(order, idx + 1);
        }

        @Override
        public Component getComponentBefore(Container aContainer, Component aComponent) {
            List<Component> order = currentOrder();
            if (order.isEmpty()) return instructionsArea;
            int idx = order.indexOf(aComponent);
            if (idx < 0) return order.get(order.size() - 1);
            return wrap(order, idx - 1);
        }
    }

    @Override
    public void shortcutsChanged() {
        SwingUtilities.invokeLater(this::updateShortcuts);
    }

    private void updateShortcuts() {
        // Re-register all shortcuts with updated values from settings
        JRootPane rootPane = chrome.getFrame().getRootPane();
        if (rootPane == null) return;

        // Clear existing shortcuts by removing them from input/action maps
        var inputMap = rootPane.getInputMap(JComponent.WHEN_IN_FOCUSED_WINDOW);
        var actionMap = rootPane.getActionMap();

        // Remove our specific shortcuts
        inputMap.remove(MainProject.getShortcut(
                "instructions.toggleMode",
                io.github.jbellis.brokk.gui.util.KeyboardShortcutUtil.createPlatformShortcut(KeyEvent.VK_M)));
        inputMap.remove(MainProject.getShortcut(
                "instructions.togglePlanOrSearch",
                io.github.jbellis.brokk.gui.util.KeyboardShortcutUtil.createPlatformShortcut(KeyEvent.VK_SEMICOLON)));
        inputMap.remove(MainProject.getShortcut(
                "instructions.openPlanOptions",
                io.github.jbellis.brokk.gui.util.KeyboardShortcutUtil.createPlatformShortcut(KeyEvent.VK_COMMA)));

        actionMap.remove("ToggleMode");
        actionMap.remove("ToggleSearchFirst");
        actionMap.remove("PlanOptions");

        // Re-register shortcuts with new values
        KeyStroke toggleKs = MainProject.getShortcut(
                "instructions.toggleMode",
                io.github.jbellis.brokk.gui.util.KeyboardShortcutUtil.createPlatformShortcut(KeyEvent.VK_M));
        KeyStroke toggleSearchKs = MainProject.getShortcut(
                "instructions.togglePlanOrSearch",
                io.github.jbellis.brokk.gui.util.KeyboardShortcutUtil.createPlatformShortcut(KeyEvent.VK_SEMICOLON));
        KeyStroke planOptionsKs = MainProject.getShortcut(
                "instructions.openPlanOptions",
                io.github.jbellis.brokk.gui.util.KeyboardShortcutUtil.createPlatformShortcut(KeyEvent.VK_COMMA));

        // Toggle mode shortcut
        io.github.jbellis.brokk.gui.util.KeyboardShortcutUtil.registerGlobalShortcut(
                rootPane, toggleKs, "ToggleMode", () -> SwingUtilities.invokeLater(() -> modeSwitch.doClick()));

        // Toggle plan/search shortcut
        io.github.jbellis.brokk.gui.util.KeyboardShortcutUtil.registerGlobalShortcut(
                rootPane,
                toggleSearchKs,
                "ToggleSearchFirst",
                () -> SwingUtilities.invokeLater(() -> {
                    if (modeSwitch.isSelected()) {
                        searchProjectCheckBox.doClick();
                    } else {
                        codeCheckBox.doClick();
                    }
                }));

        // Plan options shortcut
        io.github.jbellis.brokk.gui.util.KeyboardShortcutUtil.registerGlobalShortcut(
                rootPane, planOptionsKs, "PlanOptions", () -> {
                    ArchitectOptionsDialog.showDialogAndWait(chrome);
                    javax.swing.SwingUtilities.invokeLater(() -> instructionsArea.requestFocusInWindow());
                });

        // Update tooltips to reflect new shortcuts
        updateTooltips();
    }

    private void updateTooltips() {
        KeyStroke toggleKs = MainProject.getShortcut(
                "instructions.toggleMode",
                io.github.jbellis.brokk.gui.util.KeyboardShortcutUtil.createPlatformShortcut(KeyEvent.VK_M));
        KeyStroke toggleSearchKs = MainProject.getShortcut(
                "instructions.togglePlanOrSearch",
                io.github.jbellis.brokk.gui.util.KeyboardShortcutUtil.createPlatformShortcut(KeyEvent.VK_SEMICOLON));
        KeyStroke planOptionsKs = MainProject.getShortcut(
                "instructions.openPlanOptions",
                io.github.jbellis.brokk.gui.util.KeyboardShortcutUtil.createPlatformShortcut(KeyEvent.VK_COMMA));
        KeyStroke submitKs = MainProject.getShortcut(
                "instructions.submit",
                KeyStroke.getKeyStroke(
                        KeyEvent.VK_ENTER, Toolkit.getDefaultToolkit().getMenuShortcutKeyMaskEx()));

        String modeTooltipText =
                """
                <html>
                <b>Code Mode:</b> For generating or modifying code based on your instructions.<br>
                <b>Answer Mode:</b> For answering questions about your project or general programming topics.<br>
                <br>
                Click to toggle between Code and Answer modes (%s).
                </html>
                """
                        .formatted(formatKeyStroke(toggleKs));
        modeSwitch.setToolTipText(modeTooltipText);
        codeModeLabel.setToolTipText(modeTooltipText);
        answerModeLabel.setToolTipText(modeTooltipText);

        codeCheckBox.setToolTipText("<html><b>Plan First:</b><br><ul>"
                + "<li><b>checked:</b> Plan usage of multiple agents. Useful for large refactorings; will add files to the Workspace.</li>"
                + "<li><b>unchecked:</b> Assumes necessary files are already in Workspace. Useful for small, well-defined code changes.</li>"
                + "</ul>  (" + formatKeyStroke(toggleSearchKs) + ")</html>");

        searchProjectCheckBox.setToolTipText("<html><b>Search First:</b><br><ul>"
                + "<li><b>checked:</b> Performs an &quot;agentic&quot; search across your entire project (even files not in the Workspace) to find relevant code</li>"
                + "<li><b>unchecked:</b> Answers using only the Workspace (faster for follow-ups)</li>"
                + "</ul> (" + formatKeyStroke(toggleSearchKs) + ")</html>");

        planOptionsLink.setToolTipText(
                "Configure options for the Architect agent (Plan First) (" + formatKeyStroke(planOptionsKs) + ")");

        actionButton.setToolTipText("Run the selected action" + " (" + formatKeyStroke(submitKs) + ")");
    }
}<|MERGE_RESOLUTION|>--- conflicted
+++ resolved
@@ -246,7 +246,6 @@
                     }
                 }));
 
-<<<<<<< HEAD
         planOptionsLink = new JButton("Plan Options") {
             private static final long serialVersionUID = 1L;
             // Animation state
@@ -323,25 +322,6 @@
                         if (!hoverTimer.isRunning()) hoverTimer.start();
                     }
                 });
-=======
-        planOptionsLink = new JButton("Plan Options");
-        // Visual and input configuration
-        KeyStroke planOptionsKs =
-                io.github.jbellis.brokk.gui.util.KeyboardShortcutUtil.createPlatformShortcut(KeyEvent.VK_COMMA);
-        planOptionsLink.setToolTipText(
-                "Configure options for the Architect agent (Plan First) (" + formatKeyStroke(planOptionsKs) + ")");
-        planOptionsLink.setCursor(Cursor.getPredefinedCursor(Cursor.HAND_CURSOR));
-        planOptionsLink.setBorderPainted(false);
-        planOptionsLink.setFocusable(true);
-        planOptionsLink.setAlignmentY(Component.CENTER_ALIGNMENT);
-        planOptionsLink.putClientProperty("JButton.buttonType", "borderless");
-
-        // Action listener for click/activation
-        planOptionsLink.addActionListener(e -> {
-            ArchitectOptionsDialog.showDialogAndWait(chrome);
-            javax.swing.SwingUtilities.invokeLater(() -> instructionsArea.requestFocusInWindow());
-        });
->>>>>>> daccf42f
 
         // Register global platform shortcut (e.g., Ctrl+, or Cmd+,) to open Plan Options and restore focus
         io.github.jbellis.brokk.gui.util.KeyboardShortcutUtil.registerGlobalShortcut(
@@ -780,15 +760,9 @@
         leftPanel.add(modelComp);
         topBarPanel.add(leftPanel, BorderLayout.WEST);
 
-<<<<<<< HEAD
         this.historyDropdown = createHistoryDropdown();
         topBarPanel.add(this.historyDropdown, BorderLayout.CENTER);
-=======
-        var historyDropdown = createHistoryDropdown();
-        var historyPanel = new JPanel(new BorderLayout());
-        historyPanel.add(historyDropdown, BorderLayout.CENTER);
-        topBarPanel.add(historyPanel, BorderLayout.CENTER);
->>>>>>> daccf42f
+
 
         return topBarPanel;
     }
