--- conflicted
+++ resolved
@@ -34,26 +34,6 @@
 import io.github.jbellis.brokk.tools.WorkspaceTools;
 import io.github.jbellis.brokk.util.Environment;
 import io.github.jbellis.brokk.util.LoggingExecutorService;
-<<<<<<< HEAD
-import org.apache.logging.log4j.LogManager;
-import org.apache.logging.log4j.Logger;
-import org.eclipse.jgit.api.errors.GitAPIException;
-import org.jetbrains.annotations.Nullable;
-
-import javax.swing.*;
-import javax.swing.border.EmptyBorder;
-import javax.swing.border.TitledBorder;
-import javax.swing.event.DocumentEvent;
-import javax.swing.event.DocumentListener;
-import javax.swing.event.PopupMenuEvent;
-import javax.swing.event.PopupMenuListener;
-import javax.swing.text.AbstractDocument;
-import javax.swing.text.AttributeSet;
-import javax.swing.text.BadLocationException;
-import javax.swing.text.DocumentFilter;
-import javax.swing.undo.UndoManager;
-=======
->>>>>>> 1f8a062f
 import java.awt.*;
 import java.awt.datatransfer.DataFlavor;
 import java.awt.event.ActionEvent;
@@ -83,7 +63,6 @@
 import org.apache.logging.log4j.LogManager;
 import org.apache.logging.log4j.Logger;
 import org.eclipse.jgit.api.errors.GitAPIException;
-import org.jetbrains.annotations.NotNull;
 import org.jetbrains.annotations.Nullable;
 
 /**
@@ -988,12 +967,8 @@
         return executeAskCommand(llm, messages, cm, question);
     }
 
-<<<<<<< HEAD
-    public static TaskResult executeAskCommand(Llm llm, List<ChatMessage> messages, IContextManager cm, String question) {
-=======
-    public static @NotNull TaskResult executeAskCommand(
+    public static TaskResult executeAskCommand(
             Llm llm, List<ChatMessage> messages, IContextManager cm, String question) {
->>>>>>> 1f8a062f
         // Build and send the request to the LLM
         TaskResult.StopDetails stop = null;
         Llm.StreamingResult response = null;
@@ -1112,21 +1087,17 @@
         try {
             chrome.showOutputSpinner("Executing command...");
             chrome.llmOutput("\n```bash\n", ChatMessageType.CUSTOM);
-<<<<<<< HEAD
             long timeoutSecs;
             if (chrome.getProject() instanceof MainProject mainProject) {
                 timeoutSecs = mainProject.getRunCommandTimeoutSeconds();
             } else {
                 timeoutSecs = Environment.DEFAULT_TIMEOUT.toSeconds();
             }
-            Environment.instance.runShellCommand(input,
-                                                 contextManager.getRoot(),
-                                                 line -> chrome.llmOutput(line + "\n", ChatMessageType.CUSTOM),
-                                                 java.time.Duration.ofSeconds(timeoutSecs));
-=======
             Environment.instance.runShellCommand(
-                    input, contextManager.getRoot(), line -> chrome.llmOutput(line + "\n", ChatMessageType.CUSTOM));
->>>>>>> 1f8a062f
+                    input,
+                    contextManager.getRoot(),
+                    line -> chrome.llmOutput(line + "\n", ChatMessageType.CUSTOM),
+                    java.time.Duration.ofSeconds(timeoutSecs));
             chrome.llmOutput("\n```", ChatMessageType.CUSTOM); // Close markdown block on success
             chrome.systemOutput("Run command complete!");
         } catch (Environment.SubprocessException e) {
