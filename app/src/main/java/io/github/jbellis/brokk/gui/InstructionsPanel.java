--- conflicted
+++ resolved
@@ -772,9 +772,6 @@
             }
         };
         chipsSizer.setOpaque(false);
-<<<<<<< HEAD
-        chipsSizer.add(workspaceItemsChipPanel, BorderLayout.CENTER);
-=======
         var chipsScrollPane = new JScrollPane(workspaceItemsChipPanel);
         chipsScrollPane.setBorder(BorderFactory.createEmptyBorder());
         chipsScrollPane.setOpaque(false);
@@ -782,7 +779,6 @@
         chipsScrollPane.setVerticalScrollBarPolicy(JScrollPane.VERTICAL_SCROLLBAR_AS_NEEDED);
         chipsScrollPane.setHorizontalScrollBarPolicy(JScrollPane.HORIZONTAL_SCROLLBAR_NEVER);
         chipsSizer.add(chipsScrollPane, BorderLayout.CENTER);
->>>>>>> 288d41ce
 
         container.add(chipsSizer, BorderLayout.CENTER);
 
