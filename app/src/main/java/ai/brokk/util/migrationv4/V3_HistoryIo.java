package ai.brokk.util.migrationv4;

import ai.brokk.IContextManager;
import ai.brokk.context.ContentDtos;
import ai.brokk.context.Context;
import ai.brokk.context.ContextFragment;
import ai.brokk.context.ContextHistory;
import ai.brokk.util.ContentDiffUtils;
import ai.brokk.util.HistoryIo;
import com.fasterxml.jackson.core.type.TypeReference;
<<<<<<< HEAD
import com.fasterxml.jackson.databind.DeserializationContext;
import com.fasterxml.jackson.databind.DeserializationFeature;
import com.fasterxml.jackson.databind.JavaType;
import com.fasterxml.jackson.databind.JsonNode;
import com.fasterxml.jackson.databind.ObjectMapper;
import com.fasterxml.jackson.databind.SerializationFeature;
=======
import com.fasterxml.jackson.databind.*;
import com.fasterxml.jackson.databind.exc.InvalidTypeIdException;
>>>>>>> 1db25b45
import com.fasterxml.jackson.databind.jsontype.TypeIdResolver;
import com.fasterxml.jackson.databind.node.ArrayNode;
import com.fasterxml.jackson.databind.node.ObjectNode;
import java.io.FileNotFoundException;
import java.io.IOException;
import java.io.InvalidObjectException;
import java.nio.charset.StandardCharsets;
import java.nio.file.Files;
import java.nio.file.Path;
import java.util.*;
import java.util.concurrent.ConcurrentHashMap;
import java.util.stream.Stream;
import java.util.zip.ZipEntry;
import java.util.zip.ZipInputStream;
import org.apache.logging.log4j.LogManager;
import org.apache.logging.log4j.Logger;
import org.jetbrains.annotations.Nullable;

public final class V3_HistoryIo {
    private static final Logger logger = LogManager.getLogger(V3_HistoryIo.class);
    private static final ObjectMapper objectMapper = new ObjectMapper()
            .configure(SerializationFeature.CLOSE_CLOSEABLE, false)
            .configure(DeserializationFeature.FAIL_ON_UNKNOWN_PROPERTIES, false)
            // Map legacy V3 fqcn-based polymorphic ids to our V3_FragmentDtos DTOs for migration reading
            .addHandler(new LegacyTypeMappingHandler(Map.of(
                    "io.github.jbellis.brokk.context.FragmentDtos", "ai.brokk.util.migrationv4.V3_FragmentDtos",
                    "ai.brokk.context.FragmentDtos", "ai.brokk.util.migrationv4.V3_FragmentDtos")));

    private static final String V3_FRAGMENTS_FILENAME = "fragments-v3.json";
    private static final String CONTEXTS_FILENAME = "contexts.jsonl";
    private static final String CONTENT_FILENAME = "content_metadata.json";
    private static final String CONTENT_DIR_PREFIX = "content/";
    private static final String RESET_EDGES_FILENAME = "reset_edges.json";
    private static final String GIT_STATES_FILENAME = "git_states.json";
    private static final String ENTRY_INFOS_FILENAME = "entry_infos.json";
    private static final String IMAGES_DIR_PREFIX = "images/";

    //    private static final int CURRENT_FORMAT_VERSION = 3;

    private V3_HistoryIo() {}

    public static ContextHistory readZip(Path zip, IContextManager mgr) throws IOException {
        if (!Files.exists(zip)) {
            throw new FileNotFoundException(zip.toString());
        }

        boolean isV3 = false;
        try (var zis = new ZipInputStream(Files.newInputStream(zip))) {
            ZipEntry entry;
            while ((entry = zis.getNextEntry()) != null) {
                if (entry.getName().equals(V3_FRAGMENTS_FILENAME)) isV3 = true;
            }
        }

        if (isV3) {
            return readZipV3(zip, mgr);
        }
        throw new InvalidObjectException("History zip file {} is not in a recognized format");
    }

    private static ContextHistory readZipV3(Path zip, IContextManager mgr) throws IOException {
        V3_FragmentDtos.AllFragmentsDto allFragmentsDto = null;
        var compactContextDtoLines = new ArrayList<String>();
        var imageBytesMap = new HashMap<String, byte[]>();
        var resetEdges = new ArrayList<ContextHistory.ResetEdge>();
        Map<String, ContextHistory.GitState> gitStateDtos = new HashMap<>();
        Map<String, V3_DtoMapper.GitStateDto> rawGitStateDtos = null;
        Map<String, ContextHistory.ContextHistoryEntryInfo> entryInfoDtos = new HashMap<>();
        Map<String, ContentDtos.ContentMetadataDto> contentMetadata = Map.of();
        var contentBytesMap = new HashMap<String, byte[]>();

        try (var zis = new ZipInputStream(Files.newInputStream(zip))) {
            ZipEntry entry;
            while ((entry = zis.getNextEntry()) != null) {
                switch (entry.getName()) {
                    case V3_FRAGMENTS_FILENAME -> {
                        byte[] fragmentJsonBytes = zis.readAllBytes();
<<<<<<< HEAD
                        // Preprocess JSON to remap polymorphic type ids to our V3 DTO namespace in a type-safe way.
                        byte[] remapped = remapPolymorphicTypeIds(fragmentJsonBytes);
                        allFragmentsDto = objectMapper.readValue(remapped, V3_FragmentDtos.AllFragmentsDto.class);
=======
                        // Try parsing as-is; if type-id points at classes that exist on classpath but are not subtypes
                        // of our V3 DTOs (e.g., ai.brokk.context.FragmentDtos$*), remap type ids and retry.
                        try {
                            allFragmentsDto =
                                    objectMapper.readValue(fragmentJsonBytes, V3_FragmentDtos.AllFragmentsDto.class);
                        } catch (InvalidTypeIdException e) {
                            logger.debug(
                                    "Falling back to legacy type-id remapping for fragments-v3.json due to: {}",
                                    e.toString());
                            String remappedJson =
                                    remapLegacyTypeIds(new String(fragmentJsonBytes, StandardCharsets.UTF_8));
                            allFragmentsDto =
                                    objectMapper.readValue(remappedJson, V3_FragmentDtos.AllFragmentsDto.class);
                        }
>>>>>>> 1db25b45
                    }
                    case CONTENT_FILENAME -> {
                        var typeRef = new TypeReference<Map<String, ContentDtos.ContentMetadataDto>>() {};
                        contentMetadata = objectMapper.readValue(zis.readAllBytes(), typeRef);
                    }
                    case CONTEXTS_FILENAME -> {
                        var content = new String(zis.readAllBytes(), StandardCharsets.UTF_8);
                        content.lines().filter(line -> !line.trim().isEmpty()).forEach(compactContextDtoLines::add);
                    }
                    case RESET_EDGES_FILENAME -> {
                        record EdgeDto(String sourceId, String targetId) {}
                        var list = List.of(objectMapper.readValue(zis.readAllBytes(), EdgeDto[].class));
                        list.forEach(d -> resetEdges.add(new ContextHistory.ResetEdge(
                                UUID.fromString(d.sourceId()), UUID.fromString(d.targetId()))));
                    }
                    case GIT_STATES_FILENAME -> {
                        var typeRef = new TypeReference<Map<String, V3_DtoMapper.GitStateDto>>() {};
                        rawGitStateDtos = objectMapper.readValue(zis.readAllBytes(), typeRef);
                    }
                    case ENTRY_INFOS_FILENAME -> {
                        byte[] bytes = zis.readAllBytes();
                        var typeRefNew = new TypeReference<Map<String, V3_FragmentDtos.EntryInfoDto>>() {};
                        Map<String, V3_FragmentDtos.EntryInfoDto> dtoMap = objectMapper.readValue(bytes, typeRefNew);
                        entryInfoDtos = V3_DtoMapper.fromEntryInfosDto(dtoMap, mgr);
                    }
                    default -> {
                        if (entry.getName().startsWith(IMAGES_DIR_PREFIX) && !entry.isDirectory()) {
                            String name = entry.getName().substring(IMAGES_DIR_PREFIX.length());
                            int dotIndex = name.lastIndexOf('.');
                            String fragmentIdHash = (dotIndex > 0) ? name.substring(0, dotIndex) : name;
                            imageBytesMap.put(fragmentIdHash, zis.readAllBytes());
                        } else if (entry.getName().startsWith(CONTENT_DIR_PREFIX) && !entry.isDirectory()) {
                            String contentId = entry.getName()
                                    .substring(CONTENT_DIR_PREFIX.length())
                                    .replaceFirst("\\.txt$", "");
                            contentBytesMap.put(contentId, zis.readAllBytes());
                        }
                    }
                }
            }
        }

        if (allFragmentsDto == null) {
            throw new InvalidObjectException("No fragments found");
        }

        var contentReader = new V3_HistoryIo.ContentReader(contentBytesMap);
        contentReader.setContentMetadata(contentMetadata);

        if (rawGitStateDtos != null) {
            for (var e : rawGitStateDtos.entrySet()) {
                var dto = e.getValue();
                String diff = null;
                if (dto.diffContentId() != null) {
                    diff = contentReader.readContent(dto.diffContentId());
                }
                gitStateDtos.put(e.getKey(), new ContextHistory.GitState(dto.commitHash(), diff));
            }
        }

        Map<String, ContextFragment> fragmentCache = new ConcurrentHashMap<>();
        final var referencedDtosById = allFragmentsDto.referenced();
        final var virtualDtosById = allFragmentsDto.virtual();
        final var taskDtosById = allFragmentsDto.task();

        Stream.concat(
                        Stream.concat(referencedDtosById.keySet().stream(), virtualDtosById.keySet().stream()),
                        taskDtosById.keySet().stream())
                .distinct()
                .forEach(id -> fragmentCache.computeIfAbsent(id, currentId -> {
                    try {
                        return V3_DtoMapper.resolveAndBuildFragment(
                                currentId,
                                referencedDtosById,
                                virtualDtosById,
                                taskDtosById,
                                mgr,
                                imageBytesMap,
                                fragmentCache,
                                contentReader);
                    } catch (Exception e) {
                        logger.error("Error resolving and building fragment for ID {}: {}", currentId, e);
                        return null;
                    }
                }));

        var contexts = new ArrayList<Context>();
        for (String line : compactContextDtoLines) {
            V3_FragmentDtos.CompactContextDto compactDto =
                    objectMapper.readValue(line, V3_FragmentDtos.CompactContextDto.class);
            contexts.add(V3_DtoMapper.fromCompactDto(compactDto, mgr, fragmentCache, contentReader));
        }

        if (contexts.isEmpty()) {
            throw new InvalidObjectException("No contexts found");
        }

        var gitStates = new HashMap<UUID, ContextHistory.GitState>();
        gitStateDtos.forEach((key, value) -> gitStates.put(UUID.fromString(key), value));
        var entryInfos = new HashMap<UUID, ContextHistory.ContextHistoryEntryInfo>();
        entryInfoDtos.forEach((key, value) -> entryInfos.put(UUID.fromString(key), value));

        return new ContextHistory(contexts, resetEdges, gitStates, entryInfos);
    }

    // Remap legacy polymorphic type ids ("type" and "@class") from older namespaces to our V3 DTO namespace.
    private static byte[] remapPolymorphicTypeIds(byte[] jsonBytes) throws IOException {
        JsonNode root = objectMapper.readTree(jsonBytes);
        remapNodeInPlace(root);
        return objectMapper.writeValueAsBytes(root);
    }

    private static void remapNodeInPlace(JsonNode node) {
        if (node instanceof ObjectNode on) {
            var fields = on.fields();
            var toUpdate = new ArrayList<Map.Entry<String, String>>();
            while (fields.hasNext()) {
                var e = fields.next();
                var key = e.getKey();
                var value = e.getValue();
                if ((key.equals("type") || key.equals("@class")) && value.isTextual()) {
                    String remapped = remapClassName(value.asText());
                    if (!remapped.equals(value.asText())) {
                        toUpdate.add(Map.entry(key, remapped));
                    }
                } else {
                    remapNodeInPlace(value);
                }
            }
            // Apply updates after iteration to avoid concurrent modifications
            for (var e : toUpdate) {
                on.put(e.getKey(), e.getValue());
            }
        } else if (node instanceof ArrayNode an) {
            for (int i = 0, size = an.size(); i < size; i++) {
                remapNodeInPlace(an.get(i));
            }
        }
    }

    private static String remapClassName(String fqcn) {
        String[] legacyPrefixes = {"io.github.jbellis.brokk.context.FragmentDtos", "ai.brokk.context.FragmentDtos"};
        String targetPrefix = "ai.brokk.util.migrationv4.V3_FragmentDtos";
        for (String legacy : legacyPrefixes) {
            if (fqcn.startsWith(legacy)) {
                return targetPrefix + fqcn.substring(legacy.length());
            }
        }
        return fqcn;
    }

    public static class ContentReader {
        private final Map<String, byte[]> contentBytes;
        private Map<String, ContentDtos.ContentMetadataDto> contentMetadata = Map.of();
        private final Map<String, String> contentCache = new HashMap<>();

        public ContentReader(Map<String, byte[]> contentBytes) {
            this.contentBytes = contentBytes;
        }

        public void setContentMetadata(Map<String, ContentDtos.ContentMetadataDto> contentMetadata) {
            this.contentMetadata = contentMetadata;
        }

        public String readContent(String contentId) {
            var cached = contentCache.get(contentId);
            if (cached != null) {
                return cached;
            }

            var metadata = contentMetadata.get(contentId);
            if (metadata == null) throw new IllegalStateException("No metadata for content ID: " + contentId);

            byte[] bytes = contentBytes.get(contentId);
            if (bytes == null) {
                throw new IllegalStateException("Content not found for ID: " + contentId);
            }
            String content = new String(bytes, StandardCharsets.UTF_8);

            String result;
            if (metadata instanceof ContentDtos.DiffContentMetadataDto d) {
                String baseContent = readContent(d.appliesTo());
                result = ContentDiffUtils.applyDiff(content, baseContent);
            } else {
                result = content;
            }

            contentCache.put(contentId, result);
            return result;
        }
    }

    /**
     * Remap legacy type-id prefixes embedded in fragments-v3.json to our migration V3 DTO namespace.
     * This handles cases where JSON was written with:
     *  - io.github.jbellis.brokk.context.FragmentDtos$*
     *  - ai.brokk.context.FragmentDtos$*
     *  - legacy runtime ContextFragment nested classes like ...ContextFragment$ProjectPathFragment
     */
    private static String remapLegacyTypeIds(String json) {
        String out = json;

        // 1) Direct DTO namespace remaps
        out = out.replace(
                "io.github.jbellis.brokk.context.FragmentDtos$", "ai.brokk.util.migrationv4.V3_FragmentDtos$");
        out = out.replace("ai.brokk.context.FragmentDtos$", "ai.brokk.util.migrationv4.V3_FragmentDtos$");

        // 2) Runtime ContextFragment nested classes -> corresponding DTOs
        //    Keep this in sync with LegacyTypeMappingHandler.RUNTIME_FRAGMENT_TO_DTO
        Map<String, String> runtimeToDto = getRuntimeToDto();

        String[] legacyContextFragmentPrefixes =
                new String[] {"io.github.jbellis.brokk.context.ContextFragment$", "ai.brokk.context.ContextFragment$"};

        for (String prefix : legacyContextFragmentPrefixes) {
            for (var e : runtimeToDto.entrySet()) {
                String legacy = prefix + e.getKey();
                String mapped = "ai.brokk.util.migrationv4.V3_FragmentDtos$" + e.getValue();
                out = out.replace(legacy, mapped);
            }
        }

        return out;
    }

    private static Map<String, String> getRuntimeToDto() {
        Map<String, String> runtimeToDto = new HashMap<>(Map.ofEntries(
                Map.entry("ProjectPathFragment", "ProjectFileDto"),
                Map.entry("ExternalPathFragment", "ExternalFileDto"),
                Map.entry("ImageFileFragment", "ImageFileDto"),
                Map.entry("GitFileFragment", "GitFileFragmentDto"),
                Map.entry("TaskFragment", "TaskFragmentDto"),
                Map.entry("StringFragment", "StringFragmentDto"),
                Map.entry("SearchFragment", "SearchFragmentDto"),
                Map.entry("StacktraceFragment", "StacktraceFragmentDto"),
                Map.entry("CallGraphFragment", "CallGraphFragmentDto"),
                Map.entry("CodeFragment", "CodeFragmentDto"),
                Map.entry("HistoryFragment", "HistoryFragmentDto"),
                Map.entry("PasteTextFragment", "PasteTextFragmentDto")));
        // Include additional mappings found in legacy runtime classes
        runtimeToDto.put("AnonymousImageFragment", "PasteImageFragmentDto");
        runtimeToDto.put("FrozenFragment", "FrozenFragmentDto");
        runtimeToDto.put("BuildFragment", "BuildFragmentDto");
        return runtimeToDto;
    }

    // Type-safe handler to map legacy FQCN-based polymorphic type ids to our V3 DTOs
    private static final class LegacyTypeMappingHandler
            extends com.fasterxml.jackson.databind.deser.DeserializationProblemHandler {
        private final Map<String, String> prefixMapping;

        // Map legacy runtime ContextFragment nested class names to V3 DTO nested class names
        private static final Map<String, String> RUNTIME_FRAGMENT_TO_DTO = Map.ofEntries(
                Map.entry("ProjectPathFragment", "ProjectFileDto"),
                Map.entry("ExternalPathFragment", "ExternalFileDto"),
                Map.entry("ImageFileFragment", "ImageFileDto"),
                Map.entry("GitFileFragment", "GitFileFragmentDto"),
                Map.entry("TaskFragment", "TaskFragmentDto"),
                Map.entry("StringFragment", "StringFragmentDto"),
                Map.entry("SearchFragment", "SearchFragmentDto"),
                Map.entry("StacktraceFragment", "StacktraceFragmentDto"),
                Map.entry("CallGraphFragment", "CallGraphFragmentDto"),
                Map.entry("CodeFragment", "CodeFragmentDto"),
                Map.entry("HistoryFragment", "HistoryFragmentDto"),
                Map.entry("PasteTextFragment", "PasteTextFragmentDto"),
                Map.entry("AnonymousImageFragment", "PasteImageFragmentDto"),
                Map.entry("FrozenFragment", "FrozenFragmentDto"),
                Map.entry("BuildFragment", "BuildFragmentDto"));

        LegacyTypeMappingHandler(Map<String, String> prefixMapping) {
            this.prefixMapping = prefixMapping;
        }

        @Override
        public @Nullable JavaType handleUnknownTypeId(
                DeserializationContext ctxt,
                JavaType baseType,
                String subTypeId,
                TypeIdResolver idResolver,
                String failureMsg) {
            // 1) Try existing prefix-based remap first
            var remapped = HistoryIo.LegacyTypeMappingHandler.getJavaTypeWithFallback(
                    ctxt, baseType, subTypeId, prefixMapping);
            if (remapped != null) {
                return remapped;
            }

            // 2) Handle legacy runtime class names like "...ContextFragment$X"
            int dollarIdx = subTypeId.lastIndexOf('$');
            if (dollarIdx > 0) {
                String outer = subTypeId.substring(0, dollarIdx);
                if (outer.endsWith(".ContextFragment")) {
                    String nested = subTypeId.substring(dollarIdx + 1);
                    String dtoSimple = RUNTIME_FRAGMENT_TO_DTO.get(nested);
                    if (dtoSimple != null) {
                        String mappedId = "ai.brokk.util.migrationv4.V3_FragmentDtos$" + dtoSimple;
                        try {
                            Class<?> target = Class.forName(mappedId);
                            if (logger.isDebugEnabled()) {
                                logger.debug(
                                        "Applying fallback mapping for legacy runtime type-id '{}' to DTO '{}'; baseType={}",
                                        subTypeId,
                                        mappedId,
                                        baseType);
                            }
                            return ctxt.getTypeFactory().constructSpecializedType(baseType, target);
                        } catch (ClassNotFoundException e) {
                            logger.warn(
                                    "Failed to load mapped V3 DTO class '{}' for legacy type-id '{}'",
                                    mappedId,
                                    subTypeId);
                            // fall through to return null below
                        }
                    }
                }
            }

            // No mapping found; let Jackson handle the failure
            return null;
        }
    }
}<|MERGE_RESOLUTION|>--- conflicted
+++ resolved
@@ -8,17 +8,13 @@
 import ai.brokk.util.ContentDiffUtils;
 import ai.brokk.util.HistoryIo;
 import com.fasterxml.jackson.core.type.TypeReference;
-<<<<<<< HEAD
 import com.fasterxml.jackson.databind.DeserializationContext;
 import com.fasterxml.jackson.databind.DeserializationFeature;
 import com.fasterxml.jackson.databind.JavaType;
 import com.fasterxml.jackson.databind.JsonNode;
 import com.fasterxml.jackson.databind.ObjectMapper;
 import com.fasterxml.jackson.databind.SerializationFeature;
-=======
-import com.fasterxml.jackson.databind.*;
 import com.fasterxml.jackson.databind.exc.InvalidTypeIdException;
->>>>>>> 1db25b45
 import com.fasterxml.jackson.databind.jsontype.TypeIdResolver;
 import com.fasterxml.jackson.databind.node.ArrayNode;
 import com.fasterxml.jackson.databind.node.ObjectNode;
@@ -96,11 +92,6 @@
                 switch (entry.getName()) {
                     case V3_FRAGMENTS_FILENAME -> {
                         byte[] fragmentJsonBytes = zis.readAllBytes();
-<<<<<<< HEAD
-                        // Preprocess JSON to remap polymorphic type ids to our V3 DTO namespace in a type-safe way.
-                        byte[] remapped = remapPolymorphicTypeIds(fragmentJsonBytes);
-                        allFragmentsDto = objectMapper.readValue(remapped, V3_FragmentDtos.AllFragmentsDto.class);
-=======
                         // Try parsing as-is; if type-id points at classes that exist on classpath but are not subtypes
                         // of our V3 DTOs (e.g., ai.brokk.context.FragmentDtos$*), remap type ids and retry.
                         try {
@@ -115,7 +106,6 @@
                             allFragmentsDto =
                                     objectMapper.readValue(remappedJson, V3_FragmentDtos.AllFragmentsDto.class);
                         }
->>>>>>> 1db25b45
                     }
                     case CONTENT_FILENAME -> {
                         var typeRef = new TypeReference<Map<String, ContentDtos.ContentMetadataDto>>() {};
