--- conflicted
+++ resolved
@@ -159,11 +159,7 @@
             return Optional.empty();
         }
         try {
-<<<<<<< HEAD
             return Optional.of(f.join());
-=======
-            return Optional.ofNullable(f.join());
->>>>>>> 16661484
         } catch (CancellationException | CompletionException ex) {
             return Optional.empty();
         }
