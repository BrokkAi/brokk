package ai.brokk.util;

import com.google.common.base.Splitter;
import java.awt.Frame;
import java.awt.Rectangle;
import java.io.IOException;
import java.nio.file.Files;
import java.nio.file.Path;
import java.util.Locale;
import java.util.Properties;
import javax.swing.KeyStroke;
import org.apache.logging.log4j.LogManager;
import org.apache.logging.log4j.Logger;
import org.jetbrains.annotations.Nullable;

/**
 * Global (project-agnostic) UI settings.
 *
 * <p>Stores: - mainWindow.bounds: x,y,width,height - split.horizontal: int (pixels) - split.leftVertical: int (pixels)
 * - split.rightVertical: int (pixels) - drawers.dependencies.open: boolean - drawers.dependencies.proportion: double
 * (0..1) - drawers.terminal.open: boolean - drawers.terminal.proportion: double (0..1)
 *
 * <p>Values are stored in a platform-appropriate app support folder: - Windows: %APPDATA%/Brokk/ui.properties
 * (fallback: ~/AppData/Roaming/Brokk) - macOS: ~/Library/Application Support/Brokk/ui.properties - Linux:
 * $XDG_CONFIG_HOME/Brokk/ui.properties (fallback: ~/.config/Brokk/ui.properties)
 */
public final class GlobalUiSettings {
    private static final Logger logger = LogManager.getLogger(GlobalUiSettings.class);

    private static final String KEY_MAIN_BOUNDS = "mainWindow.bounds";
    private static final String KEY_SPLIT_HORIZONTAL = "split.horizontal";
    private static final String KEY_SPLIT_LEFT_VERTICAL = "split.leftVertical";
    private static final String KEY_SPLIT_RIGHT_VERTICAL = "split.rightVertical";

    private static final String KEY_DEP_OPEN = "drawers.dependencies.open";
    private static final String KEY_DEP_PROP = "drawers.dependencies.proportion";
    private static final String KEY_TERM_OPEN = "drawers.terminal.open";
    private static final String KEY_TERM_PROP = "drawers.terminal.proportion";
    private static final String KEY_TERM_LASTTAB = "drawers.terminal.lastTab";
    private static final String KEY_PERSIST_PER_PROJECT_BOUNDS = "window.persistPerProjectBounds";
    private static final String KEY_DIFF_UNIFIED_VIEW = "diff.unifiedView";
    private static final String KEY_DIFF_SHOW_BLANK_LINES = "diff.showBlankLines";
    private static final String KEY_DIFF_SHOW_ALL_LINES = "diff.showAllLines";
    private static final String KEY_DIFF_SHOW_BLAME = "diff.showBlame";
    private static final String KEY_EDITOR_FONT_SIZE = "editor.fontSize";
    private static final String KEY_DIFF_FONT_SIZE = "diff.fontSize";
    private static final String KEY_PREVIEW_FONT_SIZE = "preview.fontSize";
    private static final String KEYBIND_PREFIX = "keybinding.";
    private static final String KEY_SHOW_COST_NOTIFICATIONS = "notifications.cost.enabled";
    private static final String KEY_SHOW_ERROR_NOTIFICATIONS = "notifications.error.enabled";
    private static final String KEY_SHOW_CONFIRM_NOTIFICATIONS = "notifications.confirm.enabled";
    private static final String KEY_SHOW_INFO_NOTIFICATIONS = "notifications.info.enabled";
    private static final String KEY_SHOW_FREE_INTERNAL_LLM_COST_NOTIFICATIONS =
            "notifications.cost.geminiFlashLite.enabled";
    private static final String KEY_UI_ADVANCED_MODE = "ui.advancedMode";
    private static final String KEY_UI_VERTICAL_ACTIVITY_LAYOUT = "ui.verticalActivityLayout";
    private static final String KEY_INSTRUCTIONS_TAB_INSERT_INDENTATION = "instructions.tab.insertIndentation";
    private static final String KEY_VERTICAL_LAYOUT_LEFT_SPLIT = "verticalLayout.leftSplit";
    private static final String KEY_VERTICAL_LAYOUT_HORIZONTAL_SPLIT = "verticalLayout.horizontalSplit";
<<<<<<< HEAD
    private static final String KEY_CLONE_DIRECTORY = "clone.lastDirectory";
=======
    private static final String KEY_SKIP_COMMIT_GATE_EZ_MODE = "ui.skipCommitGateEzMode";
>>>>>>> a171145d

    private static volatile @Nullable Properties cachedProps;

    private GlobalUiSettings() {}

    private static Path getUiPropertiesFile() {
        return BrokkConfigPaths.getGlobalConfigDir().resolve("ui.properties");
    }

    private static synchronized Properties loadProps() {
        if (cachedProps != null) {
            return cachedProps;
        }
        var props = new Properties();
        try {
            var configDir = BrokkConfigPaths.getGlobalConfigDir();
            Files.createDirectories(configDir);
            var file = getUiPropertiesFile();
            if (Files.exists(file)) {
                try (var reader = Files.newBufferedReader(file)) {
                    props.load(reader);
                }
            }
        } catch (IOException e) {
            logger.warn("Failed to load global UI settings: {}", e.getMessage());
        }
        cachedProps = props;
        return cachedProps;
    }

    private static synchronized void saveProps(Properties props) {
        try {
            var configDir = BrokkConfigPaths.getGlobalConfigDir();
            Files.createDirectories(configDir);
            AtomicWrites.atomicSaveProperties(getUiPropertiesFile(), props, "Brokk global UI settings");
        } catch (IOException e) {
            logger.warn("Failed to save global UI settings: {}", e.getMessage());
        }
    }

    // Grouped settings records for atomic batch saving
    public record NotificationSettings(
            boolean showCost,
            boolean showFreeInternalLLMCost,
            boolean showError,
            boolean showConfirm,
            boolean showInfo) {
        public void applyTo(Properties props) {
            props.setProperty(KEY_SHOW_COST_NOTIFICATIONS, Boolean.toString(showCost));
            props.setProperty(KEY_SHOW_FREE_INTERNAL_LLM_COST_NOTIFICATIONS, Boolean.toString(showFreeInternalLLMCost));
            props.setProperty(KEY_SHOW_ERROR_NOTIFICATIONS, Boolean.toString(showError));
            props.setProperty(KEY_SHOW_CONFIRM_NOTIFICATIONS, Boolean.toString(showConfirm));
            props.setProperty(KEY_SHOW_INFO_NOTIFICATIONS, Boolean.toString(showInfo));
        }
    }

    public record UiPreferences(
            boolean advancedMode,
            boolean verticalActivityLayout,
            boolean persistPerProjectBounds,
            boolean instructionsTabInsertIndentation,
            boolean diffUnifiedView) {
        public void applyTo(Properties props) {
            props.setProperty(KEY_UI_ADVANCED_MODE, Boolean.toString(advancedMode));
            props.setProperty(KEY_UI_VERTICAL_ACTIVITY_LAYOUT, Boolean.toString(verticalActivityLayout));
            props.setProperty(KEY_PERSIST_PER_PROJECT_BOUNDS, Boolean.toString(persistPerProjectBounds));
            props.setProperty(
                    KEY_INSTRUCTIONS_TAB_INSERT_INDENTATION, Boolean.toString(instructionsTabInsertIndentation));
            props.setProperty(KEY_DIFF_UNIFIED_VIEW, Boolean.toString(diffUnifiedView));
        }
    }

    public static void saveAllUiSettings(NotificationSettings notifications, UiPreferences preferences) {
        var props = loadProps();
        notifications.applyTo(props);
        preferences.applyTo(props);
        cachedProps = props;
        saveProps(props);
        logger.debug("Saved all UI settings atomically");
    }

    // --- Keybinding persistence ---
    public static KeyStroke getKeybinding(String id, KeyStroke fallback) {
        var props = loadProps();
        var raw = props.getProperty(KEYBIND_PREFIX + id);
        if (raw == null || raw.isBlank()) return fallback;
        try {
            var parts = Splitter.on(',').splitToList(raw);
            if (parts.size() != 2) return fallback;
            int keyCode = Integer.parseInt(parts.get(0));
            int modifiers = Integer.parseInt(parts.get(1));
            var ks = KeyStroke.getKeyStroke(keyCode, modifiers);
            return ks != null ? ks : fallback;
        } catch (Exception e) {
            return fallback;
        }
    }

    public static void saveKeybinding(String id, KeyStroke stroke) {
        var props = loadProps();
        int keyCode = stroke.getKeyCode();
        int modifiers = stroke.getModifiers();
        props.setProperty(KEYBIND_PREFIX + id, keyCode + "," + modifiers);
        saveProps(props);
    }

    // Main window bounds
    public static Rectangle getMainWindowBounds() {
        var props = loadProps();
        var raw = props.getProperty(KEY_MAIN_BOUNDS);
        if (raw == null || raw.isBlank()) {
            return new Rectangle(-1, -1, -1, -1);
        }
        try {
            var parts = Splitter.on(',').splitToList(raw);
            if (parts.size() != 4) return new Rectangle(-1, -1, -1, -1);
            int x = Integer.parseInt(parts.get(0).trim());
            int y = Integer.parseInt(parts.get(1).trim());
            int w = Integer.parseInt(parts.get(2).trim());
            int h = Integer.parseInt(parts.get(3).trim());
            return new Rectangle(x, y, w, h);
        } catch (Exception e) {
            logger.debug("Invalid main bounds value '{}'", raw);
            return new Rectangle(-1, -1, -1, -1);
        }
    }

    public static void saveMainWindowBounds(Frame frame) {
        var props = loadProps();
        String value = "%d,%d,%d,%d".formatted(frame.getX(), frame.getY(), frame.getWidth(), frame.getHeight());
        props.setProperty(KEY_MAIN_BOUNDS, value);
        saveProps(props);
    }

    // Split positions (pixels)
    public static int getHorizontalSplitPosition() {
        return getInt(KEY_SPLIT_HORIZONTAL);
    }

    public static void saveHorizontalSplitPosition(int px) {
        setInt(KEY_SPLIT_HORIZONTAL, px);
    }

    public static int getLeftVerticalSplitPosition() {
        return getInt(KEY_SPLIT_LEFT_VERTICAL);
    }

    public static void saveLeftVerticalSplitPosition(int px) {
        setInt(KEY_SPLIT_LEFT_VERTICAL, px);
    }

    public static int getRightVerticalSplitPosition() {
        return getInt(KEY_SPLIT_RIGHT_VERTICAL);
    }

    public static void saveRightVerticalSplitPosition(int px) {
        setInt(KEY_SPLIT_RIGHT_VERTICAL, px);
    }

    // Drawers: open flags
    public static boolean isDependenciesDrawerOpen() {
        return getBoolean(KEY_DEP_OPEN, false);
    }

    public static void saveDependenciesDrawerOpen(boolean open) {
        setBoolean(KEY_DEP_OPEN, open);
    }

    public static boolean isTerminalDrawerOpen() {
        return getBoolean(KEY_TERM_OPEN, false);
    }

    public static void saveTerminalDrawerOpen(boolean open) {
        setBoolean(KEY_TERM_OPEN, open);
    }

    // Drawers: proportions (0..1)
    public static double getDependenciesDrawerProportion() {
        return getDouble(KEY_DEP_PROP, -1.0);
    }

    public static void saveDependenciesDrawerProportion(double prop) {
        setDouble(KEY_DEP_PROP, clampProportion(prop));
    }

    public static double getTerminalDrawerProportion() {
        return getDouble(KEY_TERM_PROP, -1.0);
    }

    public static void saveTerminalDrawerProportion(double prop) {
        setDouble(KEY_TERM_PROP, clampProportion(prop));
    }

    // Drawer: last tab ("terminal" or "tasks")
    public static @Nullable String getTerminalDrawerLastTab() {
        var props = loadProps();
        var raw = props.getProperty(KEY_TERM_LASTTAB);
        if (raw == null || raw.isBlank()) return null;
        var norm = raw.trim().toLowerCase(Locale.ROOT);
        return ("terminal".equals(norm) || "tasks".equals(norm)) ? norm : null;
    }

    public static void saveTerminalDrawerLastTab(String tab) {
        var norm = tab.trim().toLowerCase(Locale.ROOT);
        if (!"terminal".equals(norm) && !"tasks".equals(norm)) {
            return;
        }
        var props = loadProps();
        props.setProperty(KEY_TERM_LASTTAB, norm);
        saveProps(props);
    }

    // Window bounds persistence preference (default: true = per-project)
    public static boolean isPersistPerProjectBounds() {
        return getBoolean(KEY_PERSIST_PER_PROJECT_BOUNDS, true);
    }

    public static void savePersistPerProjectBounds(boolean persist) {
        setBoolean(KEY_PERSIST_PER_PROJECT_BOUNDS, persist);
    }

    // Diff view preferences
    public static boolean isDiffUnifiedView() {
        return getBoolean(KEY_DIFF_UNIFIED_VIEW, false);
    }

    public static void saveDiffUnifiedView(boolean unified) {
        setBoolean(KEY_DIFF_UNIFIED_VIEW, unified);
    }

    public static boolean isDiffShowBlankLines() {
        return getBoolean(KEY_DIFF_SHOW_BLANK_LINES, false);
    }

    public static void saveDiffShowBlankLines(boolean show) {
        setBoolean(KEY_DIFF_SHOW_BLANK_LINES, show);
    }

    public static boolean isDiffShowAllLines() {
        return getBoolean(KEY_DIFF_SHOW_ALL_LINES, false);
    }

    public static void saveDiffShowAllLines(boolean show) {
        setBoolean(KEY_DIFF_SHOW_ALL_LINES, show);
    }

    public static boolean isDiffShowBlame() {
        return getBoolean(KEY_DIFF_SHOW_BLAME, false);
    }

    public static void saveDiffShowBlame(boolean show) {
        setBoolean(KEY_DIFF_SHOW_BLAME, show);
    }

    /**
     * Get unified editor font size for all editor components (diff panels, preview panels, etc.)
     * Migrates from old diff.fontSize or preview.fontSize settings if found.
     */
    public static float getEditorFontSize() {
        var props = loadProps();
        var raw = props.getProperty(KEY_EDITOR_FONT_SIZE);

        // If unified setting doesn't exist, migrate from old settings
        if (raw == null || raw.isBlank()) {
            // Try diff setting first (most commonly used)
            raw = props.getProperty(KEY_DIFF_FONT_SIZE);
            if (raw == null || raw.isBlank()) {
                // Try preview setting
                raw = props.getProperty(KEY_PREVIEW_FONT_SIZE);
            }

            // If we found an old setting, migrate it
            if (raw != null && !raw.isBlank()) {
                try {
                    float migrated = Float.parseFloat(raw.trim());
                    if (migrated > 0) {
                        saveEditorFontSize(migrated);
                        return migrated;
                    }
                } catch (Exception e) {
                    logger.debug("Failed to migrate old font size setting", e);
                }
            }
            return -1.0f;
        }

        try {
            return Float.parseFloat(raw.trim());
        } catch (Exception e) {
            return -1.0f;
        }
    }

    /**
     * Save unified editor font size for all editor components.
     */
    public static void saveEditorFontSize(float fontSize) {
        if (fontSize <= 0) return;
        var props = loadProps();
        props.setProperty(KEY_EDITOR_FONT_SIZE, Float.toString(fontSize));
        saveProps(props);
    }

    // Cost notifications preference (default: true)
    public static boolean isShowCostNotifications() {
        return getBoolean(KEY_SHOW_COST_NOTIFICATIONS, true);
    }

    public static void saveShowCostNotifications(boolean show) {
        setBoolean(KEY_SHOW_COST_NOTIFICATIONS, show);
    }

    public static boolean isShowErrorNotifications() {
        return getBoolean(KEY_SHOW_ERROR_NOTIFICATIONS, true);
    }

    public static void saveShowErrorNotifications(boolean show) {
        setBoolean(KEY_SHOW_ERROR_NOTIFICATIONS, show);
    }

    public static boolean isShowConfirmNotifications() {
        return getBoolean(KEY_SHOW_CONFIRM_NOTIFICATIONS, true);
    }

    public static void saveShowConfirmNotifications(boolean show) {
        setBoolean(KEY_SHOW_CONFIRM_NOTIFICATIONS, show);
    }

    public static boolean isShowInfoNotifications() {
        return getBoolean(KEY_SHOW_INFO_NOTIFICATIONS, true);
    }

    public static void saveShowInfoNotifications(boolean show) {
        setBoolean(KEY_SHOW_INFO_NOTIFICATIONS, show);
    }

    public static boolean isShowFreeInternalLLMCostNotifications() {
        return getBoolean(KEY_SHOW_FREE_INTERNAL_LLM_COST_NOTIFICATIONS, false);
    }

    public static void saveShowFreeInternalLLMCostNotifications(boolean show) {
        setBoolean(KEY_SHOW_FREE_INTERNAL_LLM_COST_NOTIFICATIONS, show);
    }

    // Advanced mode preference (default: false = easy mode)
    public static boolean isAdvancedMode() {
        return getBoolean(KEY_UI_ADVANCED_MODE, false);
    }

    public static void saveAdvancedMode(boolean advanced) {
        setBoolean(KEY_UI_ADVANCED_MODE, advanced);
    }

    public static boolean isVerticalActivityLayout() {
        return getBoolean(KEY_UI_VERTICAL_ACTIVITY_LAYOUT, true);
    }

    public static void saveVerticalActivityLayout(boolean enabled) {
        setBoolean(KEY_UI_VERTICAL_ACTIVITY_LAYOUT, enabled);
    }

    // Instructions panel preferences
    public static boolean isInstructionsTabInsertIndentation() {
        return getBoolean(KEY_INSTRUCTIONS_TAB_INSERT_INDENTATION, false);
    }

    public static void saveInstructionsTabInsertIndentation(boolean enabled) {
        setBoolean(KEY_INSTRUCTIONS_TAB_INSERT_INDENTATION, enabled);
    }

    public static boolean isSkipCommitGateInEzMode() {
        return getBoolean(KEY_SKIP_COMMIT_GATE_EZ_MODE, false);
    }

    public static void saveSkipCommitGateInEzMode(boolean skip) {
        setBoolean(KEY_SKIP_COMMIT_GATE_EZ_MODE, skip);
    }

    // Vertical layout split positions (pixels)
    public static int getVerticalLayoutLeftSplitPosition() {
        return getInt(KEY_VERTICAL_LAYOUT_LEFT_SPLIT);
    }

    public static void saveVerticalLayoutLeftSplitPosition(int px) {
        setInt(KEY_VERTICAL_LAYOUT_LEFT_SPLIT, px);
    }

    public static int getVerticalLayoutHorizontalSplitPosition() {
        return getInt(KEY_VERTICAL_LAYOUT_HORIZONTAL_SPLIT);
    }

    public static void saveVerticalLayoutHorizontalSplitPosition(int px) {
        setInt(KEY_VERTICAL_LAYOUT_HORIZONTAL_SPLIT, px);
    }

    // Clone directory persistence
    public static String getLastCloneDirectory() {
        var props = loadProps();
        var raw = props.getProperty(KEY_CLONE_DIRECTORY);
        if (raw == null || raw.isBlank()) {
            return System.getProperty("user.home");
        }
        return raw;
    }

    public static void saveLastCloneDirectory(String directory) {
        if (directory.isBlank()) return;
        var props = loadProps();
        props.setProperty(KEY_CLONE_DIRECTORY, directory);
        saveProps(props);
    }

    private static int getInt(String key) {
        var props = loadProps();
        try {
            var raw = props.getProperty(key);
            if (raw == null || raw.isBlank()) return -1;
            return Integer.parseInt(raw.trim());
        } catch (Exception e) {
            return -1;
        }
    }

    private static void setInt(String key, int value) {
        if (value <= 0) return;
        var props = loadProps();
        props.setProperty(key, Integer.toString(value));
        saveProps(props);
    }

    private static boolean getBoolean(String key, boolean def) {
        var props = loadProps();
        var raw = props.getProperty(key);
        if (raw == null || raw.isBlank()) return def;
        return Boolean.parseBoolean(raw.trim());
    }

    private static void setBoolean(String key, boolean value) {
        var props = loadProps();
        props.setProperty(key, Boolean.toString(value));
        saveProps(props);
    }

    private static double getDouble(String key, double def) {
        var props = loadProps();
        var raw = props.getProperty(key);
        if (raw == null || raw.isBlank()) return def;
        try {
            return Double.parseDouble(raw.trim());
        } catch (Exception e) {
            return def;
        }
    }

    private static void setDouble(String key, double value) {
        var props = loadProps();
        props.setProperty(key, Double.toString(value));
        saveProps(props);
    }

    private static double clampProportion(double p) {
        if (Double.isNaN(p) || Double.isInfinite(p)) return -1.0;
        if (p <= 0.0 || p >= 1.0) return -1.0;
        // keep a safe margin to avoid degenerate layouts
        return Math.max(0.05, Math.min(0.95, p));
    }

    /**
     * Test hook: clear the cached properties so a new config dir (e.g., via brokk.ui.config.dir)
     * is picked up by the next loadProps() call.
     */
    public static synchronized void resetForTests() {
        cachedProps = null;
    }
}<|MERGE_RESOLUTION|>--- conflicted
+++ resolved
@@ -57,11 +57,8 @@
     private static final String KEY_INSTRUCTIONS_TAB_INSERT_INDENTATION = "instructions.tab.insertIndentation";
     private static final String KEY_VERTICAL_LAYOUT_LEFT_SPLIT = "verticalLayout.leftSplit";
     private static final String KEY_VERTICAL_LAYOUT_HORIZONTAL_SPLIT = "verticalLayout.horizontalSplit";
-<<<<<<< HEAD
     private static final String KEY_CLONE_DIRECTORY = "clone.lastDirectory";
-=======
     private static final String KEY_SKIP_COMMIT_GATE_EZ_MODE = "ui.skipCommitGateEzMode";
->>>>>>> a171145d
 
     private static volatile @Nullable Properties cachedProps;
 
