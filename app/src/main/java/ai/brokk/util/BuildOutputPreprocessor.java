--- conflicted
+++ resolved
@@ -2,10 +2,7 @@
 
 import static java.util.Objects.requireNonNull;
 
-<<<<<<< HEAD
-=======
 import ai.brokk.AbstractService;
->>>>>>> 657429f8
 import ai.brokk.IContextManager;
 import ai.brokk.Llm;
 import ai.brokk.Service;
@@ -99,11 +96,7 @@
         }
 
         // Limit build output to fit within token constraints
-<<<<<<< HEAD
-        var model = requireNonNull(cm.getService().getModel(Service.GEMINI_2_5_FLASH_LITE));
-=======
         var model = requireNonNull(cm.getService().getModel(AbstractService.GPT_5_NANO));
->>>>>>> 657429f8
         var llm = cm.getLlm(model, "BuildOutputPreprocessor");
         String truncatedOutput = truncateToTokenLimit(buildOutput, model, cm);
         return preprocessOutput(truncatedOutput, cm, llm);
@@ -149,8 +142,6 @@
             - IGNORE verbose progress messages, successful compilation output,
               general startup/shutdown logs
 
-<<<<<<< HEAD
-=======
             Return the extracted errors in a clean, readable format.
 
             EXAMPLE showing trimming of framework (junit/jupiter) boilerplate and irrelevant log output, while
@@ -184,17 +175,6 @@
             ```
             """
                         .formatted(MAX_EXTRACTED_ERRORS));
-
-        var userMessage = new UserMessage(
-                """
-            Please extract the most relevant compilation/build errors from this build output:
-
->>>>>>> 657429f8
-            ```
-            %s
-            ```
-            """
-                        .formatted(MAX_EXTRACTED_ERRORS, truncatedOutput));
         var messages = List.of(systemMessage, userMessage);
 
         var result = llm.sendRequest(messages);
