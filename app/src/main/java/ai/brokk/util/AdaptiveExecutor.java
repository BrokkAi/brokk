package ai.brokk.util;

import ai.brokk.AbstractService;
import dev.langchain4j.model.chat.StreamingChatModel;
import java.util.concurrent.Callable;
import java.util.concurrent.ExecutorService;
import java.util.concurrent.Executors;
import java.util.concurrent.FutureTask;
import java.util.concurrent.LinkedBlockingQueue;
import java.util.concurrent.RunnableFuture;
import java.util.concurrent.ThreadPoolExecutor;
import java.util.concurrent.TimeUnit;
import org.apache.logging.log4j.LogManager;
import org.apache.logging.log4j.Logger;
import org.jetbrains.annotations.Nullable;

public final class AdaptiveExecutor {
<<<<<<< HEAD
    public static ExecutorService create(AbstractService service, StreamingChatModel model, int taskCount) {
=======
    private static final Logger logger = LogManager.getLogger(AdaptiveExecutor.class);

    public static ExecutorService create(Service service, StreamingChatModel model, int taskCount) {
>>>>>>> 0278a6f3
        @Nullable Integer maxConcurrentRequests = service.getMaxConcurrentRequests(model);
        @Nullable Integer tokensPerMinute = service.getTokensPerMinute(model);

        if (maxConcurrentRequests != null) {
            int poolSize = Math.min(maxConcurrentRequests, Math.max(1, taskCount));
            logger.debug("Creating executor with pool size {} for model {}", poolSize, model);
            return Executors.newFixedThreadPool(poolSize);
        }
        if (tokensPerMinute != null) {
            // A large pool size is used, with the expectation that the TokenRateLimiter will be the primary
            // mechanism for controlling throughput.
            logger.debug("Creating executor {} tokens per minute for model {}", tokensPerMinute, model);
            return new RateLimitedExecutor(100, tokensPerMinute);
        }
        throw new IllegalStateException(
                "Neither max_concurrent_requests nor tokens_per_minute defined for model " + service.nameOf(model));
    }

    private AdaptiveExecutor() {}

    public static class RateLimitedExecutor extends ThreadPoolExecutor {
        private final TokenRateLimiter rateLimiter;

        public RateLimitedExecutor(int poolSize, int tokensPerMinute) {
            super(poolSize, poolSize, 0L, TimeUnit.MILLISECONDS, new LinkedBlockingQueue<>());
            this.rateLimiter = new TokenRateLimiter(tokensPerMinute);
        }

        @Override
        protected void beforeExecute(Thread t, Runnable r) {
            // Determine the token cost; falls back to 0 when the wrapper doesn't expose it.
            int tokens = extractTokens(r);
            try {
                rateLimiter.acquire(tokens);
            } catch (InterruptedException e) {
                t.interrupt();
                throw new RuntimeException("Interrupted while waiting for rate limiter", e);
            }
            super.beforeExecute(t, r);
        }

        /** Return the token cost of the task, or 0 if the outer wrapper doesn't expose it. */
        private static int extractTokens(Runnable r) {
            return (r instanceof TokenAware ta) ? ta.tokens() : 0;
        }

        @Override
        protected <T> RunnableFuture<T> newTaskFor(Callable<T> callable) {
            if (callable instanceof TokenAware ta) {
                return new TokenAwareFutureTask<>(callable, ta.tokens());
            }
            return super.newTaskFor(callable);
        }

        @Override
        protected <T> RunnableFuture<T> newTaskFor(Runnable runnable, T value) {
            if (runnable instanceof TokenAware ta) {
                return new TokenAwareFutureTask<>(Executors.callable(runnable, value), ta.tokens());
            }
            return super.newTaskFor(runnable, value);
        }

        private static final class TokenAwareFutureTask<V> extends FutureTask<V> implements TokenAware {
            private final int tokens;

            private TokenAwareFutureTask(Callable<V> callable, int tokens) {
                super(callable);
                this.tokens = tokens;
            }

            @Override
            public int tokens() {
                return tokens;
            }
        }

        /**
         * Token-bucket rate limiter for models that expose only tokens_per_minute. Thread-safe; callers block in
         * acquire() until they can spend the requested tokens.
         */
        private static final class TokenRateLimiter {
            private final int capacity;
            private double tokens;
            private final double refillPerMs;
            private long last;

            private TokenRateLimiter(int tokensPerMinute) {
                assert tokensPerMinute > 0;
                this.capacity = tokensPerMinute;
                this.tokens = tokensPerMinute;
                this.refillPerMs = tokensPerMinute / 60_000.0;
                this.last = System.currentTimeMillis();
            }

            public void acquire(int requested) throws InterruptedException {
                if (requested <= 0) return;
                synchronized (this) {
                    while (true) {
                        refill();
                        if (tokens >= requested) {
                            tokens -= requested;
                            return;
                        }
                        long sleep = (long) Math.ceil((requested - tokens) / refillPerMs);
                        sleep = Math.max(sleep, 50);
                        this.wait(sleep);
                    }
                }
            }

            private void refill() {
                long now = System.currentTimeMillis();
                long elapsed = now - last;
                if (elapsed > 0) {
                    tokens = Math.min(capacity, tokens + elapsed * refillPerMs);
                    last = now;
                    this.notifyAll();
                }
            }
        }
    }
}<|MERGE_RESOLUTION|>--- conflicted
+++ resolved
@@ -15,13 +15,9 @@
 import org.jetbrains.annotations.Nullable;
 
 public final class AdaptiveExecutor {
-<<<<<<< HEAD
-    public static ExecutorService create(AbstractService service, StreamingChatModel model, int taskCount) {
-=======
     private static final Logger logger = LogManager.getLogger(AdaptiveExecutor.class);
 
-    public static ExecutorService create(Service service, StreamingChatModel model, int taskCount) {
->>>>>>> 0278a6f3
+    public static ExecutorService create(AbstractService service, StreamingChatModel model, int taskCount) {
         @Nullable Integer maxConcurrentRequests = service.getMaxConcurrentRequests(model);
         @Nullable Integer tokensPerMinute = service.getTokensPerMinute(model);
 
