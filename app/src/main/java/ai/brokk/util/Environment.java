--- conflicted
+++ resolved
@@ -288,7 +288,6 @@
         int exitCode = process.exitValue();
 
         if (exitCode != 0) {
-<<<<<<< HEAD
             // Smart fallback for common git issues in hermetic/test environments:
             // If a git commit fails due to identity/safe.directory or signing requirements,
             // retry once with inline -c overrides to supply identity, disable signing, and relax safe.directory.
@@ -302,8 +301,6 @@
                 return Environment.instance.runShellCommand(
                         adjusted, root, outputConsumer, timeout, executorConfig, environment, processConsumer);
             }
-=======
->>>>>>> 2869fc14
             throw new FailureException(
                     "process '%s' signaled error code %d".formatted(command, exitCode), combinedOutput, exitCode);
         }
