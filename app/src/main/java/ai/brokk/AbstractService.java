package ai.brokk;

import static java.lang.Math.max;
import static java.lang.Math.min;

import ai.brokk.project.IProject;
import ai.brokk.project.MainProject;
import ai.brokk.project.ModelProperties;
import ai.brokk.project.ModelProperties.ModelType;
import com.fasterxml.jackson.databind.ObjectMapper;
import com.google.common.base.Splitter;
import dev.langchain4j.agent.tool.ToolSpecification;
import dev.langchain4j.data.message.AiMessage;
import dev.langchain4j.data.message.ChatMessage;
import dev.langchain4j.model.StreamingResponseHandler;
import dev.langchain4j.model.chat.StreamingChatModel;
import dev.langchain4j.model.openai.OpenAiChatRequestParameters;
import dev.langchain4j.model.openai.OpenAiStreamingChatModel;
import java.io.File;
import java.io.IOException;
import java.time.Duration;
import java.util.*;
import java.util.function.Function;
import java.util.regex.Pattern;
import java.util.stream.Collectors;
import org.apache.logging.log4j.LogManager;
import org.apache.logging.log4j.Logger;
import org.jetbrains.annotations.Nullable;

/**
 * Abstract base for Service. Contains model configuration, metadata, and non-network logic.
 * Anything that makes an HTTP request must remain in the concrete Service class.
 */
public abstract class AbstractService implements ExceptionReporter.ReportingService {

    // Constants and configuration
    public static final String TOP_UP_URL = "https://brokk.ai/dashboard";
    public static float MINIMUM_PAID_BALANCE = 0.20f;
    public static float LOW_BALANCE_WARN_AT = 2.00f;

    public static final long FLEX_FIRST_TOKEN_TIMEOUT_SECONDS = 15L * 60L; // 15 minutes
    public static final long DEFAULT_FIRST_TOKEN_TIMEOUT_SECONDS = 5L * 60L; // 2 minutes
    public static final long NEXT_TOKEN_TIMEOUT_SECONDS = 2 * 60L;

    public static final String UNAVAILABLE = "AI is unavailable";

<<<<<<< HEAD
    // Model name constants
    public static final String GPT_5 = "gpt-5";
    public static final String GEMINI_2_5_PRO = "gemini-2.5-pro";
    public static final String GEMINI_2_0_FLASH = "gemini-2.0-flash";
    public static final String GEMINI_2_5_FLASH = "gemini-2.5-flash";
    public static final String GEMINI_2_5_FLASH_LITE = "gemini-2.5-flash-lite";
    public static final String GPT_5_NANO = "gpt-5-nano";
    public static final String GPT_5_MINI = "gpt-5-mini";
    public static final String SONNET_4_5 = "claude-sonnet-4-5";
    public static final String HAIKU_4_5 = "claude-haiku-4-5";
    public static final String GEMINI_2_0_FLASH_LITE = "gemini-2.0-flash-lite";
    public static final String CEREBRAS_GPT_OSS_120B = "cerebras/gpt-oss-120b";

    // these models are defined for low-latency use cases that don't require high intelligence
    private static final Set<String> SYSTEM_ONLY_MODELS = Set.of("gemini-2.0-flash-lite", "gpt-4.1-nano");

=======
>>>>>>> 870c731e
    protected final Logger logger = LogManager.getLogger(AbstractService.class);
    protected final ObjectMapper objectMapper = new ObjectMapper();
    protected final IProject project;

    // display name -> location
    protected Map<String, String> modelLocations = Map.of(UNAVAILABLE, "not_a_model");
    // location -> model info (inner map is also immutable)
    protected Map<String, Map<String, Object>> modelInfoMap = Map.of();

    // Special models
    protected SpeechToTextModel sttModel = new UnavailableSTT();

    public AbstractService(IProject project) {
        // Intentionally minimal: no network calls here
        this.project = project;
    }

    public abstract float getUserBalance() throws IOException;

    public abstract void sendFeedback(
            String category, String feedbackText, boolean includeDebugLog, @Nullable File screenshotFile)
            throws IOException;

    public interface Provider {
        AbstractService get();

        void reinit(IProject project);
    }

    // Helper record to store model name and reasoning level for checking
    @com.google.errorprone.annotations.Immutable
    public record ModelConfig(String name, ReasoningLevel reasoning, ProcessingTier tier) {
        public ModelConfig(String name, ReasoningLevel reasoning) {
            this(name, reasoning, ProcessingTier.DEFAULT);
        }

        public ModelConfig(String name) {
            this(name, ReasoningLevel.DEFAULT);
        }

        public static ModelConfig from(StreamingChatModel model, AbstractService svc) {
            var canonicalName = svc.nameOf(model);
            var tier = AbstractService.getProcessingTier(model);

            ReasoningLevel reasoning = ReasoningLevel.DEFAULT;
            if (model instanceof OpenAiStreamingChatModel om) {
                var params = om.defaultRequestParameters();
                var effort = params == null ? null : params.reasoningEffort();
                if (effort != null && !effort.isBlank()) {
                    reasoning = ReasoningLevel.fromString(effort, ReasoningLevel.DEFAULT);
                }
            }

            return new ModelConfig(canonicalName, reasoning, tier);
        }
    }

    public record PriceBand(
            long minTokensInclusive,
            long maxTokensInclusive, // Long.MAX_VALUE means "no upper limit"
            double inputCostPerToken,
            double cachedInputCostPerToken,
            double outputCostPerToken) {
        public boolean contains(long tokens) {
            return tokens >= minTokensInclusive && tokens <= maxTokensInclusive;
        }

        public String getDescription() {
            if (maxTokensInclusive == Long.MAX_VALUE) {
                return String.format("for prompts ≥ %,d tokens", minTokensInclusive);
            } else if (minTokensInclusive == 0) {
                return String.format("for prompts ≤ %,d tokens", maxTokensInclusive);
            } else {
                return String.format("for prompts %,d–%,d tokens", minTokensInclusive, maxTokensInclusive);
            }
        }
    }

    public record ModelPricing(List<PriceBand> bands) {
        public PriceBand bandFor(long tokens) {
            return bands.stream()
                    .filter(b -> b.contains(tokens))
                    .findFirst()
                    .orElse(bands.getLast()); // fallback to last band if no match
        }

        public double getCostFor(long uncachedInputTokens, long cachedTokens, long outputTokens) {
            var promptTokens = uncachedInputTokens + cachedTokens;
            var band = bandFor(promptTokens);
            return uncachedInputTokens * band.inputCostPerToken()
                    + cachedTokens * band.cachedInputCostPerToken()
                    + outputTokens * band.outputCostPerToken();
        }
    }

    public enum ProcessingTier {
        DEFAULT,
        PRIORITY,
        FLEX;

        @Override
        public String toString() {
            return name().charAt(0) + name().substring(1).toLowerCase(Locale.ROOT);
        }
    }

    public enum ReasoningLevel {
        DEFAULT,
        LOW,
        MEDIUM,
        HIGH,
        DISABLE;

        @Override
        public String toString() {
            return name().charAt(0) + name().substring(1).toLowerCase(Locale.ROOT);
        }

        public static ReasoningLevel fromString(@Nullable String value, ReasoningLevel defaultLevel) {
            if (value == null) {
                return defaultLevel;
            }
            try {
                return ReasoningLevel.valueOf(value.toUpperCase(Locale.ROOT));
            } catch (IllegalArgumentException e) {
                return defaultLevel;
            }
        }
    }

    /** Represents the parsed Brokk API key components. */
    public record KeyParts(UUID userId, String token) {}

    /** Represents a user-defined favorite model alias. */
    public record FavoriteModel(String alias, ModelConfig config) {}

    /**
     * Parses a Brokk API key of the form 'brk+<userId>+<token>'. The userId must be a valid UUID.
     * The `sk-` prefix is added implicitly to tokens.
     */
    public static KeyParts parseKey(String key) {
        var parts = Splitter.on(Pattern.compile("\\+")).splitToList(key);
        if (parts.size() != 3 || !"brk".equals(parts.get(0))) {
            throw new IllegalArgumentException(
                    "Key must have format `brk+<userId>+<token>`; found `%s`".formatted(key));
        }

        UUID userId;
        try {
            userId = UUID.fromString(parts.get(1));
        } catch (Exception e) {
            throw new IllegalArgumentException("User ID (part 2) must be a valid UUID", e);
        }

        return new KeyParts(userId, "sk-" + parts.get(2));
    }

    public ModelPricing getModelPricing(String modelName) {
        var location = modelLocations.get(modelName);
        if (location == null) {
            logger.warn("Location not found for model name {}, cannot get prices.", modelName);
            return new ModelPricing(List.of());
        }
        var info = getModelInfo(location);
        if (info == null) {
            logger.warn("Model info not found for location {}, cannot get prices.", location);
            return new ModelPricing(List.of());
        }

        Function<Object, Double> tryDouble = val -> {
            if (val instanceof Number n) return n.doubleValue();
            if (val instanceof String s) {
                try {
                    return Double.parseDouble(s);
                } catch (Exception e) {
                    return 0.0;
                }
            }
            return 0.0;
        };

        var inputCost = tryDouble.apply(info.get("input_cost_per_token"));
        var cachedInputCost = tryDouble.apply(info.get("cache_read_input_token_cost"));
        var outputCost = tryDouble.apply(info.get("output_cost_per_token"));

        var inputAbove200k = info.get("input_cost_per_token_above_200k_tokens");
        var cachedInputAbove200k = info.get("cache_read_input_token_cost_above_200k_tokens");
        var outputAbove200k = info.get("output_cost_per_token_above_200k_tokens");
        boolean hasAbove200k = inputAbove200k != null || cachedInputAbove200k != null || outputAbove200k != null;

        if (hasAbove200k) {
            var band1 = new PriceBand(0, 199_999, inputCost, cachedInputCost, outputCost);
            var band2 = new PriceBand(
                    200_000,
                    Long.MAX_VALUE,
                    inputAbove200k == null ? inputCost : tryDouble.apply(inputAbove200k),
                    cachedInputAbove200k == null ? cachedInputCost : tryDouble.apply(cachedInputAbove200k),
                    outputAbove200k == null ? outputCost : tryDouble.apply(outputAbove200k));
            return new ModelPricing(List.of(band1, band2));
        } else {
            var band = new PriceBand(0, Long.MAX_VALUE, inputCost, cachedInputCost, outputCost);
            return new ModelPricing(List.of(band));
        }
    }

    public String nameOf(StreamingChatModel model) {
        return modelLocations.entrySet().stream()
                .filter(entry -> {
                    try {
                        var params = model.defaultRequestParameters();
                        String loc = (params == null) ? null : params.modelName();
                        return Objects.equals(entry.getValue(), loc);
                    } catch (Exception ignored) {
                        // Some test doubles or third-party implementations may throw;
                        // in that case treat the model location as unknown (null).
                        return Objects.equals(entry.getValue(), null);
                    }
                })
                .map(Map.Entry::getKey)
                .findFirst()
                .orElse(UNAVAILABLE);
    }

    /**
     * Gets a map of available model names to their full location strings, suitable for display.
     * Filters out internal/utility models like flash-lite.
     */
    public Map<String, String> getAvailableModels() {
        return modelLocations.entrySet().stream()
                .filter(e -> !ModelProperties.SYSTEM_ONLY_MODELS.contains(e.getKey()))
                .collect(Collectors.toMap(Map.Entry::getKey, Map.Entry::getValue));
    }

    /**
     * Retrieves the maximum output tokens for the given model location.
     */
    private int getMaxOutputTokens(String location) {
        var info = getModelInfo(location);

        Integer value;
        if (info == null || !info.containsKey("max_output_tokens")) {
            logger.warn("max_output_tokens not found for model location: {}", location);
            value = 8192;
        } else {
            value = (Integer) info.get("max_output_tokens");
        }

        int ceiling = min(value, getMaxInputTokens(location) / 8);
        int floor = min(8192, value);
        return max(floor, ceiling);
    }

    /**
     * Retrieves the maximum input tokens for the given model.
     */
    public int getMaxInputTokens(StreamingChatModel model) {
        var location = model.defaultRequestParameters().modelName();
        return getMaxInputTokens(location);
    }

    private int getMaxInputTokens(String location) {
        var info = getModelInfo(location);
        if (info == null || !info.containsKey("max_input_tokens")) {
            logger.warn("max_input_tokens not found for model location: {}", location);
            return 65536;
        }
        var value = info.get("max_input_tokens");
        assert value instanceof Integer;
        return (Integer) value;
    }

    /**
     * Retrieves the maximum concurrent requests for the given model name. Returns null if unavailable.
     */
    public @Nullable Integer getMaxConcurrentRequests(StreamingChatModel model) {
        var location = model.defaultRequestParameters().modelName();
        var info = getModelInfo(location);
        if (info == null || !info.containsKey("max_concurrent_requests")) {
            return null;
        }
        return (Integer) info.get("max_concurrent_requests");
    }

    /** Retrieves the tokens per minute for the given model. Returns null if unavailable. */
    public @Nullable Integer getTokensPerMinute(StreamingChatModel model) {
        var location = model.defaultRequestParameters().modelName();
        var info = getModelInfo(location);
        if (info == null || !info.containsKey("tokens_per_minute")) {
            return null;
        }
        return (Integer) info.get("tokens_per_minute");
    }

    public boolean supportsToolChoiceRequired(StreamingChatModel model) {
        var modelName = nameOf(model);
        var location = modelLocations.get(modelName);
        if (location == null) {
            logger.warn("Location not found for model name {}, assuming no tool_choice=required support", modelName);
            return false;
        }
        var info = getModelInfo(location);
        if (info == null || !info.containsKey("supports_tool_choice")) {
            return false;
        }

        return (Boolean) info.get("supports_tool_choice");
    }

    public boolean supportsProcessingTier(String modelName) {
        var location = modelLocations.get(modelName);
        if (location == null) {
            logger.warn("Location not found for model name {}, assuming no reasoning-disable support.", modelName);
            return false;
        }
        return location.equals("openai/gpt-5")
                || location.equals("openai/gpt-5-mini"); // TODO move this into a yaml field
    }

    public boolean supportsReasoningDisable(String modelName) {
        var location = modelLocations.get(modelName);
        if (location == null) {
            logger.warn("Location not found for model name {}, assuming no reasoning-disable support.", modelName);
            return false;
        }
        var info = getModelInfo(location);
        if (info == null) {
            logger.warn("Model info not found for location {}, assuming no reasoning-disable support.", location);
            return false;
        }
        var v = info.get("supports_reasoning_disable");
        return v instanceof Boolean b && b;
    }

    public boolean supportsReasoningEffort(String modelName) {
        var location = modelLocations.get(modelName);
        if (location == null) {
            logger.warn("Location not found for model name {}, assuming no reasoning effort support.", modelName);
            return false;
        }
        return supportsReasoningEffortInternal(location);
    }

    private boolean supportsReasoningEffortInternal(String location) {
        var info = getModelInfo(location);
        if (info == null) {
            logger.warn("Model info not found for location {}, assuming no reasoning effort support.", location);
            return false;
        }

        return switch (info.get("supported_openai_params")) {
            case List<?> list -> list.stream().map(Object::toString).anyMatch("reasoning_effort"::equals);
            case null, default -> false;
        };
    }

    private boolean supportsReasoning(String location) {
        var info = getModelInfo(location);
        if (info == null) {
            logger.trace("Model info not found for location {}, assuming no reasoning support.", location);
            return false;
        }
        var supports = info.get("supports_reasoning");
        return supports instanceof Boolean boolVal && boolVal;
    }

    /** Retrieves or creates a StreamingChatModel for the given configuration. */
    public @Nullable StreamingChatModel getModel(
            ModelConfig config, @Nullable OpenAiChatRequestParameters.Builder parametersOverride) {
        @Nullable String location = modelLocations.get(config.name);
        logger.trace(
                "Creating new model instance for '{}' at location '{}' with reasoning '{}' via LiteLLM",
                config.name,
                location,
                config.reasoning);
        if (location == null) {
            logger.error("Location not found for model name: {}", config.name);
            return null;
        }

        var params = OpenAiChatRequestParameters.builder();

        String baseUrl = MainProject.getProxyUrl();
        var builder = OpenAiStreamingChatModel.builder()
                .logRequests(true)
                .logResponses(true)
                .strictJsonSchema(true)
                .baseUrl(baseUrl)
                .timeout(Duration.ofSeconds(
                        config.tier == ProcessingTier.FLEX
                                ? FLEX_FIRST_TOKEN_TIMEOUT_SECONDS
                                : Math.max(DEFAULT_FIRST_TOKEN_TIMEOUT_SECONDS, NEXT_TOKEN_TIMEOUT_SECONDS)));
        if (config.tier != ProcessingTier.DEFAULT) {
            builder.serviceTier(config.tier.toString().toLowerCase(Locale.ROOT));
        }
        params = config.name.startsWith("grok")
                ? params.maxOutputTokens(getMaxOutputTokens(location))
                : params.maxCompletionTokens(getMaxOutputTokens(location));

        if (MainProject.getProxySetting() == MainProject.LlmProxySetting.LOCALHOST) {
            builder = builder.apiKey("dummy-key");
            params = params.user("e99a7c42-faf6-4139-9537-874c76928da4");
        } else {
            var kp = parseKey(MainProject.getBrokkKey());
            builder = builder.apiKey(kp.token()).customHeaders(Map.of("Authorization", "Bearer " + kp.token()));
            params = params.user(kp.userId().toString());
        }

        params = params.modelName(location);

        logger.trace("Applying reasoning effort {} to model {}", config.reasoning, config.name);
        if (supportsReasoningEffort(config.name) && config.reasoning != ReasoningLevel.DEFAULT) {
            params = params.reasoningEffort(config.reasoning.name().toLowerCase(Locale.ROOT));
        }
        if (parametersOverride != null) {
            params = params.overrideWith(parametersOverride.build());
        }
        builder.defaultRequestParameters(params.build());

        return builder.build();
    }

    public @Nullable StreamingChatModel getModel(ModelConfig config) {
        return getModel(config, null);
    }

    public boolean supportsJsonSchema(StreamingChatModel model) {
        var location = model.defaultRequestParameters().modelName();
        var info = getModelInfo(location);

        if (location.contains("gemini")) {
            return false;
        }

        if (location.contains("gpt-5")) {
            return false;
        }

        if (info == null) {
            logger.warn("Model info not found for location {}, assuming no JSON schema support.", location);
            return false;
        }
        var b = info.get("supports_response_schema");
        return b instanceof Boolean boolVal && boolVal;
    }

    public boolean isLazy(StreamingChatModel model) {
        String modelName = nameOf(model);
        return modelName.contains("haiku") || modelName.contains("flash");
    }

    public boolean requiresEmulatedTools(StreamingChatModel model) {
        if (Boolean.getBoolean("brokk.devmode")) {
            boolean force = MainProject.getForceToolEmulation();
            logger.debug("Dev mode enabled; requiresEmulatedTools overridden by setting: {}", force);
            return force;
        }

        var location = model.defaultRequestParameters().modelName();

        var info = getModelInfo(location);
        if (info == null) {
            logger.warn("Model info not found for location {}, assuming tool emulation required.", location);
            return true;
        }

        var b = info.get("supports_function_calling");
        return !(b instanceof Boolean bVal) || !bVal;
    }

    protected @Nullable Map<String, Object> getModelInfo(String location) {
        try {
            return modelInfoMap.get(location);
        } catch (NullPointerException e) {
            return null;
        }
    }

    public boolean supportsParallelCalls(StreamingChatModel model) {
        var location = model.defaultRequestParameters().modelName();
        var info = getModelInfo(location);
        if (info == null) {
            logger.warn("Model info not found for location {}, assuming no parallel tool call support.", location);
            return false;
        }

        return switch (info.get("supported_openai_params")) {
            case List<?> list -> list.stream().map(Object::toString).anyMatch("parallel_tool_calls"::equals);
            case null, default -> false;
        };
    }

    public boolean isReasoning(StreamingChatModel model) {
        var location = model.defaultRequestParameters().modelName();
        var supportsReasoning = supportsReasoning(location);
        if (!supportsReasoningEffortInternal(location)) {
            return supportsReasoning;
        }
        if (!(model instanceof OpenAiStreamingChatModel om)) {
            return false;
        }

        var effort = om.defaultRequestParameters().reasoningEffort();
        var locationLower = location.toLowerCase(Locale.ROOT);
        var isDisable = (locationLower.contains("sonnet") || locationLower.contains("opus"))
                ? effort == null || "disable".equalsIgnoreCase(effort)
                : "disable".equalsIgnoreCase(effort);
        return !isDisable;
    }

    public boolean isReasoning(ModelConfig config) {
        var modelName = config.name();
        var location = modelLocations.get(modelName);
        if (location == null) {
            return false;
        }

        var supportsReasoning = supportsReasoning(location);
        if (!supportsReasoningEffort(modelName)) {
            return supportsReasoning;
        }

        if (config.reasoning() == ReasoningLevel.DISABLE) {
            return false;
        }

        var lowerName = modelName.toLowerCase(Locale.ROOT);
        if (!lowerName.contains("sonnet")) {
            return true;
        }
        return config.reasoning() != ReasoningLevel.DEFAULT;
    }

    public boolean usesThinkTags(StreamingChatModel model) {
        var location = model.defaultRequestParameters().modelName();
        var info = getModelInfo(location);
        if (info == null) {
            logger.warn("Model info not found for location {}, assuming no think-tag usage.", location);
            return false;
        }
        var v = info.get("uses_think_tags");
        return v instanceof Boolean b && b;
    }

    public boolean supportsVision(StreamingChatModel model) {
        var location = model.defaultRequestParameters().modelName();
        var info = getModelInfo(location);
        if (info == null) {
            logger.warn("Model info not found for location {}, assuming no vision support.", location);
            return false;
        }

        var supports = info.get("supports_vision");
        return supports instanceof Boolean boolVal && boolVal;
    }

    /** Returns the configured processing tier for the given model (defaults to DEFAULT). */
    public static ProcessingTier getProcessingTier(StreamingChatModel model) {
        if (model instanceof OpenAiStreamingChatModel om) {
            var tier = om.defaultRequestParameters().serviceTier();
            if (tier == null) {
                return ProcessingTier.DEFAULT;
            }
            var normalized = tier.toLowerCase(Locale.ROOT);
            if ("flex".equals(normalized)) {
                return ProcessingTier.FLEX;
            } else if ("priority".equals(normalized)) {
                return ProcessingTier.PRIORITY;
            } else {
                return ProcessingTier.DEFAULT;
            }
        }
        return ProcessingTier.DEFAULT;
    }

    /**
     * Returns true if the named model is marked as eligible for the free tier.
     */
    public boolean isFreeTier(String modelName) {
        var location = modelLocations.get(modelName);
        if (location == null) {
            logger.warn("Location not found for model name {}, assuming not free-tier.", modelName);
            return false;
        }
        var info = getModelInfo(location);
        if (info == null) {
            logger.warn("Model info not found for location {}, assuming not free-tier.", location);
            return false;
        }
        var v = info.get("free_tier_eligible");
        return v instanceof Boolean b && b;
    }

    public StreamingChatModel quickestModel() {
        return getModel(ModelType.QUICKEST);
    }

    public StreamingChatModel summarizeModel() {
        return getModel(ModelType.SUMMARIZE);
    }

    public StreamingChatModel quickEditModel() {
        return getModel(ModelType.QUICK_EDIT);
    }

    public SpeechToTextModel sttModel() {
        return sttModel;
    }

    public StreamingChatModel getScanModel() {
        return getModel(ModelType.SCAN);
    }

    public StreamingChatModel getModel(ModelType type) {
        var cfg = project.getModelConfig(type);
        var model = getModel(cfg);
        if (model != null) {
            return model;
        }

        cfg = type.defaultConfig();
        model = getModel(cfg);
        if (model != null) {
            return model;
        }

        cfg = type.freeConfig();
        model = getModel(cfg);
        if (model != null) {
            return model;
        }

        return new UnavailableStreamingModel();
    }

    public boolean hasSttModel() {
        return !(sttModel instanceof UnavailableSTT);
    }

    public boolean isOnline() {
        boolean hasUsableModel = modelLocations.keySet().stream().anyMatch(name -> !UNAVAILABLE.equals(name));
        boolean quickestModelAvailable = !(quickestModel() instanceof UnavailableStreamingModel);
        return hasUsableModel && quickestModelAvailable;
    }

    /** Interface for speech-to-text operations. */
    public interface SpeechToTextModel {
        String transcribe(java.nio.file.Path audioFile, java.util.Set<String> symbols) throws java.io.IOException;
    }

    /** Stubbed STT model when speech-to-text is unavailable. */
    public static class UnavailableSTT implements SpeechToTextModel {
        @Override
        public String transcribe(java.nio.file.Path audioFile, java.util.Set<String> symbols) {
            return "Speech-to-text is unavailable (no suitable model found via proxy or connection failed).";
        }
    }

    /** Unavailable StreamingChatModel stub. */
    public static class UnavailableStreamingModel implements StreamingChatModel {
        public UnavailableStreamingModel() {}

        public void generate(String userMessage, StreamingResponseHandler<AiMessage> handler) {
            handler.onComplete(new dev.langchain4j.model.output.Response<>(new AiMessage(UNAVAILABLE)));
        }

        public void generate(List<ChatMessage> messages, StreamingResponseHandler<AiMessage> handler) {
            handler.onComplete(new dev.langchain4j.model.output.Response<>(new AiMessage(UNAVAILABLE)));
        }

        public void generate(
                List<ChatMessage> messages,
                List<ToolSpecification> toolSpecifications,
                StreamingResponseHandler<AiMessage> handler) {
            handler.onComplete(new dev.langchain4j.model.output.Response<>(new AiMessage(UNAVAILABLE)));
        }

        public void generate(
                List<ChatMessage> messages,
                ToolSpecification toolSpecification,
                StreamingResponseHandler<AiMessage> handler) {
            handler.onComplete(new dev.langchain4j.model.output.Response<>(new AiMessage(UNAVAILABLE)));
        }

        @Override
        public int hashCode() {
            return 1;
        }

        @Override
        public boolean equals(Object obj) {
            return obj instanceof UnavailableStreamingModel;
        }
    }
}<|MERGE_RESOLUTION|>--- conflicted
+++ resolved
@@ -44,25 +44,6 @@
 
     public static final String UNAVAILABLE = "AI is unavailable";
 
-<<<<<<< HEAD
-    // Model name constants
-    public static final String GPT_5 = "gpt-5";
-    public static final String GEMINI_2_5_PRO = "gemini-2.5-pro";
-    public static final String GEMINI_2_0_FLASH = "gemini-2.0-flash";
-    public static final String GEMINI_2_5_FLASH = "gemini-2.5-flash";
-    public static final String GEMINI_2_5_FLASH_LITE = "gemini-2.5-flash-lite";
-    public static final String GPT_5_NANO = "gpt-5-nano";
-    public static final String GPT_5_MINI = "gpt-5-mini";
-    public static final String SONNET_4_5 = "claude-sonnet-4-5";
-    public static final String HAIKU_4_5 = "claude-haiku-4-5";
-    public static final String GEMINI_2_0_FLASH_LITE = "gemini-2.0-flash-lite";
-    public static final String CEREBRAS_GPT_OSS_120B = "cerebras/gpt-oss-120b";
-
-    // these models are defined for low-latency use cases that don't require high intelligence
-    private static final Set<String> SYSTEM_ONLY_MODELS = Set.of("gemini-2.0-flash-lite", "gpt-4.1-nano");
-
-=======
->>>>>>> 870c731e
     protected final Logger logger = LogManager.getLogger(AbstractService.class);
     protected final ObjectMapper objectMapper = new ObjectMapper();
     protected final IProject project;
