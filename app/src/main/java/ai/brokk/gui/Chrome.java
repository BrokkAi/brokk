package ai.brokk.gui;

import static ai.brokk.gui.Constants.*;
import static java.util.Objects.requireNonNull;

import ai.brokk.Brokk;
import ai.brokk.ContextManager;
import ai.brokk.IConsoleIO;
import ai.brokk.IContextManager;
import ai.brokk.TaskEntry;
import ai.brokk.agents.BlitzForge;
import ai.brokk.analyzer.ProjectFile;
import ai.brokk.context.Context;
import ai.brokk.context.ContextFragment;
import ai.brokk.git.GitRepo;
import ai.brokk.git.GitWorkflow;
import ai.brokk.gui.components.SpinnerIconUtil;
import ai.brokk.gui.dependencies.DependenciesPanel;
import ai.brokk.gui.dialogs.BlitzForgeProgressDialog;
import ai.brokk.gui.git.GitCommitTab;
import ai.brokk.gui.git.GitHistoryTab;
import ai.brokk.gui.git.GitIssuesTab;
import ai.brokk.gui.git.GitLogTab;
import ai.brokk.gui.git.GitPullRequestsTab;
import ai.brokk.gui.git.GitWorktreeTab;
import ai.brokk.gui.mop.MarkdownOutputPanel;
import ai.brokk.gui.mop.MarkdownOutputPool;
import ai.brokk.gui.terminal.TaskListPanel;
import ai.brokk.gui.terminal.TerminalDrawerPanel;
import ai.brokk.gui.terminal.TerminalPanel;
import ai.brokk.gui.tests.FileBasedTestRunsStore;
import ai.brokk.gui.tests.TestRunnerPanel;
import ai.brokk.gui.theme.GuiTheme;
import ai.brokk.gui.theme.ThemeAware;
import ai.brokk.gui.theme.ThemeTitleBarManager;
import ai.brokk.gui.util.BadgedIcon;
import ai.brokk.gui.util.Icons;
import ai.brokk.gui.util.KeyboardShortcutUtil;
import ai.brokk.issues.IssueProviderType;
import ai.brokk.project.AbstractProject;
import ai.brokk.project.MainProject;
import ai.brokk.util.*;
import com.formdev.flatlaf.util.SystemInfo;
import com.formdev.flatlaf.util.UIScale;
import dev.langchain4j.data.message.ChatMessage;
import dev.langchain4j.data.message.ChatMessageType;
import java.awt.*;
import java.awt.datatransfer.Clipboard;
import java.awt.datatransfer.DataFlavor;
import java.awt.datatransfer.UnsupportedFlavorException;
import java.awt.event.*;
import java.io.IOException;
import java.lang.reflect.InvocationTargetException;
import java.nio.file.Files;
import java.nio.file.Path;
import java.util.*;
import java.util.List;
import java.util.concurrent.CompletableFuture;
import java.util.concurrent.ConcurrentHashMap;
import java.util.concurrent.ExecutionException;
import java.util.prefs.Preferences;
import javax.swing.*;
import javax.swing.border.EmptyBorder;
import org.apache.logging.log4j.LogManager;
import org.apache.logging.log4j.Logger;
import org.jetbrains.annotations.Nullable;

public class Chrome
        implements AutoCloseable, IConsoleIO, IContextManager.ContextListener, IContextManager.AnalyzerCallback {
    private static final Logger logger = LogManager.getLogger(Chrome.class);

    // Track open Chrome instances for window cascading
    private static final Set<Chrome> openInstances = ConcurrentHashMap.newKeySet();

    // Default layout proportions - can be overridden by saved preferences
    private static final double DEFAULT_WORKSPACE_INSTRUCTIONS_SPLIT = 0.583; // 58.3% workspace, 41.7% instructions
    private static final double DEFAULT_OUTPUT_MAIN_SPLIT = 0.4; // 40% output, 60% main content
    private static final double MIN_SIDEBAR_WIDTH_FRACTION = 0.12; // 12% minimum sidebar width
    private static final int MIN_SIDEBAR_WIDTH_PX = 220; // absolute minimum sidebar width for usability
    private static final double MAX_SIDEBAR_WIDTH_FRACTION = 0.40; // 40% maximum sidebar width (normal screens)
    private static final double MAX_SIDEBAR_WIDTH_FRACTION_WIDE = 0.25; // 25% maximum sidebar width (wide screens)
    private static final int WIDE_SCREEN_THRESHOLD = 2000; // Screen width threshold for wide screen layout
    private static final int SIDEBAR_COLLAPSED_THRESHOLD = 50;

    // Used as the default text for the background tasks label
    private final String BGTASK_EMPTY = "No background tasks";

    // Preview management
    private final PreviewManager previewManager;

    // Track preview windows by ProjectFile for refresh on file changes
    public final Map<ProjectFile, JFrame> projectFileToPreviewWindow;

    // Per-Chrome instance dialog tracking to support multiple Chrome windows with independent dialogs
    private final Map<String, JDialog> openDialogs = new ConcurrentHashMap<>();

    // Dependencies:
    final ContextManager contextManager;
    private Context activeContext; // Track the currently displayed context

    // Global Undo/Redo Actions
    private final GlobalUndoAction globalUndoAction;
    private final GlobalRedoAction globalRedoAction;
    // Global Copy/Paste Actions
    private final GlobalCopyAction globalCopyAction;
    private final GlobalPasteAction globalPasteAction;
    // Global Toggle Mic Action
    private final ToggleMicAction globalToggleMicAction;
    // necessary for undo/redo because clicking on menubar takes focus from whatever had it
    @Nullable
    private Component lastRelevantFocusOwner = null;

    // Debouncing for tab toggle to prevent duplicate events
    private long lastTabToggleTime = 0;
    private static final long TAB_TOGGLE_DEBOUNCE_MS = 150;

    private void handleTabToggle(int tabIndex) {
        long currentTime = System.currentTimeMillis();
        if (currentTime - lastTabToggleTime < TAB_TOGGLE_DEBOUNCE_MS) {
            return; // Ignore rapid successive clicks
        }
        lastTabToggleTime = currentTime;

        if (!sidebarCollapsed && leftTabbedPanel.getSelectedIndex() == tabIndex) {
            // Tab already selected: capture current expanded width (if not already minimized), then minimize
            int currentLocation = bottomSplitPane.getDividerLocation();
            if (currentLocation >= SIDEBAR_COLLAPSED_THRESHOLD) {
                lastExpandedSidebarLocation = currentLocation;
            }

            // Relax minimum sizes to allow full collapse to compact width
            leftVerticalSplitPane.setMinimumSize(new Dimension(0, 0));
            leftTabbedPanel.setMinimumSize(new Dimension(0, 0));

            leftTabbedPanel.setSelectedIndex(0); // Always show Project Files when collapsed
            bottomSplitPane.setDividerSize(0);
            sidebarCollapsed = true;
            bottomSplitPane.setDividerLocation(40);
            // Persist user's intent to have the sidebar closed
            saveSidebarOpenSetting(false);
        } else {
            leftTabbedPanel.setSelectedIndex(tabIndex);
            // Restore panel if it was minimized
            if (sidebarCollapsed) {
                bottomSplitPane.setDividerSize(originalBottomDividerSize);
                int target = (lastExpandedSidebarLocation > 0)
                        ? lastExpandedSidebarLocation
                        : computeInitialSidebarWidth() + bottomSplitPane.getDividerSize();
                bottomSplitPane.setDividerLocation(target);
                sidebarCollapsed = false;

                // Restore minimum sizes for normal operation so min-width clamp is enforced again,
                // using the current dynamic minimum instead of a hard constant.
                int minPx = computeMinSidebarWidthPx();
                leftVerticalSplitPane.setMinimumSize(new Dimension(minPx, 0));
                leftTabbedPanel.setMinimumSize(new Dimension(minPx, 0));
                // Persist user's intent to have the sidebar open
                saveSidebarOpenSetting(true);
            }

            // Refresh Project Files tab badge if that tab was selected
            if (tabIndex >= 0 && tabIndex < leftTabbedPanel.getTabCount()) {
                var comp = leftTabbedPanel.getComponentAt(tabIndex);
                if (comp == projectFilesPanel) {
                    int liveCount = getProject().getLiveDependencies().size();
                    updateProjectFilesTabBadge(liveCount);
                }
            }
        }
    }

    // Store original divider size for hiding/showing divider
    private int originalBottomDividerSize;

    // Remember the last non-minimized divider location of the left sidebar
    // Used to restore the previous width when re-expanding after a minimize
    private int lastExpandedSidebarLocation = -1;
    private boolean sidebarCollapsed = false;

    // Workspace collapse state (toggled by clicking token/cost label)
    private boolean workspaceCollapsed = false;

    // Pin exact Instructions height (in px) during collapse so only Output resizes
    private int pinnedInstructionsHeightPx = -1;

    // Guard to prevent recursion when clamping the Output↔Bottom divider
    private boolean adjustingMainDivider = false;

    // Swing components:
    final JFrame frame;
    private JLabel backgroundStatusLabel;
    private final JPanel bottomPanel;

    private final JSplitPane topSplitPane; // Instructions | Workspace
    private final JSplitPane mainVerticalSplitPane; // (Instructions+Workspace) | Tabbed bottom

    private final JTabbedPane leftTabbedPanel; // ProjectFiles, Git tabs
    private final JSplitPane leftVerticalSplitPane; // Left: tabs (top) + file history (bottom)
    private final JTabbedPane historyTabbedPane; // Bottom area for file history
    private int originalLeftVerticalDividerSize;
    private final HistoryOutputPanel historyOutputPanel;
    /**
     * Horizontal split between left tab stack and right output stack
     */
    private JSplitPane bottomSplitPane;

    private final JTabbedPane rightTabbedPanel; // Instructions and other right-side tabs

    @SuppressWarnings("NullAway.Init") // Initialized in constructor
    private JPanel workspaceTopContainer;

    // Panels:
    private final WorkspacePanel workspacePanel;
    private final ProjectFilesPanel projectFilesPanel; // New panel for project files
    private final TestRunnerPanel testRunnerPanel;
    private final DependenciesPanel dependenciesPanel;

    // Git
    @Nullable
    private final GitCommitTab gitCommitTab;

    @Nullable
    private final GitLogTab gitLogTab;

    @Nullable
    private final GitWorktreeTab gitWorktreeTab;

    // For GitHistoryTab instances opened as top-level tabs
    private final Map<String, GitHistoryTab> fileHistoryTabs = new HashMap<>();

    @Nullable
    private GitPullRequestsTab pullRequestsPanel;

    @Nullable
    private GitIssuesTab issuesPanel;

    // Git tab badge components
    @Nullable
    private JLabel gitTabLabel;

    @Nullable
    private BadgedIcon gitTabBadgedIcon;

    // Project Files tab badge components
    @Nullable
    private BadgedIcon projectFilesTabBadgedIcon;

    @Nullable
    private JLabel projectFilesTabLabel;

    // Caches the last branch string we applied to InstructionsPanel to avoid redundant UI refreshes
    @Nullable
    private String lastDisplayedBranchLabel = null;

    // Reference to Tools ▸ BlitzForge... menu item so we can enable/disable it
    @SuppressWarnings("NullAway.Init") // Initialized by MenuBar after constructor
    private JMenuItem blitzForgeMenuItem;

    // Command input panel is now encapsulated in InstructionsPanel.
    private final InstructionsPanel instructionsPanel;
    private final TaskListPanel taskListPanel;
    private final TerminalPanel terminalPanel;

    // Right-hand drawer (tools) - removed drawer split; rightTabbedPanel occupies full right side
    private @Nullable TerminalDrawerPanel terminalDrawer = null;
    // Branch selector moved to Chrome so it can be shown above the right tab stack
    private @Nullable BranchSelectorButton branchSelectorButton = null;
    // Container that wraps the right tabbed pane plus the header (branch button + title).
    // Declared as a field because various methods (collapse/expand etc.) reference it.
    private @Nullable JPanel rightTabbedContainer = null;
    // Reference to the small header panel placed above the right tab stack (holds branch selector).
    // Stored so we can toggle its visibility later (e.g. in applyAdvancedModeVisibility()).
    private @Nullable JPanel rightTabbedHeader = null;
    // Combined panel used when Vertical Activity Layout is enabled (Activity above Instructions | Output on the right)
    private @Nullable JSplitPane verticalActivityCombinedPanel = null;

    /**
     * Default constructor sets up the UI.
     */
    @SuppressWarnings("NullAway.Init") // For complex Swing initialization patterns
    public Chrome(ContextManager contextManager) {
        assert SwingUtilities.isEventDispatchThread() : "Chrome constructor must run on EDT";
        this.contextManager = contextManager;
        this.previewManager = new PreviewManager(this);
        this.projectFileToPreviewWindow = previewManager.getProjectFileToPreviewWindow();
        this.contextManager.addFileChangeListener(changedFiles -> {
            // Refresh preview windows when tracked files change
            Set<ProjectFile> openPreviewFiles = new HashSet<>(projectFileToPreviewWindow.keySet());
            openPreviewFiles.retainAll(changedFiles);
            if (!openPreviewFiles.isEmpty()) {
                refreshPreviewsForFiles(openPreviewFiles);
            }
        });
        this.activeContext = Context.EMPTY; // Initialize activeContext

        // 2) Build main window
        frame = newFrame("Brokk: Code Intelligence for AI", false);
        frame.setDefaultCloseOperation(JFrame.DO_NOTHING_ON_CLOSE);
        // Install centralized application-level QuitHandler so Cmd+Q and platform quit can be intercepted
        AppQuitHandler.install();
        frame.setSize(800, 1200); // Taller than wide
        frame.setLayout(new BorderLayout());

        // 3) Main panel (top area + bottom area)
        var mainPanel = new JPanel(new BorderLayout());

        var contentPanel = new JPanel(new GridBagLayout());
        var gbc = new GridBagConstraints();
        gbc.fill = GridBagConstraints.BOTH;
        gbc.weightx = 1.0;
        gbc.gridx = 0;
        gbc.insets = new Insets(2, 2, 2, 2);

        // Create instructions panel and history/output panel
        instructionsPanel = new InstructionsPanel(this);
        historyOutputPanel = new HistoryOutputPanel(this, this.contextManager);

        // Bottom Area: Context/Git + Status
        bottomPanel = new JPanel(new BorderLayout());
        // Status labels at the very bottom
        // System message label (left side)

        // Background status label (right side)
        backgroundStatusLabel = new JLabel(BGTASK_EMPTY);
        backgroundStatusLabel.setBorder(new EmptyBorder(V_GLUE, H_GAP, V_GLUE, H_PAD));

        // Initialize shared analyzer rebuild status strip before first use
        // MUST be initialized before being added to statusPanel to avoid NullPointerException.
        this.analyzerStatusStrip = new AnalyzerStatusStrip();
        this.analyzerStatusStrip.setVisible(false);

        // Panel to hold both labels
        var statusPanel = new JPanel(new BorderLayout());
        statusPanel.add(getAnalyzerStatusStrip(), BorderLayout.WEST);
        statusPanel.add(backgroundStatusLabel, BorderLayout.EAST);

        var statusLabels = (JComponent) statusPanel;
        bottomPanel.add(statusLabels, BorderLayout.SOUTH);
        // Center of bottomPanel will be filled in onComplete based on git presence

        gbc.weighty = 1.0;
        gbc.gridy = 0;
        contentPanel.add(bottomPanel, gbc);

        mainPanel.add(contentPanel, BorderLayout.CENTER);
        frame.add(mainPanel, BorderLayout.CENTER); // instructionsPanel is created here

        // Initialize global undo/redo actions now that instructionsPanel is available
        // contextManager is also available (passed in constructor)
        // contextPanel and historyOutputPanel will be null until onComplete
        this.globalUndoAction = new GlobalUndoAction("Undo");
        this.globalRedoAction = new GlobalRedoAction("Redo");
        this.globalCopyAction = new GlobalCopyAction("Copy");
        this.globalPasteAction = new GlobalPasteAction("Paste");
        this.globalToggleMicAction = new ToggleMicAction("Toggle Microphone");

        initializeThemeManager();
        // Defer restoring window size and divider positions until after
        // all split panes are fully constructed.
        var rootPath = getProject().getRoot();
        var title = "%s (%s)".formatted(rootPath.getFileName(), rootPath.getParent());
        frame.setTitle(title);

        // Show initial system message
        showNotification(
                NotificationRole.INFO, "Opening project at " + getProject().getRoot());

        // Test runner persistence and panel
        var brokkDir = getProject().getRoot().resolve(AbstractProject.BROKK_DIR);
        var testRunsStore = new FileBasedTestRunsStore(brokkDir.resolve("test_runs.json"));
        this.testRunnerPanel = new TestRunnerPanel(this, testRunsStore);

        // Create workspace panel, dependencies panel, and project files panel
        workspacePanel = new WorkspacePanel(this, contextManager);
        dependenciesPanel = new DependenciesPanel(this);
        projectFilesPanel = new ProjectFilesPanel(this, contextManager, dependenciesPanel);

        // Register for dependency state changes to update badge and border title
        dependenciesPanel.addDependencyStateChangeListener(this::updateProjectFilesTabBadge);

        // Create left vertical-tabbed pane for ProjectFiles and Git with vertical tab placement
        leftTabbedPanel = new JTabbedPane(JTabbedPane.LEFT);
        // Enforce a reasonable minimum width so the sidebar cannot be shrunk to an unusable size
        leftTabbedPanel.setMinimumSize(new Dimension(MIN_SIDEBAR_WIDTH_PX, 0));
        // Ensure all tabs are accessible when there are too many to fit (prevents "missing" icons)
        leftTabbedPanel.setTabLayoutPolicy(JTabbedPane.SCROLL_TAB_LAYOUT);

        projectFilesTabBadgedIcon = new BadgedIcon(Icons.FOLDER_CODE, themeManager);
        leftTabbedPanel.addTab(null, projectFilesTabBadgedIcon, projectFilesPanel);
        var projectTabIdx = leftTabbedPanel.indexOfComponent(projectFilesPanel);
        var projectShortcut =
                KeyboardShortcutUtil.formatKeyStroke(KeyboardShortcutUtil.createAltShortcut(KeyEvent.VK_1));
        projectFilesTabLabel =
                createSquareTabLabel(projectFilesTabBadgedIcon, "Project Files (" + projectShortcut + ")");
        leftTabbedPanel.setTabComponentAt(projectTabIdx, projectFilesTabLabel);
        projectFilesTabLabel.addMouseListener(new MouseAdapter() {
            @Override
            public void mousePressed(MouseEvent e) {
                handleTabToggle(projectTabIdx);
            }
        });

        // Initialize the Project Files tab badge with the current dependency count
        try {
            updateProjectFilesTabBadge(getProject().getLiveDependencies().size());
        } catch (Exception ex) {
            logger.debug("Failed to initialize Project Files tab badge", ex);
        }

        // --- New top-level Tests tab moved up (second position) ---
        {
            var testsIcon = Icons.SCIENCE;
            leftTabbedPanel.addTab(null, testsIcon, testRunnerPanel);
            var testsTabIdx = leftTabbedPanel.indexOfComponent(testRunnerPanel);
            var testsShortcut =
                    KeyboardShortcutUtil.formatKeyStroke(KeyboardShortcutUtil.createAltShortcut(KeyEvent.VK_2));
            var testsTabLabel = createSquareTabLabel(testsIcon, "Tests (" + testsShortcut + ")");
            leftTabbedPanel.setTabComponentAt(testsTabIdx, testsTabLabel);
            testsTabLabel.addMouseListener(new MouseAdapter() {
                @Override
                public void mousePressed(MouseEvent e) {
                    handleTabToggle(testsTabIdx);
                }
            });
        }

        // Add Git tabs (Changes, Log, Worktrees) if available (in the requested visual order)
        // Always construct Git tabs when the project has git; show/hide based on Advanced Mode
        if (getProject().hasGit()) {
            gitCommitTab = new GitCommitTab(this, contextManager);
            gitLogTab = new GitLogTab(this, contextManager);
            gitWorktreeTab = new GitWorktreeTab(this, contextManager);

            if (GlobalUiSettings.isAdvancedMode()) {
                // Changes tab (with badge)
                var commitIcon = Icons.COMMIT;
                gitTabBadgedIcon = new BadgedIcon(commitIcon, themeManager);
                leftTabbedPanel.addTab(null, gitTabBadgedIcon, gitCommitTab);
                var commitTabIdx = leftTabbedPanel.indexOfComponent(gitCommitTab);
                var changesShortcut =
                        KeyboardShortcutUtil.formatKeyStroke(KeyboardShortcutUtil.createAltShortcut(KeyEvent.VK_3));
                gitTabLabel = createSquareTabLabel(gitTabBadgedIcon, "Changes (" + changesShortcut + ")");
                leftTabbedPanel.setTabComponentAt(commitTabIdx, gitTabLabel);
                gitTabLabel.addMouseListener(new MouseAdapter() {
                    @Override
                    public void mousePressed(MouseEvent e) {
                        handleTabToggle(commitTabIdx);
                    }
                });

                // Log tab (after Changes)
                var logIcon = Icons.FLOWSHEET;
                leftTabbedPanel.addTab(null, logIcon, gitLogTab);
                var logTabIdx = leftTabbedPanel.indexOfComponent(gitLogTab);
                var logShortcut =
                        KeyboardShortcutUtil.formatKeyStroke(KeyboardShortcutUtil.createAltShortcut(KeyEvent.VK_4));
                var logTabLabel = createSquareTabLabel(logIcon, "Log (" + logShortcut + ")");
                leftTabbedPanel.setTabComponentAt(logTabIdx, logTabLabel);
                logTabLabel.addMouseListener(new MouseAdapter() {
                    @Override
                    public void mousePressed(MouseEvent e) {
                        handleTabToggle(logTabIdx);
                    }
                });

                // Worktrees tab (after Log)
                var worktreeIcon = Icons.FLOWCHART;
                leftTabbedPanel.addTab(null, worktreeIcon, gitWorktreeTab);
                var worktreeTabIdx = leftTabbedPanel.indexOfComponent(gitWorktreeTab);
                var worktreesShortcut =
                        KeyboardShortcutUtil.formatKeyStroke(KeyboardShortcutUtil.createAltShortcut(KeyEvent.VK_5));
                var worktreeTabLabel = createSquareTabLabel(worktreeIcon, "Worktrees (" + worktreesShortcut + ")");
                leftTabbedPanel.setTabComponentAt(worktreeTabIdx, worktreeTabLabel);
                worktreeTabLabel.addMouseListener(new MouseAdapter() {
                    @Override
                    public void mousePressed(MouseEvent e) {
                        handleTabToggle(worktreeTabIdx);
                    }
                });
            }

            // Initial refreshes are now done in the background
            contextManager.submitBackgroundTask("Loading project state", () -> {
                updateGitRepo();
                projectFilesPanel.updatePanel();
                return null;
            });
        } else {
            gitCommitTab = null;
            gitLogTab = null;
            gitWorktreeTab = null;
        }

        // --- New top-level Pull-Requests panel ---------------------------------
        if (getProject().isGitHubRepo() && gitLogTab != null) {
            pullRequestsPanel = new GitPullRequestsTab(this, contextManager, gitLogTab);
            var prIcon = Icons.PULL_REQUEST;
            if (GlobalUiSettings.isAdvancedMode()) {
                leftTabbedPanel.addTab(null, prIcon, pullRequestsPanel);
                var prIdx = leftTabbedPanel.indexOfComponent(pullRequestsPanel);
                var prShortcut =
                        KeyboardShortcutUtil.formatKeyStroke(KeyboardShortcutUtil.createAltShortcut(KeyEvent.VK_6));
                var prLabel = createSquareTabLabel(prIcon, "Pull Requests (" + prShortcut + ")");
                leftTabbedPanel.setTabComponentAt(prIdx, prLabel);
                prLabel.addMouseListener(new MouseAdapter() {
                    @Override
                    public void mousePressed(MouseEvent e) {
                        handleTabToggle(prIdx);
                    }
                });
            }
        }

        // --- New top-level Issues panel ----------------------------------------
        if (getProject().getIssuesProvider().type() != IssueProviderType.NONE) {
            issuesPanel = new GitIssuesTab(this, contextManager);
            var issIcon = Icons.ADJUST;
            if (GlobalUiSettings.isAdvancedMode()) {
                leftTabbedPanel.addTab(null, issIcon, issuesPanel);
                var issIdx = leftTabbedPanel.indexOfComponent(issuesPanel);
                var issuesShortcut =
                        KeyboardShortcutUtil.formatKeyStroke(KeyboardShortcutUtil.createAltShortcut(KeyEvent.VK_7));
                var issLabel = createSquareTabLabel(issIcon, "Issues (" + issuesShortcut + ")");
                leftTabbedPanel.setTabComponentAt(issIdx, issLabel);
                issLabel.addMouseListener(new MouseAdapter() {
                    @Override
                    public void mousePressed(MouseEvent e) {
                        handleTabToggle(issIdx);
                    }
                });
            }
        }

        /*
         * Desired layout (left→right, top→bottom):
         * ┌────────────────────────────┬──────────────────────────────┐
         * │ Vert-tabbed (Project/Git)  │  Output (top)               │
         * │                            │  Workspace (middle)         │
         * │                            │  Instructions (bottom)      │
         * └────────────────────────────┴──────────────────────────────┘
         */

        // 1) Nested split for Workspace (top) / Instructions (bottom)
        JSplitPane workspaceInstructionsSplit = new JSplitPane(JSplitPane.VERTICAL_SPLIT);

        workspaceTopContainer = new JPanel(new BorderLayout());
        workspaceTopContainer.add(workspacePanel, BorderLayout.CENTER);

        // Create right-side tabbed panel with Instructions as first tab (with icons)
        rightTabbedPanel = new JTabbedPane(JTabbedPane.TOP);
        rightTabbedPanel.addTab("Instructions", Icons.CHAT_BUBBLE, instructionsPanel);
        rightTabbedPanel.setToolTipTextAt(0, "Enter instructions for AI coding tasks");

        // Wrap the tabbed panel in a container that includes a small header above it.
        // The header hosts the branch selector on the left and a centered "Instructions" title.
        this.rightTabbedContainer = new JPanel(new BorderLayout());
        this.rightTabbedContainer.setOpaque(false);

        var headerPanel = new JPanel(new BorderLayout(H_GAP, 0));
        headerPanel.setOpaque(true);
        var lineBorder = BorderFactory.createLineBorder(UIManager.getColor("Component.borderColor"));
        var titledBorder = BorderFactory.createTitledBorder(lineBorder, "Branch");
        var marginBorder = BorderFactory.createEmptyBorder(4, 4, 4, 4);
        headerPanel.setBorder(BorderFactory.createCompoundBorder(marginBorder, titledBorder));
        // Keep a reference to this header so it can be shown/hidden by mode toggles later.
        this.rightTabbedHeader = headerPanel;

        // Branch selector button on the left
        branchSelectorButton = new BranchSelectorButton(this);
        int branchWidth = 210;
        // Use a reasonable default height for compact header. The exact height will be adjusted by layout.
        var branchDim = new Dimension(branchWidth, 28);
        branchSelectorButton.setPreferredSize(branchDim);
        branchSelectorButton.setMinimumSize(branchDim);
        branchSelectorButton.setMaximumSize(branchDim);

        var leftHeader = new JPanel(new FlowLayout(FlowLayout.LEFT, 0, 0));
        leftHeader.setOpaque(false);
        leftHeader.setBorder(BorderFactory.createEmptyBorder(0, 12, 0, 0));
        leftHeader.add(branchSelectorButton);
        headerPanel.add(leftHeader, BorderLayout.WEST);

        rightTabbedContainer.add(headerPanel, BorderLayout.NORTH);
        rightTabbedContainer.add(rightTabbedPanel, BorderLayout.CENTER);

        // Create and add TaskListPanel as second tab (with list icon)
        taskListPanel = new TaskListPanel(this);
        rightTabbedPanel.addTab("Tasks", Icons.LIST, taskListPanel);
        rightTabbedPanel.setToolTipTextAt(1, "Manage and run task lists");

        // Create and add TerminalPanel as third tab (with terminal icon)
        this.terminalPanel =
                new TerminalPanel(this, () -> {}, true, getProject().getRoot());
        rightTabbedPanel.addTab("Terminal", Icons.TERMINAL, this.terminalPanel);
        rightTabbedPanel.setToolTipTextAt(2, "Embedded terminal");

        var contextAreaContainer = instructionsPanel.getContextAreaContainer();
        rightTabbedPanel.addChangeListener(e -> {
            var selected = rightTabbedPanel.getSelectedComponent();
            if (selected == instructionsPanel) {
                // Move shared Context area back to Instructions
                taskListPanel.restoreControls();
                try {
                    // Remove from any existing parent first
                    var currentParent = contextAreaContainer.getParent();
                    if (currentParent != null) {
                        currentParent.remove(contextAreaContainer);
                        currentParent.revalidate();
                        currentParent.repaint();
                    }
                    // Insert just below the command input (index 1 is safe for current layout)
                    var center = instructionsPanel.getCenterPanel();
                    int targetIndex = Math.min(1, Math.max(0, center.getComponentCount()));
                    center.add(contextAreaContainer, targetIndex);
                    center.revalidate();
                    center.repaint();
                } catch (Exception ex) {
                    logger.debug("Unable to move Context area back to Instructions", ex);
                }

                // Move shared ModelSelector back to Instructions bottom bar (always try this)
                instructionsPanel.restoreModelSelectorToBottom();
            } else if (selected == taskListPanel) {
                // Move shared Context area to Tasks
                var parent = contextAreaContainer.getParent();
                if (parent != null) {
                    parent.remove(contextAreaContainer);
                    parent.revalidate();
                    parent.repaint();
                }
                taskListPanel.setSharedContextArea(contextAreaContainer);

                // Move shared ModelSelector to the TaskList controls (next to Play/Stop)
                try {
                    var comp = instructionsPanel.getModelSelectorComponent();
                    taskListPanel.setSharedModelSelector(comp);
                } catch (Exception ex) {
                    logger.debug("Unable to move shared ModelSelector to TaskListPanel", ex);
                }

            } else if (selected == terminalPanel) {
                // Keep analyzer strip pinned to bottom status bar; just focus terminal
                try {
                    terminalPanel.requestFocusInTerminal();
                } catch (Exception ex) {
                    logger.debug("Unable to focus terminal on tab selection", ex);
                }
            }
        });

        // No right-side drawer; the rightTabbedContainer occupies full right side
        rightTabbedContainer.setMinimumSize(new Dimension(200, 325));

        // Attach the combined components as the bottom component
        workspaceInstructionsSplit.setTopComponent(workspaceTopContainer);
        // Use the container (with header) as the bottom component so the header sits just north of the tabs.
        workspaceInstructionsSplit.setBottomComponent(rightTabbedContainer);
        workspaceInstructionsSplit.setResizeWeight(0.583); // ~35 % Workspace / 25 % Instructions
        // Ensure the bottom area of the Output↔Bottom split (when workspace is visible) never collapses
        workspaceInstructionsSplit.setMinimumSize(new Dimension(200, 325));

        // Keep reference so existing persistence logic still works
        topSplitPane = workspaceInstructionsSplit;

        // 2) Split for Output (top) / (Workspace+Instructions) (bottom)
        JSplitPane outputStackSplit = new JSplitPane(JSplitPane.VERTICAL_SPLIT);
        outputStackSplit.setTopComponent(historyOutputPanel);
        outputStackSplit.setBottomComponent(workspaceInstructionsSplit);
        outputStackSplit.setResizeWeight(0.4); // ~40 % to Output

        // Keep reference so existing persistence logic still works
        mainVerticalSplitPane = outputStackSplit;

        // 3) Final horizontal split: left tabs | right stack
        bottomSplitPane = new JSplitPane(JSplitPane.HORIZONTAL_SPLIT);

        // Create a vertical split on the left: top = regular tabs, bottom = per-file history tabs
        historyTabbedPane = new JTabbedPane();
        historyTabbedPane.setTabLayoutPolicy(JTabbedPane.SCROLL_TAB_LAYOUT); // keep single row; scroll horizontally
        historyTabbedPane.setVisible(false); // hidden until a history tab is added

        leftVerticalSplitPane = new JSplitPane(JSplitPane.VERTICAL_SPLIT);
        leftVerticalSplitPane.setTopComponent(leftTabbedPanel);
        leftVerticalSplitPane.setBottomComponent(historyTabbedPane);
        leftVerticalSplitPane.setResizeWeight(0.7); // top gets most space by default
        // Ensure the entire left stack (tabs + per-file history) honors the minimum sidebar width
        leftVerticalSplitPane.setMinimumSize(new Dimension(MIN_SIDEBAR_WIDTH_PX, 0));
        originalLeftVerticalDividerSize = leftVerticalSplitPane.getDividerSize();
        leftVerticalSplitPane.setDividerSize(0); // hide divider when no history is shown

        bottomSplitPane.setLeftComponent(leftVerticalSplitPane);
        bottomSplitPane.setRightComponent(outputStackSplit);
        // Let the left side drive the minimum width for the whole sidebar region
        // Ensure the right stack can shrink enough so the sidebar can grow
        outputStackSplit.setMinimumSize(new Dimension(200, 0));
        // Left panel keeps its preferred width; right panel takes the remaining space
        bottomSplitPane.setResizeWeight(0.0);
        int tempDividerLocation = 300; // Reasonable default that will be recalculated
        bottomSplitPane.setDividerLocation(tempDividerLocation);
        // Initialize the remembered expanded location (will be updated later)
        lastExpandedSidebarLocation = tempDividerLocation;

        // Store original divider size
        originalBottomDividerSize = bottomSplitPane.getDividerSize();

        bottomPanel.add(bottomSplitPane, BorderLayout.CENTER);

        // Force layout update for the bottom panel
        bottomPanel.revalidate();
        bottomPanel.repaint();

        // Set initial enabled state for global actions after all components are ready
        this.globalUndoAction.updateEnabledState();
        this.globalRedoAction.updateEnabledState();
        this.globalCopyAction.updateEnabledState();
        this.globalPasteAction.updateEnabledState();

        // Listen for focus changes to update action states and track relevant focus
        KeyboardFocusManager.getCurrentKeyboardFocusManager().addPropertyChangeListener("focusOwner", evt -> {
            Component oldFocusOwner = (Component) evt.getOldValue();
            Component newFocusOwner = (Component) evt.getNewValue();

            // Apply global focus highlighting
            applyFocusHighlighting(oldFocusOwner, newFocusOwner);

            // Update lastRelevantFocusOwner only if the new focus owner is one of our primary targets
            if (newFocusOwner != null) {
                if (historyOutputPanel.getHistoryTable() != null) {
                    if (newFocusOwner == instructionsPanel.getInstructionsArea()
                            || SwingUtilities.isDescendingFrom(newFocusOwner, workspacePanel)
                            || SwingUtilities.isDescendingFrom(newFocusOwner, historyOutputPanel.getHistoryTable())
                            || SwingUtilities.isDescendingFrom(
                                    newFocusOwner, historyOutputPanel.getLlmStreamArea())) // Check for LLM area
                    {
                        this.lastRelevantFocusOwner = newFocusOwner;
                    }
                    // else: lastRelevantFocusOwner remains unchanged if focus moves to a menu or irrelevant component
                }
            }

            globalUndoAction.updateEnabledState();
            globalRedoAction.updateEnabledState();
            globalCopyAction.updateEnabledState();
            globalPasteAction.updateEnabledState();
            globalToggleMicAction.updateEnabledState();
        });

        // Listen for context changes and analyzer events
        contextManager.addContextListener(this);

        // Build menu (now that everything else is ready)
        frame.setJMenuBar(MenuBar.buildMenuBar(this));

        // Register global keyboard shortcuts now that actions are fully initialized
        registerGlobalKeyboardShortcuts();

        // Set up focus traversal with individual components for granular navigation
        var focusOrder = List.<Component>of(
                instructionsPanel.getInstructionsArea(),
                instructionsPanel.getModelSelectorComponent(),
                instructionsPanel.getMicButton(),
                instructionsPanel.getWandButton(),
                instructionsPanel.getHistoryDropdown(),
                taskListPanel.getGoStopButton(),
                taskListPanel.getTaskInput(),
                taskListPanel.getTaskList(),
                projectFilesPanel.getSearchField(),
                projectFilesPanel.getRefreshButton(),
                projectFilesPanel.getProjectTree(),
                dependenciesPanel.getDependencyTable(),
                dependenciesPanel.getAddButton(),
                dependenciesPanel.getRemoveButton(),
                historyOutputPanel.getHistoryTable(),
                historyOutputPanel.getLlmStreamArea());
        frame.setFocusTraversalPolicy(new ChromeFocusTraversalPolicy(focusOrder));
        frame.setFocusCycleRoot(true);
        frame.setFocusTraversalPolicyProvider(true);

        // Complete all layout operations synchronously before showing window
        completeLayoutSynchronously();
        applyVerticalActivityLayout();

        // Final validation and repaint before making window visible
        frame.validate();
        frame.repaint();

        // Apply Advanced Mode visibility at startup so default (easy mode) hides advanced UI
        try {
            applyAdvancedModeVisibility();
            instructionsPanel.applyAdvancedModeForInstructions(GlobalUiSettings.isAdvancedMode());
        } catch (Exception ex) {
            logger.debug("applyAdvancedModeVisibility at startup failed (non-fatal)", ex);
        }

        // Now show the window with complete layout
        frame.setVisible(true);

        // Possibly check if .gitignore is set
        if (getProject().hasGit()) {
            contextManager.submitBackgroundTask("Checking .gitignore", () -> {
                if (!getProject().isGitIgnoreSet()) {
                    SwingUtilities.invokeLater(() -> {
                        int result = showConfirmDialog(
                                "Update .gitignore and add .brokk project files to git?",
                                "Git Configuration",
                                JOptionPane.YES_NO_OPTION,
                                JOptionPane.QUESTION_MESSAGE);
                        if (result == JOptionPane.YES_OPTION) {
                            setupGitIgnore();
                        }
                    });
                }
                return null;
            });
        }

        SwingUtilities.invokeLater(() -> MarkdownOutputPool.instance());

        // Clean up any orphaned clone operations from previous sessions
        if (getProject() instanceof MainProject) {
            Path dependenciesRoot =
                    getProject().getRoot().resolve(AbstractProject.BROKK_DIR).resolve(AbstractProject.DEPENDENCIES_DIR);
            CloneOperationTracker.cleanupOrphanedClones(dependenciesRoot);
        }

        // Register this instance for window tracking
        openInstances.add(this);
    }

    /**
     * Sends a desktop notification if the main window is not active.
     *
     * @param notification Notification
     */
    public void notifyActionComplete(String notification) {
        SwingUtilities.invokeLater(() -> {
            // 'frame' is the JFrame member of Chrome
            if (frame.isShowing() && !frame.isActive()) {
                Environment.instance.sendNotificationAsync(notification);
            }
        });
    }

    public AbstractProject getProject() {
        return (AbstractProject) contextManager.getProject();
    }

    /**
     * Sets up .gitignore entries and adds .brokk project files to git
     */
    private void setupGitIgnore() {
        // If project does not have git, nothing to do.
        if (!getProject().hasGit()) {
            logger.debug("setupGitIgnore called but project has no git repository; skipping.");
            return;
        }
        contextManager.submitBackgroundTask("Updating .gitignore", () -> {
            try {
                var project = getProject();
                var repo = project.getRepo();
                if (!(repo instanceof GitRepo gitRepo)) {
                    // Defensive: project claims to have git but repo isn't a GitRepo instance.
                    logger.warn(
                            "setupGitIgnore: project {} reports git but repo is not a GitRepo instance. Skipping.",
                            project.getRoot());
                    return;
                }
                var gitTopLevel = project.getMasterRootPathForConfig(); // Shared .gitignore lives at the true top level

                // Update .gitignore (located at gitTopLevel)
                var gitignorePath = gitTopLevel.resolve(".gitignore");
                String content = "";

                if (Files.exists(gitignorePath)) {
                    content = Files.readString(gitignorePath);
                    if (!content.endsWith("\n")) {
                        content += "\n";
                    }
                }

                // Add entries to .gitignore if they don't exist
                // These paths are relative to the .gitignore file (i.e., relative to gitTopLevel)
                if (!content.contains(".brokk/**") && !content.contains(".brokk/")) {
                    content += "\n### BROKK'S CONFIGURATION ###\n";
                    content += ".brokk/**\n"; // Ignore .brokk dir in sub-projects (worktrees)
                    content +=
                            "/.brokk/workspace.properties\n"; // Ignore workspace properties in main repo and worktrees
                    content += "/.brokk/sessions/\n"; // Ignore sessions dir in main repo
                    content += "/.brokk/dependencies/\n"; // Ignore dependencies dir in main repo
                    content += "/.brokk/history.zip\n"; // Ignore legacy history zip
                    content += "!AGENTS.md\n"; // DO track AGENTS.md at project root
                    content += "!.brokk/style.md\n"; // DO track legacy style.md (for projects that haven't migrated)
                    content += "!.brokk/review.md\n"; // DO track review.md (which lives in masterRoot/.brokk)
                    content += "!.brokk/project.properties\n"; // DO track project.properties (masterRoot/.brokk)

                    Files.writeString(gitignorePath, content);
                    showNotification(NotificationRole.INFO, "Updated .gitignore with .brokk entries");

                    // Add .gitignore itself to git if it's not already in the index
                    // The path for 'add' should be relative to the git repo's CWD, or absolute.
                    // gitRepo.add() handles paths relative to its own root, or absolute paths.
                    // Here, gitignorePath is absolute.
                    gitRepo.add(gitignorePath);
                }

                // Create .brokk directory at gitTopLevel if it doesn't exist (for shared files)
                var sharedBrokkDir = gitTopLevel.resolve(".brokk");
                Files.createDirectories(sharedBrokkDir);

                // Add specific shared files to git
                var agentsMdPath = gitTopLevel.resolve("AGENTS.md"); // AGENTS.md lives at project root
                var reviewMdPath = sharedBrokkDir.resolve("review.md");
                var projectPropsPath = sharedBrokkDir.resolve("project.properties");

                // Create shared files if they don't exist (empty files)
                if (!Files.exists(agentsMdPath)) {
                    Files.writeString(agentsMdPath, "# Agents Guide\n");
                }
                if (!Files.exists(reviewMdPath)) {
                    Files.writeString(reviewMdPath, MainProject.DEFAULT_REVIEW_GUIDE);
                }
                if (!Files.exists(projectPropsPath)) {
                    Files.writeString(projectPropsPath, "# Brokk project configuration\n");
                }

                // Add shared files to git. ProjectFile needs the root relative to which the path is specified.
                // Here, paths are relative to gitTopLevel.
                var filesToAdd = new ArrayList<ProjectFile>();
                filesToAdd.add(new ProjectFile(gitTopLevel, "AGENTS.md")); // AGENTS.md at project root
                filesToAdd.add(new ProjectFile(gitTopLevel, ".brokk/review.md"));
                filesToAdd.add(new ProjectFile(gitTopLevel, ".brokk/project.properties"));

                // gitRepo.add takes ProjectFile instances, which resolve to absolute paths.
                // The GitRepo instance is for the current project (which could be a worktree),
                // but 'add' operations apply to the whole repository.
                gitRepo.add(filesToAdd);
                showNotification(
                        NotificationRole.INFO,
                        "Added shared project files (AGENTS.md, review.md, project.properties) to git");

                // Refresh the commit panel to show the new files
                updateCommitPanel();

                // Open commit dialog with prebaked message for project files
                SwingUtilities.invokeLater(() -> {
                    // Get the files that were just staged (including .gitignore if it was added)
                    var filesToCommit = new ArrayList<ProjectFile>();
                    filesToCommit.add(new ProjectFile(gitTopLevel, ".gitignore"));
                    filesToCommit.add(new ProjectFile(gitTopLevel, "AGENTS.md")); // AGENTS.md at project root
                    filesToCommit.add(new ProjectFile(gitTopLevel, ".brokk/review.md"));
                    filesToCommit.add(new ProjectFile(gitTopLevel, ".brokk/project.properties"));

                    // Open commit dialog with prebaked message
                    var dialog = new CommitDialog(
                            frame,
                            this,
                            contextManager,
                            new GitWorkflow(contextManager),
                            filesToCommit,
                            "Add Brokk project files", // Pre-filled message
                            commitResult -> {
                                showNotification(
                                        NotificationRole.INFO,
                                        "Committed " + gitRepo.shortHash(commitResult.commitId()) + ": "
                                                + commitResult.firstLine());
                                updateCommitPanel();
                                updateLogTab();
                            });
                    dialog.setVisible(true);
                });
            } catch (Exception e) {
                logger.error(e);
                toolError("Error setting up .gitignore: " + e.getMessage(), "Error");
            }
        });
    }

    private void initializeThemeManager() {

        logger.trace("Initializing theme manager");
        // JMHighlightPainter.initializePainters(); // Removed: Painters are now created dynamically with theme colors
        // Initialize theme manager now that all components are created
        // and contextManager should be properly set
        themeManager = new GuiTheme(frame, historyOutputPanel.getLlmScrollPane(), this);

        // Apply current theme and wrap mode based on global settings
        String currentTheme = MainProject.getTheme();
        logger.trace("Applying theme from project settings: {}", currentTheme);
        boolean wrapMode = MainProject.getCodeBlockWrapMode();
        switchThemeAndWrapMode(currentTheme, wrapMode);
    }

    /**
     * Lightweight method to preview a context without updating history Only updates the LLM text area and context panel
     * display
     */
    public void setContext(Context ctx) {
        final boolean updateOutput = (!activeContext.equals(ctx) && !contextManager.isTaskScopeInProgress());
        activeContext = ctx;
        SwingUtilities.invokeLater(() -> {
            workspacePanel.populateContextTable(ctx);
            taskListPanel.contextChanged(ctx);
            // Determine if the current context (ctx) is the latest one in the history
            boolean isEditable;
            Context latestContext = contextManager.getContextHistory().liveContext();
            isEditable = latestContext.equals(ctx);
            // workspacePanel is a final field initialized in the constructor, so it won't be null here.
            workspacePanel.setWorkspaceEditable(isEditable);
            // Toggle read-only state for InstructionsPanel UI (chips + token bar)
            instructionsPanel.setContextReadOnly(!isEditable);
            // Also update instructions panel (token bar/chips) to reflect the selected context and read-only state
            instructionsPanel.contextChanged(ctx);

            // only update the MOP when no task is in progress
            // otherwise the TaskScope.append() will take care of it
            if (updateOutput) {
                var taskHistory = ctx.getTaskHistory();
                if (taskHistory.isEmpty()) {
                    historyOutputPanel.clearLlmOutput();
                } else {
                    var historyTasks = taskHistory.subList(0, taskHistory.size() - 1);
                    var mainTask = taskHistory.getLast();
                    historyOutputPanel.setLlmAndHistoryOutput(historyTasks, mainTask);
                }
            }

            updateCaptureButtons();
        });
    }

    // Theme manager and constants
    GuiTheme themeManager;

    // Shared analyzer rebuild status strip
    private final AnalyzerStatusStrip analyzerStatusStrip;

    public void switchTheme(boolean isDark) {
        themeManager.applyTheme(isDark);
    }

    public void switchTheme(String themeName) {
        boolean wordWrap = MainProject.getCodeBlockWrapMode();
        themeManager.applyTheme(themeName, wordWrap);
    }

    public void switchThemeAndWrapMode(boolean isDark, boolean wordWrap) {
        themeManager.applyTheme(isDark, wordWrap);
    }

    public void switchThemeAndWrapMode(String themeName, boolean wordWrap) {
        themeManager.applyTheme(themeName, wordWrap);
    }

    public GuiTheme getTheme() {
        return themeManager;
    }

    @Override
    public List<ChatMessage> getLlmRawMessages() {
        if (SwingUtilities.isEventDispatchThread()) {
            return historyOutputPanel.getLlmRawMessages();
        }

        // this can get interrupted at the end of a Code or Ask action, but we don't want to just throw
        // InterruptedException
        // because at this point we're basically done with the action and all that's left is reporting the result. So if
        // we're
        // unlucky enough to be interrupted at exactly the wrong time, we retry instead.
        while (true) {
            try {
                // flush all EDT tasks that were posted before this point (e.g., pending llmOutput appends)
                SwingUtilities.invokeAndWait(() -> {});

                final CompletableFuture<List<ChatMessage>> future = new CompletableFuture<>();
                SwingUtilities.invokeAndWait(() -> future.complete(historyOutputPanel.getLlmRawMessages()));
                return future.get();
            } catch (InterruptedException e) {
                // retry
            } catch (ExecutionException | InvocationTargetException e) {
                logger.error(e);
                showNotification(NotificationRole.INFO, "Error retrieving LLM messages");
                return List.of();
            }
        }
    }

    /**
     * Retrieves the current text from the command input.
     */
    public String getInputText() {
        return instructionsPanel.getInstructions();
    }

    @Override
    public void disableActionButtons() {
        SwingUtil.runOnEdt(() -> {
            disableHistoryPanel();
            instructionsPanel.disableButtons();
            // Keep TaskListPanel visuals in sync with LLM lifecycle (event-driven like InstructionsPanel)
            taskListPanel.disablePlay();
            // TerminalDrawerPanel removed from right side; no-op for terminal play control.
            if (gitCommitTab != null) {
                gitCommitTab.disableButtons();
            }
            blitzForgeMenuItem.setEnabled(false);
            blitzForgeMenuItem.setToolTipText("Waiting for current action to complete");
        });
    }

    @Override
    public void enableActionButtons() {
        SwingUtil.runOnEdt(() -> {
            instructionsPanel.enableButtons();
            // Keep TaskListPanel visuals in sync with LLM lifecycle (event-driven like InstructionsPanel)
            taskListPanel.enablePlay();
            // TerminalDrawerPanel removed from right side; no-op for terminal play control.
            if (gitCommitTab != null) {
                gitCommitTab.enableButtons();
            }
            blitzForgeMenuItem.setEnabled(true);
            blitzForgeMenuItem.setToolTipText(null);
        });
    }

    @Override
    public void updateCommitPanel() {
        if (gitCommitTab != null) {
            gitCommitTab.updateCommitPanel();
        }
    }

    @Override
    public void updateGitRepo() {
        assert !SwingUtilities.isEventDispatchThread() : "Long running git refresh running on the EDT";
        logger.trace("updateGitRepo invoked");

        // Determine current branch (if available) and update InstructionsPanel on EDT
        String branchToDisplay = null;
        boolean hasGit = getProject().hasGit();
        try {
            if (hasGit) {
                var currentBranch = getProject().getRepo().getCurrentBranch();
                logger.trace("updateGitRepo: current branch='{}'", currentBranch);
                if (!currentBranch.isBlank()) {
                    branchToDisplay = currentBranch;
                }
            } else {
                logger.trace("updateGitRepo: project has no Git repository");
            }
        } catch (Exception e) {
            // Detached HEAD without resolvable HEAD or empty repo can land here
            logger.warn("updateGitRepo: unable to determine current branch: {}", e.getMessage());
        }

        // Fallback to a safe label for UI to avoid stale/missing branch display
        if (hasGit) {
            if (branchToDisplay == null || branchToDisplay.isBlank()) {
                branchToDisplay = "(no branch)";
                logger.trace("updateGitRepo: using fallback branch label '{}'", branchToDisplay);
            }
            final String display = branchToDisplay;
            try {
                // Redundancy guard: only refresh if the displayed branch text actually changed
                if (lastDisplayedBranchLabel != null && lastDisplayedBranchLabel.equals(display)) {
                    logger.trace("updateGitRepo: branch unchanged ({}), skipping InstructionsPanel refresh", display);
                    return;
                }
                // Delegate branch UI updates to the branch selector hosted in Chrome
                refreshBranchUi(display);
                lastDisplayedBranchLabel = display;
            } catch (Exception ex) {
                logger.warn("updateGitRepo: failed to refresh InstructionsPanel branch UI: {}", ex.getMessage());
            }
        }

        // Update individual Git-related panels and log what is being updated
        if (gitCommitTab != null) {
            logger.trace("updateGitRepo: updating GitCommitTab");
            gitCommitTab.updateCommitPanel();
        } else {
            logger.trace("updateGitRepo: GitCommitTab not present (skipping)");
        }

        if (gitLogTab != null) {
            logger.trace("updateGitRepo: updating GitLogTab");
            gitLogTab.update();
        } else {
            logger.trace("updateGitRepo: GitLogTab not present (skipping)");
        }

        if (gitWorktreeTab != null) {
            logger.trace("updateGitRepo: refreshing GitWorktreeTab");
            gitWorktreeTab.refresh();
        } else {
            logger.trace("updateGitRepo: GitWorktreeTab not present (skipping)");
        }

        logger.trace("updateGitRepo: updating ProjectFilesPanel");
        projectFilesPanel.updatePanel();

        // Ensure the Changes tab reflects the current repo/branch state
        try {
            historyOutputPanel.refreshBranchDiffPanel();
        } catch (Exception ex) {
            logger.debug("Unable to refresh Changes tab after repo update", ex);
        }

        logger.trace("updateGitRepo: finished");
    }

    /**
     * Executes a set of test files and streams the output to the test runner panel.
     */
    public void runTests(Set<ProjectFile> testFiles) throws InterruptedException {
        testRunnerPanel.runTests(testFiles);
    }

    /**
     * Recreate the top-level Issues panel (e.g. after provider change).
     */
    public void recreateIssuesPanel() {
        SwingUtilities.invokeLater(() -> {
            if (issuesPanel != null) {
                var idx = leftTabbedPanel.indexOfComponent(issuesPanel);
                if (idx != -1) leftTabbedPanel.remove(idx);
            }
            issuesPanel = new GitIssuesTab(this, contextManager);
            var icon = Icons.ASSIGNMENT;
            leftTabbedPanel.addTab(null, icon, issuesPanel);
            var tabIdx = leftTabbedPanel.indexOfComponent(issuesPanel);
            var recreateShortcut =
                    KeyboardShortcutUtil.formatKeyStroke(KeyboardShortcutUtil.createAltShortcut(KeyEvent.VK_7));
            var label = createSquareTabLabel(icon, "Issues (" + recreateShortcut + ")");
            leftTabbedPanel.setTabComponentAt(tabIdx, label);
            label.addMouseListener(new MouseAdapter() {
                @Override
                public void mousePressed(MouseEvent e) {
                    leftTabbedPanel.setSelectedIndex(tabIdx);
                }
            });
            leftTabbedPanel.setSelectedIndex(tabIdx);
        });
    }

    private void registerGlobalKeyboardShortcuts() {
        var rootPane = frame.getRootPane();

        // Cmd/Ctrl+Z => undo (configurable)
        KeyStroke undoKeyStroke = GlobalUiSettings.getKeybinding(
                "global.undo",
                KeyStroke.getKeyStroke(
                        KeyEvent.VK_Z, Toolkit.getDefaultToolkit().getMenuShortcutKeyMaskEx()));
        bindKey(rootPane, undoKeyStroke, "globalUndo");
        rootPane.getActionMap().put("globalUndo", globalUndoAction);

        // Cmd/Ctrl+Shift+Z (or Cmd/Ctrl+Y) => redo
        KeyStroke redoKeyStroke = GlobalUiSettings.getKeybinding(
                "global.redo",
                KeyStroke.getKeyStroke(
                        KeyEvent.VK_Z,
                        Toolkit.getDefaultToolkit().getMenuShortcutKeyMaskEx() | InputEvent.SHIFT_DOWN_MASK));
        // For Windows/Linux, Ctrl+Y is also common for redo
        KeyStroke redoYKeyStroke = GlobalUiSettings.getKeybinding(
                "global.redoY",
                KeyStroke.getKeyStroke(
                        KeyEvent.VK_Y, Toolkit.getDefaultToolkit().getMenuShortcutKeyMaskEx()));

        bindKey(rootPane, redoKeyStroke, "globalRedo");
        bindKey(rootPane, redoYKeyStroke, "globalRedo");
        rootPane.getActionMap().put("globalRedo", globalRedoAction);

        // Cmd/Ctrl+C => global copy
        KeyStroke copyKeyStroke = GlobalUiSettings.getKeybinding(
                "global.copy",
                KeyStroke.getKeyStroke(
                        KeyEvent.VK_C, Toolkit.getDefaultToolkit().getMenuShortcutKeyMaskEx()));
        bindKey(rootPane, copyKeyStroke, "globalCopy");
        rootPane.getActionMap().put("globalCopy", globalCopyAction);

        // Cmd/Ctrl+V => global paste
        KeyStroke pasteKeyStroke = GlobalUiSettings.getKeybinding(
                "global.paste",
                KeyStroke.getKeyStroke(
                        KeyEvent.VK_V, Toolkit.getDefaultToolkit().getMenuShortcutKeyMaskEx()));
        bindKey(rootPane, pasteKeyStroke, "globalPaste");
        rootPane.getActionMap().put("globalPaste", globalPasteAction);

        // Cmd/Ctrl+L => toggle microphone
        KeyStroke toggleMicKeyStroke = GlobalUiSettings.getKeybinding(
                "global.toggleMicrophone", KeyboardShortcutUtil.createPlatformShortcut(KeyEvent.VK_L));
        bindKey(rootPane, toggleMicKeyStroke, "globalToggleMic");
        rootPane.getActionMap().put("globalToggleMic", globalToggleMicAction);

        // Submit action (configurable; default Cmd/Ctrl+Enter) - only when instructions area is focused
        KeyStroke submitKeyStroke = GlobalUiSettings.getKeybinding(
                "instructions.submit",
                KeyStroke.getKeyStroke(
                        KeyEvent.VK_ENTER, Toolkit.getDefaultToolkit().getMenuShortcutKeyMaskEx()));
        // Bind directly to instructions area instead of globally to avoid interfering with other components
        instructionsPanel
                .getInstructionsArea()
                .getInputMap(JComponent.WHEN_FOCUSED)
                .put(submitKeyStroke, "submitAction");
        instructionsPanel.getInstructionsArea().getActionMap().put("submitAction", new AbstractAction() {
            @Override
            public void actionPerformed(ActionEvent e) {
                SwingUtilities.invokeLater(() -> {
                    try {
                        instructionsPanel.onActionButtonPressed();
                    } catch (Exception ex) {
                        logger.error("Error executing submit action", ex);
                    }
                });
            }
        });

        // Cmd/Ctrl+M => toggle Code/Answer mode (configurable; only in Advanced Mode)
        if (GlobalUiSettings.isAdvancedMode()) {
            KeyStroke toggleModeKeyStroke = GlobalUiSettings.getKeybinding(
                    "instructions.toggleMode", KeyboardShortcutUtil.createPlatformShortcut(KeyEvent.VK_M));
            bindKey(rootPane, toggleModeKeyStroke, "toggleCodeAnswer");
            rootPane.getActionMap().put("toggleCodeAnswer", new AbstractAction() {
                @Override
                public void actionPerformed(ActionEvent e) {
                    // Defensive guard: protects against race conditions during live mode switching.
                    // Even though this binding is only registered in Advanced Mode, refreshKeybindings()
                    // might have a timing window where the old binding is still active after switching to EZ mode.
                    if (!GlobalUiSettings.isAdvancedMode()) {
                        return;
                    }
                    try {
                        instructionsPanel.toggleCodeAnswerMode();
                        showNotification(NotificationRole.INFO, "Toggled Code/Ask mode");
                    } catch (Exception ex) {
                        logger.warn("Error toggling Code/Answer mode via shortcut", ex);
                    }
                }
            });
        }

        // Open Settings (configurable; default Cmd/Ctrl+,)
        KeyStroke openSettingsKeyStroke = GlobalUiSettings.getKeybinding(
                "global.openSettings", KeyboardShortcutUtil.createPlatformShortcut(KeyEvent.VK_COMMA));
        bindKey(rootPane, openSettingsKeyStroke, "openSettings");
        rootPane.getActionMap().put("openSettings", new AbstractAction() {
            @Override
            public void actionPerformed(ActionEvent e) {
                SwingUtilities.invokeLater(() -> MenuBar.openSettingsDialog(Chrome.this));
            }
        });

        // Close Window (configurable; default Cmd/Ctrl+W; never allow bare ESC)
        KeyStroke closeWindowKeyStroke = GlobalUiSettings.getKeybinding(
                "global.closeWindow", KeyboardShortcutUtil.createPlatformShortcut(KeyEvent.VK_W));
        if (closeWindowKeyStroke.getKeyCode() == KeyEvent.VK_ESCAPE && closeWindowKeyStroke.getModifiers() == 0) {
            closeWindowKeyStroke = KeyboardShortcutUtil.createPlatformShortcut(KeyEvent.VK_W);
        }
        bindKey(rootPane, closeWindowKeyStroke, "closeMainWindow");
        rootPane.getActionMap().put("closeMainWindow", new AbstractAction() {
            @Override
            public void actionPerformed(ActionEvent e) {
                frame.dispatchEvent(new WindowEvent(frame, WindowEvent.WINDOW_CLOSING));
            }
        });

        // Register IntelliJ-style shortcuts for switching sidebar panels

        // Alt/Cmd+1 for Project Files
        KeyStroke switchToProjectFiles = GlobalUiSettings.getKeybinding(
                "panel.switchToProjectFiles", KeyboardShortcutUtil.createAltShortcut(KeyEvent.VK_1));
        bindKey(rootPane, switchToProjectFiles, "switchToProjectFiles");
        rootPane.getActionMap().put("switchToProjectFiles", new AbstractAction() {
            @Override
            public void actionPerformed(ActionEvent e) {
                leftTabbedPanel.setSelectedIndex(0); // Project Files is always at index 0
            }
        });

        // Alt/Cmd+2 for Tests panel
        KeyStroke switchToTests = GlobalUiSettings.getKeybinding(
                "panel.switchToTests", KeyboardShortcutUtil.createAltShortcut(KeyEvent.VK_2));
        bindKey(rootPane, switchToTests, "switchToTests");
        rootPane.getActionMap().put("switchToTests", new AbstractAction() {
            @Override
            public void actionPerformed(ActionEvent e) {
                var idx = leftTabbedPanel.indexOfComponent(testRunnerPanel);
                if (idx != -1) leftTabbedPanel.setSelectedIndex(idx);
            }
        });

        // Alt/Cmd+3 for Changes (GitCommitTab)
        if (gitCommitTab != null) {
            KeyStroke switchToChanges = GlobalUiSettings.getKeybinding(
                    "panel.switchToChanges", KeyboardShortcutUtil.createAltShortcut(KeyEvent.VK_3));
            bindKey(rootPane, switchToChanges, "switchToChanges");
            rootPane.getActionMap().put("switchToChanges", new AbstractAction() {
                @Override
                public void actionPerformed(ActionEvent e) {
                    var idx = leftTabbedPanel.indexOfComponent(gitCommitTab);
                    if (idx != -1) leftTabbedPanel.setSelectedIndex(idx);
                }
            });
        }

        // Alt/Cmd+4 for Log
        if (gitLogTab != null) {
            KeyStroke switchToLog = GlobalUiSettings.getKeybinding(
                    "panel.switchToLog", KeyboardShortcutUtil.createAltShortcut(KeyEvent.VK_4));
            bindKey(rootPane, switchToLog, "switchToLog");
            rootPane.getActionMap().put("switchToLog", new AbstractAction() {
                @Override
                public void actionPerformed(ActionEvent e) {
                    var idx = leftTabbedPanel.indexOfComponent(gitLogTab);
                    if (idx != -1) leftTabbedPanel.setSelectedIndex(idx);
                }
            });
        }

        // Alt/Cmd+5 for Worktrees
        if (gitWorktreeTab != null) {
            KeyStroke switchToWorktrees = GlobalUiSettings.getKeybinding(
                    "panel.switchToWorktrees", KeyboardShortcutUtil.createAltShortcut(KeyEvent.VK_5));
            bindKey(rootPane, switchToWorktrees, "switchToWorktrees");
            rootPane.getActionMap().put("switchToWorktrees", new AbstractAction() {
                @Override
                public void actionPerformed(ActionEvent e) {
                    var idx = leftTabbedPanel.indexOfComponent(gitWorktreeTab);
                    if (idx != -1) leftTabbedPanel.setSelectedIndex(idx);
                }
            });
        }

        // Alt/Cmd+6 for Pull Requests panel (if available)
        if (pullRequestsPanel != null) {
            KeyStroke switchToPR = GlobalUiSettings.getKeybinding(
                    "panel.switchToPullRequests", KeyboardShortcutUtil.createAltShortcut(KeyEvent.VK_6));
            bindKey(rootPane, switchToPR, "switchToPullRequests");
            rootPane.getActionMap().put("switchToPullRequests", new AbstractAction() {
                @Override
                public void actionPerformed(ActionEvent e) {
                    var idx = leftTabbedPanel.indexOfComponent(pullRequestsPanel);
                    if (idx != -1) leftTabbedPanel.setSelectedIndex(idx);
                }
            });
        }

        // Alt/Cmd+7 for Issues panel (if available)
        if (issuesPanel != null) {
            KeyStroke switchToIssues = GlobalUiSettings.getKeybinding(
                    "panel.switchToIssues", KeyboardShortcutUtil.createAltShortcut(KeyEvent.VK_7));
            bindKey(rootPane, switchToIssues, "switchToIssues");
            rootPane.getActionMap().put("switchToIssues", new AbstractAction() {
                @Override
                public void actionPerformed(ActionEvent e) {
                    var idx = leftTabbedPanel.indexOfComponent(issuesPanel);
                    if (idx != -1) leftTabbedPanel.setSelectedIndex(idx);
                }
            });
        }

        // Drawer navigation shortcuts
        // Cmd/Ctrl+Shift+T => toggle terminal drawer
        KeyStroke toggleTerminalDrawerKeyStroke = GlobalUiSettings.getKeybinding(
                "drawer.toggleTerminal",
                KeyStroke.getKeyStroke(
                        KeyEvent.VK_T,
                        Toolkit.getDefaultToolkit().getMenuShortcutKeyMaskEx() | InputEvent.SHIFT_DOWN_MASK));
        bindKey(rootPane, toggleTerminalDrawerKeyStroke, "toggleTerminalDrawer");
        rootPane.getActionMap().put("toggleTerminalDrawer", new AbstractAction() {
            @Override
            public void actionPerformed(ActionEvent e) {
                // Terminal drawer removed; instead, switch to the Terminal tab if present.
                SwingUtilities.invokeLater(() -> {
                    int idx = rightTabbedPanel.indexOfTab("Terminal");
                    if (idx != -1) rightTabbedPanel.setSelectedIndex(idx);
                });
            }
        });

        // Cmd/Ctrl+T => switch to terminal tab
        KeyStroke switchToTerminalTabKeyStroke = GlobalUiSettings.getKeybinding(
                "drawer.switchToTerminal",
                KeyStroke.getKeyStroke(
                        KeyEvent.VK_T, Toolkit.getDefaultToolkit().getMenuShortcutKeyMaskEx()));
        bindKey(rootPane, switchToTerminalTabKeyStroke, "switchToTerminalTab");
        rootPane.getActionMap().put("switchToTerminalTab", new AbstractAction() {
            @Override
            public void actionPerformed(ActionEvent e) {
                SwingUtilities.invokeLater(() -> {
                    int idx = rightTabbedPanel.indexOfTab("Terminal");
                    if (idx != -1) rightTabbedPanel.setSelectedIndex(idx);
                });
            }
        });

        // Cmd/Ctrl+K => switch to tasks tab
        KeyStroke switchToTasksTabKeyStroke = GlobalUiSettings.getKeybinding(
                "drawer.switchToTasks",
                KeyStroke.getKeyStroke(
                        KeyEvent.VK_K, Toolkit.getDefaultToolkit().getMenuShortcutKeyMaskEx()));
        bindKey(rootPane, switchToTasksTabKeyStroke, "switchToTasksTab");
        rootPane.getActionMap().put("switchToTasksTab", new AbstractAction() {
            @Override
            public void actionPerformed(ActionEvent e) {
                SwingUtilities.invokeLater(() -> {
                    int idx = rightTabbedPanel.indexOfTab("Tasks");
                    if (idx != -1) rightTabbedPanel.setSelectedIndex(idx);
                });
            }
        });

        // Workspace actions
        // Ctrl/Cmd+Shift+I => attach context (add content to workspace)
        KeyStroke attachContextKeyStroke = GlobalUiSettings.getKeybinding(
                "workspace.attachContext", KeyboardShortcutUtil.createPlatformShiftShortcut(KeyEvent.VK_I));
        bindKey(rootPane, attachContextKeyStroke, "attachContext");
        rootPane.getActionMap().put("attachContext", new AbstractAction() {
            @Override
            public void actionPerformed(ActionEvent e) {
                SwingUtilities.invokeLater(() -> getContextPanel().attachContextViaDialog());
            }
        });

        // Ctrl+I => attach files and summarize
        KeyStroke attachFilesAndSummarizeKeyStroke = GlobalUiSettings.getKeybinding(
                "workspace.attachFilesAndSummarize", KeyStroke.getKeyStroke(KeyEvent.VK_I, InputEvent.CTRL_DOWN_MASK));
        bindKey(rootPane, attachFilesAndSummarizeKeyStroke, "attachFilesAndSummarize");
        rootPane.getActionMap().put("attachFilesAndSummarize", new AbstractAction() {
            @Override
            public void actionPerformed(ActionEvent e) {
                SwingUtilities.invokeLater(() -> getContextPanel().attachContextViaDialog(true));
            }
        });

        // Zoom shortcuts: read from global settings (defaults preserved)
        KeyStroke zoomInKeyStroke = GlobalUiSettings.getKeybinding(
                "view.zoomIn",
                KeyStroke.getKeyStroke(
                        KeyEvent.VK_PLUS, Toolkit.getDefaultToolkit().getMenuShortcutKeyMaskEx()));
        KeyStroke zoomInEqualsKeyStroke = GlobalUiSettings.getKeybinding(
                "view.zoomInAlt",
                KeyStroke.getKeyStroke(
                        KeyEvent.VK_EQUALS, Toolkit.getDefaultToolkit().getMenuShortcutKeyMaskEx()));
        KeyStroke zoomOutKeyStroke = GlobalUiSettings.getKeybinding(
                "view.zoomOut",
                KeyStroke.getKeyStroke(
                        KeyEvent.VK_MINUS, Toolkit.getDefaultToolkit().getMenuShortcutKeyMaskEx()));
        KeyStroke resetZoomKeyStroke = GlobalUiSettings.getKeybinding(
                "view.resetZoom",
                KeyStroke.getKeyStroke(
                        KeyEvent.VK_0, Toolkit.getDefaultToolkit().getMenuShortcutKeyMaskEx()));

        bindKey(rootPane, zoomInKeyStroke, "zoomIn");
        bindKey(rootPane, zoomInEqualsKeyStroke, "zoomIn");
        bindKey(rootPane, zoomOutKeyStroke, "zoomOut");
        bindKey(rootPane, resetZoomKeyStroke, "resetZoom");

        rootPane.getActionMap().put("zoomIn", new AbstractAction() {
            @Override
            public void actionPerformed(ActionEvent e) {
                // Use MOP webview zoom for global zoom functionality
                historyOutputPanel.getLlmStreamArea().zoomIn();
            }
        });

        rootPane.getActionMap().put("zoomOut", new AbstractAction() {
            @Override
            public void actionPerformed(ActionEvent e) {
                // Use MOP webview zoom for global zoom functionality
                historyOutputPanel.getLlmStreamArea().zoomOut();
            }
        });

        rootPane.getActionMap().put("resetZoom", new AbstractAction() {
            @Override
            public void actionPerformed(ActionEvent e) {
                // Use MOP webview zoom for global zoom functionality
                historyOutputPanel.getLlmStreamArea().resetZoom();
            }
        });
    }

    private static void bindKey(JRootPane rootPane, KeyStroke stroke, String actionKey) {
        // Remove any previous stroke bound to this actionKey to avoid duplicates
        var im = rootPane.getInputMap(JComponent.WHEN_IN_FOCUSED_WINDOW);
        // Remove all existing inputs mapping to actionKey
        for (KeyStroke ks : im.allKeys() == null ? new KeyStroke[0] : im.allKeys()) {
            Object val = im.get(ks);
            if (actionKey.equals(val)) {
                im.remove(ks);
            }
        }
        im.put(stroke, actionKey);
    }

    /**
     * Applies advanced mode to the instructions panel with consistent error handling.
     * Centralized helper to avoid duplication and ensure uniform logging.
     */
    private void applyAdvancedModeToInstructionsSafely(boolean advanced) {
        try {
            instructionsPanel.applyAdvancedModeForInstructions(advanced);
        } catch (Exception ex) {
            logger.warn("Failed to apply advanced mode to instructions panel", ex);
        }
    }

    /** Re-registers global keyboard shortcuts from current GlobalUiSettings. */
    public void refreshKeybindings() {
        // Unregister and re-register by rebuilding the maps for the keys we manage
        var rootPane = frame.getRootPane();
        var im = rootPane.getInputMap(JComponent.WHEN_IN_FOCUSED_WINDOW);
        var am = rootPane.getActionMap();

        // Remove old mappings for the keys we control (best-effort)
        // Then call the standard registration method to repopulate from settings
        im.clear();
        am.clear();
        registerGlobalKeyboardShortcuts();
    }

    @Override
    public void llmOutput(String token, ChatMessageType type, boolean isNewMessage, boolean isReasoning) {
        if (SwingUtilities.isEventDispatchThread()) {
            historyOutputPanel.appendLlmOutput(token, type, isNewMessage, isReasoning);
        } else {
            SwingUtilities.invokeLater(
                    () -> historyOutputPanel.appendLlmOutput(token, type, isNewMessage, isReasoning));
        }
    }

    /**
     * Resets the Output to history + main, and clears internal message buffers. After this, getLlmRawMessages will
     * return only the messages from `main`. Typically this use called with a single UserMessage in `main` to reset the
     * output to a fresh state for a new task.
     *
     * <p>You should probably call ContextManager::beginTask instead of calling this directly.
     */
    @Override
    public void setLlmAndHistoryOutput(List<TaskEntry> history, TaskEntry main) {
        SwingUtilities.invokeLater(() -> historyOutputPanel.setLlmAndHistoryOutput(history, main));
    }

    @Override
    public void prepareOutputForNextStream(List<TaskEntry> history) {
        if (SwingUtilities.isEventDispatchThread()) {
            historyOutputPanel.prepareOutputForNextStream(history);
        } else {
            try {
                SwingUtilities.invokeAndWait(() -> historyOutputPanel.prepareOutputForNextStream(history));
            } catch (InterruptedException e) {
                Thread.currentThread().interrupt();
                logger.warn("Interrupted while preparing output for next stream", e);
            } catch (InvocationTargetException e) {
                logger.error("Error preparing output for next stream", e);
            }
        }
    }

    @Override
    public void toolError(String msg, String title) {
        logger.warn("%s: %s".formatted(msg, title));
        SwingUtilities.invokeLater(() -> systemNotify(msg, title, JOptionPane.ERROR_MESSAGE));
    }

    @Override
    public void backgroundOutput(String message) {
        backgroundOutput(message, null);
    }

    @Override
    public void backgroundOutput(String message, @Nullable String tooltip) {
        SwingUtilities.invokeLater(() -> {
            if (message.isEmpty()) {
                backgroundStatusLabel.setText(BGTASK_EMPTY);
                backgroundStatusLabel.setToolTipText(null);
            } else {
                backgroundStatusLabel.setText(message);
                backgroundStatusLabel.setToolTipText(tooltip);
            }
        });
    }

    @Override
    public void close() {
        logger.info("Closing Chrome UI");

        contextManager.close();
        frame.dispose();
        // Unregister this instance
        openInstances.remove(this);
    }

    @Override
    public void contextChanged(Context newCtx) {
        SwingUtilities.invokeLater(() -> {
            // This method is called by ContextManager when its history might have changed
            // (e.g., after an undo/redo operation affecting context or any pushContext).
            // We need to ensure the global action states are updated even if focus didn't change.
            globalUndoAction.updateEnabledState();
            globalRedoAction.updateEnabledState();
            globalCopyAction.updateEnabledState();
            globalPasteAction.updateEnabledState();
            globalToggleMicAction.updateEnabledState();

            // Also update HistoryOutputPanel's local buttons
            historyOutputPanel.updateUndoRedoButtonStates();
            setContext(newCtx); // Handles contextPanel update and historyOutputPanel.resetLlmOutput
            updateContextHistoryTable(newCtx); // Handles historyOutputPanel.updateHistoryTable
        });
    }

    @Override
    public void onTrackedFileChange() {
        // Also refresh the Review tab to show updated changes
        historyOutputPanel.refreshBranchDiffPanel();
    }

    /**
     * Creates a searchable content panel with a MarkdownOutputPanel and integrated search bar. This is shared
     * functionality used by both preview windows and detached output windows.
     *
     * @param markdownPanels List of MarkdownOutputPanel instances to make searchable
     * @param toolbarPanel   Optional panel to add to the right of the search bar
     * @return A JPanel containing the search bar, optional toolbar, and content
     */
    public static JPanel createSearchableContentPanel(
            List<MarkdownOutputPanel> markdownPanels, @Nullable JPanel toolbarPanel) {
        return PreviewManager.createSearchableContentPanel(markdownPanels, toolbarPanel, true);
    }

    /**
     * Called by PreviewTextFrame when it's being disposed to clear our reference.
     */
    public void clearPreviewTextFrame() {
        previewManager.clearPreviewTextFrame();
    }

    /**
     * Refreshes preview windows that display the given files. Called when files change on disk (external edits or
     * internal saves).
     *
     * @param changedFiles The set of files that have changed
     */
    public void refreshPreviewsForFiles(Set<ProjectFile> changedFiles) {
        previewManager.refreshPreviewsForFiles(changedFiles);
    }

    /**
     * Refreshes preview windows that display the given files, optionally excluding a specific frame. Called when files
     * change on disk (external edits or internal saves).
     *
     * @param changedFiles The set of files that have changed
     * @param excludeFrame Optional frame to exclude from refresh (typically the one that just saved)
     */
    public void refreshPreviewsForFiles(Set<ProjectFile> changedFiles, @Nullable JFrame excludeFrame) {
        previewManager.refreshPreviewsForFiles(changedFiles, excludeFrame);
    }

    /**
     * Centralized method to open a preview for a specific ProjectFile at a specified line position.
     *
     * @param pf        The ProjectFile to preview.
     * @param startLine The line number (0-based) to position the caret at, or -1 to use default positioning.
     */
    public void previewFile(ProjectFile pf, int startLine) {
        previewManager.previewFile(pf, startLine);
    }

    /**
     * Opens an in-place preview of a context fragment without blocking on the EDT.
     * Uses non-blocking computed accessors when available; otherwise renders placeholders and
     * loads the actual values off-EDT, then updates the UI on the EDT.
     *
     * <p><b>Unified Entry Point:</b> This is the single entry point for all fragment preview operations
     * across the application. All preview requests—whether from WorkspacePanel chips, TokenUsageBar segments,
     * or other UI components—must route through this method to ensure consistent behavior, titles, and content.
     */
    public void openFragmentPreview(ContextFragment fragment) {
<<<<<<< HEAD
        try {
            // Resolve title once and cache it for reuse
            String computedDescNow = fragment.description().renderNowOrNull();
            final String initialTitle = (computedDescNow != null && !computedDescNow.isBlank())
                    ? "Preview: " + computedDescNow
                    : "Preview: Loading...";

            // Output fragments: build immediately (no analyzer calls)
            if (fragment.getType().isOutput() && fragment instanceof ContextFragment.OutputFragment of) {
                previewOutputFragment(of, initialTitle, computedDescNow);
                return;
            }

            // Image fragments: avoid fragment getters on EDT; update image and title async.
            if (!fragment.isText()) {
                if (fragment.getType() == ContextFragment.FragmentType.PASTE_IMAGE
                        && fragment instanceof ContextFragment.AnonymousImageFragment pif) {
                    previewAnonymousImage(pif, initialTitle);
                    return;
                }
                if (fragment.getType() == ContextFragment.FragmentType.IMAGE_FILE
                        && fragment instanceof ContextFragment.ImageFileFragment iff) {
                    SwingUtilities.invokeLater(() -> PreviewImagePanel.showInFrame(frame, contextManager, iff.file()));
                    return;
                }
            }

            // Live path fragments: load asynchronously to avoid I/O on EDT
            if (fragment instanceof ContextFragment.PathFragment pf) {
                previewPathFragment(pf, initialTitle, computedDescNow);
                return;
            }

            // 6. Everything else (virtual fragments, skeletons, etc.)
            if (fragment instanceof ContextFragment.StringFragment sf) {
                String previewText = sf.previewText();
                String previewStyle = sf.previewSyntaxStyle();

                if (SyntaxConstants.SYNTAX_STYLE_MARKDOWN.equals(previewStyle)) {
                    var markdownPanel = MarkdownOutputPool.instance().borrow();
                    markdownPanel.updateTheme(MainProject.getTheme());
                    markdownPanel.setText(List.of(Messages.customSystem(previewText)));

                    // Use shared utility method to create searchable content panel without scroll pane
                    JPanel previewContentPanel = createSearchableContentPanel(List.of(markdownPanel), null, false);

                    showPreviewFrame(contextManager, initialTitle, previewContentPanel);
                } else {
                    var previewPanel =
                            new PreviewTextPanel(contextManager, null, previewText, previewStyle, themeManager, sf);
                    showPreviewFrame(contextManager, initialTitle, previewPanel);
                }
                // Update title asynchronously if needed (for computed descriptions)
                updateDescriptionAsync(initialTitle, null, computedDescNow, sf);
            } else {
                // Virtual fragment: show placeholder and load in background
                previewVirtualFragment(fragment, initialTitle, computedDescNow);
            }
        } catch (Exception ex) {
            toolError("Error opening preview: " + ex.getMessage());
        }
    }

    /**
     * Updates the title of a preview window asynchronously if the initial title is a placeholder.
     * Does nothing if the initial title is already finalized (non-blank).
     */
    private void updateTitleIfNeeded(String initialTitle, JComponent contentPanel, @Nullable String newTitle) {
        if (initialTitle.endsWith("Loading...") && newTitle != null && !newTitle.isBlank()) {
            updatePreviewWindowTitle(initialTitle, contentPanel, "Preview: " + newTitle);
        }
    }

    /**
     * Preview for output fragments (non-blocking, built immediately).
     */
    private void previewOutputFragment(
            ContextFragment.OutputFragment of, String initialTitle, @Nullable String computedDescNow) {
        var combinedMessages = new ArrayList<ChatMessage>();
        for (TaskEntry entry : of.entries()) {
            if (entry.isCompressed()) {
                combinedMessages.add(Messages.customSystem(Objects.toString(entry.summary(), "Summary not available")));
            } else {
                combinedMessages.addAll(castNonNull(entry.log()).messages());
            }
        }
        var markdownPanel = MarkdownOutputPool.instance().borrow();
        markdownPanel.withContextForLookups(contextManager, this);
        markdownPanel.setText(combinedMessages);
        JPanel previewContentPanel = createSearchableContentPanel(List.of(markdownPanel), null, false);
        showPreviewFrame(contextManager, initialTitle, previewContentPanel);

        // Update title asynchronously if needed
        if ((computedDescNow == null || computedDescNow.isBlank()) && of instanceof ContextFragment cf) {
            cf.description().onComplete((description, e) -> {
                if (e != null) {
                    logger.warn("Failed to render computed description for fragment {}", cf.id(), e);
                } else {
                    updateTitleIfNeeded(initialTitle, previewContentPanel, description);
                }
            });
        }
    }

    /**
     * Preview for anonymous pasted images.
     */
    private void previewAnonymousImage(ContextFragment.AnonymousImageFragment pif, String initialTitle) {
        var imagePanel = new PreviewImagePanel(null);
        showPreviewFrame(contextManager, initialTitle, imagePanel);

        var futureImageBytes = pif.imageBytes();
        if (futureImageBytes != null) {
            futureImageBytes.onComplete((bytes, e) -> {
                if (e != null) {
                    logger.error("Unable to load image bytes for fragment {}", pif.id(), e);
                } else {
                    try {
                        var img = ImageUtil.bytesToImage(bytes);
                        SwingUtilities.invokeLater(() -> {
                            imagePanel.setImage(img);
                            imagePanel.revalidate();
                            imagePanel.repaint();
                        });
                    } catch (IOException ioEx) {
                        logger.error("Unable to convert bytes to image for fragment {}", pif.id(), ioEx);
                    }
                }
            });
        }
        pif.description().onComplete((description, e) -> {
            if (e != null) {
                logger.warn("Failed to render computed description for fragment {}", pif.id(), e);
            } else {
                updateTitleIfNeeded(initialTitle, imagePanel, description);
            }
        });
    }

    /**
     * Preview for path fragments (ProjectFile or ExternalFile).
     */
    private void previewPathFragment(
            ContextFragment.PathFragment pf, String initialTitle, @Nullable String computedDescNow) {
        var brokkFile = pf.file();

        // Bind to file only when viewing the latest (live) context
        boolean isLive = contextManager.isLive();

        // Use the same ProjectFile for the placeholder panel only when viewing the live context.
        // This enables auto-refresh and live editing in the preview panel for the current file.
        // For history snapshots, pass null to prevent auto-refresh and editing, ensuring the preview remains static.
        ProjectFile placeholderFile = (brokkFile instanceof ProjectFile p && isLive) ? p : null;

        // Use the best-available syntax style even for the placeholder (helps early highlight)
        String placeholderStyle = SyntaxConstants.SYNTAX_STYLE_NONE;
        if (brokkFile instanceof ProjectFile p) {
            placeholderStyle = p.getSyntaxStyle();
        } else if (brokkFile instanceof ExternalFile ef) {
            placeholderStyle = ef.getSyntaxStyle();
        }

        var placeholder =
                new PreviewTextPanel(contextManager, placeholderFile, "Loading...", placeholderStyle, themeManager, pf);
        showPreviewFrame(contextManager, initialTitle, placeholder);

        if (brokkFile instanceof ProjectFile projectFile) {
            // Pass file only when live; otherwise null to avoid disk auto-refresh for snapshots
            loadAndPreviewFile(isLive ? projectFile : null, projectFile.getSyntaxStyle(), initialTitle, pf);
        } else if (brokkFile instanceof ExternalFile externalFile) {
            loadAndPreviewFile(null, externalFile.getSyntaxStyle(), initialTitle, pf);
        }

        updateDescriptionAsync(initialTitle, placeholder, computedDescNow, pf);
    }

    private void loadAndPreviewFile(
            @Nullable ProjectFile projectFile, String style, String initialTitle, ContextFragment fragment) {
        contextManager.submitBackgroundTask("Load file preview", () -> {
            String txt;
            try {
                // Always use the fragment snapshot to honor history selection
                txt = fragment.text().join();
            } catch (Exception e) {
                txt = "Error loading preview: " + e.getMessage();
            }
            final String fTxt = txt;
            final String initialStyle = style;

            SwingUtilities.invokeLater(() -> {
                var panel =
                        new PreviewTextPanel(contextManager, projectFile, fTxt, initialStyle, themeManager, fragment);
                showPreviewFrame(contextManager, initialTitle, panel);
                // Ensure title updates are also bound to the actual content panel
                updateDescriptionAsync(initialTitle, panel, null, fragment);
            });

            // Also resolve syntax style asynchronously and re-render if it differs
            fragment.syntaxStyle().onComplete((resolvedStyle, ex) -> {
                if (ex != null) {
                    logger.debug("Failed to resolve syntax style for fragment {}", fragment.id(), ex);
                    return;
                }
                if (!Objects.equals(resolvedStyle, initialStyle)) {
                    SwingUtilities.invokeLater(() -> renderAndShowPreview(fTxt, resolvedStyle, initialTitle));
                }
            });
        });
    }

    /**
     * Preview for computed fragments with immediate or placeholder-based display.
     */
    private void previewVirtualFragment(ContextFragment cf, String initialTitle, @Nullable String computedDescNow) {
        String styleNow = cf.syntaxStyle().renderNowOrNull();
        final String syntaxNow = (styleNow != null) ? styleNow : SyntaxConstants.SYNTAX_STYLE_NONE;

        String textNow = cf.text().renderNowOrNull();

        if (textNow != null) {
            // Immediate display possible
            if (SyntaxConstants.SYNTAX_STYLE_MARKDOWN.equals(syntaxNow)) {
                JPanel contentPanel = renderMarkdownContent(textNow);
                showPreviewFrame(contextManager, initialTitle, contentPanel);
                if (styleNow == null) {
                    // Syntax might have been inferred; let it resolve in background
                    cf.syntaxStyle().onComplete((resolvedStyle, e) -> {
                        if (e == null
                                && !Objects.equals(resolvedStyle, syntaxNow)
                                && !SyntaxConstants.SYNTAX_STYLE_MARKDOWN.equals(resolvedStyle)) {
                            // Resolved to non-markdown; re-render as text
                            SwingUtilities.invokeLater(
                                    () -> renderAndShowPreview(textNow, resolvedStyle, initialTitle));
                        }
                    });
                }
            } else {
                var previewPanel = new PreviewTextPanel(contextManager, null, textNow, syntaxNow, themeManager, cf);
                showPreviewFrame(contextManager, initialTitle, previewPanel);
                if (styleNow == null) {
                    // Style was inferred; resolve in background for possible re-render
                    cf.syntaxStyle().onComplete((resolvedStyle, e) -> {
                        if (e == null && !Objects.equals(resolvedStyle, syntaxNow)) {
                            SwingUtilities.invokeLater(
                                    () -> renderAndShowPreview(textNow, resolvedStyle, initialTitle));
                        }
                    });
                }
            }
            updateDescriptionAsync(initialTitle, null, computedDescNow, cf);
        } else {
            // Placeholder needed; load in background
            var placeholder = new PreviewTextPanel(contextManager, null, "Loading...", syntaxNow, themeManager, cf);
            showPreviewFrame(contextManager, initialTitle, placeholder);

            contextManager.submitBackgroundTask("Load computed fragment preview", () -> {
                String txt;
                String style = cf.syntaxStyle().join();
                try {
                    txt = cf.text().join();
                } catch (Exception e) {
                    txt = "Error loading preview: " + e.getMessage();
                    logger.debug("Error computing fragment text", e);
                }
                final String fTxt = txt;
                final String fStyle = style;
                SwingUtilities.invokeLater(() -> renderPreviewContent(fTxt, fStyle, initialTitle));
            });

            updateDescriptionAsync(initialTitle, placeholder, computedDescNow, cf);
        }
    }

    /**
     * Updates the fragment description asynchronously if the computed description is not yet available.
     */
    private void updateDescriptionAsync(
            String initialTitle,
            @Nullable PreviewTextPanel placeholder,
            @Nullable String computedDescNow,
            ContextFragment fragment) {
        if ((computedDescNow == null || computedDescNow.isBlank())) {
            fragment.description().onComplete((description, e) -> {
                if (e != null) {
                    logger.warn("Failed to render computed description for fragment {}", fragment.id(), e);
                } else if (placeholder != null) {
                    updateTitleIfNeeded(initialTitle, placeholder, description);
                }
            });
        }
    }

    /**
     * Renders markdown content and wraps it in a searchable preview panel.
     * The panel itself is content-only; the caller is responsible for setting
     * window titles via showPreviewFrame().
     */
    private JPanel renderMarkdownContent(String text) {
        var markdownPanel = MarkdownOutputPool.instance().borrow();
        markdownPanel.updateTheme(MainProject.getTheme());
        markdownPanel.setText(List.of(Messages.customSystem(text)));
        return createSearchableContentPanel(List.of(markdownPanel), null, false);
    }

    /**
     * Renders text content and shows it in a preview frame. Handles both markdown and plain text.
     */
    private void renderPreviewContent(String text, String style, String title) {
        if (SyntaxConstants.SYNTAX_STYLE_MARKDOWN.equals(style)) {
            JPanel contentPanel = renderMarkdownContent(text);
            showPreviewFrame(contextManager, title, contentPanel);
        } else {
            var panel = new PreviewTextPanel(contextManager, null, text, style, themeManager, null);
            showPreviewFrame(contextManager, title, panel);
        }
    }

    /**
     * Renders text with resolved style and shows it. Used for async re-renders when style changes.
     */
    private void renderAndShowPreview(String text, String resolvedStyle, String title) {
        if (SyntaxConstants.SYNTAX_STYLE_MARKDOWN.equals(resolvedStyle)) {
            JPanel contentPanel = renderMarkdownContent(text);
            showPreviewFrame(contextManager, title, contentPanel);
        } else {
            var panel = new PreviewTextPanel(contextManager, null, text, resolvedStyle, themeManager, null);
            showPreviewFrame(contextManager, title, panel);
        }
=======
        previewManager.openFragmentPreview(fragment);
>>>>>>> dce15b67
    }

    private void loadWindowSizeAndPosition() {
        boolean persistPerProject = GlobalUiSettings.isPersistPerProjectBounds();

        // Per-project first (only if enabled)
        var boundsOpt = persistPerProject ? getProject().getMainWindowBounds() : Optional.<Rectangle>empty();
        if (boundsOpt.isPresent()) {
            var bounds = boundsOpt.get();
            frame.setSize(bounds.width, bounds.height);
            if (isPositionOnScreen(bounds.x, bounds.y)) {
                frame.setLocation(bounds.x, bounds.y);
                logger.debug("Restoring main window position from project settings.");
            } else {
                // Saved position is off-screen, center instead
                frame.setLocationRelativeTo(null);
                logger.debug("Project window position is off-screen, centering window.");
            }
        } else {
            // No (or disabled) project bounds, try global bounds with cascading offset
            var globalBounds = GlobalUiSettings.getMainWindowBounds();
            if (globalBounds.width > 0 && globalBounds.height > 0) {
                // Calculate progressive DPI-aware offset based on number of open instances
                int instanceCount = openInstances.size(); // this instance not yet added
                int step = UIScale.scale(20); // gentle, DPI-aware cascade step
                int offsetX = globalBounds.x + (step * instanceCount);
                int offsetY = globalBounds.y + (step * instanceCount);

                frame.setSize(globalBounds.width, globalBounds.height);
                if (isPositionOnScreen(offsetX, offsetY)) {
                    frame.setLocation(offsetX, offsetY);
                    logger.debug("Using global window position with cascading offset ({}) as fallback.", instanceCount);
                } else {
                    // Offset position is off-screen, center instead
                    frame.setLocationRelativeTo(null);
                    logger.debug("Global window position with offset is off-screen, centering window.");
                }
            } else {
                // No valid saved bounds anywhere, apply default placement logic
                logger.info("No UI bounds found, using default window layout");
                GraphicsEnvironment ge = GraphicsEnvironment.getLocalGraphicsEnvironment();
                GraphicsDevice defaultScreen = ge.getDefaultScreenDevice();
                Rectangle screenBounds = defaultScreen.getDefaultConfiguration().getBounds();

                // Default to 1920x1080 or screen size, whichever is smaller, and center.
                int defaultWidth = Math.min(1920, screenBounds.width);
                int defaultHeight = Math.min(1080, screenBounds.height);

                int x = screenBounds.x + (screenBounds.width - defaultWidth) / 2;
                int y = screenBounds.y + (screenBounds.height - defaultHeight) / 2;

                frame.setBounds(x, y, defaultWidth, defaultHeight);
                logger.debug(
                        "Applying default window placement: {}x{} at ({},{}), centered on screen.",
                        defaultWidth,
                        defaultHeight,
                        x,
                        y);
            }
        }

        // Listener to save bounds on move/resize:
        // - always save globally (for cascade fallback)
        // - save per-project only if enabled
        frame.addComponentListener(new ComponentAdapter() {
            @Override
            public void componentResized(ComponentEvent e) {
                GlobalUiSettings.saveMainWindowBounds(frame);
                if (GlobalUiSettings.isPersistPerProjectBounds()) {
                    getProject().saveMainWindowBounds(frame);
                }
            }

            @Override
            public void componentMoved(ComponentEvent e) {
                GlobalUiSettings.saveMainWindowBounds(frame);
                if (GlobalUiSettings.isPersistPerProjectBounds()) {
                    getProject().saveMainWindowBounds(frame);
                }
            }
        });
    }

    /**
     * Completes all window and split pane layout operations synchronously. This ensures the window has proper layout
     * before becoming visible.
     *
     * <p>CRITICAL FIX: Uses frame.pack() to force proper component sizing, then restores intended window size. This
     * resolves the issue where components had zero size when workspace.properties is missing, causing empty gray window
     * on startup.
     */
    private void completeLayoutSynchronously() {
        // First, set up window size and position
        loadWindowSizeAndPosition();

        // Then complete split pane layout synchronously
        var project = getProject();

        // Force a layout pass so split panes have proper sizes before setting divider locations
        frame.validate();

        // Set horizontal (sidebar) split pane divider now - it depends on frame width which is already known
        // Project-first for horizontal split; global fallback; then compute
        int projectHorizontalPos = project.getHorizontalSplitPosition();
        int properDividerLocation;
        if (projectHorizontalPos > 0) {
            properDividerLocation = Math.min(projectHorizontalPos, Math.max(50, frame.getWidth() - 200));
        } else {
            int globalHorizontalPos = GlobalUiSettings.getHorizontalSplitPosition();
            if (globalHorizontalPos > 0) {
                properDividerLocation = Math.min(globalHorizontalPos, Math.max(50, frame.getWidth() - 200));
            } else {
                int computedWidth = computeInitialSidebarWidth();
                properDividerLocation = computedWidth + bottomSplitPane.getDividerSize();
            }
        }

        // Restore open/closed state; default to CLOSED when no preference exists
        Boolean sidebarOpenPref = getSavedSidebarOpenPreference();
        boolean shouldOpen = (sidebarOpenPref != null) && sidebarOpenPref;

        if (!shouldOpen) {
            // Collapse sidebar by default or if explicitly saved as closed
            lastExpandedSidebarLocation = Math.max(lastExpandedSidebarLocation, properDividerLocation);
            // Relax minimum sizes to allow full collapse to compact width
            leftVerticalSplitPane.setMinimumSize(new Dimension(0, 0));
            leftTabbedPanel.setMinimumSize(new Dimension(0, 0));
            leftTabbedPanel.setSelectedIndex(0); // Always show Project Files when collapsed
            bottomSplitPane.setDividerSize(0);
            sidebarCollapsed = true;
            bottomSplitPane.setDividerLocation(40);
            // Persist collapsed state for future runs (project + global)
            saveSidebarOpenSetting(false);
        } else {
            // Open sidebar using the saved or computed divider location
            bottomSplitPane.setDividerLocation(properDividerLocation);
            bottomSplitPane.setDividerSize(originalBottomDividerSize);
            sidebarCollapsed = false;
            lastExpandedSidebarLocation = properDividerLocation;
            // Restore minimum sizes so min-width clamp is enforced
            int minPx = computeMinSidebarWidthPx();
            leftVerticalSplitPane.setMinimumSize(new Dimension(minPx, 0));
            leftTabbedPanel.setMinimumSize(new Dimension(minPx, 0));
            saveSidebarOpenSetting(true);
        }

        // Add property change listeners for future updates (also persist globally)
        addSplitPaneListeners(project);

        // Apply title bar now that layout is complete
        applyTitleBar(frame, frame.getTitle());

        // Force a complete layout validation
        frame.revalidate();

        // Fix zero-sized components by forcing layout calculation with pack()
        // Remember the intended size before pack changes it
        int intendedWidth = frame.getWidth();
        int intendedHeight = frame.getHeight();

        frame.pack(); // This forces proper component sizing
        frame.setSize(intendedWidth, intendedHeight); // Restore intended window size
        frame.validate();

        // NOW calculate vertical split pane dividers with proper component heights

        // Global-first for top split (Workspace | Instructions)
        int topSplitPos = GlobalUiSettings.getLeftVerticalSplitPosition();
        if (topSplitPos > 0) {
            topSplitPane.setDividerLocation(topSplitPos);
        } else {
            // Calculate absolute position with proper component height
            int topSplitHeight = topSplitPane.getHeight();
            int defaultTopSplitPos = (int) (topSplitHeight * DEFAULT_WORKSPACE_INSTRUCTIONS_SPLIT);
            topSplitPane.setDividerLocation(defaultTopSplitPos);
        }

        // Global-first for main vertical split (Output | Main)
        int mainVerticalPos = GlobalUiSettings.getRightVerticalSplitPosition();
        if (mainVerticalPos > 0) {
            mainVerticalSplitPane.setDividerLocation(mainVerticalPos);
        } else {
            // Calculate absolute position with proper component height
            int mainVerticalHeight = mainVerticalSplitPane.getHeight();
            int defaultMainVerticalPos = (int) (mainVerticalHeight * DEFAULT_OUTPUT_MAIN_SPLIT);
            mainVerticalSplitPane.setDividerLocation(defaultMainVerticalPos);
        }

        // Restore drawer states from global settings
        restoreDrawersFromGlobalSettings();

        // Always start with workspace collapsed on every session
        setWorkspaceCollapsed(true);
    }

    /**
     * Restore drawer (dependencies) state from global settings after layout sizing is known. Terminal drawer restore is
     * handled by TerminalDrawerPanel itself to respect per-project settings.
     */
    private void restoreDrawersFromGlobalSettings() {
        // Do not restore Terminal drawer here.
        // TerminalDrawerPanel.restoreInitialState() handles per-project-first, then global fallback.
    }

    // --- Workspace collapsed persistence (per-project with global fallback) ---

    private static final String PREFS_ROOT = "io.github.jbellis.brokk";
    private static final String PREFS_PROJECTS = "projects";
    private static final String PREF_KEY_WORKSPACE_COLLAPSED = "workspaceCollapsed";
    private static final String PREF_KEY_WORKSPACE_COLLAPSED_GLOBAL = "workspaceCollapsedGlobal";
    private static final String PREF_KEY_SIDEBAR_OPEN = "sidebarOpen";
    private static final String PREF_KEY_SIDEBAR_OPEN_GLOBAL = "sidebarOpenGlobal";

    private static Preferences prefsRoot() {
        return Preferences.userRoot().node(PREFS_ROOT);
    }

    private static String sanitizeNodeName(String s) {
        // Preferences node names may not contain '/'.
        return s.replace('/', '_').replace('\\', '_').replace(':', '_');
    }

    private Preferences projectPrefsNode() {
        String projKey = sanitizeNodeName(getProject().getRoot().toString());
        return prefsRoot().node(PREFS_PROJECTS).node(projKey);
    }

    /**
     * Save the current workspace collapsed state both per-project and as a global default.
     */
    private void saveWorkspaceCollapsedSetting(boolean collapsed) {
        try {
            // Per-project
            var p = projectPrefsNode();
            p.putBoolean(PREF_KEY_WORKSPACE_COLLAPSED, collapsed);
            p.flush();
        } catch (Exception ignored) {
            // Non-fatal persistence failure
        }
        try {
            // Global default
            var g = prefsRoot();
            g.putBoolean(PREF_KEY_WORKSPACE_COLLAPSED_GLOBAL, collapsed);
            g.flush();
        } catch (Exception ignored) {
            // Non-fatal persistence failure
        }
    }

    private void saveSidebarOpenSetting(boolean open) {
        try {
            var p = projectPrefsNode();
            p.putBoolean(PREF_KEY_SIDEBAR_OPEN, open);
            p.flush();
        } catch (Exception ignored) {
            // Non-fatal persistence failure
        }
        try {
            var g = prefsRoot();
            g.putBoolean(PREF_KEY_SIDEBAR_OPEN_GLOBAL, open);
            g.flush();
        } catch (Exception ignored) {
            // Non-fatal persistence failure
        }
    }

    /**
     * Reads the saved sidebar open preference with project-level preference taking precedence,
     * then global fallback. Returns null if neither preference exists.
     */
    private @Nullable Boolean getSavedSidebarOpenPreference() {
        try {
            var p = projectPrefsNode();
            // Preferences.get(key, null) returns null when not present; use that to detect explicit setting.
            if (p.get(PREF_KEY_SIDEBAR_OPEN, null) != null) {
                return p.getBoolean(PREF_KEY_SIDEBAR_OPEN, true);
            }
        } catch (Exception e) {
            logger.error("Failed to read project sidebar open preference", e);
        }
        try {
            var g = prefsRoot();
            if (g.get(PREF_KEY_SIDEBAR_OPEN_GLOBAL, null) != null) {
                return g.getBoolean(PREF_KEY_SIDEBAR_OPEN_GLOBAL, true);
            }
        } catch (Exception e) {
            logger.error("Failed to read global sidebar open preference", e);
        }
        return null; // not explicitly set anywhere
    }

    /**
     * Adds property change listeners to split panes for saving positions (global-first).
     */
    private void addSplitPaneListeners(AbstractProject project) {
        topSplitPane.addPropertyChangeListener(JSplitPane.DIVIDER_LOCATION_PROPERTY, e -> {
            if (topSplitPane.isShowing()) {
                var newPos = topSplitPane.getDividerLocation();
                if (newPos > 0) {
                    // Keep backward-compat but persist globally as the source of truth
                    project.saveLeftVerticalSplitPosition(newPos);
                    GlobalUiSettings.saveLeftVerticalSplitPosition(newPos);
                }
            }
        });

        mainVerticalSplitPane.addPropertyChangeListener(JSplitPane.DIVIDER_LOCATION_PROPERTY, e -> {
            if (!mainVerticalSplitPane.isShowing()) {
                return;
            }

            int newPos = mainVerticalSplitPane.getDividerLocation();

            // Clamp so the bottom (Instructions area) never shrinks below its minimum height.
            int total = mainVerticalSplitPane.getHeight();
            if (total > 0) {
                int dividerSize = mainVerticalSplitPane.getDividerSize();
                Component bottom = mainVerticalSplitPane.getBottomComponent();
                int minBottom = (bottom != null) ? Math.max(0, bottom.getMinimumSize().height) : 0;
                int maxLocation = Math.max(0, total - dividerSize - minBottom);

                if (newPos > maxLocation) {
                    if (!adjustingMainDivider) {
                        adjustingMainDivider = true;
                        SwingUtilities.invokeLater(() -> {
                            try {
                                mainVerticalSplitPane.setDividerLocation(maxLocation);
                            } finally {
                                adjustingMainDivider = false;
                            }
                        });
                    }
                    // Do not persist out-of-bounds positions
                    return;
                }
            }

            if (newPos > 0) {
                // Keep backward-compat but persist globally as the source of truth
                project.saveRightVerticalSplitPosition(newPos);
                GlobalUiSettings.saveRightVerticalSplitPosition(newPos);
            }
        });

        bottomSplitPane.addPropertyChangeListener(JSplitPane.DIVIDER_LOCATION_PROPERTY, e -> {
            if (!bottomSplitPane.isShowing()) {
                return;
            }

            int newPos = bottomSplitPane.getDividerLocation();
            if (newPos <= 0) {
                return;
            }

            // Treat the UI as "collapsed" when the divider is hidden or very close to the left edge.
            boolean isCollapsedUi = bottomSplitPane.getDividerSize() == 0 || newPos < SIDEBAR_COLLAPSED_THRESHOLD;
            if (isCollapsedUi) {
                // Persist collapsed intent
                saveSidebarOpenSetting(false);
                return;
            }

            // When the sidebar is expanded, clamp the divider so the left drawer
            // can never be shrunk below the minimum usable width.
            if (!sidebarCollapsed) {
                int minWidth = computeMinSidebarWidthPx();
                if (newPos < minWidth) {
                    // Clamp visually and skip persistence of too-small positions
                    if (SwingUtilities.isEventDispatchThread()) {
                        bottomSplitPane.setDividerLocation(minWidth);
                    } else {
                        try {
                            SwingUtilities.invokeAndWait(() -> bottomSplitPane.setDividerLocation(minWidth));
                        } catch (InterruptedException | InvocationTargetException ex) {
                            // Log or handle as appropriate; here we ignore
                        }
                    }
                    return;
                }
            }

            // Keep backward-compat but persist globally as the source of truth
            project.saveHorizontalSplitPosition(newPos);
            GlobalUiSettings.saveHorizontalSplitPosition(newPos);
            // Remember expanded locations only (ignore collapsed sidebar)
            if (newPos >= SIDEBAR_COLLAPSED_THRESHOLD) {
                lastExpandedSidebarLocation = newPos;
            }
            // Persist open state
            saveSidebarOpenSetting(true);
        });

        // Terminal drawer removed; no persistence listeners required.
    }

    @Override
    public void updateContextHistoryTable() {
        Context selectedContext = contextManager.selectedContext(); // Can be null
        updateContextHistoryTable(selectedContext);
    }

    @Override
    public void updateContextHistoryTable(@Nullable Context contextToSelect) { // contextToSelect can be null
        historyOutputPanel.updateHistoryTable(contextToSelect);
    }

    public boolean isPositionOnScreen(int x, int y) {
        for (var screen : GraphicsEnvironment.getLocalGraphicsEnvironment().getScreenDevices()) {
            for (var config : screen.getConfigurations()) {
                if (config.getBounds().contains(x, y)) {
                    return true;
                }
            }
        }
        return false;
    }

    public void updateCaptureButtons() {
        var messageSize = historyOutputPanel.getLlmRawMessages().size();
        SwingUtilities.invokeLater(() -> {
            var enabled = messageSize > 0 || historyOutputPanel.hasDisplayableOutput();
            historyOutputPanel.setCopyButtonEnabled(enabled);
            historyOutputPanel.setClearButtonEnabled(enabled);
            historyOutputPanel.setCaptureButtonEnabled(enabled);
            historyOutputPanel.setOpenWindowButtonEnabled(enabled);
        });
    }

    public JFrame getFrame() {
        assert SwingUtilities.isEventDispatchThread() : "Not on EDT";
        return frame;
    }

    /**
     * Shows the inline loading spinner in the output panel.
     */
    @Override
    public void showOutputSpinner(String message) {
        SwingUtilities.invokeLater(() -> {
            historyOutputPanel.showSpinner(message);
        });
    }

    /**
     * Hides the inline loading spinner in the output panel.
     */
    @Override
    public void hideOutputSpinner() {
        SwingUtilities.invokeLater(historyOutputPanel::hideSpinner);
    }

    /**
     * Shows the session switching spinner in the history panel.
     */
    @Override
    public void showSessionSwitchSpinner() {
        SwingUtilities.invokeLater(historyOutputPanel::showSessionSwitchSpinner);
    }

    /**
     * Hides the session switching spinner in the history panel.
     */
    @Override
    public void hideSessionSwitchSpinner() {
        SwingUtilities.invokeLater(historyOutputPanel::hideSessionSwitchSpinner);
    }

    public void focusInput() {
        SwingUtilities.invokeLater(instructionsPanel::requestCommandInputFocus);
    }

    @Override
    public void updateWorkspace() {
        workspacePanel.updateContextTable();
    }

    public ContextManager getContextManager() {
        return contextManager;
    }

    public ProjectFilesPanel getProjectFilesPanel() {
        return projectFilesPanel;
    }

    public List<ContextFragment> getSelectedFragments() {
        return workspacePanel.getSelectedFragments();
    }

    public Map<String, JDialog> getOpenDialogs() {
        return openDialogs;
    }

    public JTabbedPane getLeftTabbedPanel() {
        return leftTabbedPanel;
    }

    @Nullable
    public GitPullRequestsTab getPullRequestsPanel() {
        return pullRequestsPanel;
    }

    @Nullable
    public GitIssuesTab getIssuesPanel() {
        return issuesPanel;
    }

    public DependenciesPanel getDependenciesPanel() {
        return dependenciesPanel;
    }

    public TestRunnerPanel getTestRunnerPanel() {
        return testRunnerPanel;
    }

    // --- New helpers for Git tabs moved into Chrome ---

    public void updateLogTab() {
        if (gitLogTab != null) {
            gitLogTab.update();
        }
    }

    public void selectCurrentBranchInLogTab() {
        if (gitLogTab != null) {
            gitLogTab.selectCurrentBranch();
        }
    }

    public void showCommitInLogTab(String commitId) {
        if (gitLogTab != null) {
            for (int i = 0; i < leftTabbedPanel.getTabCount(); i++) {
                if (leftTabbedPanel.getComponentAt(i) == gitLogTab) {
                    leftTabbedPanel.setSelectedIndex(i);
                    break;
                }
            }
            gitLogTab.selectCommitById(commitId);
        }
    }

    private void selectExistingFileHistoryTab(String filePath) {
        var existing = fileHistoryTabs.get(filePath);
        if (existing == null) {
            return;
        }

        // Ensure the history pane is visible
        if (!historyTabbedPane.isVisible()) {
            historyTabbedPane.setVisible(true);
            leftVerticalSplitPane.setDividerSize(originalLeftVerticalDividerSize);
            leftVerticalSplitPane.setDividerLocation(0.7);
        }

        int count = historyTabbedPane.getTabCount();
        for (int i = 0; i < count; i++) {
            if (historyTabbedPane.getComponentAt(i) == existing) {
                historyTabbedPane.setSelectedIndex(i);
                break;
            }
        }
    }

    public void showFileHistory(ProjectFile file) {
        SwingUtilities.invokeLater(() -> addFileHistoryTab(file));
    }

    public void addFileHistoryTab(ProjectFile file) {
        String filePath = file.toString();
        if (fileHistoryTabs.containsKey(filePath)) {
            selectExistingFileHistoryTab(filePath);
            return;
        }

        var historyTab = new GitHistoryTab(this, contextManager, file);

        var tabHeader = new JPanel(new FlowLayout(FlowLayout.LEFT, 0, 0));
        tabHeader.setOpaque(false);

        var titleLabel = new JLabel(file.getFileName());
        titleLabel.setOpaque(false);

        var closeButton = new JButton("×");
        closeButton.setFont(new Font(Font.SANS_SERIF, Font.BOLD, 16));
        closeButton.setPreferredSize(new Dimension(24, 24));
        closeButton.setMargin(new Insets(0, 0, 0, 0));
        closeButton.setContentAreaFilled(false);
        closeButton.setBorderPainted(false);
        closeButton.setFocusPainted(false);
        closeButton.setToolTipText("Close");
        var closeFg = UIManager.getColor("Button.close.foreground");
        closeButton.setForeground(closeFg != null ? closeFg : Color.GRAY);

        closeButton.addMouseListener(new MouseAdapter() {
            @Override
            public void mouseEntered(MouseEvent e) {
                closeButton.setForeground(Color.RED);
                closeButton.setCursor(Cursor.getPredefinedCursor(Cursor.HAND_CURSOR));
            }

            @Override
            public void mouseExited(MouseEvent e) {
                var closeFg = UIManager.getColor("Button.close.foreground");
                closeButton.setForeground(closeFg != null ? closeFg : Color.GRAY);
                closeButton.setCursor(Cursor.getDefaultCursor());
            }
        });
        closeButton.addActionListener(e -> {
            int idx = historyTabbedPane.indexOfComponent(historyTab);
            if (idx >= 0) {
                historyTabbedPane.remove(idx);
                fileHistoryTabs.remove(filePath);

                // Hide history pane if now empty and remove divider
                if (historyTabbedPane.getTabCount() == 0) {
                    historyTabbedPane.setVisible(false);
                    leftVerticalSplitPane.setDividerSize(0);
                }
            }
        });

        tabHeader.add(titleLabel);
        tabHeader.add(closeButton);

        // Ensure history pane is visible and divider shown
        if (!historyTabbedPane.isVisible()) {
            historyTabbedPane.setVisible(true);
            leftVerticalSplitPane.setDividerSize(originalLeftVerticalDividerSize);
            leftVerticalSplitPane.setDividerLocation(0.7);
        }

        historyTabbedPane.addTab(file.getFileName(), historyTab);
        int newIndex = historyTabbedPane.indexOfComponent(historyTab);
        historyTabbedPane.setTabComponentAt(newIndex, tabHeader);
        historyTabbedPane.setSelectedIndex(newIndex);

        fileHistoryTabs.put(filePath, historyTab);
    }

    @Nullable
    public GitCommitTab getGitCommitTab() {
        return gitCommitTab;
    }

    @Nullable
    public GitLogTab getGitLogTab() {
        return gitLogTab;
    }

    @Nullable
    public GitWorktreeTab getGitWorktreeTab() {
        return gitWorktreeTab;
    }

    /**
     * Called by MenuBar after constructing the BlitzForge menu item.
     */
    public void setBlitzForgeMenuItem(JMenuItem blitzForgeMenuItem) {
        this.blitzForgeMenuItem = blitzForgeMenuItem;
    }

    public void showFileInProjectTree(ProjectFile projectFile) {
        projectFilesPanel.showFileInTree(projectFile);
    }

    @Override
    public InstructionsPanel getInstructionsPanel() {
        return instructionsPanel;
    }

    public WorkspacePanel getContextPanel() {
        return workspacePanel;
    }

    public HistoryOutputPanel getHistoryOutputPanel() {
        return historyOutputPanel;
    }

    public @Nullable TerminalDrawerPanel getTerminalDrawer() {
        return terminalDrawer;
    }

    public JTabbedPane getRightTabbedPanel() {
        return rightTabbedPanel;
    }

    public void updateTerminalFontSize() {}

    /**
     * Hook to apply Advanced Mode UI visibility without restart.
     * Shows/hides tabs that are considered "advanced": Pull Requests, Issues, Log, Worktrees.
     * Centralizes calls to update Instructions panel mode UI and refresh keybindings to avoid duplication.
     * Safe to call from any thread.
     */
    public void applyAdvancedModeVisibility() {
        Runnable r = () -> {
            boolean advanced = GlobalUiSettings.isAdvancedMode();

            // Apply advanced mode to instructions panel (hide mode badge, disable dropdown in EZ mode)
            // Centralized here to avoid duplication in settings dialog and elsewhere
            applyAdvancedModeToInstructionsSafely(advanced);

            // Ensure the small header above the right tab stack is updated immediately.
            // Keep the branch selector header visible whenever the project has Git,
            // regardless of EZ/Advanced mode.
            try {
                if (rightTabbedHeader != null) {
                    boolean showHeader = getProject().hasGit();
                    rightTabbedHeader.setVisible(showHeader);
                    if (rightTabbedContainer != null) {
                        rightTabbedContainer.revalidate();
                        rightTabbedContainer.repaint();
                    }
                }
            } catch (Exception ex) {
                logger.debug("Failed to update rightTabbedHeader visibility (early)", ex);
            }
            // Update session management visibility in History panel
            historyOutputPanel.setAdvancedMode(advanced);

            // --- Left (sidebar) tabs: hide/show advanced Git tabs ---
            if (!advanced) {
                if (gitCommitTab != null) {
                    int idx = leftTabbedPanel.indexOfComponent(gitCommitTab);
                    if (idx != -1) leftTabbedPanel.removeTabAt(idx);
                }
                if (gitLogTab != null) {
                    int idx = leftTabbedPanel.indexOfComponent(gitLogTab);
                    if (idx != -1) leftTabbedPanel.removeTabAt(idx);
                }
                if (gitWorktreeTab != null) {
                    int idx = leftTabbedPanel.indexOfComponent(gitWorktreeTab);
                    if (idx != -1) leftTabbedPanel.removeTabAt(idx);
                }
                if (pullRequestsPanel != null) {
                    int idx = leftTabbedPanel.indexOfComponent(pullRequestsPanel);
                    if (idx != -1) leftTabbedPanel.removeTabAt(idx);
                }
                if (issuesPanel != null) {
                    int idx = leftTabbedPanel.indexOfComponent(issuesPanel);
                    if (idx != -1) leftTabbedPanel.removeTabAt(idx);
                }

                // Ensure a valid selection after removals
                if (leftTabbedPanel.getTabCount() > 0) {
                    int sel = leftTabbedPanel.getSelectedIndex();
                    if (sel < 0 || sel >= leftTabbedPanel.getTabCount()) {
                        leftTabbedPanel.setSelectedIndex(0);
                    }
                }
            } else {
                // Advanced ON: re-add tabs if applicable and not already present

                // Changes tab (GitCommitTab)
                if (gitCommitTab != null && leftTabbedPanel.indexOfComponent(gitCommitTab) == -1) {
                    var commitIcon = Icons.COMMIT;
                    gitTabBadgedIcon = new BadgedIcon(commitIcon, themeManager);
                    leftTabbedPanel.addTab(null, gitTabBadgedIcon, gitCommitTab);
                    var idx = leftTabbedPanel.indexOfComponent(gitCommitTab);
                    var ks = GlobalUiSettings.getKeybinding(
                            "panel.switchToChanges", KeyboardShortcutUtil.createAltShortcut(KeyEvent.VK_3));
                    gitTabLabel = createSquareTabLabel(
                            gitTabBadgedIcon, "Changes (" + KeyboardShortcutUtil.formatKeyStroke(ks) + ")");
                    leftTabbedPanel.setTabComponentAt(idx, gitTabLabel);
                    final int tabIdx = idx;
                    gitTabLabel.addMouseListener(new MouseAdapter() {
                        @Override
                        public void mousePressed(MouseEvent e) {
                            handleTabToggle(tabIdx);
                        }
                    });
                }

                // Log tab
                if (gitLogTab != null && leftTabbedPanel.indexOfComponent(gitLogTab) == -1) {
                    var logIcon = Icons.FLOWSHEET;
                    leftTabbedPanel.addTab(null, logIcon, gitLogTab);
                    var idx = leftTabbedPanel.indexOfComponent(gitLogTab);
                    var ks = GlobalUiSettings.getKeybinding(
                            "panel.switchToLog", KeyboardShortcutUtil.createAltShortcut(KeyEvent.VK_4));
                    var tooltip = "Log (" + KeyboardShortcutUtil.formatKeyStroke(ks) + ")";
                    var label = createSquareTabLabel(logIcon, tooltip);
                    leftTabbedPanel.setTabComponentAt(idx, label);
                    final int tabIdx = idx;
                    label.addMouseListener(new MouseAdapter() {
                        @Override
                        public void mousePressed(MouseEvent e) {
                            handleTabToggle(tabIdx);
                        }
                    });
                }

                // Worktrees tab
                if (gitWorktreeTab != null && leftTabbedPanel.indexOfComponent(gitWorktreeTab) == -1) {
                    var worktreeIcon = Icons.FLOWCHART;
                    leftTabbedPanel.addTab(null, worktreeIcon, gitWorktreeTab);
                    var idx = leftTabbedPanel.indexOfComponent(gitWorktreeTab);
                    var ks = GlobalUiSettings.getKeybinding(
                            "panel.switchToWorktrees", KeyboardShortcutUtil.createAltShortcut(KeyEvent.VK_5));
                    var tooltip = "Worktrees (" + KeyboardShortcutUtil.formatKeyStroke(ks) + ")";
                    var label = createSquareTabLabel(worktreeIcon, tooltip);
                    leftTabbedPanel.setTabComponentAt(idx, label);
                    final int tabIdx = idx;
                    label.addMouseListener(new MouseAdapter() {
                        @Override
                        public void mousePressed(MouseEvent e) {
                            handleTabToggle(tabIdx);
                        }
                    });
                }

                // Pull Requests tab (only when repo supports PRs i.e., GitHub)
                if (pullRequestsPanel != null
                        && getProject().isGitHubRepo()
                        && gitLogTab != null
                        && leftTabbedPanel.indexOfComponent(pullRequestsPanel) == -1) {
                    var prIcon = Icons.PULL_REQUEST;
                    leftTabbedPanel.addTab(null, prIcon, pullRequestsPanel);
                    var idx = leftTabbedPanel.indexOfComponent(pullRequestsPanel);
                    var ks = GlobalUiSettings.getKeybinding(
                            "panel.switchToPullRequests", KeyboardShortcutUtil.createAltShortcut(KeyEvent.VK_6));
                    var tooltip = "Pull Requests (" + KeyboardShortcutUtil.formatKeyStroke(ks) + ")";
                    var label = createSquareTabLabel(prIcon, tooltip);
                    leftTabbedPanel.setTabComponentAt(idx, label);
                    final int tabIdx = idx;
                    label.addMouseListener(new MouseAdapter() {
                        @Override
                        public void mousePressed(MouseEvent e) {
                            handleTabToggle(tabIdx);
                        }
                    });
                }

                // Issues tab (only when provider is not NONE)
                if (issuesPanel != null
                        && getProject().getIssuesProvider().type() != IssueProviderType.NONE
                        && leftTabbedPanel.indexOfComponent(issuesPanel) == -1) {
                    var issIcon = Icons.ADJUST;
                    leftTabbedPanel.addTab(null, issIcon, issuesPanel);
                    var idx = leftTabbedPanel.indexOfComponent(issuesPanel);
                    var ks = GlobalUiSettings.getKeybinding(
                            "panel.switchToIssues", KeyboardShortcutUtil.createAltShortcut(KeyEvent.VK_7));
                    var tooltip = "Issues (" + KeyboardShortcutUtil.formatKeyStroke(ks) + ")";
                    var label = createSquareTabLabel(issIcon, tooltip);
                    leftTabbedPanel.setTabComponentAt(idx, label);
                    final int tabIdx = idx;
                    label.addMouseListener(new MouseAdapter() {
                        @Override
                        public void mousePressed(MouseEvent e) {
                            handleTabToggle(tabIdx);
                        }
                    });
                }
            }

            // Update badge count immediately after adding tabs so the Changes tab badged icon reflects current state
            try {
                updateGitTabBadge(getModifiedFiles().size());
            } catch (Exception ex) {
                logger.debug("Failed to update Git tab badge after advanced-mode toggle", ex);
            }

            leftTabbedPanel.revalidate();
            leftTabbedPanel.repaint();

            // --- Right (Instructions/Tasks/Terminal) tabs: hide/show Terminal tab dynamically ---
            int terminalIdx = rightTabbedPanel.indexOfTab("Terminal");
            boolean terminalTabPresent = terminalIdx != -1;
            boolean terminalWasSelected =
                    terminalTabPresent && rightTabbedPanel.getSelectedComponent() == terminalPanel;

            if (!advanced) {
                // Remove Terminal tab if present
                if (terminalTabPresent) {
                    rightTabbedPanel.removeTabAt(terminalIdx);
                    // If it was selected, switch to Tasks or Instructions
                    if (terminalWasSelected) {
                        int tasksIdx = rightTabbedPanel.indexOfTab("Tasks");
                        if (tasksIdx != -1) {
                            rightTabbedPanel.setSelectedIndex(tasksIdx);
                        } else if (rightTabbedPanel.getTabCount() > 0) {
                            rightTabbedPanel.setSelectedIndex(0);
                        }
                    }
                }
            } else {
                // Add Terminal tab if missing
                if (!terminalTabPresent) {
                    rightTabbedPanel.addTab("Terminal", Icons.TERMINAL, this.terminalPanel);
                }
            }

            rightTabbedPanel.revalidate();
            rightTabbedPanel.repaint();

            // Show/hide the small header above the right tab stack (e.g. branch selector).
            // Keep it visible whenever the project has Git, regardless of EZ/Advanced mode.
            try {
                if (rightTabbedHeader != null) {
                    boolean showHeader = getProject().hasGit();
                    rightTabbedHeader.setVisible(showHeader);
                    if (rightTabbedContainer != null) {
                        rightTabbedContainer.revalidate();
                        rightTabbedContainer.repaint();
                    }
                }
            } catch (Exception ex) {
                logger.debug("Failed to update rightTabbedHeader visibility", ex);
            }

            // Refresh keybindings once after all UI updates to update toggle-mode shortcut
            // Centralized here to ensure consistency and avoid duplicate calls
            try {
                refreshKeybindings();
            } catch (Exception ex) {
                logger.debug("Failed to refresh keybindings after advanced-mode toggle", ex);
            }
        };

        if (SwingUtilities.isEventDispatchThread()) {
            r.run();
        } else {
            SwingUtilities.invokeLater(r);
        }
    }

    public void applyVerticalActivityLayout() {
        Runnable task = () -> {
            if (rightTabbedContainer == null) {
                return;
            }

            boolean enabled = GlobalUiSettings.isVerticalActivityLayout();
            var activityTabs = historyOutputPanel.getActivityTabs();
            var outputTabs = historyOutputPanel.getOutputTabs();
            var activityTabsContainer = historyOutputPanel.getActivityTabsContainer();
            var outputTabsContainer = historyOutputPanel.getOutputTabsContainer();
            outputTabsContainer.setVisible(!enabled);

            if (enabled) {
                if (verticalActivityCombinedPanel != null
                        && verticalActivityCombinedPanel.getParent() == bottomSplitPane) {
                    bottomSplitPane.setRightComponent(verticalActivityCombinedPanel);
                } else {
                    detachFromParent(activityTabs);
                    if (outputTabs != null) {
                        detachFromParent(outputTabs);
                    }
                    detachFromParent(rightTabbedContainer);
                    var sessionHeader = historyOutputPanel.getSessionHeaderPanel();
                    detachFromParent(sessionHeader);

                    if (topSplitPane.getBottomComponent() == rightTabbedContainer) {
                        topSplitPane.setBottomComponent(null);
                    }

                    // Create top-left composite: Session header above Activity tabs
                    var leftTopPanel = new JPanel(new BorderLayout());
                    leftTopPanel.add(sessionHeader, BorderLayout.NORTH);
                    leftTopPanel.add(activityTabs, BorderLayout.CENTER);

                    // Create left panel: (Session+Activity) (top) | Instructions (bottom) with resizable divider
                    var leftSplitPane = new JSplitPane(JSplitPane.VERTICAL_SPLIT);
                    leftSplitPane.setTopComponent(leftTopPanel);
                    leftSplitPane.setBottomComponent(rightTabbedContainer);
                    leftSplitPane.setResizeWeight(0.4);

                    // Restore saved position or use default
                    int savedLeftPos = GlobalUiSettings.getVerticalLayoutLeftSplitPosition();
                    if (savedLeftPos > 0) {
                        leftSplitPane.setDividerLocation(savedLeftPos);
                    } else {
                        leftSplitPane.setDividerLocation(0.4);
                    }

                    // Add listener to save position changes
                    leftSplitPane.addPropertyChangeListener(JSplitPane.DIVIDER_LOCATION_PROPERTY, e -> {
                        if (leftSplitPane.isShowing()) {
                            int newPos = leftSplitPane.getDividerLocation();
                            if (newPos > 0) {
                                GlobalUiSettings.saveVerticalLayoutLeftSplitPosition(newPos);
                            }
                        }
                    });

                    // Create horizontal split: left split pane | output tabs
                    var verticalSplit = new JSplitPane(JSplitPane.HORIZONTAL_SPLIT);
                    verticalSplit.setLeftComponent(leftSplitPane);
                    if (outputTabs != null) {
                        verticalSplit.setRightComponent(outputTabs);
                    }
                    verticalSplit.setResizeWeight(0.5);

                    // Restore saved position or use default
                    int savedHorizPos = GlobalUiSettings.getVerticalLayoutHorizontalSplitPosition();
                    if (savedHorizPos > 0) {
                        verticalSplit.setDividerLocation(savedHorizPos);
                    } else {
                        // Default to a width similar to the left sidebar (Project Files/Tests)
                        // Use the last known expanded sidebar location if available; otherwise compute an initial
                        // width.
                        final int desiredLeftWidth = (lastExpandedSidebarLocation > 0)
                                ? lastExpandedSidebarLocation
                                : computeInitialSidebarWidth();

                        // Defer until after layout so we can clamp against the actual container width and right min
                        // size
                        SwingUtilities.invokeLater(() -> {
                            try {
                                int containerWidth = verticalSplit.getWidth();
                                int dividerSize = verticalSplit.getDividerSize();
                                int rightMin = 200; // fallback
                                if (outputTabs != null) {
                                    java.awt.Dimension min = outputTabs.getMinimumSize();
                                    if (min != null) {
                                        rightMin = Math.max(rightMin, min.width);
                                    }
                                }
                                int maxAllowed = Math.max(0, containerWidth - dividerSize - rightMin);
                                int target = Math.max(0, Math.min(desiredLeftWidth, maxAllowed));
                                verticalSplit.setDividerLocation(target);
                            } catch (Exception ex) {
                                // If anything goes wrong, keep the default; users can resize manually
                            }
                        });
                    }

                    // Add listener to save position changes
                    verticalSplit.addPropertyChangeListener(JSplitPane.DIVIDER_LOCATION_PROPERTY, e -> {
                        if (verticalSplit.isShowing()) {
                            int newPos = verticalSplit.getDividerLocation();
                            if (newPos > 0) {
                                GlobalUiSettings.saveVerticalLayoutHorizontalSplitPosition(newPos);
                            }
                        }
                    });

                    verticalActivityCombinedPanel = verticalSplit;
                    bottomSplitPane.setRightComponent(verticalSplit);

                    // Ensure the capture/notification bar under Output maintains fixed sizing in vertical layout
                    historyOutputPanel.applyFixedCaptureBarSizing(true);

                    verticalSplit.revalidate();
                    verticalSplit.repaint();
                }
            } else {
                if (verticalActivityCombinedPanel != null) {
                    detachFromParent(activityTabs);
                    if (outputTabs != null) {
                        detachFromParent(outputTabs);
                    }
                    detachFromParent(rightTabbedContainer);

                    // Return to standard layout; the bar sizing is already correct there.
                    historyOutputPanel.applyFixedCaptureBarSizing(false);

                    if (activityTabs.getParent() != activityTabsContainer) {
                        activityTabsContainer.add(activityTabs, BorderLayout.EAST);
                    }
                    if (outputTabs != null && outputTabs.getParent() != outputTabsContainer) {
                        outputTabsContainer.add(outputTabs, BorderLayout.CENTER);
                    }
                    if (topSplitPane.getBottomComponent() != rightTabbedContainer) {
                        topSplitPane.setBottomComponent(rightTabbedContainer);
                    }
                    // Restore session header back to HistoryOutputPanel's top
                    var sessionHeader = historyOutputPanel.getSessionHeaderPanel();
                    detachFromParent(sessionHeader);
                    historyOutputPanel.add(sessionHeader, BorderLayout.NORTH);

                    verticalActivityCombinedPanel = null;
                }
                bottomSplitPane.setRightComponent(mainVerticalSplitPane);
            }

            activityTabsContainer.revalidate();
            activityTabsContainer.repaint();
            outputTabsContainer.revalidate();
            outputTabsContainer.repaint();
            topSplitPane.revalidate();
            topSplitPane.repaint();
            mainVerticalSplitPane.revalidate();
            mainVerticalSplitPane.repaint();
            bottomSplitPane.revalidate();
            bottomSplitPane.repaint();
            frame.revalidate();
            frame.repaint();
        };

        if (SwingUtilities.isEventDispatchThread()) {
            task.run();
        } else {
            SwingUtilities.invokeLater(task);
        }
    }

    public void refreshTaskListUI(boolean triggerAutoPlay, Set<String> preExistingIncompleteTasks) {
        // Terminal drawer removed — bring the Tasks tab to front instead.
        SwingUtilities.invokeLater(() -> {
            int idx = rightTabbedPanel.indexOfTab("Tasks");
            if (idx != -1) rightTabbedPanel.setSelectedIndex(idx);
            taskListPanel.refreshFromManager();

            // EZ-mode: auto-play tasks when idle after the list finishes refreshing
            if (triggerAutoPlay && !GlobalUiSettings.isAdvancedMode()) {
                SwingUtilities.invokeLater(() -> taskListPanel.autoPlayAllIfIdle(preExistingIncompleteTasks));
            }
        });
    }

    public Action getGlobalUndoAction() {
        return globalUndoAction;
    }

    public Action getGlobalRedoAction() {
        return globalRedoAction;
    }

    public Action getGlobalCopyAction() {
        return globalCopyAction;
    }

    public Action getGlobalPasteAction() {
        return globalPasteAction;
    }

    public Action getGlobalToggleMicAction() {
        return globalToggleMicAction;
    }

    private boolean isFocusInContextArea(@Nullable Component focusOwner) {
        if (focusOwner == null) return false;
        // Check if focus is within ContextPanel or HistoryOutputPanel's historyTable
        boolean inContextPanel = SwingUtilities.isDescendingFrom(focusOwner, workspacePanel);
        boolean inHistoryTable = historyOutputPanel.getHistoryTable() != null
                && SwingUtilities.isDescendingFrom(focusOwner, historyOutputPanel.getHistoryTable());
        return inContextPanel || inHistoryTable;
    }

    // --- Global Undo/Redo Action Classes ---
    private class GlobalUndoAction extends AbstractAction {
        public GlobalUndoAction(String name) {
            super(name);
        }

        @Override
        public void actionPerformed(ActionEvent e) {
            if (lastRelevantFocusOwner == instructionsPanel.getInstructionsArea()) {
                if (instructionsPanel.getCommandInputUndoManager().canUndo()) {
                    instructionsPanel.getCommandInputUndoManager().undo();
                }
            } else if (isFocusInContextArea(lastRelevantFocusOwner)) {
                if (contextManager.getContextHistory().hasUndoStates()) {
                    contextManager.undoContextAsync();
                }
            } else if (instructionsPanel.getCommandInputUndoManager().canUndo()) {
                // Fallback: undo instructions panel when focus is elsewhere
                instructionsPanel.getCommandInputUndoManager().undo();
            }
        }

        public void updateEnabledState() {
            boolean canUndoNow = false;
            if (lastRelevantFocusOwner == instructionsPanel.getInstructionsArea()) {
                canUndoNow = instructionsPanel.getCommandInputUndoManager().canUndo();
            } else if (isFocusInContextArea(lastRelevantFocusOwner)) {
                canUndoNow = contextManager.getContextHistory().hasUndoStates();
            } else {
                // Fallback: enable if instructions panel has undoable content
                canUndoNow = instructionsPanel.getCommandInputUndoManager().canUndo();
            }
            setEnabled(canUndoNow);
        }
    }

    private class GlobalRedoAction extends AbstractAction {
        public GlobalRedoAction(String name) {
            super(name);
        }

        @Override
        public void actionPerformed(ActionEvent e) {
            if (lastRelevantFocusOwner == instructionsPanel.getInstructionsArea()) {
                if (instructionsPanel.getCommandInputUndoManager().canRedo()) {
                    instructionsPanel.getCommandInputUndoManager().redo();
                }
            } else if (isFocusInContextArea(lastRelevantFocusOwner)) {
                if (contextManager.getContextHistory().hasRedoStates()) {
                    contextManager.redoContextAsync();
                }
            } else if (instructionsPanel.getCommandInputUndoManager().canRedo()) {
                // Fallback: redo instructions panel when focus is elsewhere
                instructionsPanel.getCommandInputUndoManager().redo();
            }
        }

        public void updateEnabledState() {
            boolean canRedoNow = false;
            if (lastRelevantFocusOwner == instructionsPanel.getInstructionsArea()) {
                canRedoNow = instructionsPanel.getCommandInputUndoManager().canRedo();
            } else if (isFocusInContextArea(lastRelevantFocusOwner)) {
                canRedoNow = contextManager.getContextHistory().hasRedoStates();
            } else {
                // Fallback: enable if instructions panel has redoable content
                canRedoNow = instructionsPanel.getCommandInputUndoManager().canRedo();
            }
            setEnabled(canRedoNow);
        }
    }

    // --- Global Copy/Paste Action Classes ---
    private class GlobalCopyAction extends AbstractAction {
        public GlobalCopyAction(String name) {
            super(name);
        }

        @Override
        public void actionPerformed(ActionEvent e) {
            if (lastRelevantFocusOwner == null) {
                return;
            }
            if (lastRelevantFocusOwner == instructionsPanel.getInstructionsArea()) {
                instructionsPanel.getInstructionsArea().copy();
            } else if (SwingUtilities.isDescendingFrom(lastRelevantFocusOwner, historyOutputPanel.getLlmStreamArea())) {
                historyOutputPanel.getLlmStreamArea().copy(); // Assumes MarkdownOutputPanel has copy()
            } else if (SwingUtilities.isDescendingFrom(lastRelevantFocusOwner, workspacePanel)
                    || SwingUtilities.isDescendingFrom(lastRelevantFocusOwner, historyOutputPanel.getHistoryTable())) {
                // If focus is in ContextPanel, use its selected fragments.
                // If focus is in HistoryTable, it's like "Copy All" from ContextPanel.
                List<ContextFragment> fragmentsToCopy = List.of(); // Default to "all"
                if (SwingUtilities.isDescendingFrom(lastRelevantFocusOwner, workspacePanel)) {
                    fragmentsToCopy = workspacePanel.getSelectedFragments();
                }
                workspacePanel.performContextActionAsync(WorkspacePanel.ContextAction.COPY, fragmentsToCopy);
            }
        }

        public void updateEnabledState() {
            if (lastRelevantFocusOwner == null) {
                setEnabled(false);
                return;
            }

            boolean canCopyNow = false;
            if (lastRelevantFocusOwner == instructionsPanel.getInstructionsArea()) {
                var field = instructionsPanel.getInstructionsArea();
                canCopyNow = (field.getSelectedText() != null
                                && !field.getSelectedText().isEmpty())
                        || !field.getText().isEmpty();
            } else if (SwingUtilities.isDescendingFrom(lastRelevantFocusOwner, historyOutputPanel.getLlmStreamArea())) {
                var llmArea = historyOutputPanel.getLlmStreamArea();
                String selectedText = llmArea.getSelectedText();
                canCopyNow =
                        !selectedText.isEmpty() || !llmArea.getDisplayedText().isEmpty();
            } else if (SwingUtilities.isDescendingFrom(lastRelevantFocusOwner, workspacePanel)
                    || SwingUtilities.isDescendingFrom(lastRelevantFocusOwner, historyOutputPanel.getHistoryTable())) {
                // Focus is in a context area, context copy is always available
                canCopyNow = true;
            }
            setEnabled(canCopyNow);
        }
    }

    /**
     * Safely retrieves the system clipboard, handling Exceptions in windows
     * Windows when the clipboard is temporarily locked by another process.
     * <p>
     * <b>Background:</b> On Windows, the system clipboard can be temporarily locked when
     * another process is accessing it (e.g., during copy/paste operations in other apps).
     * This causes {@link Toolkit#getSystemClipboard()} to throw {@link IllegalStateException},
     * particularly during EDT focus change processing.
     * <p>
     * <b>Solution:</b> This app treats clipboard lock as transient and non-fatal. Instead of
     * propagating exceptions to the UI, we return {@code null} and let callers gracefully
     * degrade (e.g., disable paste action temporarily, show notification).
     * <p>
     * <b>Related JDK Issue:</b> <a href="https://bugs.openjdk.org/browse/JDK-8353950">JDK-8353950</a>
     * - Windows clipboard interaction instability
     *
     * @return The system clipboard, or null if temporarily unavailable
     */
    @Nullable
    private static Clipboard getSystemClipboardSafe() {
        try {
            return Toolkit.getDefaultToolkit().getSystemClipboard();
        } catch (IllegalStateException | HeadlessException e) {
            logger.debug(
                    "System clipboard temporarily unavailable ({})",
                    e.getClass().getSimpleName());
            return null;
        } catch (Exception e) {
            logger.warn("Unexpected error accessing system clipboard", e);
            return null;
        }
    }

    /**
     * Safely reads string data from the system clipboard, handling potential exceptions
     * when the clipboard is temporarily unavailable or doesn't contain string data.
     * <p>
     * <b>Background:</b> On Windows, clipboard access methods like
     * {@link Clipboard#isDataFlavorAvailable(DataFlavor)} and {@link Clipboard#getData(DataFlavor)}
     * can throw {@link IllegalStateException} when the clipboard is locked by another process.
     * This is particularly problematic during rapid focus change events on the EDT.
     * <p>
     * <b>Solution:</b> This wrapper catches all clipboard-related exceptions and returns {@code null}
     * to indicate unavailability, allowing the UI to gracefully handle temporary clipboard locks
     * without propagating exceptions to users.
     * <p>
     * <b>Related JDK Issue:</b> <a href="https://bugs.openjdk.org/browse/JDK-8353950">JDK-8353950</a>
     * - Windows clipboard interaction instability
     *
     * @return The string data from clipboard, or null if unavailable or not a string
     */
    @Nullable
    private static String readStringFromClipboardSafe() {
        var clipboard = getSystemClipboardSafe();
        if (clipboard == null) {
            return null;
        }

        try {
            if (!clipboard.isDataFlavorAvailable(DataFlavor.stringFlavor)) {
                return null;
            }
            var data = clipboard.getData(DataFlavor.stringFlavor);
            return (String) data;
        } catch (UnsupportedFlavorException | IOException | IllegalStateException e) {
            logger.warn("Failed to read string from clipboard: {}", e.getMessage());
            return null;
        } catch (Exception e) {
            logger.warn("Unexpected error reading clipboard string data", e);
            return null;
        }
    }

    // for paste from menubar -- ctrl-v paste is handled in individual components
    private class GlobalPasteAction extends AbstractAction {
        public GlobalPasteAction(String name) {
            super(name);
        }

        @Override
        public void actionPerformed(ActionEvent e) {
            if (lastRelevantFocusOwner == null) {
                return;
            }

            if (lastRelevantFocusOwner == instructionsPanel.getInstructionsArea()) {
                instructionsPanel.getInstructionsArea().paste();
            } else if (SwingUtilities.isDescendingFrom(lastRelevantFocusOwner, workspacePanel)) {
                // Check clipboard availability before attempting paste to avoid Windows clipboard lock exceptions.
                // On Windows, the system clipboard can be temporarily locked by other processes, causing
                // IllegalStateException. We treat this as transient and show a notification instead of failing.
                var clipboard = getSystemClipboardSafe();
                if (clipboard == null) {
                    showNotification(NotificationRole.INFO, "Clipboard is temporarily unavailable");
                    return;
                }
                workspacePanel.performContextActionAsync(WorkspacePanel.ContextAction.PASTE, List.of());
            }
        }

        public void updateEnabledState() {
            boolean canPasteNow = false;
            if (lastRelevantFocusOwner == null) {
                // leave it false
            } else if (lastRelevantFocusOwner == instructionsPanel.getInstructionsArea()) {
                // Use safe wrapper instead of direct isDataFlavorAvailable() to avoid Windows clipboard
                // lock exceptions during rapid focus changes on EDT. See JDK-8353950.
                canPasteNow = readStringFromClipboardSafe() != null;
            } else if (SwingUtilities.isDescendingFrom(lastRelevantFocusOwner, workspacePanel)) {
                // ContextPanel's doPasteAction checks clipboard content type
                canPasteNow = true;
            }
            setEnabled(canPasteNow);
        }
    }

    // --- Global Toggle Mic Action Class ---
    private class ToggleMicAction extends AbstractAction {
        public ToggleMicAction(String name) {
            super(name);
        }

        @Override
        public void actionPerformed(ActionEvent e) {
            VoiceInputButton micButton = Chrome.this.instructionsPanel.getVoiceInputButton();
            if (micButton.isEnabled()) {
                micButton.doClick();
            }
        }

        public void updateEnabledState() {
            VoiceInputButton micButton = Chrome.this.instructionsPanel.getVoiceInputButton();
            boolean canToggleMic = micButton.isEnabled();
            setEnabled(canToggleMic);
        }
    }

    /**
     * Creates a new themed JFrame with the Brokk icon set properly.
     *
     * @param title The title for the new frame
     * @return A configured JFrame with the application icon
     */
    public static JFrame newFrame(String title, boolean initializeTitleBar) {
        JFrame frame = new JFrame(title);
        applyIcon(frame);
        // macOS  (see https://www.formdev.com/flatlaf/macos/)
        if (SystemInfo.isMacOS) {
            if (SystemInfo.isMacFullWindowContentSupported) {
                frame.getRootPane().putClientProperty("apple.awt.fullWindowContent", true);
                frame.getRootPane().putClientProperty("apple.awt.transparentTitleBar", true);

                // hide window title
                if (SystemInfo.isJava_17_orLater)
                    frame.getRootPane().putClientProperty("apple.awt.windowTitleVisible", false);
                else frame.setTitle(null);
            }
        }
        if (initializeTitleBar) applyTitleBar(frame, title);
        return frame;
    }

    public static JFrame newFrame(String title) {
        return newFrame(title, true);
    }

    /**
     * If using full window content, creates a themed title bar.
     * Uses ThemeTitleBarManager for unified theme-driven configuration.
     *
     * @see <a href="https://www.formdev.com/flatlaf/macos/">FlatLaf macOS Window Decorations</a>
     */
    public static void applyTitleBar(JFrame frame, String title) {
        ThemeTitleBarManager.applyTitleBar(frame, title);
    }

    /**
     * Updates the title bar styling for existing frames when theme changes.
     * Uses ThemeTitleBarManager for unified theme-driven configuration.
     */
    public static void updateTitleBarStyling(JFrame frame) {
        ThemeTitleBarManager.updateTitleBarStyling(frame);
    }

    /**
     * Applies the application icon to the given window (JFrame or JDialog).
     *
     * @param window The window to set the icon for.
     */
    public static void applyIcon(Window window) {
        try {
            var iconUrl = Chrome.class.getResource(Brokk.ICON_RESOURCE);
            if (iconUrl != null) {
                var icon = new ImageIcon(iconUrl);
                window.setIconImage(icon.getImage());
            } else {
                LogManager.getLogger(Chrome.class).warn("Could not find resource {}", Brokk.ICON_RESOURCE);
            }
        } catch (Exception e) {
            LogManager.getLogger(Chrome.class).warn("Failed to set application icon for window", e);
        }
    }

    /**
     * Disables the history panel via HistoryOutputPanel.
     */
    @Override
    public void disableHistoryPanel() {
        historyOutputPanel.disableHistory();
    }

    /**
     * Enables the history panel via HistoryOutputPanel.
     */
    @Override
    public void enableHistoryPanel() {
        historyOutputPanel.enableHistory();
    }

    /**
     * Sets the taskInProgress state on the MarkdownOutputPanel
     */
    @Override
    public void setTaskInProgress(boolean taskInProgress) {
        SwingUtilities.invokeLater(() -> {
            historyOutputPanel.setTaskInProgress(taskInProgress);
        });
    }

    @Override
    public int showConfirmDialog(String message, String title, int optionType, int messageType) {
        return showConfirmDialog(frame, message, title, optionType, messageType);
    }

    @Override
    public int showConfirmDialog(
            @Nullable Component parent, String message, String title, int optionType, int messageType) {
        //noinspection MagicConstant
        return JOptionPane.showConfirmDialog(parent, message, title, optionType, messageType);
    }

    @Override
    public void postSummarize() {
        updateWorkspace();
        updateContextHistoryTable();
    }

    @Override
    public void systemNotify(String message, String title, int messageType) {
        SwingUtilities.invokeLater(() -> {
            //noinspection MagicConstant
            JOptionPane.showMessageDialog(frame, message, title, messageType);
        });
    }

    @Override
    public void showNotification(NotificationRole role, String message) {
        boolean allowed =
                switch (role) {
                    case COST -> GlobalUiSettings.isShowCostNotifications();
                    case ERROR -> GlobalUiSettings.isShowErrorNotifications();
                    case CONFIRM -> GlobalUiSettings.isShowConfirmNotifications();
                    case INFO -> GlobalUiSettings.isShowInfoNotifications();
                };
        if (!allowed) return;

        SwingUtilities.invokeLater(() -> historyOutputPanel.showNotification(role, message));
    }

    /**
     * Helper method to find JScrollPane component within a container
     */
    @Nullable
    private static Component findScrollPaneIn(Container container) {
        for (Component comp : container.getComponents()) {
            if (comp instanceof JScrollPane) {
                return comp;
            } else if (comp instanceof Container subContainer) {
                Component found = findScrollPaneIn(subContainer);
                if (found != null) {
                    return found;
                }
            }
        }
        return null;
    }

    /**
     * Shared "Rebuilding Code Intelligence" status strip with spinner and text.
     * Hidden by default. Other panels can embed this component via getAnalyzerStatusStrip().
     * The spinner icon is refreshed against the current theme whenever it is shown or a theme is applied.
     */
    private class AnalyzerStatusStrip extends JPanel implements ThemeAware {
        private final JLabel label;

        private AnalyzerStatusStrip() {
            super();
            setLayout(new BoxLayout(this, BoxLayout.X_AXIS));
            setBorder(new EmptyBorder(2, 6, 2, 6));
            label = new JLabel("Rebuilding Code Intelligence...");
            label.setIcon(null); // set on show to ensure theme-correct icon
            label.setAlignmentY(Component.CENTER_ALIGNMENT);
            add(label);
            setOpaque(true);
            // Start hidden by default. Visibility controlled by Chrome methods.
            setVisible(false);
        }

        void refreshSpinnerIcon() {
            // Must be called on EDT; SpinnerIconUtil asserts EDT
            Icon icon = SpinnerIconUtil.getSpinner(Chrome.this, true);
            label.setIcon(icon);
        }

        /**
         * Updates the tooltip to show progress details. Safe to call from any thread.
         *
         * @param tooltip The tooltip text, or null to clear
         */
        void setProgressTooltip(String tooltip) {
            SwingUtil.runOnEdt(() -> label.setToolTipText(tooltip));
        }

        @Override
        public void applyTheme(GuiTheme guiTheme) {
            // Keep basic colors in sync with theme; refresh spinner icon if visible
            Color bg = UIManager.getColor("Panel.background");
            Color fg = UIManager.getColor("Label.foreground");
            setBackground(bg != null ? bg : getBackground());
            label.setForeground(fg != null ? fg : label.getForeground());
            if (isVisible()) {
                refreshSpinnerIcon();
            }
            SwingUtilities.updateComponentTreeUI(this);
        }
    }

    /**
     * Updates the git tab badge with the current number of modified files. Should be called whenever the git status
     * changes
     */
    public void updateGitTabBadge(int modifiedCount) {
        assert SwingUtilities.isEventDispatchThread() : "updateGitTabBadge(int) must be called on EDT";

        if (gitTabBadgedIcon == null) {
            return; // No git support
        }

        gitTabBadgedIcon.setCount(modifiedCount, leftTabbedPanel);

        // Update tooltip to show the count and keyboard shortcut
        if (gitTabLabel != null) {
            var configuredShortcut = GlobalUiSettings.getKeybinding(
                    "panel.switchToChanges", KeyboardShortcutUtil.createAltShortcut(KeyEvent.VK_3));
            var shortcut = KeyboardShortcutUtil.formatKeyStroke(configuredShortcut);
            String tooltip;
            if (modifiedCount > 0) {
                tooltip = String.format(
                        "Changes (%d modified file%s) (%s)", modifiedCount, modifiedCount == 1 ? "" : "s", shortcut);
            } else {
                tooltip = "Changes (" + shortcut + ")";
            }
            gitTabLabel.setToolTipText(tooltip);
        }

        // Repaint the tab to show the updated badge
        if (gitTabLabel != null) {
            gitTabLabel.repaint();
        }
    }

    /**
     * Updates the Project Files tab badge with the current number of live dependencies. Should be called whenever
     * the dependency count changes or on startup to initialize the badge. EDT-safe.
     */
    public void updateProjectFilesTabBadge(int dependencyCount) {
        SwingUtil.runOnEdt(() -> {
            if (projectFilesTabBadgedIcon == null) {
                return; // No badge support (should not happen in normal operation)
            }

            projectFilesTabBadgedIcon.setCount(dependencyCount, leftTabbedPanel);

            // Update tooltip to show the count and keyboard shortcut
            if (projectFilesTabLabel != null) {
                var configuredShortcut = GlobalUiSettings.getKeybinding(
                        "panel.switchToProjectFiles", KeyboardShortcutUtil.createAltShortcut(KeyEvent.VK_1));
                var shortcut = KeyboardShortcutUtil.formatKeyStroke(configuredShortcut);
                String tooltip;
                if (dependencyCount > 0) {
                    tooltip = String.format(
                            "Project Files (%d dependenc%s) (%s)",
                            dependencyCount, dependencyCount == 1 ? "y" : "ies", shortcut);
                } else {
                    tooltip = "Project Files (" + shortcut + ")";
                }
                projectFilesTabLabel.setToolTipText(tooltip);
            }

            // Repaint the tab to show the updated badge
            if (projectFilesTabLabel != null) {
                projectFilesTabLabel.repaint();
            }

            // Update the panel border title with current branch and dependency count
            projectFilesPanel.updateBorderTitle();
        });
    }

    /**
     * Refresh the branch selector UI hosted in Chrome. Safe to call from any thread.
     *
     * @param branchName the branch name to display (may be null/blank)
     */
    public void refreshBranchUi(@Nullable String branchName) {
        SwingUtilities.invokeLater(() -> {
            if (branchSelectorButton != null) {
                try {
                    // BranchSelectorButton.refreshBranch expects a displayable string; pass empty string
                    // when branchName is null to avoid unexpected null handling in downstream UI code.
                    branchSelectorButton.refreshBranch(branchName == null ? "" : branchName);
                } catch (Exception ex) {
                    logger.debug("branchSelectorButton.refreshBranch failed", ex);
                }
            }
            // Keep the project files drawer title in sync with current branch and dependency count
            try {
                projectFilesPanel.updateBorderTitle();
            } catch (Exception ex) {
                logger.debug("projectFilesPanel.updateBorderTitle failed", ex);
            }
        });
    }

    /**
     * Builds a JLabel for use as a square tab component, ensuring width == height.
     */
    private static JLabel createSquareTabLabel(Icon icon, String tooltip) {
        var label = new JLabel(icon);
        int size = Math.max(icon.getIconWidth(), icon.getIconHeight());
        // add a little padding so the icon isn't flush against the border
        // tabs are usually a bit width biased, so let's also reduce width a bit
        label.setPreferredSize(new Dimension(size, size + 8));
        label.setMinimumSize(label.getPreferredSize());
        label.setHorizontalAlignment(SwingConstants.CENTER);
        label.setToolTipText(tooltip);

        // If this is a themed icon wrapper, ask it to ensure its delegate is resolved (non-blocking).
        if (icon instanceof SwingUtil.ThemedIcon themedIcon) {
            try {
                themedIcon.ensureResolved();
            } catch (Exception ex) {
                // Defensive: do not let icon resolution errors interrupt UI construction
                logger.debug("Failed to resolve themed icon; continuing without blocking UI", ex);
            }
        }

        // Ensure we repaint when the label becomes showing; some themed icons resolve lazily and
        // a repaint on SHOWING ensures the resolved image is painted immediately (fixes hover-only reveal).
        label.addHierarchyListener(e -> {
            if ((e.getChangeFlags() & HierarchyEvent.SHOWING_CHANGED) != 0 && label.isShowing()) {
                SwingUtilities.invokeLater(() -> {
                    label.revalidate();
                    label.repaint();
                });
            }
        });

        return label;
    }

    /**
     * Calculates an appropriate initial width for the left sidebar based on content and window size.
     */
    private int computeInitialSidebarWidth() {
        int ideal = projectFilesPanel.getPreferredSize().width;
        int frameWidth = frame.getWidth();

        // Allow between minimum and maximum percentage based on screen width,
        // but never below the absolute minimum pixel width.
        int min = Math.max(MIN_SIDEBAR_WIDTH_PX, (int) (frameWidth * MIN_SIDEBAR_WIDTH_FRACTION));
        double maxFraction =
                frameWidth > WIDE_SCREEN_THRESHOLD ? MAX_SIDEBAR_WIDTH_FRACTION_WIDE : MAX_SIDEBAR_WIDTH_FRACTION;
        int max = (int) (frameWidth * maxFraction);

        return Math.max(min, Math.min(ideal, max));
    }

    /**
     * Computes the minimum allowed sidebar width in pixels, combining the
     * absolute minimum with a fraction of the current frame width.
     */
    private int computeMinSidebarWidthPx() {
        int frameWidth = frame.getWidth();
        int byFraction = (int) (frameWidth * MIN_SIDEBAR_WIDTH_FRACTION);
        return Math.max(MIN_SIDEBAR_WIDTH_PX, byFraction);
    }

    /**
     * Toggle collapsing the Workspace (top of Workspace|Instructions split) and hide/show the divider between Output
     * and the bottom stack.
     */
    public void toggleWorkspaceCollapsed() {
        setWorkspaceCollapsed(!workspaceCollapsed);
    }

    /**
     * Collapse the Workspace area. Expand requests are ignored; the workspace remains permanently hidden.
     *
     * <p>When collapsed, the Workspace+Instructions split is removed from the bottom stack and only the
     * Instructions/Drawer is shown as the bottom component. The Output↔Bottom divider remains visible.
     * Once collapsed, the workspace cannot be expanded. Any call to expand (collapsed=false) is a no-op.
     */
    public void setWorkspaceCollapsed(boolean collapsed) {
        Runnable r = () -> {
            if (this.workspaceCollapsed == collapsed) {
                return;
            }

            if (collapsed) {
                // Also save as a proportion for robust restore after resizes
                // Measure the current on-screen height of the Instructions area so we can keep it EXACT
                int instructionsHeightPx = 0;
                try {
                    // Bottom of the topSplitPane is the Instructions container when expanded
                    Component bottom = topSplitPane.getBottomComponent();
                    if (bottom != null) {
                        instructionsHeightPx = Math.max(0, bottom.getHeight());
                    }
                    // Fallback estimate if height not realized yet
                    if (instructionsHeightPx == 0) {
                        int tsTotal = Math.max(0, topSplitPane.getHeight());
                        int tsDivider = topSplitPane.getDividerSize();
                        int maxFromTop = Math.max(0, tsTotal - tsDivider);
                        int minBottom = (bottom != null) ? Math.max(0, bottom.getMinimumSize().height) : 0;
                        instructionsHeightPx =
                                Math.min(Math.max(minBottom, rightTabbedPanel.getMinimumSize().height), maxFromTop);
                    }
                } catch (Exception ex) {
                    // Defensive; we'll clamp during restore regardless
                    logger.debug("Failed to calculate pinned Instructions height; using clamped restore", ex);
                }
                // Pin the measured Instructions height for exact restore later
                pinnedInstructionsHeightPx = instructionsHeightPx;

                // Swap to Instructions-only in the bottom (now using the rightTabbedContainer directly)
                mainVerticalSplitPane.setBottomComponent(rightTabbedContainer);

                // Revalidate layout, then set the main divider so bottom == pinned Instructions height
                mainVerticalSplitPane.revalidate();
                SwingUtilities.invokeLater(
                        () -> applyMainDividerForExactBottomHeight(Math.max(0, pinnedInstructionsHeightPx)));

                this.workspaceCollapsed = true;

                // Refresh layout/paint
                mainVerticalSplitPane.revalidate();
                mainVerticalSplitPane.repaint();

                // Persist collapsed/expanded state (per-project + global)
                try {
                    saveWorkspaceCollapsedSetting(this.workspaceCollapsed);
                } catch (Exception ignored) {
                    // Non-fatal persistence failure
                }
            }
            // else: ignore expand requests; workspace stays collapsed permanently
        };

        if (SwingUtilities.isEventDispatchThread()) {
            r.run();
        } else {
            SwingUtilities.invokeLater(r);
        }
    }

    /**
     * Set the Output↔Bottom divider so that the bottom height equals the exact desired pixel height, clamped to the
     * bottom component's minimum size. This is used when collapsing Workspace to guarantee the Instructions area does
     * not resize at all.
     */
    private void applyMainDividerForExactBottomHeight(int desiredBottomPx) {
        int total = mainVerticalSplitPane.getHeight();
        if (total <= 0) {
            return;
        }
        int dividerSize = mainVerticalSplitPane.getDividerSize();
        Component bottom = mainVerticalSplitPane.getBottomComponent();
        int minBottom = (bottom != null) ? Math.max(0, bottom.getMinimumSize().height) : 0;

        int target = Math.max(0, desiredBottomPx);
        int minAllowed = minBottom;
        int maxAllowed = Math.max(minAllowed, total - dividerSize); // cannot exceed available space
        int clampedBottom = Math.max(minAllowed, Math.min(target, maxAllowed));

        int safeDivider = Math.max(0, total - dividerSize - clampedBottom);
        mainVerticalSplitPane.setDividerLocation(safeDivider);
    }

    /**
     * Get the list of uncommitted modified files from GCT's cache.
     * No repo call needed—uses the already-computed list from GitCommitTab.
     * Safe to call from any thread.
     */
    public List<ProjectFile> getModifiedFiles() {
        if (gitCommitTab == null) {
            return List.of();
        }
        return gitCommitTab.getModifiedFiles();
    }

    /**
     * Shows the shared analyzer rebuild status strip. Safe to call from any thread.
     */
    public void showAnalyzerRebuildStatus() {
        SwingUtil.runOnEdt(() -> {
            analyzerStatusStrip.refreshSpinnerIcon();
            analyzerStatusStrip.setVisible(true);
            analyzerStatusStrip.revalidate();
            analyzerStatusStrip.repaint();
        });
    }

    /**
     * Hides the shared analyzer rebuild status strip. Safe to call from any thread.
     */
    public void hideAnalyzerRebuildStatus() {
        SwingUtil.runOnEdt(() -> {
            analyzerStatusStrip.setVisible(false);
            analyzerStatusStrip.setProgressTooltip(""); // Clear tooltip when hiding
            analyzerStatusStrip.revalidate();
            analyzerStatusStrip.repaint();
        });
    }

    /**
     * Updates the analyzer rebuild status strip tooltip with progress details. Safe to call from any thread.
     *
     * @param progressMessage The progress message to display as a tooltip
     */
    public void updateAnalyzerProgress(String progressMessage) {
        analyzerStatusStrip.setProgressTooltip(progressMessage);
    }

    /**
     * Returns the shared analyzer rebuild status strip so other panels can embed it.
     * Note: Swing components can have only one parent; callers should remove it from
     * a previous parent before adding it elsewhere.
     */
    public JComponent getAnalyzerStatusStrip() {
        return analyzerStatusStrip;
    }

    private static void detachFromParent(Component component) {
        Container parent = component.getParent();
        if (parent != null) {
            parent.remove(component);
            parent.revalidate();
            parent.repaint();
        }
    }

    @Override
    public BlitzForge.Listener getBlitzForgeListener(Runnable cancelCallback) {
        var dialog = requireNonNull(SwingUtil.runOnEdt(() -> new BlitzForgeProgressDialog(this, cancelCallback), null));
        SwingUtilities.invokeLater(() -> dialog.setVisible(true));
        return dialog;
    }

    private static class ChromeFocusTraversalPolicy extends java.awt.FocusTraversalPolicy {
        private final java.util.List<java.awt.Component> order;

        public ChromeFocusTraversalPolicy(java.util.List<java.awt.Component> order) {
            this.order = order.stream().filter(Objects::nonNull).collect(java.util.stream.Collectors.toList());
        }

        private int getIndex(java.awt.Component c) {
            // Find component or one of its ancestors in the order list
            for (java.awt.Component comp = c; comp != null; comp = comp.getParent()) {
                int i = order.indexOf(comp);
                if (i != -1) {
                    return i;
                }
            }
            return -1;
        }

        /**
         * Returns true if the component should be included in focus traversal.
         * The Instructions area is skipped when "tab inserts indentation" is enabled,
         * because Tab/Shift+Tab would be trapped for indentation instead of navigation.
         */
        private boolean shouldIncludeInTraversal(java.awt.Component comp) {
            if (!comp.isFocusable() || !comp.isShowing() || !comp.isEnabled()) {
                return false;
            }
            // Skip Instructions area when tab-for-indentation is enabled (would trap focus)
            if (comp instanceof javax.swing.JTextArea textArea) {
                // Check if this is the instructions area by name or other property
                if ("instructionsArea".equals(textArea.getName())
                        && ai.brokk.util.GlobalUiSettings.isInstructionsTabInsertIndentation()) {
                    return false;
                }
            }
            return true;
        }

        @Override
        public java.awt.Component getComponentAfter(java.awt.Container focusCycleRoot, java.awt.Component aComponent) {
            if (order.isEmpty()) return aComponent;
            int idx = getIndex(aComponent);
            if (idx == -1) {
                return getFirstComponent(focusCycleRoot);
            }
            for (int i = 1; i <= order.size(); i++) {
                int nextIdx = (idx + i) % order.size();
                java.awt.Component nextComp = order.get(nextIdx);
                if (shouldIncludeInTraversal(nextComp)) {
                    return nextComp;
                }
            }
            return aComponent;
        }

        @Override
        public java.awt.Component getComponentBefore(java.awt.Container focusCycleRoot, java.awt.Component aComponent) {
            if (order.isEmpty()) return aComponent;
            int idx = getIndex(aComponent);
            if (idx == -1) {
                return getLastComponent(focusCycleRoot);
            }
            for (int i = 1; i <= order.size(); i++) {
                int prevIdx = (idx - i + order.size()) % order.size();
                java.awt.Component prevComp = order.get(prevIdx);
                if (shouldIncludeInTraversal(prevComp)) {
                    return prevComp;
                }
            }
            return aComponent;
        }

        @Override
        public java.awt.Component getFirstComponent(java.awt.Container focusCycleRoot) {
            if (order.isEmpty()) return focusCycleRoot;
            for (int i = 0; i < order.size(); i++) {
                java.awt.Component comp = order.get(i);
                if (shouldIncludeInTraversal(comp)) {
                    return comp;
                }
            }
            return focusCycleRoot;
        }

        @Override
        public java.awt.Component getLastComponent(java.awt.Container focusCycleRoot) {
            if (order.isEmpty()) return focusCycleRoot;
            for (int i = order.size() - 1; i >= 0; i--) {
                java.awt.Component comp = order.get(i);
                if (shouldIncludeInTraversal(comp)) {
                    return comp;
                }
            }
            return focusCycleRoot;
        }

        @Override
        public java.awt.Component getDefaultComponent(java.awt.Container focusCycleRoot) {
            return getFirstComponent(focusCycleRoot);
        }
    }

    // Global focus highlighting mechanism
    private static final Color FOCUS_BORDER_COLOR = new Color(0x1F6FEB); // Blue focus color

    private void applyFocusHighlighting(@Nullable Component oldFocus, @Nullable Component newFocus) {
        // Remove highlighting from old component
        if (oldFocus != null && oldFocus != newFocus) {
            removeFocusHighlight(oldFocus);
        }

        // Apply highlighting to new component
        if (newFocus != null && shouldHighlightComponent(newFocus)) {
            applyFocusHighlight(newFocus);
        }
    }

    private boolean shouldHighlightComponent(Component component) {
        // Only highlight components that are part of our focus traversal policy
        if (!component.isFocusable()) {
            return false;
        }

        // Check if component is one of our main navigable components
        return component == instructionsPanel.getInstructionsArea()
                || component == instructionsPanel.getMicButton()
                || component == instructionsPanel.getWandButton()
                || component == instructionsPanel.getHistoryDropdown()
                || component == instructionsPanel.getModelSelectorComponent()
                || component == projectFilesPanel.getSearchField()
                || component == projectFilesPanel.getRefreshButton()
                || component == projectFilesPanel.getProjectTree()
                || component == dependenciesPanel.getDependencyTable()
                || component == dependenciesPanel.getAddButton()
                || component == dependenciesPanel.getRemoveButton()
                || component == taskListPanel.getTaskInput()
                || component == taskListPanel.getGoStopButton()
                || component == taskListPanel.getTaskList()
                || component == historyOutputPanel.getHistoryTable()
                || component == historyOutputPanel.getLlmStreamArea();
    }

    private void applyFocusHighlight(Component component) {
        if (component instanceof JComponent jcomp) {
            // Store original border if not already stored
            if (jcomp.getClientProperty("originalBorder") == null) {
                jcomp.putClientProperty("originalBorder", jcomp.getBorder());
            }

            // Apply focus border
            var originalBorder = (javax.swing.border.Border) jcomp.getClientProperty("originalBorder");
            var focusBorder = BorderFactory.createLineBorder(FOCUS_BORDER_COLOR, 2);

            if (originalBorder != null) {
                jcomp.setBorder(BorderFactory.createCompoundBorder(focusBorder, originalBorder));
            } else {
                jcomp.setBorder(focusBorder);
            }

            jcomp.repaint();
        }
    }

    private void removeFocusHighlight(Component component) {
        if (component instanceof JComponent jcomp) {
            // Restore original border
            var originalBorder = (javax.swing.border.Border) jcomp.getClientProperty("originalBorder");
            jcomp.setBorder(originalBorder);
            jcomp.repaint();
        }
    }
}<|MERGE_RESOLUTION|>--- conflicted
+++ resolved
@@ -1777,338 +1777,7 @@
      * or other UI components—must route through this method to ensure consistent behavior, titles, and content.
      */
     public void openFragmentPreview(ContextFragment fragment) {
-<<<<<<< HEAD
-        try {
-            // Resolve title once and cache it for reuse
-            String computedDescNow = fragment.description().renderNowOrNull();
-            final String initialTitle = (computedDescNow != null && !computedDescNow.isBlank())
-                    ? "Preview: " + computedDescNow
-                    : "Preview: Loading...";
-
-            // Output fragments: build immediately (no analyzer calls)
-            if (fragment.getType().isOutput() && fragment instanceof ContextFragment.OutputFragment of) {
-                previewOutputFragment(of, initialTitle, computedDescNow);
-                return;
-            }
-
-            // Image fragments: avoid fragment getters on EDT; update image and title async.
-            if (!fragment.isText()) {
-                if (fragment.getType() == ContextFragment.FragmentType.PASTE_IMAGE
-                        && fragment instanceof ContextFragment.AnonymousImageFragment pif) {
-                    previewAnonymousImage(pif, initialTitle);
-                    return;
-                }
-                if (fragment.getType() == ContextFragment.FragmentType.IMAGE_FILE
-                        && fragment instanceof ContextFragment.ImageFileFragment iff) {
-                    SwingUtilities.invokeLater(() -> PreviewImagePanel.showInFrame(frame, contextManager, iff.file()));
-                    return;
-                }
-            }
-
-            // Live path fragments: load asynchronously to avoid I/O on EDT
-            if (fragment instanceof ContextFragment.PathFragment pf) {
-                previewPathFragment(pf, initialTitle, computedDescNow);
-                return;
-            }
-
-            // 6. Everything else (virtual fragments, skeletons, etc.)
-            if (fragment instanceof ContextFragment.StringFragment sf) {
-                String previewText = sf.previewText();
-                String previewStyle = sf.previewSyntaxStyle();
-
-                if (SyntaxConstants.SYNTAX_STYLE_MARKDOWN.equals(previewStyle)) {
-                    var markdownPanel = MarkdownOutputPool.instance().borrow();
-                    markdownPanel.updateTheme(MainProject.getTheme());
-                    markdownPanel.setText(List.of(Messages.customSystem(previewText)));
-
-                    // Use shared utility method to create searchable content panel without scroll pane
-                    JPanel previewContentPanel = createSearchableContentPanel(List.of(markdownPanel), null, false);
-
-                    showPreviewFrame(contextManager, initialTitle, previewContentPanel);
-                } else {
-                    var previewPanel =
-                            new PreviewTextPanel(contextManager, null, previewText, previewStyle, themeManager, sf);
-                    showPreviewFrame(contextManager, initialTitle, previewPanel);
-                }
-                // Update title asynchronously if needed (for computed descriptions)
-                updateDescriptionAsync(initialTitle, null, computedDescNow, sf);
-            } else {
-                // Virtual fragment: show placeholder and load in background
-                previewVirtualFragment(fragment, initialTitle, computedDescNow);
-            }
-        } catch (Exception ex) {
-            toolError("Error opening preview: " + ex.getMessage());
-        }
-    }
-
-    /**
-     * Updates the title of a preview window asynchronously if the initial title is a placeholder.
-     * Does nothing if the initial title is already finalized (non-blank).
-     */
-    private void updateTitleIfNeeded(String initialTitle, JComponent contentPanel, @Nullable String newTitle) {
-        if (initialTitle.endsWith("Loading...") && newTitle != null && !newTitle.isBlank()) {
-            updatePreviewWindowTitle(initialTitle, contentPanel, "Preview: " + newTitle);
-        }
-    }
-
-    /**
-     * Preview for output fragments (non-blocking, built immediately).
-     */
-    private void previewOutputFragment(
-            ContextFragment.OutputFragment of, String initialTitle, @Nullable String computedDescNow) {
-        var combinedMessages = new ArrayList<ChatMessage>();
-        for (TaskEntry entry : of.entries()) {
-            if (entry.isCompressed()) {
-                combinedMessages.add(Messages.customSystem(Objects.toString(entry.summary(), "Summary not available")));
-            } else {
-                combinedMessages.addAll(castNonNull(entry.log()).messages());
-            }
-        }
-        var markdownPanel = MarkdownOutputPool.instance().borrow();
-        markdownPanel.withContextForLookups(contextManager, this);
-        markdownPanel.setText(combinedMessages);
-        JPanel previewContentPanel = createSearchableContentPanel(List.of(markdownPanel), null, false);
-        showPreviewFrame(contextManager, initialTitle, previewContentPanel);
-
-        // Update title asynchronously if needed
-        if ((computedDescNow == null || computedDescNow.isBlank()) && of instanceof ContextFragment cf) {
-            cf.description().onComplete((description, e) -> {
-                if (e != null) {
-                    logger.warn("Failed to render computed description for fragment {}", cf.id(), e);
-                } else {
-                    updateTitleIfNeeded(initialTitle, previewContentPanel, description);
-                }
-            });
-        }
-    }
-
-    /**
-     * Preview for anonymous pasted images.
-     */
-    private void previewAnonymousImage(ContextFragment.AnonymousImageFragment pif, String initialTitle) {
-        var imagePanel = new PreviewImagePanel(null);
-        showPreviewFrame(contextManager, initialTitle, imagePanel);
-
-        var futureImageBytes = pif.imageBytes();
-        if (futureImageBytes != null) {
-            futureImageBytes.onComplete((bytes, e) -> {
-                if (e != null) {
-                    logger.error("Unable to load image bytes for fragment {}", pif.id(), e);
-                } else {
-                    try {
-                        var img = ImageUtil.bytesToImage(bytes);
-                        SwingUtilities.invokeLater(() -> {
-                            imagePanel.setImage(img);
-                            imagePanel.revalidate();
-                            imagePanel.repaint();
-                        });
-                    } catch (IOException ioEx) {
-                        logger.error("Unable to convert bytes to image for fragment {}", pif.id(), ioEx);
-                    }
-                }
-            });
-        }
-        pif.description().onComplete((description, e) -> {
-            if (e != null) {
-                logger.warn("Failed to render computed description for fragment {}", pif.id(), e);
-            } else {
-                updateTitleIfNeeded(initialTitle, imagePanel, description);
-            }
-        });
-    }
-
-    /**
-     * Preview for path fragments (ProjectFile or ExternalFile).
-     */
-    private void previewPathFragment(
-            ContextFragment.PathFragment pf, String initialTitle, @Nullable String computedDescNow) {
-        var brokkFile = pf.file();
-
-        // Bind to file only when viewing the latest (live) context
-        boolean isLive = contextManager.isLive();
-
-        // Use the same ProjectFile for the placeholder panel only when viewing the live context.
-        // This enables auto-refresh and live editing in the preview panel for the current file.
-        // For history snapshots, pass null to prevent auto-refresh and editing, ensuring the preview remains static.
-        ProjectFile placeholderFile = (brokkFile instanceof ProjectFile p && isLive) ? p : null;
-
-        // Use the best-available syntax style even for the placeholder (helps early highlight)
-        String placeholderStyle = SyntaxConstants.SYNTAX_STYLE_NONE;
-        if (brokkFile instanceof ProjectFile p) {
-            placeholderStyle = p.getSyntaxStyle();
-        } else if (brokkFile instanceof ExternalFile ef) {
-            placeholderStyle = ef.getSyntaxStyle();
-        }
-
-        var placeholder =
-                new PreviewTextPanel(contextManager, placeholderFile, "Loading...", placeholderStyle, themeManager, pf);
-        showPreviewFrame(contextManager, initialTitle, placeholder);
-
-        if (brokkFile instanceof ProjectFile projectFile) {
-            // Pass file only when live; otherwise null to avoid disk auto-refresh for snapshots
-            loadAndPreviewFile(isLive ? projectFile : null, projectFile.getSyntaxStyle(), initialTitle, pf);
-        } else if (brokkFile instanceof ExternalFile externalFile) {
-            loadAndPreviewFile(null, externalFile.getSyntaxStyle(), initialTitle, pf);
-        }
-
-        updateDescriptionAsync(initialTitle, placeholder, computedDescNow, pf);
-    }
-
-    private void loadAndPreviewFile(
-            @Nullable ProjectFile projectFile, String style, String initialTitle, ContextFragment fragment) {
-        contextManager.submitBackgroundTask("Load file preview", () -> {
-            String txt;
-            try {
-                // Always use the fragment snapshot to honor history selection
-                txt = fragment.text().join();
-            } catch (Exception e) {
-                txt = "Error loading preview: " + e.getMessage();
-            }
-            final String fTxt = txt;
-            final String initialStyle = style;
-
-            SwingUtilities.invokeLater(() -> {
-                var panel =
-                        new PreviewTextPanel(contextManager, projectFile, fTxt, initialStyle, themeManager, fragment);
-                showPreviewFrame(contextManager, initialTitle, panel);
-                // Ensure title updates are also bound to the actual content panel
-                updateDescriptionAsync(initialTitle, panel, null, fragment);
-            });
-
-            // Also resolve syntax style asynchronously and re-render if it differs
-            fragment.syntaxStyle().onComplete((resolvedStyle, ex) -> {
-                if (ex != null) {
-                    logger.debug("Failed to resolve syntax style for fragment {}", fragment.id(), ex);
-                    return;
-                }
-                if (!Objects.equals(resolvedStyle, initialStyle)) {
-                    SwingUtilities.invokeLater(() -> renderAndShowPreview(fTxt, resolvedStyle, initialTitle));
-                }
-            });
-        });
-    }
-
-    /**
-     * Preview for computed fragments with immediate or placeholder-based display.
-     */
-    private void previewVirtualFragment(ContextFragment cf, String initialTitle, @Nullable String computedDescNow) {
-        String styleNow = cf.syntaxStyle().renderNowOrNull();
-        final String syntaxNow = (styleNow != null) ? styleNow : SyntaxConstants.SYNTAX_STYLE_NONE;
-
-        String textNow = cf.text().renderNowOrNull();
-
-        if (textNow != null) {
-            // Immediate display possible
-            if (SyntaxConstants.SYNTAX_STYLE_MARKDOWN.equals(syntaxNow)) {
-                JPanel contentPanel = renderMarkdownContent(textNow);
-                showPreviewFrame(contextManager, initialTitle, contentPanel);
-                if (styleNow == null) {
-                    // Syntax might have been inferred; let it resolve in background
-                    cf.syntaxStyle().onComplete((resolvedStyle, e) -> {
-                        if (e == null
-                                && !Objects.equals(resolvedStyle, syntaxNow)
-                                && !SyntaxConstants.SYNTAX_STYLE_MARKDOWN.equals(resolvedStyle)) {
-                            // Resolved to non-markdown; re-render as text
-                            SwingUtilities.invokeLater(
-                                    () -> renderAndShowPreview(textNow, resolvedStyle, initialTitle));
-                        }
-                    });
-                }
-            } else {
-                var previewPanel = new PreviewTextPanel(contextManager, null, textNow, syntaxNow, themeManager, cf);
-                showPreviewFrame(contextManager, initialTitle, previewPanel);
-                if (styleNow == null) {
-                    // Style was inferred; resolve in background for possible re-render
-                    cf.syntaxStyle().onComplete((resolvedStyle, e) -> {
-                        if (e == null && !Objects.equals(resolvedStyle, syntaxNow)) {
-                            SwingUtilities.invokeLater(
-                                    () -> renderAndShowPreview(textNow, resolvedStyle, initialTitle));
-                        }
-                    });
-                }
-            }
-            updateDescriptionAsync(initialTitle, null, computedDescNow, cf);
-        } else {
-            // Placeholder needed; load in background
-            var placeholder = new PreviewTextPanel(contextManager, null, "Loading...", syntaxNow, themeManager, cf);
-            showPreviewFrame(contextManager, initialTitle, placeholder);
-
-            contextManager.submitBackgroundTask("Load computed fragment preview", () -> {
-                String txt;
-                String style = cf.syntaxStyle().join();
-                try {
-                    txt = cf.text().join();
-                } catch (Exception e) {
-                    txt = "Error loading preview: " + e.getMessage();
-                    logger.debug("Error computing fragment text", e);
-                }
-                final String fTxt = txt;
-                final String fStyle = style;
-                SwingUtilities.invokeLater(() -> renderPreviewContent(fTxt, fStyle, initialTitle));
-            });
-
-            updateDescriptionAsync(initialTitle, placeholder, computedDescNow, cf);
-        }
-    }
-
-    /**
-     * Updates the fragment description asynchronously if the computed description is not yet available.
-     */
-    private void updateDescriptionAsync(
-            String initialTitle,
-            @Nullable PreviewTextPanel placeholder,
-            @Nullable String computedDescNow,
-            ContextFragment fragment) {
-        if ((computedDescNow == null || computedDescNow.isBlank())) {
-            fragment.description().onComplete((description, e) -> {
-                if (e != null) {
-                    logger.warn("Failed to render computed description for fragment {}", fragment.id(), e);
-                } else if (placeholder != null) {
-                    updateTitleIfNeeded(initialTitle, placeholder, description);
-                }
-            });
-        }
-    }
-
-    /**
-     * Renders markdown content and wraps it in a searchable preview panel.
-     * The panel itself is content-only; the caller is responsible for setting
-     * window titles via showPreviewFrame().
-     */
-    private JPanel renderMarkdownContent(String text) {
-        var markdownPanel = MarkdownOutputPool.instance().borrow();
-        markdownPanel.updateTheme(MainProject.getTheme());
-        markdownPanel.setText(List.of(Messages.customSystem(text)));
-        return createSearchableContentPanel(List.of(markdownPanel), null, false);
-    }
-
-    /**
-     * Renders text content and shows it in a preview frame. Handles both markdown and plain text.
-     */
-    private void renderPreviewContent(String text, String style, String title) {
-        if (SyntaxConstants.SYNTAX_STYLE_MARKDOWN.equals(style)) {
-            JPanel contentPanel = renderMarkdownContent(text);
-            showPreviewFrame(contextManager, title, contentPanel);
-        } else {
-            var panel = new PreviewTextPanel(contextManager, null, text, style, themeManager, null);
-            showPreviewFrame(contextManager, title, panel);
-        }
-    }
-
-    /**
-     * Renders text with resolved style and shows it. Used for async re-renders when style changes.
-     */
-    private void renderAndShowPreview(String text, String resolvedStyle, String title) {
-        if (SyntaxConstants.SYNTAX_STYLE_MARKDOWN.equals(resolvedStyle)) {
-            JPanel contentPanel = renderMarkdownContent(text);
-            showPreviewFrame(contextManager, title, contentPanel);
-        } else {
-            var panel = new PreviewTextPanel(contextManager, null, text, resolvedStyle, themeManager, null);
-            showPreviewFrame(contextManager, title, panel);
-        }
-=======
         previewManager.openFragmentPreview(fragment);
->>>>>>> dce15b67
     }
 
     private void loadWindowSizeAndPosition() {
