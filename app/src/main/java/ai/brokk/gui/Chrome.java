--- conflicted
+++ resolved
@@ -2175,8 +2175,31 @@
                 return;
             }
 
-            // Non-computed virtual fragment: show placeholder and load in background
-            previewVirtualFragment(fragment, initialTitle, computedDescNow);
+            // 6. Everything else (virtual fragments, skeletons, etc.)
+            if (fragment instanceof ContextFragment.StringFragment sf) {
+                String previewText = sf.previewText();
+                String previewStyle = sf.previewSyntaxStyle();
+
+                if (SyntaxConstants.SYNTAX_STYLE_MARKDOWN.equals(previewStyle)) {
+                    var markdownPanel = MarkdownOutputPool.instance().borrow();
+                    markdownPanel.updateTheme(MainProject.getTheme());
+                    markdownPanel.setText(List.of(Messages.customSystem(previewText)));
+
+                    // Use shared utility method to create searchable content panel without scroll pane
+                    JPanel previewContentPanel = createSearchableContentPanel(List.of(markdownPanel), null, false);
+
+                    showPreviewFrame(contextManager, initialTitle, previewContentPanel);
+                } else {
+                    var previewPanel = new PreviewTextPanel(
+                            contextManager, null, previewText, previewStyle, themeManager, sf);
+                    showPreviewFrame(contextManager, initialTitle, previewPanel);
+                }
+                // Update title asynchronously if needed (for computed descriptions)
+                updateDescriptionAsync(initialTitle, null, computedDescNow, sf);
+            } else {
+                // Non-computed virtual fragment: show placeholder and load in background
+                previewVirtualFragment(fragment, initialTitle, computedDescNow);
+            }
         } catch (Exception ex) {
             logger.debug("Error opening preview", ex);
             toolError("Error opening preview: " + ex.getMessage());
@@ -2448,44 +2471,6 @@
             SwingUtilities.invokeLater(() -> renderPreviewContent(fTxt, fStyle, initialTitle));
         });
 
-<<<<<<< HEAD
-            // 6. Everything else (virtual fragments, skeletons, etc.)
-            if (workingFragment instanceof ContextFragment.StringFragment sf) {
-                // Generic preview for StringFragment: delegate content and style to the fragment
-                String previewText = sf.previewText();
-                String previewStyle = sf.previewSyntaxStyle();
-
-                if (SyntaxConstants.SYNTAX_STYLE_MARKDOWN.equals(previewStyle)) {
-                    var markdownPanel = MarkdownOutputPool.instance().borrow();
-                    markdownPanel.updateTheme(MainProject.getTheme());
-                    markdownPanel.setText(List.of(Messages.customSystem(previewText)));
-
-                    // Use shared utility method to create searchable content panel without scroll pane
-                    JPanel previewContentPanel = createSearchableContentPanel(List.of(markdownPanel), null, false);
-
-                    showPreviewFrame(contextManager, title, previewContentPanel);
-                } else {
-                    var previewPanel = new PreviewTextPanel(
-                            contextManager, null, previewText, previewStyle, themeManager, workingFragment);
-                    showPreviewFrame(contextManager, title, previewPanel);
-                }
-            } else {
-                var previewPanel = new PreviewTextPanel(
-                        contextManager,
-                        null,
-                        workingFragment.text(),
-                        workingFragment.syntaxStyle(),
-                        themeManager,
-                        workingFragment);
-                showPreviewFrame(contextManager, title, previewPanel);
-            }
-        } catch (IOException ex) {
-            toolError("Error reading fragment content: " + ex.getMessage());
-            logger.error("Error reading fragment content for preview", ex);
-        } catch (Exception ex) {
-            logger.debug("Error opening preview", ex);
-            toolError("Error opening preview: " + ex.getMessage());
-=======
         updateDescriptionAsync(initialTitle, placeholder, computedDescNow, fragment);
     }
 
@@ -2544,7 +2529,6 @@
         } else {
             var panel = new PreviewTextPanel(contextManager, null, text, resolvedStyle, themeManager, null);
             showPreviewFrame(contextManager, title, panel);
->>>>>>> e0e7bf06
         }
     }
 
