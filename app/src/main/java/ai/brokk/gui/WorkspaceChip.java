--- conflicted
+++ resolved
@@ -740,19 +740,12 @@
             });
         }
 
-<<<<<<< HEAD
         if (addedAnyAction) {
             menu.addSeparator();
-=======
-        try {
-            chrome.getThemeManager().registerPopupMenu(menu);
-        } catch (Exception ex) {
-            logger.debug("Failed to register chip popup menu with theme manager", ex);
->>>>>>> 723ff8fb
         }
         menu.add(dropOther);
 
-        chrome.themeManager.registerPopupMenu(menu);
+        chrome.getThemeManager().registerPopupMenu(menu);
         return menu;
     }
 
@@ -1341,15 +1334,7 @@
                 menu.add(item);
             }
 
-<<<<<<< HEAD
-            chrome.themeManager.registerPopupMenu(menu);
-=======
-            try {
-                chrome.getThemeManager().registerPopupMenu(menu);
-            } catch (Exception ex) {
-                logger.debug("Failed to register synthetic chip popup menu with theme manager", ex);
-            }
->>>>>>> 723ff8fb
+            chrome.getThemeManager().registerPopupMenu(menu);
             return menu;
         }
 
