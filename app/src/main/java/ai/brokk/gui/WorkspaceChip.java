--- conflicted
+++ resolved
@@ -13,6 +13,7 @@
 import ai.brokk.gui.util.Icons;
 import ai.brokk.project.MainProject;
 import ai.brokk.util.Messages;
+import ai.brokk.util.StyleGuideResolver;
 import java.awt.AlphaComposite;
 import java.awt.BasicStroke;
 import java.awt.Color;
@@ -147,11 +148,6 @@
 
         ContextFragment fragment = getPrimaryFragment();
         String safeShortDescription = fragment.shortDescription().renderNowOr("Loading...");
-<<<<<<< HEAD
-
-        // Initial label text (may be updated once computed values are ready).
-=======
->>>>>>> ac1dd735
         // Truncate to keep the chip compact so the close button remains visible.
         if (kind == ChipKind.OTHER) {
             label.setText(truncateForDisplay(capitalizeFirst(safeShortDescription)));
@@ -283,6 +279,7 @@
     }
 
     protected void onPrimaryClick() {
+        // Open unified preview via Chrome for consistent behavior across all entry points
         chrome.openFragmentPreview(getPrimaryFragment());
     }
 
@@ -421,6 +418,16 @@
         Color fg = ChipColorUtils.getForegroundColor(kind, isDarkTheme);
         Color border = ChipColorUtils.getBorderColor(kind, isDarkTheme);
 
+        // Special styling for Task List: dedicated color scheme
+        ContextFragment fragment = getPrimaryFragment();
+        if (fragment instanceof ContextFragments.StringFragment sf) {
+            if (SpecialTextType.TASK_LIST.description().equals(sf.description().renderNowOrNull())) {
+                bg = ThemeColors.getColor(ThemeColors.CHIP_TASKLIST_BACKGROUND);
+                fg = ThemeColors.getColor(ThemeColors.CHIP_TASKLIST_FOREGROUND);
+                border = ThemeColors.getColor(ThemeColors.CHIP_TASKLIST_BORDER);
+            }
+        }
+
         setBackground(bg);
         label.setForeground(fg);
 
@@ -433,18 +440,8 @@
         separator.revalidate();
         separator.repaint();
 
-        // Update close button visibility and icon
-        boolean isDroppable = true;
-        if (getPrimaryFragment() instanceof ContextFragments.StringFragment sf) {
-            isDroppable = sf.specialType().map(SpecialTextType::droppable).orElse(true);
-        }
-
-        closeButton.setVisible(isDroppable);
-        separator.setVisible(isDroppable);
-
-        if (isDroppable) {
-            closeButton.setIcon(buildCloseIcon(bg));
-        }
+        // Update close button icon with chip background
+        closeButton.setIcon(buildCloseIcon(bg));
 
         updateReadOnlyIcon();
 
@@ -1387,4 +1384,180 @@
             });
         }
     }
+
+    /**
+     * Synthetic, non-droppable chip that represents the merged AGENTS.md style guide.
+     * It is informational only and cannot be removed by the user.
+     *
+     * UI-only: shows system instructions visibility for the project Style Guide. It is not part of the
+     * editable Workspace and will not appear in TokenUsageBar.
+     */
+    public static final class StyleGuideChip extends WorkspaceChip {
+
+        private static final String LABEL_TEXT = "AGENTS.md";
+        private static final String ACCESSIBLE_DESC =
+                "Project style guide (AGENTS.md). Informational; cannot be removed.";
+        private static final String TOOLTIP_HTML = wrapTooltipHtml(
+                "<b>AGENTS.md</b> — informational Style Guide<br/>"
+                        + "It is always applied automatically to prompts.<br/><br/>"
+                        + "<i>This chip cannot be removed.</i>",
+                420);
+
+        public StyleGuideChip(
+                Chrome chrome,
+                ContextManager contextManager,
+                Supplier<Boolean> readOnlySupplier,
+                @Nullable BiConsumer<ContextFragment, Boolean> hoverCallback,
+                @Nullable Consumer<ContextFragment> onRemoveFragment,
+                ContextFragment fragment) {
+            super(
+                    chrome,
+                    contextManager,
+                    readOnlySupplier,
+                    hoverCallback,
+                    onRemoveFragment,
+                    Set.of(fragment),
+                    ChipKind.OTHER);
+
+            setCloseEnabled(false);
+            closeButton.setVisible(false);
+            separator.setVisible(false);
+            label.setText(LABEL_TEXT);
+
+            var ac = label.getAccessibleContext();
+            if (ac != null) {
+                ac.setAccessibleName(LABEL_TEXT);
+                ac.setAccessibleDescription(ACCESSIBLE_DESC);
+            }
+
+            label.setToolTipText(TOOLTIP_HTML);
+            closeButton.setToolTipText("Informational; cannot be removed");
+        }
+
+        @Override
+        public void applyTheme() {
+            // UI-only informational chip showing system instructions visibility; not part of the editable
+            // Workspace and therefore intentionally omitted from TokenUsageBar.
+            Color bg = ThemeColors.getColor(ThemeColors.NOTIF_INFO_BG);
+            Color fg = ThemeColors.getColor(ThemeColors.NOTIF_INFO_FG);
+            Color border = ThemeColors.getColor(ThemeColors.NOTIF_INFO_BORDER);
+
+            setBackground(bg);
+            label.setForeground(fg);
+            borderColor = border;
+
+            int h = Math.max(label.getPreferredSize().height - 6, 10);
+            separator.setBackground(border);
+            separator.setPreferredSize(new Dimension(separator.getPreferredSize().width, h));
+            separator.revalidate();
+            separator.repaint();
+
+            // Ensure icon has sufficient contrast with background and keeps consistent sizing.
+            closeButton.setIcon(buildCloseIcon(bg));
+            updateReadOnlyIcon();
+
+            revalidate();
+            repaint();
+        }
+
+        @Override
+        protected void onCloseClick() {
+            chrome.systemNotify(
+                    "AGENTS.md is informational and cannot be removed.", "Workspace", JOptionPane.INFORMATION_MESSAGE);
+        }
+
+        @Override
+        protected void updateTextAndTooltip(ContextFragment fragment) {
+            if (!Objects.equals(label.getText(), LABEL_TEXT)) {
+                label.setText(LABEL_TEXT);
+            }
+
+            if (!Objects.equals(label.getToolTipText(), TOOLTIP_HTML)) {
+                label.setToolTipText(TOOLTIP_HTML);
+            }
+
+            var ac = label.getAccessibleContext();
+            if (ac != null) {
+                if (!Objects.equals(ac.getAccessibleDescription(), ACCESSIBLE_DESC)) {
+                    ac.setAccessibleDescription(ACCESSIBLE_DESC);
+                }
+            }
+        }
+
+        @Override
+        protected void onPrimaryClick() {
+            var selected = contextManager.selectedContext();
+
+            final List<ProjectFile> candidateFiles;
+            if (selected == null) {
+                candidateFiles = List.of();
+            } else {
+                candidateFiles = selected.getAllFragmentsInDisplayOrder().stream()
+                        .filter(f -> !(f instanceof ContextFragments.SummaryFragment))
+                        .filter(f -> f.getType() != ContextFragment.FragmentType.SKELETON)
+                        .flatMap(f -> f.files().renderNowOr(Set.of()).stream())
+                        .distinct()
+                        .collect(Collectors.toList());
+            }
+
+            contextManager
+                    .submitBackgroundTask("Compute AGENTS.md", () -> {
+                        try {
+                            return StyleGuideResolver.resolve(candidateFiles, contextManager.getProject());
+                        } catch (Throwable t) {
+                            logger.warn("Failed to resolve style guide; using fallback", t);
+                            return contextManager.getProject().getStyleGuide();
+                        }
+                    })
+                    .thenAccept(content -> SwingUtilities.invokeLater(() -> {
+                        var syntheticFragment = new ContextFragments.StringFragment(
+                                chrome.getContextManager(), content, LABEL_TEXT, SyntaxConstants.SYNTAX_STYLE_MARKDOWN);
+                        chrome.openFragmentPreview(syntheticFragment);
+                    }));
+        }
+
+        @Override
+        protected @Nullable JPopupMenu createContextMenu() {
+            ContextFragment fragment = getPrimaryFragment();
+            JPopupMenu menu = new JPopupMenu();
+
+            JMenuItem showContentsItem = new JMenuItem("Show Contents");
+            showContentsItem.addActionListener(e -> onPrimaryClick());
+            menu.add(showContentsItem);
+
+            var scenario = new ContextActionsHandler.SingleFragment(fragment);
+            var actions = scenario.getActions(chrome.getContextActionsHandler());
+
+            boolean separatorPending = false;
+            for (var action : actions) {
+                if (action == null) {
+                    separatorPending = true;
+                    continue;
+                }
+
+                if (isDropAction(action)) {
+                    continue;
+                }
+                Object nameObj = action.getValue(Action.NAME);
+                if (nameObj instanceof String s) {
+                    if ("Show Contents".equals(s)) {
+                        // Replace default "Show Contents" with our custom item above
+                        continue;
+                    }
+                    if ("Drop".equals(s) || "Drop Others".equals(s)) {
+                        continue;
+                    }
+                }
+
+                if (separatorPending) {
+                    safeAddSeparator(menu);
+                    separatorPending = false;
+                }
+                menu.add(action);
+            }
+
+            chrome.getThemeManager().registerPopupMenu(menu);
+            return menu;
+        }
+    }
 }