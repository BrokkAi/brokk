package ai.brokk.gui;

import static ai.brokk.gui.Constants.*;
import static java.util.Objects.requireNonNull;
import static org.checkerframework.checker.nullness.util.NullnessUtil.castNonNull;

import ai.brokk.AbstractService;
import ai.brokk.Completions;
import ai.brokk.ContextManager;
import ai.brokk.IConsoleIO;
import ai.brokk.IContextManager;
import ai.brokk.Llm;
import ai.brokk.MainProject;
import ai.brokk.Service;
import ai.brokk.TaskResult;
import ai.brokk.agents.CodeAgent;
import ai.brokk.agents.SearchAgent;
import ai.brokk.analyzer.ProjectFile;
import ai.brokk.context.Context;
import ai.brokk.difftool.utils.ColorUtil;
import ai.brokk.gui.components.MaterialButton;
import ai.brokk.gui.components.ModelBenchmarkData;
import ai.brokk.gui.components.ModelSelector;
import ai.brokk.gui.components.OverlayPanel;
import ai.brokk.gui.components.SplitButton;
import ai.brokk.gui.components.TokenUsageBar;
import ai.brokk.gui.dialogs.SettingsDialog;
import ai.brokk.gui.dialogs.SettingsGlobalPanel;
import ai.brokk.gui.mop.ThemeColors;
import ai.brokk.gui.theme.GuiTheme;
import ai.brokk.gui.theme.ThemeAware;
import ai.brokk.gui.util.FileDropHandlerFactory;
import ai.brokk.gui.util.Icons;
import ai.brokk.gui.util.KeyboardShortcutUtil;
import ai.brokk.gui.wand.WandAction;
import ai.brokk.prompts.CodePrompts;
import ai.brokk.tasks.TaskList;
import ai.brokk.util.GlobalUiSettings;
import ai.brokk.util.Messages;
import dev.langchain4j.data.message.ChatMessage;
import dev.langchain4j.model.chat.StreamingChatModel;
import java.awt.*;
import java.awt.datatransfer.DataFlavor;
import java.awt.dnd.DnDConstants;
import java.awt.dnd.DropTarget;
import java.awt.dnd.DropTargetAdapter;
import java.awt.dnd.DropTargetDragEvent;
import java.awt.dnd.DropTargetDropEvent;
import java.awt.dnd.DropTargetEvent;
import java.awt.event.ActionEvent;
import java.awt.event.FocusAdapter;
import java.awt.event.FocusEvent;
import java.awt.event.InputEvent;
import java.awt.event.KeyEvent;
import java.awt.event.MouseAdapter;
import java.awt.event.MouseEvent;
import java.awt.event.MouseMotionAdapter;
import java.util.ArrayList;
import java.util.List;
import java.util.Map;
import java.util.Objects;
import java.util.Optional;
import java.util.Set;
import java.util.concurrent.*;
import java.util.function.Consumer;
import java.util.function.Function;
import java.util.function.Supplier;
import javax.swing.*;
import javax.swing.border.Border;
import javax.swing.border.EmptyBorder;
import javax.swing.border.LineBorder;
import javax.swing.border.MatteBorder;
import javax.swing.text.*;
import javax.swing.undo.UndoManager;
import org.apache.logging.log4j.LogManager;
import org.apache.logging.log4j.Logger;
import org.fife.ui.autocomplete.AutoCompletion;
import org.fife.ui.autocomplete.Completion;
import org.fife.ui.autocomplete.DefaultCompletionProvider;
import org.fife.ui.autocomplete.ShorthandCompletion;
import org.jetbrains.annotations.Nullable;

/**
 * The InstructionsPanel encapsulates the command input area, history dropdown, mic button, model dropdown, and the
 * action buttons. It also includes the system messages and command result areas. All initialization and action code
 * related to these components has been moved here.
 */
public class InstructionsPanel extends JPanel implements IContextManager.ContextListener {
    private static final Logger logger = LogManager.getLogger(InstructionsPanel.class);

    public static final String ACTION_CODE = "Code";
    public static final String ACTION_ASK = "Ask";
    public static final String ACTION_SEARCH = "Lutz Mode";

    private static final String PLACEHOLDER_TEXT_ADVANCED =
            """
            Switching modes:
            - Click the arrow on the big blue button to choose between Lutz, Code, and Ask, then click on the button to run the selected mode.

            Brokk action modes:
            - Lutz: Lutz is one of the best context engineers around. After a all-day meetup in Amsterdam, we baked his workflow into Brokk.
              Lutz Mode performs an "agentic" search across your entire project, gathers the right context, and generates a plan by creating a list of tasks before coding.
              It is a great way to kick off work with strong context and a clear plan.
            - Code: Applies changes directly to the files currently in your Workspace context based on your instructions.
            - Ask: Gives general-purpose answers or guidance grounded in the files that are in your Workspace.

            Type your prompt here. (Shift+Enter for a new line)
            """
                    .stripIndent();

    private static final String PLACEHOLDER_TEXT_EZ =
            """
            Brokk action modes:
            - Lutz: Performs an "agentic" search across your entire project, gathers the right context, and generates a plan by creating a list of tasks before coding.
              It is a great way to kick off work with strong context and a clear plan.
            - Code: Applies changes directly to the files currently in your Workspace context based on your instructions.
            - Ask: Gives general-purpose answers or guidance grounded in the files that are in your Workspace.

            Type your prompt here. (Shift+Enter for a new line)
            """
                    .stripIndent();

    private final Chrome chrome;
    private final JTextArea instructionsArea;
    private final VoiceInputButton micButton;
    private final ActionSplitButton actionButton;
    private final WandButton wandButton;
    private final ModelSelector modelSelector;
    private final TokenUsageBar tokenUsageBar;
    private String storedAction;
    private SplitButton historyDropdown;
    private final ModeBadge modeBadge;
    private final ContextManager contextManager;
    private WorkspaceItemsChipPanel workspaceItemsChipPanel;
    private final JPanel centerPanel;
    private ContextAreaContainer contextAreaContainer;
    private @Nullable JComponent inputLayeredPane;
    private final Color defaultActionButtonBg;
    private final Color secondaryActionButtonBg;
    private @Nullable JComponent statusStripComponent;
    private @Nullable JPanel bottomToolbarPanel;
    private @Nullable JPanel selectorStripPanel;

    public static class ContextAreaContainer extends JPanel {
        private boolean isDragOver = false;
        private TokenUsageBar.WarningLevel warningLevel = TokenUsageBar.WarningLevel.NONE;
        private boolean readOnly = false;

        public ContextAreaContainer() {
            super(new BorderLayout());
        }

        public void setDragOver(boolean dragOver) {
            if (this.isDragOver != dragOver) {
                this.isDragOver = dragOver;
                repaint();
            }
        }

        public void setWarningLevel(TokenUsageBar.WarningLevel level) {
            if (this.warningLevel != level) {
                this.warningLevel = level;
                updateBorderColor();
                repaint();
            }
        }

        private void updateBorderColor() {
            String title = readOnly ? "Context (Read-only)" : "Context";
            applyTitledBorder(title);
        }

        private void applyTitledBorder(String title) {
            Color borderColor = UIManager.getColor("Component.borderColor");
            int thickness = 1;
            if (warningLevel == TokenUsageBar.WarningLevel.RED) {
                borderColor = new Color(0xFF4444);
                thickness = 3;
            } else if (warningLevel == TokenUsageBar.WarningLevel.YELLOW) {
                borderColor = new Color(0xFFA500);
                thickness = 3;
            }
            var lineBorder = BorderFactory.createLineBorder(borderColor, thickness);
            var titledBorder = BorderFactory.createTitledBorder(lineBorder, title);
            var marginBorder = BorderFactory.createEmptyBorder(8, 8, 8, 8);
            setBorder(BorderFactory.createCompoundBorder(marginBorder, titledBorder));
        }

        public void setReadOnly(boolean readOnly) {
            SwingUtilities.invokeLater(() -> {
                if (this.readOnly != readOnly) {
                    this.readOnly = readOnly;
                    updateBorderColor();
                    repaint();
                }
            });
        }

        @Override
        protected void paintComponent(Graphics g) {
            super.paintComponent(g);
        }

        @Override
        protected void paintChildren(Graphics g) {
            if (!isDragOver) {
                super.paintChildren(g);
            }

            if (isDragOver) {
                Graphics2D g2 = (Graphics2D) g.create();
                try {
                    g2.setRenderingHint(RenderingHints.KEY_ANTIALIASING, RenderingHints.VALUE_ANTIALIAS_ON);
                    Color panelBg = UIManager.getColor("Panel.background");
                    if (panelBg == null) {
                        panelBg = getBackground();
                        if (panelBg == null) {
                            panelBg = Color.LIGHT_GRAY;
                        }
                    }

                    // use panel background directly for the overlay
                    g2.setColor(panelBg);
                    g2.setComposite(AlphaComposite.getInstance(AlphaComposite.SRC_OVER, 0.95f));
                    g2.fillRect(0, 0, getWidth(), getHeight());

                    // dashed border with accent color for highlight
                    Color accent = UIManager.getColor("Component.focusColor");
                    if (accent == null) {
                        accent = new Color(0x1F6FEB);
                    }
                    g2.setColor(accent);
                    g2.setComposite(AlphaComposite.SrcOver);
                    g2.setStroke(
                            new BasicStroke(3, BasicStroke.CAP_BUTT, BasicStroke.JOIN_MITER, 10, new float[] {9}, 0));
                    g2.drawRoundRect(4, 4, getWidth() - 9, getHeight() - 9, 12, 12);

                    // Text
                    String text = "Drop to add to Workspace";
                    g2.setColor(readableTextForBackground(panelBg));
                    g2.setFont(getFont().deriveFont(Font.BOLD, 16f));
                    FontMetrics fm = g2.getFontMetrics();
                    int textWidth = fm.stringWidth(text);
                    g2.drawString(
                            text, (getWidth() - textWidth) / 2, (getHeight() - fm.getHeight()) / 2 + fm.getAscent());
                } finally {
                    g2.dispose();
                }
            }
        }

        @Override
        public Dimension getMinimumSize() {
            Dimension pref = getPreferredSize();
            return new Dimension(0, pref.height);
        }

        @Override
        public Dimension getMaximumSize() {
            Dimension pref = getPreferredSize();
            return new Dimension(Integer.MAX_VALUE, pref.height);
        }
    }

    /** Pick a readable text color (white or dark) against the given background color. */
    private static Color readableTextForBackground(Color background) {
        double r = background.getRed() / 255.0;
        double g = background.getGreen() / 255.0;
        double b = background.getBlue() / 255.0;
        double lum = 0.2126 * r + 0.7152 * g + 0.0722 * b;
        return lum < 0.5 ? Color.WHITE : new Color(0x1E1E1E);
    }

    private final OverlayPanel commandInputOverlay; // Overlay to initially disable command input
    private final UndoManager commandInputUndoManager;
    private AutoCompletion instructionAutoCompletion;
    private InstructionsCompletionProvider instructionCompletionProvider;
    private JPopupMenu tokenUsageBarPopupMenu;

    private static final int INDENT_WIDTH = 4;
    private static final String INDENT_STRING = "    "; // 4 spaces

    public InstructionsPanel(Chrome chrome) {
        super(new BorderLayout(2, 2));
        setBorder(BorderFactory.createEmptyBorder(4, 4, 4, 4));

        this.chrome = chrome;
        this.contextManager = chrome.getContextManager();
        this.workspaceItemsChipPanel = new WorkspaceItemsChipPanel(chrome);
        this.commandInputUndoManager = new UndoManager();
        commandInputOverlay = new OverlayPanel(overlay -> activateCommandInput(), "Click to enter your instructions");
        commandInputOverlay.setCursor(Cursor.getPredefinedCursor(Cursor.TEXT_CURSOR));

        // Set up custom focus traversal policy for tab navigation
        setFocusTraversalPolicy(new InstructionsPanelFocusTraversalPolicy());
        setFocusCycleRoot(true);
        setFocusTraversalPolicyProvider(true);
        // Initialize components
        this.historyDropdown = createHistoryDropdown();
        instructionsArea = buildCommandInputField(); // Build first to add listener
        wandButton = new WandButton(
                contextManager, chrome, instructionsArea, this::getInstructions, this::populateInstructionsArea);
        micButton = new VoiceInputButton(
                instructionsArea,
                contextManager,
                () -> {
                    activateCommandInput();
                    chrome.showNotification(IConsoleIO.NotificationRole.INFO, "Recording");
                },
                msg -> chrome.toolError(msg, "Error"));
        micButton.setFocusable(true);

        // Keyboard shortcut: Cmd/Ctrl+Shift+I opens the Attach Context dialog
        KeyboardShortcutUtil.registerGlobalShortcut(
                chrome.getFrame().getRootPane(),
                KeyboardShortcutUtil.createPlatformShiftShortcut(KeyEvent.VK_I),
                "attachContext",
                () -> SwingUtilities.invokeLater(() -> chrome.getContextPanel().attachContextViaDialog()));

        // Load stored action with cascading fallback: project → global → default
        storedAction = loadActionMode();

        this.defaultActionButtonBg = UIManager.getColor("Button.default.background");
        this.secondaryActionButtonBg = UIManager.getColor("Button.background");

        // Create split action button with dropdown
        actionButton = new ActionSplitButton(() -> isActionRunning(), ACTION_SEARCH); // Default to Search

        actionButton.setOpaque(false);
        actionButton.setContentAreaFilled(false);
        actionButton.setFocusPainted(true);
        actionButton.setFocusable(true);
        actionButton.setBorder(BorderFactory.createEmptyBorder(0, 0, 0, 0));
        actionButton.setRolloverEnabled(true);
        actionButton.addActionListener(e -> onActionButtonPressed());
        actionButton.setBackground(this.defaultActionButtonBg);

        // Synchronize button's selected mode with loaded preference
        actionButton.setSelectedMode(storedAction);

        // Initialize mode badge before mode indicator refresh
        this.modeBadge = new ModeBadge();
        modeBadge.setAlignmentY(Component.CENTER_ALIGNMENT);
        modeBadge.setFocusable(false);

        // Initialize mode indicator
        refreshModeIndicator();
        // Initialize tooltip to reflect the selected mode
        SwingUtilities.invokeLater(actionButton::updateTooltip);

        // Listen for mode changes from the dropdown
        actionButton.addModeChangeListener(mode -> {
            storedAction = mode;
            // Save to both global and project preferences
            MainProject.setGlobalActionMode(mode);
            chrome.getProject().saveActionMode(mode);
            refreshModeIndicator();
        });

        modelSelector = new ModelSelector(chrome);
        modelSelector.selectConfig(chrome.getProject().getArchitectModelConfig());
        modelSelector.addSelectionListener(cfg -> chrome.getProject().setArchitectModelConfig(cfg));
        // Also recompute token/cost indicator when model changes
        modelSelector.addSelectionListener(cfg -> updateTokenCostIndicator());
        // Ensure model selector component is focusable
        modelSelector.getComponent().setFocusable(true);

        // Initialize TokenUsageBar (left of Attach button)
        tokenUsageBar = new TokenUsageBar(chrome);
        tokenUsageBar.setVisible(false);
        tokenUsageBar.setAlignmentY(Component.CENTER_ALIGNMENT);
        tokenUsageBar.setToolTipText("Shows Workspace token usage and estimated cost.");

        // Initialize TokenUsageBar popup menu
        tokenUsageBarPopupMenu = new JPopupMenu();

        JMenuItem dropAllMenuItem = new JMenuItem("Drop All");
        dropAllMenuItem.addActionListener(
                e -> chrome.getContextPanel().performContextActionAsync(WorkspacePanel.ContextAction.DROP, List.of()));
        tokenUsageBarPopupMenu.add(dropAllMenuItem);

        JMenuItem copyAllMenuItem = new JMenuItem("Copy All");
        copyAllMenuItem.addActionListener(
                e -> chrome.getContextPanel().performContextActionAsync(WorkspacePanel.ContextAction.COPY, List.of()));
        tokenUsageBarPopupMenu.add(copyAllMenuItem);

        JMenuItem pasteMenuItem = new JMenuItem("Paste text, images, urls");
        pasteMenuItem.addActionListener(
                e -> chrome.getContextPanel().performContextActionAsync(WorkspacePanel.ContextAction.PASTE, List.of()));
        tokenUsageBarPopupMenu.add(pasteMenuItem);

        SwingUtilities.invokeLater(() -> chrome.themeManager.registerPopupMenu(tokenUsageBarPopupMenu));

        this.contextAreaContainer = createContextAreaContainer();
        // Top Bar (History, Configure Models, Stop) (North)
        JPanel topBarPanel = buildTopBarPanel();
        add(topBarPanel, BorderLayout.NORTH);

        // Center Panel (Command Input + Result) (Center)
        this.centerPanel = buildCenterPanel();
        add(this.centerPanel, BorderLayout.CENTER);

        // Bottom Bar (Mic, Model, Actions) (South)
        JPanel bottomPanel = buildBottomPanel();
        add(bottomPanel, BorderLayout.SOUTH);

        // Do not set a global default button on the root pane. This prevents plain Enter
        // from submitting when focus is in other UI components (e.g., history/branch lists).

        // --- Autocomplete Setup ---
        instructionCompletionProvider = new InstructionsCompletionProvider();
        instructionAutoCompletion = new AutoCompletion(instructionCompletionProvider);
        instructionAutoCompletion.setAutoActivationEnabled(false);
        instructionAutoCompletion.setTriggerKey(KeyStroke.getKeyStroke(KeyEvent.VK_SPACE, InputEvent.CTRL_DOWN_MASK));
        instructionAutoCompletion.install(instructionsArea);

        // Buttons start disabled and will be enabled by ContextManager when session loading completes
        disableButtons();

        // Initial compute of the token/cost indicator
        updateTokenCostIndicator();

        // Initialize mode indicator
        refreshModeIndicator();

        // Subscribe to service reload events to update button states
        contextManager.addServiceReloadListener(() -> SwingUtilities.invokeLater(this::updateButtonStates));
    }

    public UndoManager getCommandInputUndoManager() {
        return commandInputUndoManager;
    }

    public JTextArea getInstructionsArea() {
        return instructionsArea;
    }

    /**
     * Applies or removes indentation from the current line or selected lines.
     * If a region is selected, operates on all lines that overlap the selection.
     * If nothing is selected, operates on the current line.
     *
     * @param area    The JTextArea to modify.
     * @param indent  true to indent, false to unindent.
     */
    private static void applyIndentation(JTextArea area, boolean indent) {
        Document doc = area.getDocument();
        int caretPos = area.getCaretPosition();
        int selectionStart = area.getSelectionStart();
        int selectionEnd = area.getSelectionEnd();

        boolean hasSelection = selectionStart != selectionEnd;
        int startLine;
        int endLine;

        try {
            Element root = doc.getDefaultRootElement();
            if (hasSelection) {
                // Multiple lines selected; process all lines that overlap the selection
                startLine = root.getElementIndex(selectionStart);
                endLine = root.getElementIndex(selectionEnd);
                // If selection ends at the start of a line, don't include that line
                if (selectionEnd > 0) {
                    Element lastLineElem = root.getElement(endLine);
                    if (lastLineElem.getStartOffset() == selectionEnd) {
                        endLine = Math.max(startLine, endLine - 1);
                    }
                }
            } else {
                // No selection; indent/unindent current line only
                startLine = root.getElementIndex(caretPos);
                endLine = startLine;
            }

            // Collect the indentation changes
            StringBuilder editText = new StringBuilder();
            int totalInserted = 0;

            for (int lineIdx = startLine; lineIdx <= endLine; lineIdx++) {
                Element lineElem = root.getElement(lineIdx);
                int lineStart = lineElem.getStartOffset();
                int lineEnd = lineElem.getEndOffset();

                String lineText = doc.getText(lineStart, lineEnd - lineStart);

                String newLineText;
                if (indent) {
                    // Insert indentation at the start of the line
                    newLineText = INDENT_STRING + lineText;
                    totalInserted += INDENT_STRING.length();
                } else {
                    // Remove indentation if present
                    newLineText = unindentLine(lineText);
                    totalInserted -= (lineText.length() - newLineText.length());
                }

                editText.append(newLineText);
            }

            // Replace the entire range with the edited text
            int rangeStart = doc.getDefaultRootElement().getElement(startLine).getStartOffset();
            int rangeEnd =
                    doc.getDefaultRootElement().getElement(endLine).getEndOffset() - 1; // -1 to exclude final newline
            doc.remove(rangeStart, rangeEnd - rangeStart);
            doc.insertString(rangeStart, editText.toString(), null);

            // Restore selection or caret position
            if (hasSelection) {
                int newSelectionStart = selectionStart + (indent ? INDENT_STRING.length() : 0);
                int newSelectionEnd = selectionEnd + totalInserted;
                area.setSelectionStart(newSelectionStart);
                area.setSelectionEnd(newSelectionEnd);
            } else {
                int newCaretPos = caretPos + (indent ? INDENT_STRING.length() : 0);
                area.setCaretPosition(Math.max(0, Math.min(newCaretPos, doc.getLength())));
            }
        } catch (BadLocationException ex) {
            logger.debug("BadLocationException during indentation", ex);
        }
    }

    /**
     * Removes leading indentation from a line. Removes up to 4 spaces or a single leading tab.
     *
     * @param lineText The line text (may include trailing newline).
     * @return The line text with leading indentation removed if present.
     */
    private static String unindentLine(String lineText) {
        if (lineText.isEmpty()) {
            return lineText;
        }

        // Check for leading tab
        if (lineText.charAt(0) == '\t') {
            return lineText.substring(1);
        }

        // Check for leading spaces (up to INDENT_WIDTH)
        int spacesToRemove = 0;
        for (int i = 0; i < Math.min(INDENT_WIDTH, lineText.length()); i++) {
            if (lineText.charAt(i) == ' ') {
                spacesToRemove++;
            } else {
                break;
            }
        }

        if (spacesToRemove > 0) {
            return lineText.substring(spacesToRemove);
        }

        return lineText;
    }

    private JTextArea buildCommandInputField() {
        var area = new JTextArea(3, 40);
        // The BorderUtils will now handle the border, including focus behavior and padding.
        BorderUtils.addFocusBorder(area, area);
        area.setLineWrap(true);
        area.setWrapStyleWord(true);
        area.setRows(3); // Initial rows
        area.setMinimumSize(new Dimension(100, 80));
        area.setEnabled(false); // Start disabled
        area.setText(getCurrentPlaceholder()); // Keep placeholder, will be cleared on activation
        area.getDocument().addUndoableEditListener(commandInputUndoManager);

        // Add focus listener to restore placeholder when focus is lost with empty text
        area.addFocusListener(new FocusAdapter() {
            @Override
            public void focusLost(FocusEvent e) {
                // Restore placeholder state if text is empty
                SwingUtilities.invokeLater(() -> deactivateCommandInput());
            }
        });

        // Submit shortcut is handled globally by Chrome.registerGlobalKeyboardShortcuts()

        // Undo/Redo shortcuts are handled globally by Chrome.registerGlobalKeyboardShortcuts()

        // Ctrl/Cmd + V  →  if clipboard has an image, route to WorkspacePanel paste;
        // otherwise, use the default JTextArea paste behaviour.
        var pasteKeyStroke = KeyStroke.getKeyStroke(
                KeyEvent.VK_V, Toolkit.getDefaultToolkit().getMenuShortcutKeyMaskEx());
        area.getInputMap().put(pasteKeyStroke, "smartPaste");
        area.getActionMap().put("smartPaste", new AbstractAction() {
            @Override
            public void actionPerformed(ActionEvent e) {
                var clipboard = Toolkit.getDefaultToolkit().getSystemClipboard();
                var contents = clipboard.getContents(null);
                boolean imageHandled = false;

                if (contents == null) {
                    return;
                }

                for (var flavor : contents.getTransferDataFlavors()) {
                    try {
                        if (flavor.equals(DataFlavor.imageFlavor)
                                || flavor.getMimeType().startsWith("image/")) {
                            // Re-use existing WorkspacePanel logic
                            chrome.getContextPanel()
                                    .performContextActionAsync(WorkspacePanel.ContextAction.PASTE, List.of());
                            imageHandled = true;
                            break;
                        }
                    } catch (Exception ex) {
                        // Log at trace to avoid noise; proceed with default paste handling
                        logger.trace("Clipboard flavor probe failed during smartPaste; falling back to default", ex);
                    }
                }

                if (!imageHandled) {
                    area.paste(); // Default text paste
                }
            }
        });

        // Add Shift+Enter shortcut to insert a newline
        var shiftEnter = KeyStroke.getKeyStroke(KeyEvent.VK_ENTER, InputEvent.SHIFT_DOWN_MASK);
        area.getInputMap().put(shiftEnter, "insertNewline");
        area.getActionMap().put("insertNewline", new AbstractAction() {
            @Override
            public void actionPerformed(ActionEvent e) {
                int caretPosition = area.getCaretPosition();
                area.insert("\n", caretPosition);
            }
        });

        // Smart Tab handling: check preference at runtime
        var tabKeyStroke = KeyStroke.getKeyStroke(KeyEvent.VK_TAB, 0);
        area.getInputMap().put(tabKeyStroke, "smartTab");
        area.getActionMap().put("smartTab", new AbstractAction() {
            @Override
            public void actionPerformed(ActionEvent e) {
                if (GlobalUiSettings.isInstructionsTabInsertIndentation()) {
                    applyIndentation(area, true);
                } else {
                    area.transferFocus();
                }
            }
        });

        // Smart Shift+Tab handling: check preference at runtime
        var shiftTabKeyStroke = KeyStroke.getKeyStroke(KeyEvent.VK_TAB, InputEvent.SHIFT_DOWN_MASK);
        area.getInputMap().put(shiftTabKeyStroke, "smartShiftTab");
        area.getActionMap().put("smartShiftTab", new AbstractAction() {
            @Override
            public void actionPerformed(ActionEvent e) {
                if (GlobalUiSettings.isInstructionsTabInsertIndentation()) {
                    applyIndentation(area, false);
                } else {
                    area.transferFocusBackward();
                }
            }
        });

        return area;
    }

    private JPanel buildTopBarPanel() {
        var topBarPanel = new JPanel();
        topBarPanel.setLayout(new BoxLayout(topBarPanel, BoxLayout.X_AXIS));
        topBarPanel.setBorder(BorderFactory.createEmptyBorder(0, H_PAD, 2, H_PAD));

        // Left-side icon group: microphone, wand (enhance), history
        micButton.setAlignmentY(Component.CENTER_ALIGNMENT);
        wandButton.setAlignmentY(Component.CENTER_ALIGNMENT);
        historyDropdown.setAlignmentY(Component.CENTER_ALIGNMENT);

        // Ensure focusable for keyboard accessibility
        micButton.setFocusable(true);
        wandButton.setFocusable(true);

        // Build a left cluster to measure width for proper center alignment of the badge
        var leftCluster = new JPanel();
        leftCluster.setOpaque(false);
        leftCluster.setLayout(new BoxLayout(leftCluster, BoxLayout.X_AXIS));
        leftCluster.add(micButton);
        leftCluster.add(Box.createHorizontalStrut(H_GAP));
        leftCluster.add(wandButton);
        leftCluster.add(Box.createHorizontalStrut(H_GAP));
        leftCluster.add(historyDropdown);

        // Add left cluster
        topBarPanel.add(leftCluster);

        // Centered mode badge with symmetric spacing:
        // glue (flex) + modeBadge + glue (flex) + right filler matching left cluster width
        topBarPanel.add(Box.createHorizontalGlue());
        modeBadge.setAlignmentY(Component.CENTER_ALIGNMENT);
        topBarPanel.add(modeBadge);
        topBarPanel.add(Box.createHorizontalGlue());

        // Right filler to balance left cluster width for true centering
        int leftWidth = leftCluster.getPreferredSize().width;
        topBarPanel.add(Box.createRigidArea(new Dimension(leftWidth, 0)));

        return topBarPanel;
    }

    private JPanel buildCenterPanel() {
        JPanel panel = new JPanel();
        panel.setLayout(new BoxLayout(panel, BoxLayout.PAGE_AXIS));

        // Command Input Field
        JScrollPane commandScrollPane = new JScrollPane(instructionsArea);
        commandScrollPane.setVerticalScrollBarPolicy(JScrollPane.VERTICAL_SCROLLBAR_AS_NEEDED);
        commandScrollPane.setPreferredSize(new Dimension(600, 80));
        commandScrollPane.setMinimumSize(new Dimension(100, 0));

        // Create layered pane with overlay
        this.inputLayeredPane = commandInputOverlay.createLayeredPane(commandScrollPane);

        panel.add(this.inputLayeredPane);

        // Context area below the input
        panel.add(this.contextAreaContainer);

        return panel;
    }

    /**
     * Initializes the file-reference table that sits directly beneath the command-input field and wires a context-menu
     * that targets the specific badge the mouse is over (mirrors ContextPanel behaviour).
     */
    private ContextAreaContainer createContextAreaContainer() {
        // Wire chip removal behavior: block while LLM running; otherwise drop and refocus input
        workspaceItemsChipPanel.setOnRemoveFragment(fragment -> {
            var cm = chrome.getContextManager();
            if (cm.isLlmTaskInProgress()) {
                chrome.showNotification(
                        IConsoleIO.NotificationRole.INFO, "An action is running; cannot modify Workspace now.");
                return;
            }
            cm.drop(List.of(fragment));
            requestCommandInputFocus();
        });

        // Sizer panel computes rows (1..5) based on current width and chip widths.
        var chipsSizer = new JPanel(new BorderLayout()) {
            private int computeRowsForWidth(int contentWidth) {
                if (contentWidth <= 0) return 1;
                int rows = 1;
                int hgap = 6;
                if (workspaceItemsChipPanel.getLayout() instanceof FlowLayout fl) {
                    hgap = fl.getHgap();
                }
                int lineWidth = 0;
                for (var comp : workspaceItemsChipPanel.getComponents()) {
                    if (!comp.isVisible()) continue;
                    int w = comp.getPreferredSize().width;
                    int next = (lineWidth == 0 ? w : lineWidth + hgap + w);
                    if (next <= contentWidth) {
                        lineWidth = next;
                    } else {
                        rows++;
                        lineWidth = w;
                        if (rows >= 2) break;
                    }
                }
                return Math.max(1, Math.min(2, rows));
            }

            @Override
            public Dimension getPreferredSize() {
                // Estimate height: rows * rowH + inter-row vgap
                int width = getWidth();
                if (width <= 0 && getParent() != null) {
                    width = getParent().getWidth();
                }
                Insets in = getInsets();
                int contentWidth = Math.max(0, width - (in == null ? 0 : in.left + in.right));

                int rows = computeRowsForWidth(contentWidth);
                int fmH = instructionsArea
                        .getFontMetrics(instructionsArea.getFont())
                        .getHeight();
                int rowH = Math.max(24, fmH + 8);
                int vgap = 4;
                if (workspaceItemsChipPanel.getLayout() instanceof FlowLayout fl) {
                    vgap = fl.getVgap();
                }
                int chipsHeight = (rows * rowH) + (rows > 1 ? (rows - 1) * vgap : 0);
                return new Dimension(Math.max(100, super.getPreferredSize().width), chipsHeight);
            }

            @Override
            public Dimension getMaximumSize() {
                // Prevent vertical stretching; let width expand
                Dimension pref = getPreferredSize();
                return new Dimension(Integer.MAX_VALUE, pref.height);
            }
        };
        chipsSizer.setOpaque(false);
        var chipsScrollPane = new JScrollPane(workspaceItemsChipPanel);
        chipsScrollPane.setBorder(BorderFactory.createEmptyBorder());
        chipsScrollPane.setOpaque(false);
        chipsScrollPane.getViewport().setOpaque(false);
        chipsScrollPane.setVerticalScrollBarPolicy(JScrollPane.VERTICAL_SCROLLBAR_AS_NEEDED);
        chipsScrollPane.setHorizontalScrollBarPolicy(JScrollPane.HORIZONTAL_SCROLLBAR_NEVER);
        chipsSizer.add(chipsScrollPane, BorderLayout.CENTER);

        // Bottom line: TokenUsageBar (fills) + Attach button on the right
        var attachButton = new HighContrastAwareButton();
        SwingUtilities.invokeLater(() -> attachButton.setIcon(Icons.ATTACH_FILE));
        attachButton.setToolTipText("Add content to workspace (Ctrl/Cmd+Shift+I)");
        attachButton.setFocusable(false);
        attachButton.setOpaque(false);
        attachButton.addActionListener(e -> chrome.getContextPanel().attachContextViaDialog());

        var bottomLinePanel = new JPanel(new BorderLayout(H_GAP, 0));
        bottomLinePanel.setOpaque(false);
        bottomLinePanel.setBorder(BorderFactory.createEmptyBorder(2, 5, 0, 0));

        // Ensure the token bar expands to fill available width
        tokenUsageBar.setAlignmentY(Component.CENTER_ALIGNMENT);

        // Add right-click handler to TokenUsageBar
        tokenUsageBar.addMouseListener(new MouseAdapter() {
            @Override
            public void mousePressed(MouseEvent e) {
                // Block popup when read-only (tokenUsageBar is disabled)
                if (e.isPopupTrigger() && tokenUsageBar.isEnabled()) {
                    tokenUsageBarPopupMenu.show(tokenUsageBar, e.getX(), e.getY());
                }
            }

            @Override
            public void mouseReleased(MouseEvent e) {
                // Block popup when read-only (tokenUsageBar is disabled)
                if (e.isPopupTrigger() && tokenUsageBar.isEnabled()) {
                    tokenUsageBarPopupMenu.show(tokenUsageBar, e.getX(), e.getY());
                }
            }
        });

        bottomLinePanel.add(tokenUsageBar, BorderLayout.CENTER);

        var contextRightPanel = new JPanel(new FlowLayout(FlowLayout.RIGHT, 0, 0));
        contextRightPanel.setOpaque(false);
        contextRightPanel.add(attachButton);
        bottomLinePanel.add(contextRightPanel, BorderLayout.EAST);

        // The InteractiveHoverPanel now manages its own layout and hover logic
        var hoverPanel = new InteractiveHoverPanel(chipsSizer, bottomLinePanel, workspaceItemsChipPanel, tokenUsageBar);
        hoverPanel.setBorder(BorderFactory.createEmptyBorder(V_GLUE, H_PAD, V_GLUE, H_PAD));
        hoverPanel.install();

        // Constrain vertical growth to preferred height so it won't stretch on window resize.
        var titledContainer = new ContextAreaContainer();
        titledContainer.setOpaque(true);
        // Initialize border with default color (will be updated by setWarningLevel)
        var lineBorder = BorderFactory.createLineBorder(UIManager.getColor("Component.borderColor"));
        var titledBorder = BorderFactory.createTitledBorder(lineBorder, "Context");
        var marginBorder = BorderFactory.createEmptyBorder(4, 4, 4, 4);
        titledContainer.setBorder(BorderFactory.createCompoundBorder(marginBorder, titledBorder));
        var transferHandler = FileDropHandlerFactory.createFileDropHandler(this.chrome);
        titledContainer.setTransferHandler(transferHandler);
        var dropTargetListener = new DropTargetAdapter() {
            @Override
            public void dragEnter(DropTargetDragEvent e) {
                var support = new TransferHandler.TransferSupport(titledContainer, e.getTransferable());
                if (transferHandler.canImport(support)) {
                    titledContainer.setDragOver(true);
                    e.acceptDrag(DnDConstants.ACTION_COPY);
                } else {
                    e.rejectDrag();
                }
            }

            @Override
            public void dragOver(DropTargetDragEvent e) {
                var support = new TransferHandler.TransferSupport(titledContainer, e.getTransferable());
                if (transferHandler.canImport(support)) {
                    e.acceptDrag(DnDConstants.ACTION_COPY);
                } else {
                    titledContainer.setDragOver(false);
                    e.rejectDrag();
                }
            }

            @Override
            public void dragExit(DropTargetEvent e) {
                titledContainer.setDragOver(false);
            }

            @Override
            public void drop(DropTargetDropEvent e) {
                titledContainer.setDragOver(false);

                var transferable = e.getTransferable();
                var support = new TransferHandler.TransferSupport(titledContainer, transferable);
                if (transferHandler.canImport(support)) {
                    e.acceptDrop(e.getDropAction());
                    e.dropComplete(transferHandler.importData(support));
                } else {
                    e.rejectDrop();
                    e.dropComplete(false);
                }
            }
        };
        titledContainer.setDropTarget(
                new DropTarget(titledContainer, DnDConstants.ACTION_COPY, dropTargetListener, true));
        titledContainer.add(hoverPanel, BorderLayout.CENTER);

        // Add mouse listener for right-click context menu in empty space
        titledContainer.addMouseListener(new MouseAdapter() {
            @Override
            public void mousePressed(MouseEvent e) {
                if (e.isPopupTrigger()) {
                    showMenuIfNotOnChip(e);
                }
            }

            @Override
            public void mouseReleased(MouseEvent e) {
                if (e.isPopupTrigger()) {
                    showMenuIfNotOnChip(e);
                }
            }

            private void showMenuIfNotOnChip(MouseEvent e) {
                Component clickedComponent = e.getComponent();
                if (SwingUtilities.isDescendingFrom(clickedComponent, workspaceItemsChipPanel)) {
                    return;
                }
                tokenUsageBarPopupMenu.show(titledContainer, e.getX(), e.getY());
            }
        });

        return titledContainer;
    }

    /** Recomputes the token usage bar to mirror the Workspace panel summary. Safe to call from any thread. */
    void updateTokenCostIndicator() {
        var ctx = chrome.getContextManager().selectedContext();
        Service.ModelConfig config = getSelectedConfig();
        var service = chrome.getContextManager().getService();
        var model = service.getModel(config);

        // Compute tokens off-EDT
        chrome.getContextManager()
                .submitBackgroundTask("Compute token estimate (Instructions)", () -> {
                    if (model == null || model instanceof Service.UnavailableStreamingModel) {
                        return new TokenUsageBarComputation(
                                buildTokenUsageTooltip(
                                        "Unavailable", 128000, "0.00", TokenUsageBar.WarningLevel.NONE, 100),
                                128000,
                                0,
                                TokenUsageBar.WarningLevel.NONE,
                                config,
                                100,
                                true);
                    }

                    var fullText = new StringBuilder();
                    if (ctx != null && !ctx.isEmpty()) {
                        // Build full text of current context, similar to WorkspacePanel
                        var allFragments = ctx.getAllFragmentsInDisplayOrder();
                        for (var frag : allFragments) {
                            if (frag.isText() || frag.getType().isOutput()) {
                                fullText.append(frag.text()).append("\n");
                            }
                        }
                    }

                    int approxTokens = Messages.getApproximateTokens(fullText.toString());
                    int maxTokens = service.getMaxInputTokens(model);
                    if (maxTokens <= 0) {
                        // Fallback to a generous default when service does not provide a limit
                        maxTokens = 128_000;
                    }
                    String modelName = config.name();
                    String costStr = calculateCostEstimate(config, approxTokens, service);

                    var rateResult = ModelBenchmarkData.getSuccessRateWithTesting(config, approxTokens);
                    int successRate = rateResult.successRate();
                    boolean isTested = rateResult.isTested();
                    TokenUsageBar.WarningLevel warningLevel;
                    if (!isTested) {
                        // Untested (extrapolated) token count — always warn RED
                        warningLevel = TokenUsageBar.WarningLevel.RED;
                    } else if (successRate == -1) {
                        // Unknown/untested combination: don't warn
                        warningLevel = TokenUsageBar.WarningLevel.NONE;
                    } else if (successRate < 30) {
                        warningLevel = TokenUsageBar.WarningLevel.RED;
                    } else if (successRate < 50) {
                        warningLevel = TokenUsageBar.WarningLevel.YELLOW;
                    } else {
                        warningLevel = TokenUsageBar.WarningLevel.NONE;
                    }

                    String tooltipHtml =
                            buildTokenUsageTooltip(modelName, maxTokens, costStr, warningLevel, successRate);
                    return new TokenUsageBarComputation(
                            tooltipHtml, maxTokens, approxTokens, warningLevel, config, successRate, isTested);
                })
                .thenAccept(stat -> SwingUtilities.invokeLater(() -> {
                    try {
                        if (stat == null) {
                            tokenUsageBar.setVisible(false);
                            contextAreaContainer.setWarningLevel(TokenUsageBar.WarningLevel.NONE);
                            return;
                        }
                        // make metadata available to TokenUsageBar for tooltip/warning rendering
                        tokenUsageBar.setWarningMetadata(stat.successRate, stat.isTested, stat.config);
                        // Update max and unfilled-portion tooltip; fragment breakdown is supplied via contextChanged
                        tokenUsageBar.setMaxTokens(stat.maxTokens);
                        tokenUsageBar.setUnfilledTooltip(stat.toolTipHtml);

                        // Compute shared tooltip for both TokenUsageBar and ModelSelector
                        String sharedTooltip = TokenUsageBar.computeWarningTooltip(
                                stat.isTested,
                                stat.config,
                                stat.warningLevel,
                                stat.successRate,
                                stat.approxTokens,
                                stat.toolTipHtml);

                        contextAreaContainer.setWarningLevel(stat.warningLevel);
                        contextAreaContainer.setToolTipText(sharedTooltip);
                        modelSelector.getComponent().setToolTipText(sharedTooltip);
                        tokenUsageBar.setVisible(true);
                    } catch (Exception ex) {
                        logger.debug("Failed to update token usage bar", ex);
                        tokenUsageBar.setVisible(false);
                        contextAreaContainer.setWarningLevel(TokenUsageBar.WarningLevel.NONE);
                    }
                }));
    }

    private record TokenUsageBarComputation(
            String toolTipHtml,
            int maxTokens,
            int approxTokens,
            TokenUsageBar.WarningLevel warningLevel,
            Service.ModelConfig config,
            int successRate,
            boolean isTested) {}
    /** Calculate cost estimate mirroring WorkspacePanel for only the model currently selected in InstructionsPanel. */
    private String calculateCostEstimate(Service.ModelConfig config, int inputTokens, AbstractService service) {
        var pricing = service.getModelPricing(config.name());
        if (pricing.bands().isEmpty()) {
            return "";
        }

        long estimatedOutputTokens = Math.min(4000, inputTokens / 2);
        if (service.isReasoning(config)) {
            estimatedOutputTokens += 1000;
        }
        double estimatedCost = pricing.estimateCost(inputTokens, 0, estimatedOutputTokens);

        if (service.isFreeTier(config.name())) {
            return "$0.00 (Free Tier)";
        } else {
            return String.format("$%.2f", estimatedCost);
        }
    }

    // Tooltip helpers for TokenUsageBar (HTML-wrapped, similar to chip tooltips)
    private static String buildTokenUsageTooltip(
            String modelName,
            int maxTokens,
            String costPerRequest,
            TokenUsageBar.WarningLevel warningLevel,
            int successRate) {
        StringBuilder body = new StringBuilder();

        if (warningLevel != TokenUsageBar.WarningLevel.NONE) {
            body.append("<div style='color: ")
                    .append(warningLevel == TokenUsageBar.WarningLevel.RED ? "#FF4444" : "#FFA500")
                    .append("; font-weight: bold;'>⚠ Performance Warning</div>");
            body.append("<div style='margin-top: 4px;'>The model <b>")
                    .append(htmlEscape(modelName))
                    .append("</b> may perform poorly at this token count.</div>");
            body.append("<hr style='border:0;border-top:1px solid #ccc;margin:8px 0;'/>");
        }

        body.append("<div><b>Context</b></div>");
        body.append("<div>Model: ").append(htmlEscape(modelName)).append("</div>");
        body.append("<div>Max input tokens: ")
                .append(String.format("%,d", maxTokens))
                .append("</div>");
        if (!costPerRequest.isBlank()) {
            body.append("<div>Estimated cost/request: ")
                    .append(htmlEscape(costPerRequest))
                    .append("</div>");
        }

        body.append("<hr style='border:0;border-top:1px solid #ccc;margin:8px 0;'/>");
        body.append("<div><b><a href='https://brokk.ai/power-ranking' style='color: #1F6FEB; text-decoration: none;'>")
                .append("Brokk Power Ranking</a></b></div>");
        if (successRate == -1) {
            body.append("<div style='margin-top: 4px;'>Success rate: <b>Unknown</b></div>");
            body.append("<div style='margin-top: 2px; font-size: 0.9em; color: #666;'>")
                    .append("Untested model reasoning combination.</div>");
        } else {
            body.append("<div style='margin-top: 4px;'>Success rate at this token count: <b>")
                    .append(successRate)
                    .append("%</b></div>");
            body.append("<div style='margin-top: 2px; font-size: 0.9em; color: #666;'>")
                    .append("Based on benchmark data for model performance across token ranges.</div>");
        }

        return wrapTooltipHtml(body.toString(), 420);
    }

    private static String wrapTooltipHtml(String innerHtml, int maxWidthPx) {
        return "<html><body style='width: " + maxWidthPx + "px'>" + innerHtml + "</body></html>";
    }

    private static String htmlEscape(String s) {
        return s.replace("&", "&amp;").replace("<", "&lt;").replace(">", "&gt;");
    }

    // Returns true if the given text matches any placeholder variant.
    private boolean isPlaceholderText(String text) {
        return PLACEHOLDER_TEXT_ADVANCED.equals(text) || PLACEHOLDER_TEXT_EZ.equals(text);
    }

    // Returns the appropriate placeholder based on current advanced mode setting.
    private String getCurrentPlaceholder() {
        return GlobalUiSettings.isAdvancedMode() ? PLACEHOLDER_TEXT_ADVANCED : PLACEHOLDER_TEXT_EZ;
    }

    public void refreshBranchUi(String branchName) {
        // Delegate to Chrome which now owns the BranchSelectorButton
        chrome.refreshBranchUi(branchName);
    }

    private JPanel buildBottomPanel() {
        JPanel bottomPanel = new JPanel();
        bottomPanel.setLayout(new BoxLayout(bottomPanel, BoxLayout.LINE_AXIS));
        bottomPanel.setBorder(BorderFactory.createEmptyBorder(2, 2, 2, 2));
        this.bottomToolbarPanel = bottomPanel;

        // Flexible space before right-side controls (model selector + optional status strip + action button)
        bottomPanel.add(Box.createHorizontalGlue());

        // Build a compact container that hosts the ModelSelector and, if present, the status strip
        this.selectorStripPanel = new JPanel();
        this.selectorStripPanel.setOpaque(false);
        this.selectorStripPanel.setLayout(new BoxLayout(this.selectorStripPanel, BoxLayout.LINE_AXIS));

        // Model selector on the right
        var modelComp = modelSelector.getComponent();
        modelComp.setAlignmentY(Component.CENTER_ALIGNMENT);
        // Keep spacing purely via struts to avoid double padding from per-component borders
        this.selectorStripPanel.add(modelComp);

        // If a status strip has already been provided, add it adjacent to the model selector with a small gap
        if (statusStripComponent != null) {
            this.selectorStripPanel.add(Box.createHorizontalStrut(Math.max(1, H_GAP / 2)));
            statusStripComponent.setAlignmentY(Component.CENTER_ALIGNMENT);
            // Ensure status strip is detached from any previous parent
            if (statusStripComponent.getParent() != null) {
                statusStripComponent.getParent().remove(statusStripComponent);
            }
            this.selectorStripPanel.add(statusStripComponent);
        }

        bottomPanel.add(this.selectorStripPanel);
        // Gap between the selector+strip cluster and the action button
        bottomPanel.add(Box.createHorizontalStrut(H_GAP));

        // Action split button (with integrated mode dropdown) on the right
        actionButton.setAlignmentY(Component.CENTER_ALIGNMENT);
        // Make the button bigger to accommodate text + dropdown
        int fixedHeight = Math.max(actionButton.getPreferredSize().height, 36);
        var prefSize = new Dimension(140, fixedHeight);
        actionButton.setPreferredSize(prefSize);
        actionButton.setMinimumSize(prefSize);
        actionButton.setMaximumSize(prefSize);
        actionButton.setMargin(new Insets(4, 4, 4, 10));
        actionButton.setIconTextGap(0);
        actionButton.setHorizontalTextPosition(SwingConstants.RIGHT);

        // Repaint when focus changes so focus border is visible
        actionButton.addFocusListener(new FocusAdapter() {
            @Override
            public void focusGained(FocusEvent e) {
                actionButton.repaint();
            }

            @Override
            public void focusLost(FocusEvent e) {
                actionButton.repaint();
            }
        });

        bottomPanel.add(actionButton);

        // Lock bottom toolbar height so BorderLayout keeps it visible
        Dimension bottomPref = bottomPanel.getPreferredSize();
        bottomPanel.setMinimumSize(new Dimension(0, bottomPref.height));

        return bottomPanel;
    }

    private SplitButton createHistoryDropdown() {
        final var noHistory = "(No history items)";

        var project = chrome.getProject();
        // this is a dirty hack since the flow layout breaks the split button
        var dropdown = new SplitButton("____", true);
        dropdown.setToolTipText("History");
        SwingUtilities.invokeLater(() -> {
            dropdown.setIcon(Icons.HISTORY);
            dropdown.setText("");
        });
        // Build popup menu on demand, same pattern as branch button
        Supplier<JPopupMenu> historyMenuSupplier = () -> {
            var menu = new JPopupMenu();
            List<String> historyItems = project.loadTextHistory();

            logger.trace("History items loaded: {}", historyItems.size());
            if (historyItems.isEmpty()) {
                JMenuItem noHistoryItem = new JMenuItem(noHistory);
                noHistoryItem.setEnabled(false);
                menu.add(noHistoryItem);
            } else {
                for (var item : historyItems) {
                    JMenuItem historyMenuItem = new JMenuItem();
                    // Truncate display text but keep full text in tooltip
                    String displayText = item.replace('\n', ' ');
                    if (displayText.length() > 60) {
                        displayText = displayText.substring(0, 57) + "...";
                    }
                    historyMenuItem.setText(displayText);
                    historyMenuItem.setToolTipText(item);

                    historyMenuItem.addActionListener(ev -> {
                        commandInputOverlay.hideOverlay();
                        instructionsArea.setEnabled(true);

                        instructionsArea.setText(item);
                        commandInputUndoManager.discardAllEdits();
                        instructionsArea.requestFocusInWindow();
                    });
                    menu.add(historyMenuItem);
                }
            }
            return menu;
        };

        dropdown.setMenuSupplier(historyMenuSupplier);

        // Show popup when main button area is clicked (same as branch button)
        dropdown.addActionListener(ev -> SwingUtilities.invokeLater(() -> {
            try {
                var menu = historyMenuSupplier.get();
                chrome.themeManager.registerPopupMenu(menu);
                menu.show(dropdown, 0, dropdown.getHeight());
            } catch (Exception ex) {
                logger.error("Error showing history dropdown", ex);
            }
        }));

        return dropdown;
    }

    /**
     * Checks if the current context managed by the ContextManager contains any image fragments.
     *
     * @return true if the top context exists and contains at least one PasteImageFragment, false otherwise.
     */
    private boolean contextHasImages() {
        var contextManager = chrome.getContextManager();
        return contextManager
                .liveContext()
                .allFragments()
                .anyMatch(f -> !f.isText() && !f.getType().isOutput());
    }

    /**
     * Shows a modal error dialog informing the user that the required models lack vision support. Offers to open the
     * Model settings tab.
     *
     * @param requiredModelsInfo A string describing the model(s) that lack vision support (e.g., model names).
     */
    private void showVisionSupportErrorDialog(String requiredModelsInfo) {
        String message =
                """
                         <html>The current operation involves images, but the following selected model(s) do not support vision:<br>
                         <b>%s</b><br><br>
                         Please select vision-capable models in the settings to proceed with image-based tasks.</html>
                         """
                        .formatted(requiredModelsInfo);
        Object[] options = {"Open Model Settings", "Cancel"};
        int choice = JOptionPane.showOptionDialog(
                chrome.getFrame(),
                message,
                "Model Vision Support Error",
                JOptionPane.YES_NO_OPTION,
                JOptionPane.ERROR_MESSAGE,
                null, // icon
                options,
                options[0] // Default button (open settings)
                );

        if (choice == JOptionPane.YES_OPTION) { // Open Settings
            SwingUtilities.invokeLater(
                    () -> SettingsDialog.showSettingsDialog(chrome, SettingsGlobalPanel.MODELS_TAB_TITLE));
        }
        // In either case (Settings opened or Cancel pressed), the original action is aborted by returning from the
        // caller.
    }

    /**
     * Centralized model selection from the dropdown with fallback and optional vision check. Returns null if selection
     * fails or vision is required but unsupported.
     */
    private @Nullable StreamingChatModel selectDropdownModelOrShowError(String actionLabel, boolean requireVision) {
        var cm = chrome.getContextManager();
        var models = cm.getService();

        Service.ModelConfig config;
        try {
            config = modelSelector.getModel();
        } catch (IllegalStateException e) {
            chrome.toolError("Please finish configuring your custom model or select a favorite first.");
            return null;
        }

        var selectedModel = models.getModel(config);
        if (selectedModel == null) {
            chrome.toolError("Selected model '" + config.name() + "' is not available with reasoning level "
                    + config.reasoning());
            selectedModel = castNonNull(models.getModel(Service.GPT_5_MINI));
        }

        if (requireVision && contextHasImages() && !models.supportsVision(selectedModel)) {
            showVisionSupportErrorDialog(models.nameOf(selectedModel) + " (" + actionLabel + ")");
            return null;
        }

        return selectedModel;
    }

    // --- Public API ---

    /**
     * Gets the current user input text. If the placeholder is currently displayed, it returns an empty string,
     * otherwise it returns the actual text content.
     */
    public String getInstructions() {
        var v = SwingUtil.runOnEdt(
                () -> {
                    String t = instructionsArea.getText();
                    return isPlaceholderText(t) ? "" : t;
                },
                "");
        return castNonNull(v);
    }

    /**
     * Clears the command input field and ensures the text color is set to the standard foreground. This prevents the
     * placeholder from reappearing inadvertently.
     */
    public void clearCommandInput() {
        SwingUtilities.invokeLater(() -> {
            instructionsArea.setText("");
            commandInputUndoManager.discardAllEdits(); // Clear undo history as well
        });
    }

    public void requestCommandInputFocus() {
        SwingUtilities.invokeLater(instructionsArea::requestFocus);
    }

    /**
     * Toggle between Code/Ask/Search modes via the split button dropdown.
     * Cycles through modes in order: Code → Ask → Search → Code.
     */
    public void toggleCodeAnswerMode() {
        SwingUtilities.invokeLater(() -> {
            String current = actionButton.getSelectedMode();
            String next =
                    switch (current) {
                        case ACTION_CODE -> ACTION_ASK;
                        case ACTION_ASK -> ACTION_SEARCH;
                        case ACTION_SEARCH -> ACTION_CODE;
                        default -> ACTION_SEARCH;
                    };
            actionButton.setSelectedMode(next);
            storedAction = next;
            // Place focus back in the command input for convenience
            requestCommandInputFocus();
        });
    }

    // --- Private Execution Logic ---

    /**
     * Executes the core logic for the "Ask" command. This runs inside the Runnable passed to
     * contextManager.submitAction.
     */
    public static TaskResult executeAskCommand(IContextManager cm, StreamingChatModel model, String question) {
        var svc = cm.getService();
        var meta = new TaskResult.TaskMeta(TaskResult.Type.ASK, Service.ModelConfig.from(model, svc));

        List<ChatMessage> messages;
        try {
            messages = CodePrompts.instance.collectAskMessages(cm, question, model);
        } catch (InterruptedException e) {
            return new TaskResult(
                    cm,
                    "Ask: " + question,
                    cm.getIo().getLlmRawMessages(),
                    cm.liveContext(),
                    new TaskResult.StopDetails(TaskResult.StopReason.INTERRUPTED),
                    meta);
        }

        var llm = cm.getLlm(new Llm.Options(model, "Answer: " + question).withEcho());
        return executeAskCommand(llm, messages, cm, question, meta);
    }

    public static TaskResult executeAskCommand(
            Llm llm, List<ChatMessage> messages, IContextManager cm, String question, TaskResult.TaskMeta meta) {
        // Build and send the request to the LLM
        TaskResult.StopDetails stop = null;
        Llm.StreamingResult response = null;
        try {
            response = llm.sendRequest(messages);
        } catch (InterruptedException e) {
            stop = new TaskResult.StopDetails(TaskResult.StopReason.INTERRUPTED);
        }

        // Determine stop details based on the response
        if (response != null) {
            stop = TaskResult.StopDetails.fromResponse(response);
        }

        // construct TaskResult
        requireNonNull(stop);
        var resultingCtx = cm.liveContext();
        return new TaskResult(
                cm,
                "Ask: " + question,
                List.copyOf(cm.getIo().getLlmRawMessages()),
                resultingCtx, // Ask never changes files; use current live context
                stop,
                meta);
    }

    // --- Action Handlers ---

    // Core method to prepare and submit the Code action
    private void prepareAndRunCodeCommand(StreamingChatModel modelToUse) {
        var input = getInstructions();
        if (input.isBlank()) {
            chrome.toolError("Please enter a command or text");
            return;
        }

        var contextManager = chrome.getContextManager();
        var models = contextManager.getService();

        if (contextHasImages() && !models.supportsVision(modelToUse)) {
            showVisionSupportErrorDialog(models.nameOf(modelToUse) + " (Code)");
            return;
        }

        // If Workspace is empty, ask the user how to proceed
        if (chrome.getContextManager().liveContext().isEmpty()) {
            String message =
                    "Are you sure you want to code against an empty Workspace? This is the right thing to do if you want to create new source files with no other context. Otherwise, run Search first or manually add context to the Workspace.";
            Object[] options = {"Code", "Search", "Cancel"};
            int choice = JOptionPane.showOptionDialog(
                    chrome.getFrame(),
                    message,
                    "Empty Workspace",
                    JOptionPane.YES_NO_CANCEL_OPTION,
                    JOptionPane.QUESTION_MESSAGE,
                    null,
                    options,
                    options[0]);

            if (choice == 1) { // Search
                runSearchCommand();
                return;
            } else if (choice != 0) { // Cancel or closed dialog
                return;
            }
        }

        chrome.getProject().addToInstructionsHistory(input, 20);
        clearCommandInput();
        // disableButtons() is called by submitAction via chrome.disableActionButtons()
        submitAction(ACTION_CODE, input, () -> {
            var contextManager1 = chrome.getContextManager();

            CodeAgent agent = new CodeAgent(contextManager1, modelToUse);
            return agent.runTask(input, Set.of());
        });
    }

    // Public entry point for default Ask model
    public void runAskCommand(String input) {
        final var modelToUse = selectDropdownModelOrShowError("Ask", true);
        if (modelToUse == null) {
            return;
        }
        prepareAndRunAskCommand(modelToUse, input);
    }

    // Core method to prepare and submit the Ask action
    private void prepareAndRunAskCommand(StreamingChatModel modelToUse, String input) {
        if (input.isBlank()) {
            chrome.toolError("Please enter a question");
            return;
        }

        chrome.getProject().addToInstructionsHistory(input, 20);
        clearCommandInput();
        // disableButtons() is called by submitAction via chrome.disableActionButtons()
        submitAction(ACTION_ASK, input, () -> {
            return executeAskCommand(contextManager, modelToUse, input);
        });
    }

    public void runSearchCommand() {
        var input = getInstructions();
        if (input.isBlank()) {
            chrome.toolError("Please provide a search query");
            return;
        }

        chrome.getProject().addToInstructionsHistory(input, 20);
        clearCommandInput();
        executeSearchInternal(input);
    }

    private void executeSearchInternal(String query) {
        final var modelToUse = selectDropdownModelOrShowError("Search", true);
        if (modelToUse == null) {
            throw new IllegalStateException("LLM not found, usually this indicates a network error");
        }

        autoClearCompletedTasks();

        submitAction(ACTION_SEARCH, query, scope -> {
            assert !query.isBlank();

            var cm = chrome.getContextManager();
            var context = cm.liveContext();
            SearchAgent agent = new SearchAgent(context, query, modelToUse, SearchAgent.Objective.LUTZ, scope);
            try {
                agent.scanInitialContext();
            } catch (InterruptedException e) {
                Thread.currentThread().interrupt();
                return new TaskResult(
                        cm,
                        "Search: " + query,
                        cm.getIo().getLlmRawMessages(),
                        cm.liveContext(),
                        new TaskResult.StopDetails(TaskResult.StopReason.INTERRUPTED),
                        new TaskResult.TaskMeta(
                                TaskResult.Type.SEARCH, Service.ModelConfig.from(modelToUse, cm.getService())));
            }
            return agent.execute();
        });
    }

    /**
     * Returns a concise, user-friendly spinner message for the given action.
     * Playful but not too long, clear about what's happening.
     */
    private static String spinnerTextFor(String action) {
        return switch (action) {
            case ACTION_CODE -> "Applying Code Mode — editing files in your Workspace...";
            case ACTION_SEARCH -> "Running Lutz Mode — agentic search and plan generation...";
            case ACTION_ASK -> "Answering from existing Context only...";
            default -> "Executing " + action + "...";
        };
    }

    /**
     * Runs the given task, handling spinner and add-to-history of the TaskResult, including partial result on
     * interruption
     */
    public void submitAction(String action, String input, Callable<TaskResult> task) {
        var cm = chrome.getContextManager();
        String spinnerText = spinnerTextFor(action);

        cm.submitLlmAction(() -> {
            try {
                chrome.showOutputSpinner(spinnerText);

                try (var scope = cm.beginTask(input, false)) {
                    var result = task.call();
                    scope.append(result);
                    if (result.stopDetails().reason() == TaskResult.StopReason.INTERRUPTED) {
                        populateInstructionsArea(input);
                    }
                }
            } finally {
                chrome.hideOutputSpinner();
                contextManager.checkBalanceAndNotify();
                notifyActionComplete(action);
            }
        });
    }

    /** Overload that provides a TaskScope to the task body so callers can pass it to agents. */
    public CompletableFuture<Void> submitAction(
            String action, String input, Function<ContextManager.TaskScope, TaskResult> task) {
        var cm = chrome.getContextManager();
        String spinnerText = spinnerTextFor(action);

        return cm.submitLlmAction(() -> {
            try {
                chrome.showOutputSpinner(spinnerText);

                try (var scope = cm.beginTask(input, false, "Lutz Mode")) {
                    var result = task.apply(scope);
                    scope.append(result);
                    if (result.stopDetails().reason() == TaskResult.StopReason.INTERRUPTED) {
                        populateInstructionsArea(input);
                    }
                }
            } finally {
                chrome.hideOutputSpinner();
                contextManager.checkBalanceAndNotify();
                notifyActionComplete(action);
            }
        });
    }

    // Methods to disable and enable buttons.
    void disableButtons() {
        SwingUtilities.invokeLater(() -> {
            boolean isHighContrast = GuiTheme.THEME_HIGH_CONTRAST.equalsIgnoreCase(MainProject.getTheme());
            // Keep the action button usable for "Stop" while a task is running.
            if (isActionRunning()) {
                actionButton.showStopMode();
                actionButton.setEnabled(true);
                actionButton.setToolTipText("Cancel the current operation");

                Color bg = UIManager.getColor("Brokk.action_button_bg_stop");
                if (bg == null) {
                    bg = ThemeColors.getColor(false, ThemeColors.GIT_BADGE_BACKGROUND);
                }
                if (isHighContrast) {
                    actionButton.setForeground(Color.WHITE);
                }
                actionButton.setBackground(bg);
            } else {
                // If there is no running action, keep the action button enabled so the user can start an action.
                actionButton.setEnabled(true);
                Color bg = UIManager.getColor("Brokk.action_button_bg_default");
                if (bg == null) {
                    bg = defaultActionButtonBg;
                }
                actionButton.setBackground(bg);
                // Ensure combined tooltip (mode-specific + base) is shown initially
                actionButton.updateTooltip();
            }

            // Wand is disabled while any action is running
            wandButton.setEnabled(!isActionRunning());
        });
    }

    /**
     * Updates the enabled state of all action buttons based on project load status and ContextManager availability.
     * Called when actions complete.
     */
    private void updateButtonStates() {
        SwingUtilities.invokeLater(() -> {
            // Check if service is online
            var service = contextManager.getService();
            boolean serviceIsOnline = service.isOnline();

            if (!serviceIsOnline) {
                // Service is offline: show offline state
                actionButton.showOfflineMode();
            } else if (isActionRunning()) {
                // Service is online but action is running: show stop mode
                boolean isHighContrast = GuiTheme.THEME_HIGH_CONTRAST.equalsIgnoreCase(MainProject.getTheme());
                actionButton.showStopMode();
                actionButton.setToolTipText("Cancel the current operation");
                Color bg = UIManager.getColor("Brokk.action_button_bg_stop");
                if (bg == null) {
                    bg = secondaryActionButtonBg;
                }
                if (isHighContrast) {
                    actionButton.setForeground(Color.WHITE);
                }
                actionButton.setBackground(bg);
                actionButton.setEnabled(true);
            } else {
                // Service is online and no action running: show normal mode
                boolean isHighContrast = GuiTheme.THEME_HIGH_CONTRAST.equalsIgnoreCase(MainProject.getTheme());
                actionButton.showNormalMode();
                // Keep tooltip consistent: prepend mode-specific tooltip to base tooltip
                actionButton.updateTooltip();
                Color bg = UIManager.getColor("Brokk.action_button_bg_default");
                if (bg == null) {
                    bg = defaultActionButtonBg;
                }
                if (isHighContrast) {
                    actionButton.setForeground(Color.WHITE);
                }
                actionButton.setBackground(bg);
                actionButton.setEnabled(true);
            }

            // Enable/disable wand depending on running state and service availability
            wandButton.setEnabled(serviceIsOnline && !isActionRunning());

            // Ensure storedAction is consistent with split button's selected mode
            if (serviceIsOnline) {
                storedAction = actionButton.getSelectedMode();
            }

            chrome.enableHistoryPanel();
        });
    }

    @Override
    public void contextChanged(Context newCtx) {
        var fragments = newCtx.getAllFragmentsInDisplayOrder();
        logger.debug("Context updated: {} fragments", fragments.size());
        // Update chips from the selected context and toggle read-only
        workspaceItemsChipPanel.setFragmentsForContext(newCtx);
<<<<<<< HEAD
        boolean readOnly = !Objects.equals(newCtx, chrome.getContextManager().topContext());
=======
        boolean readOnly = !Objects.equals(newCtx, chrome.getContextManager().liveContext());
>>>>>>> cb02b04d
        workspaceItemsChipPanel.setReadOnly(readOnly);
        // Feed per-fragment data to the token bar from the selected context and toggle read-only
        tokenUsageBar.setFragmentsForContext(newCtx);
        tokenUsageBar.setReadOnly(readOnly);
        // Update the titled border to reflect read-only state
        contextAreaContainer.setReadOnly(readOnly);
        // Update compact token/cost indicator on context change
        updateTokenCostIndicator();
    }

    /**
     * Sets read-only UI state for the context widgets (chips + token bar). Safe to call from any thread.
     */
    public void setContextReadOnly(boolean readOnly) {
        SwingUtilities.invokeLater(() -> {
            workspaceItemsChipPanel.setReadOnly(readOnly);
            tokenUsageBar.setReadOnly(readOnly);
            contextAreaContainer.setReadOnly(readOnly);
        });
    }

    void enableButtons() {
        // Called when an action completes. Reset buttons based on current CM/project state.
        updateButtonStates();
    }

    private String loadActionMode() {
        // 1. Try project-specific first
        Optional<String> projectMode = chrome.getProject().getActionMode();
        if (projectMode.isPresent() && isValidMode(projectMode.get())) {
            logger.debug("Loading action mode from project settings: {}", projectMode.get());
            return projectMode.get();
        }

        // 2. Fall back to global
        String globalMode = MainProject.getGlobalActionMode();
        if (!globalMode.isEmpty() && isValidMode(globalMode)) {
            logger.debug("Loading action mode from global settings: {}", globalMode);
            return globalMode;
        }

        // 3. Final fallback to default
        logger.debug("No saved action mode found, using default: {}", ACTION_SEARCH);
        return ACTION_SEARCH;
    }

    private boolean isValidMode(String mode) {
        return ACTION_CODE.equals(mode) || ACTION_ASK.equals(mode) || ACTION_SEARCH.equals(mode);
    }

    private void notifyActionComplete(String actionName) {
        chrome.notifyActionComplete("Action '" + actionName + "' completed.");
    }

    private boolean isActionRunning() {
        return chrome.getContextManager().isLlmTaskInProgress();
    }

    public void onActionButtonPressed() {
        if (isActionRunning()) {
            // Stop action
            chrome.getContextManager().interruptLlmAction();
        } else {
            // Go action
            switch (storedAction) {
                case ACTION_CODE -> prepareAndRunCodeCommand(getSelectedModel());
                case ACTION_SEARCH -> runSearchCommand();
                case ACTION_ASK -> runAskCommand(getInstructions());
                default -> throw new IllegalArgumentException("Unknown action: " + storedAction);
            }
        }
        // Always return focus to the instructions area to avoid re-triggering with Enter on the button
        requestCommandInputFocus();
    }

    private void refreshModeIndicator() {
        String mode = actionButton.getSelectedMode();

        // Let the badge compute its own theme-aware colors based on the active mode
        modeBadge.setActiveMode(mode);

        // Apply accent stripe only in Advanced Mode
        if (inputLayeredPane != null) {
            var inner = new EmptyBorder(0, H_PAD, 0, H_PAD);
            Border outerBorder;
            if (GlobalUiSettings.isAdvancedMode()) {
                Color accent = modeBadge.getAccent();
                outerBorder = new MatteBorder(0, 4, 0, 0, accent);
            } else {
                outerBorder = BorderFactory.createEmptyBorder(0, 4, 0, 0);
            }
            inputLayeredPane.setBorder(BorderFactory.createCompoundBorder(outerBorder, inner));
            inputLayeredPane.revalidate();
            inputLayeredPane.repaint();
        }

        if (!isActionRunning()) {
            actionButton.setForeground(Color.WHITE);
        }
    }

    public void populateInstructionsArea(String text) {
        SwingUtilities.invokeLater(() -> {
            // If placeholder is active or area is disabled, activate input first
            if (isPlaceholderText(instructionsArea.getText()) || !instructionsArea.isEnabled()) {
                activateCommandInput(); // This enables, clears placeholder, requests focus
            }
            SwingUtilities.invokeLater(() -> {
                instructionsArea.setText(text);
                commandInputUndoManager.discardAllEdits(); // Reset undo history for the repopulated content
                instructionsArea.requestFocusInWindow(); // Ensure focus after text set
                instructionsArea.setCaretPosition(text.length()); // Move caret to end
            });
        });
    }

    /**
     * Hides the command input overlay, enables the input field and deep scan button, clears the placeholder text if
     * present, and requests focus for the input field.
     */
    private void activateCommandInput() {
        commandInputOverlay.hideOverlay(); // Hide the overlay
        // Enable input and deep scan button
        instructionsArea.setEnabled(true);
        // Clear placeholder only if it's still present
        if (isPlaceholderText(instructionsArea.getText())) {
            clearCommandInput();
        }
        instructionsArea.requestFocusInWindow(); // Give it focus
    }

    /**
     * Deactivates the command input, restoring the placeholder state if the text area is empty.
     * This is called when focus is lost and no text has been entered.
     */
    private void deactivateCommandInput() {
        String currentText = instructionsArea.getText();
        // Only restore placeholder if text is empty or whitespace-only
        if (currentText == null || currentText.trim().isEmpty()) {
            instructionsArea.setText(getCurrentPlaceholder());
            instructionsArea.setEnabled(false);
            commandInputOverlay.showOverlay();
        }
        // If user typed something, leave it as-is (don't restore placeholder)
    }

    public VoiceInputButton getVoiceInputButton() {
        return this.micButton;
    }

    /**
     * Returns the currently selected Code model configuration from the model selector. Falls back to a reasonable
     * default if none is available.
     */
    public StreamingChatModel getSelectedModel() {
        return contextManager.getModelOrDefault(modelSelector.getModel(), "Selected");
    }

    // TODO this is unnecessary if we can push config into StreamingChatModel
    public Service.ModelConfig getSelectedConfig() {
        return modelSelector.getModel();
    }

    public ContextAreaContainer getContextAreaContainer() {
        return contextAreaContainer;
    }

    public JPanel getCenterPanel() {
        return centerPanel;
    }

    /**
     * Returns the Swing component used by the ModelSelector so it can be moved
     * between panels (Instructions <-> Tasks) as a single shared component.
     */
    public JComponent getModelSelectorComponent() {
        return modelSelector.getComponent();
    }

    /**
     * Accepts an externally provided status strip and places it immediately next to the ModelSelector
     * in the bottom toolbar. Safe to call from any thread.
     *
     * If a strip was previously installed, it is removed first. The provided component is detached
     * from any prior parent before insertion (Swing components can only have one parent).
     */
    public void setStatusStrip(@Nullable JComponent comp) {
        Runnable r = () -> {
            try {
                // Remove existing strip from its current parent (if any)
                if (statusStripComponent != null) {
                    Container p = statusStripComponent.getParent();
                    if (p != null) {
                        p.remove(statusStripComponent);
                        p.revalidate();
                        p.repaint();
                    }
                }

                statusStripComponent = comp;

                if (selectorStripPanel == null) {
                    // Not built yet; will be placed when buildBottomPanel is called
                    return;
                }

                // Rebuild the selector strip panel with model selector and optional status strip
                selectorStripPanel.removeAll();

                var modelComp = modelSelector.getComponent();
                Container currentParent = modelComp.getParent();
                if (currentParent != null) {
                    currentParent.remove(modelComp);
                    currentParent.revalidate();
                    currentParent.repaint();
                }
                modelComp.setAlignmentY(Component.CENTER_ALIGNMENT);
                selectorStripPanel.add(modelComp);

                if (statusStripComponent != null) {
                    // Ensure provided component has no parent
                    Container stripParent = statusStripComponent.getParent();
                    if (stripParent != null) {
                        stripParent.remove(statusStripComponent);
                        stripParent.revalidate();
                        stripParent.repaint();
                    }
                    selectorStripPanel.add(Box.createHorizontalStrut(Math.max(1, H_GAP / 2)));
                    statusStripComponent.setAlignmentY(Component.CENTER_ALIGNMENT);
                    selectorStripPanel.add(statusStripComponent);
                }

                selectorStripPanel.revalidate();
                selectorStripPanel.repaint();
                if (bottomToolbarPanel != null) {
                    bottomToolbarPanel.revalidate();
                    bottomToolbarPanel.repaint();
                }
            } catch (Exception ex) {
                logger.debug("setStatusStrip: non-fatal error while installing status strip", ex);
            }
        };
        if (SwingUtilities.isEventDispatchThread()) r.run();
        else SwingUtilities.invokeLater(r);
    }

    /**
     * Ensures the ModelSelector component is attached to the Instructions bottom bar (inside the selectorStripPanel),
     * immediately adjacent to the status strip (if any), and revalidates the layout. Safe to call from any thread.
     */
    public void restoreModelSelectorToBottom() {
        Runnable r = () -> {
            try {
                var comp = modelSelector.getComponent();

                // Detach from any previous parent
                Container currentParent = comp.getParent();
                if (currentParent != null) {
                    currentParent.remove(comp);
                    currentParent.revalidate();
                    currentParent.repaint();
                }

                if (selectorStripPanel != null) {
                    // Rebuild selector+strip cluster
                    selectorStripPanel.removeAll();

                    comp.setAlignmentY(Component.CENTER_ALIGNMENT);
                    selectorStripPanel.add(comp);

                    if (statusStripComponent != null) {
                        Container stripParent = statusStripComponent.getParent();
                        if (stripParent != null) {
                            stripParent.remove(statusStripComponent);
                            stripParent.revalidate();
                            stripParent.repaint();
                        }
                        selectorStripPanel.add(Box.createHorizontalStrut(Math.max(1, H_GAP / 2)));
                        statusStripComponent.setAlignmentY(Component.CENTER_ALIGNMENT);
                        selectorStripPanel.add(statusStripComponent);
                    }

                    selectorStripPanel.revalidate();
                    selectorStripPanel.repaint();
                }

                if (bottomToolbarPanel != null) {
                    bottomToolbarPanel.revalidate();
                    bottomToolbarPanel.repaint();
                }
            } catch (Exception ex) {
                logger.debug("restoreModelSelectorToBottom: non-fatal error repositioning model selector", ex);
            }
        };
        if (SwingUtilities.isEventDispatchThread()) r.run();
        else SwingUtilities.invokeLater(r);
    }

    /**
     * Register a listener to be notified when the model selection in the InstructionsPanel changes. The listener
     * receives the new Service.ModelConfig.
     */
    public void addModelSelectionListener(Consumer<Service.ModelConfig> listener) {
        modelSelector.addSelectionListener(listener);
    }

    /**
     * Applies Advanced Mode UI visibility to the Instructions panel.
     * When in EZ mode (advanced=false), hides the mode badge and disables the mode dropdown.
     * Also switches placeholder text if currently showing a placeholder (never overwrites user text).
     * Safe to call from any thread.
     */
    public void applyAdvancedModeForInstructions(boolean advanced) {
        SwingUtilities.invokeLater(() -> {
            modeBadge.setVisible(advanced);
            actionButton.setDropdownEnabled(advanced);

            // When switching TO EZ mode, reset to Lutz mode (the default for simplified UX)
            if (!advanced) {
                actionButton.setSelectedMode(ACTION_SEARCH);
            }

            // Switch placeholder only if currently showing a placeholder
            String currentText = instructionsArea.getText();
            if (isPlaceholderText(currentText)) {
                instructionsArea.setText(getCurrentPlaceholder());
            }

            refreshModeIndicator();
        });
    }

    /**
     * Action split button with integrated dropdown for mode selection (Code/Ask/Search).
     * The main button area executes the selected action, while the dropdown arrow shows mode options.
     */
    private static class ActionSplitButton extends MaterialButton implements ThemeAware {
        private static final long serialVersionUID = 1L;
        private final Supplier<Boolean> isActionRunning;
        private @Nullable Icon originalIcon;
        private String selectedMode;
        private final List<Consumer<String>> modeChangeListeners = new ArrayList<>();
        private boolean inStopMode = false;
        private static final int DROPDOWN_WIDTH = 30;
        private @Nullable Icon dropdownIcon;
        private final String baseTooltip;
        private static final String MODE_TOOLTIP_CODE =
                "<b>Code Mode:</b> The Code agent executes your instructions to directly modify the code files currently in the context.";
        private static final String MODE_TOOLTIP_ASK =
                "<b>Ask Mode:</b> An Ask agent giving you general purpose answers to a question or a request based on the files in your context.";
        private static final String MODE_TOOLTIP_LUTZ =
                "<b>Lutz Mode:</b> Performs an \"agentic\" search across your entire project to find code relevant to your prompt and will generate a plan for you by creating a list of tasks.";
        private boolean dropdownEnabled = true;

        public ActionSplitButton(Supplier<Boolean> isActionRunning, String defaultMode) {
            super();
            this.isActionRunning = isActionRunning;
            this.selectedMode = defaultMode;
            this.originalIcon = null;
            this.dropdownIcon = null;

            // Build base tooltip with keybinding info
            this.baseTooltip = "Run action: ";

            updateButtonText();
            updateTooltip();

            // Override border to eliminate left padding (0px instead of default 8px)
            Color borderColor = UIManager.getColor("Component.borderColor");
            if (borderColor == null) borderColor = Color.GRAY;
            setBorder(BorderFactory.createCompoundBorder(
                    new LineBorder(borderColor, 1, true), BorderFactory.createEmptyBorder(4, 0, 4, 8)));

            // Set initial tooltip based on default mode
            updateTooltip();

            // Defer icon loading until EDT is ready
            SwingUtilities.invokeLater(() -> {
                this.dropdownIcon = Icons.KEYBOARD_DOWN_LIGHT;
            });

            // Change cursor when hovering the dropdown area on the right
            addMouseMotionListener(new MouseMotionAdapter() {
                @Override
                public void mouseMoved(MouseEvent e) {
                    boolean inDropdown = dropdownEnabled && e.getX() >= getWidth() - DROPDOWN_WIDTH;
                    setCursor(inDropdown ? Cursor.getPredefinedCursor(Cursor.HAND_CURSOR) : Cursor.getDefaultCursor());
                }
            });
        }

        public void addModeChangeListener(Consumer<String> listener) {
            modeChangeListeners.add(listener);
        }

        public String getSelectedMode() {
            return selectedMode;
        }

        public void setSelectedMode(String mode) {
            if (!this.selectedMode.equals(mode)) {
                this.selectedMode = mode;
                updateButtonText();
                updateTooltip();
                for (var listener : modeChangeListeners) {
                    listener.accept(mode);
                }
            }
        }

        public void setDropdownEnabled(boolean enabled) {
            this.dropdownEnabled = enabled;
            repaint();
        }

        public void updateTooltip() {
            setToolTipText(buildTooltipHtml());
        }

        private String buildTooltipHtml() {
            String modeTooltip =
                    switch (selectedMode) {
                        case ACTION_CODE -> MODE_TOOLTIP_CODE;
                        case ACTION_ASK -> MODE_TOOLTIP_ASK;
                        case ACTION_SEARCH -> MODE_TOOLTIP_LUTZ;
                        default -> MODE_TOOLTIP_LUTZ;
                    };

            String submitLine = "";
            try {
                var submitKs = GlobalUiSettings.getKeybinding(
                        "instructions.submit", KeyStroke.getKeyStroke(KeyEvent.VK_ENTER, 0));
                var submitStr = KeyboardShortcutUtil.formatKeyStroke(submitKs);
                if (submitStr == null || submitStr.isBlank()) {
                    submitStr = "(unbound)";
                }
                submitLine = "<div>" + baseTooltip + "<b>" + htmlEscape(submitStr) + "</b></div>";
            } catch (Exception ignore) {
                // Defensive: leave submitLine empty if anything goes wrong
            }

            String toggleLine = "";
            if (dropdownEnabled) {
                try {
                    var toggleKs = GlobalUiSettings.getKeybinding(
                            "instructions.toggleMode", KeyboardShortcutUtil.createPlatformShortcut(KeyEvent.VK_M));
                    var toggleStr = KeyboardShortcutUtil.formatKeyStroke(toggleKs);
                    if (toggleStr == null || toggleStr.isBlank()) {
                        toggleStr = "(unbound)";
                    }
                    toggleLine = "<div>Toggle mode: <b>" + htmlEscape(toggleStr) + "</b></div>";
                } catch (Exception ignore) {
                    // Defensive: leave toggleLine empty if anything goes wrong
                }
            }

            return "<html><body style='width: 350px;'>" + modeTooltip
                    + "<hr style='border:0;border-top:1px solid #ccc;margin:8px 0;'/>"
                    + submitLine
                    + toggleLine
                    + "</body></html>";
        }

        @Override
        public String getToolTipText(MouseEvent event) {
            // Always compute fresh so keybinding changes in Settings are immediately reflected
            return buildTooltipHtml();
        }

        public void showStopMode() {
            inStopMode = true;
            setIcon(Icons.STOP);
            setText(null);
            repaint();
        }

        public void showNormalMode() {
            inStopMode = false;
            setIcon(Icons.ARROW_WARM_UP);
            updateButtonText();
            repaint();
        }

        public void showOfflineMode() {
            SwingUtilities.invokeLater(() -> {
                setText("Offline");
                setToolTipText("Unable to connect to Brokk");
                setEnabled(false);
                setIcon(null);
                repaint();
            });
        }

        private void updateButtonText() {
            if (!inStopMode) {
                String displayText =
                        switch (selectedMode) {
                            case ACTION_CODE -> "Code";
                            case ACTION_ASK -> "Ask";
                            case ACTION_SEARCH -> "Lutz";
                            default -> "Lutz";
                        };
                setText(displayText);
            }
        }

        @Override
        protected void processMouseEvent(MouseEvent e) {
            int x = e.getX();
            int y = e.getY();
            boolean inDropdown = x >= getWidth() - DROPDOWN_WIDTH && x <= getWidth() && y >= 0 && y <= getHeight();
            if (inDropdown && isEnabled() && dropdownEnabled) {
                // Swallow events in dropdown area and show menu on press
                if (e.getID() == MouseEvent.MOUSE_PRESSED) {
                    showDropdownMenu();
                }
                return; // Do not pass to super; prevents main action from firing
            }
            super.processMouseEvent(e);
        }

        private void showDropdownMenu() {
            JPopupMenu menu = new JPopupMenu();

            JMenuItem codeItem = new JMenuItem("Code");
            codeItem.setToolTipText(
                    "<html><body style='width: 300px;'><b>Code Mode:</b> The Code agent executes your instructions to directly modify the code files currently in the context.</body></html>");
            codeItem.addActionListener(ev -> setSelectedMode(ACTION_CODE));
            menu.add(codeItem);

            JMenuItem askItem = new JMenuItem("Ask");
            askItem.setToolTipText(
                    "<html><body style='width: 300px;'><b>Ask Mode:</b> An Ask agent giving you general purpose answers to a question or a request based on the files in your context.</body></html>");
            askItem.addActionListener(ev -> setSelectedMode(ACTION_ASK));
            menu.add(askItem);

            JMenuItem searchItem = new JMenuItem("Lutz");
            searchItem.setToolTipText(
                    "<html><body style='width: 300px;'><b>Lutz Mode:</b> Performs an \"agentic\" search across your entire project to find code relevant to your prompt and will generate a plan for you by creating a list of tasks.</body></html>");
            searchItem.addActionListener(ev -> setSelectedMode(ACTION_SEARCH));
            menu.add(searchItem);

            int menuHeight = menu.getPreferredSize().height;
            menu.show(this, getWidth() - DROPDOWN_WIDTH, -menuHeight);
        }

        @Override
        public void setIcon(@Nullable Icon icon) {
            this.originalIcon = icon;
            // Apply high-contrast processing if needed
            boolean isHighContrast = GuiTheme.THEME_HIGH_CONTRAST.equalsIgnoreCase(MainProject.getTheme());
            Icon processedIcon = ColorUtil.createHighContrastIcon(icon, getBackground(), isHighContrast);
            super.setIcon(processedIcon);
        }

        @Override
        protected void paintComponent(Graphics g) {
            Graphics2D g2 = (Graphics2D) g.create();
            try {
                g2.setRenderingHint(RenderingHints.KEY_ANTIALIASING, RenderingHints.VALUE_ANTIALIAS_ON);
                int arc = 12;
                Color bg = getBackground();
                if (!isEnabled()) {
                    Color disabled = UIManager.getColor("Button.disabledBackground");
                    if (disabled != null) bg = disabled;
                } else if (getModel().isPressed()) {
                    bg = bg.darker();
                } else if (getModel().isRollover()) {
                    bg = bg.brighter();
                }
                g2.setColor(bg);
                g2.fillRoundRect(0, 0, getWidth(), getHeight(), arc, arc);

                // Draw divider line and dropdown icon only if dropdown is enabled and not in stop mode
                if (!inStopMode && dropdownEnabled) {
                    int dropdownX = getWidth() - DROPDOWN_WIDTH;
                    boolean isHighContrast = GuiTheme.THEME_HIGH_CONTRAST.equalsIgnoreCase(MainProject.getTheme());
                    g2.setColor(isHighContrast ? Color.BLACK : Color.WHITE);
                    g2.drawLine(dropdownX, 6, dropdownX, getHeight() - 6);

                    // Lazy-load and paint dropdown icon centered in the dropdown area
                    if (dropdownIcon == null) {
                        dropdownIcon = Icons.KEYBOARD_DOWN_LIGHT;
                    }
                    if (dropdownIcon instanceof SwingUtil.ThemedIcon themedIcon) {
                        themedIcon.ensureResolved();
                    }
                    Icon iconToPaint = (dropdownIcon instanceof SwingUtil.ThemedIcon themedIcon)
                            ? themedIcon.delegate()
                            : dropdownIcon;
                    // Apply high-contrast processing to dropdown icon
                    iconToPaint = ColorUtil.createHighContrastIcon(iconToPaint, getBackground(), isHighContrast);
                    if (iconToPaint != null) {
                        int iw = iconToPaint.getIconWidth();
                        int ih = iconToPaint.getIconHeight();
                        int ix = dropdownX + Math.max(0, (DROPDOWN_WIDTH - iw) / 2);
                        int iy = Math.max(0, (getHeight() - ih) / 2);
                        iconToPaint.paintIcon(this, g2, ix, iy);
                    }
                }
            } finally {
                g2.dispose();
            }
            super.paintComponent(g);
        }

        @Override
        protected void paintBorder(Graphics g) {
            Graphics2D g2 = (Graphics2D) g.create();
            try {
                g2.setRenderingHint(RenderingHints.KEY_ANTIALIASING, RenderingHints.VALUE_ANTIALIAS_ON);
                int arc = 12;
                Color borderColor;
                if (isFocusOwner()) {
                    borderColor = new Color(0x1F6FEB);
                } else {
                    borderColor = UIManager.getColor("Component.borderColor");
                    if (borderColor == null) borderColor = Color.GRAY;
                }
                g2.setColor(borderColor);
                g2.drawRoundRect(0, 0, getWidth() - 1, getHeight() - 1, arc, arc);
            } finally {
                g2.dispose();
            }
        }

        @Override
        public void applyTheme(GuiTheme guiTheme, boolean wordWrap) {
            boolean isHighContrast = GuiTheme.THEME_HIGH_CONTRAST.equalsIgnoreCase(MainProject.getTheme());
            // Re-read colors from UIManager instead of using cached values
            Color currentDefaultBg = UIManager.getColor("Button.default.background");
            Color currentSecondaryBg = UIManager.getColor("Button.background");

            // Set background FIRST so icon processing can read the correct background
            if (isHighContrast) {
                if (this.isActionRunning.get()) {
                    Color hcStop = UIManager.getColor("Brokk.action_button_bg_stop");
                    setBackground(hcStop != null ? hcStop : currentSecondaryBg);
                } else {
                    Color hcDefault = UIManager.getColor("Brokk.action_button_bg_default");
                    setBackground(hcDefault != null ? hcDefault : currentDefaultBg);
                }
            } else {
                if (this.isActionRunning.get()) {
                    setBackground(currentSecondaryBg);
                } else {
                    setBackground(currentDefaultBg);
                }
            }

            // Now update icon - this will trigger high-contrast processing with the new background
            if (this.originalIcon != null) {
                setIcon(this.originalIcon);
            }

            revalidate();
            repaint();
        }

        @Override
        public void applyTheme(GuiTheme guiTheme) {
            applyTheme(guiTheme, false);
        }
    }

    private class InstructionsCompletionProvider extends DefaultCompletionProvider {
        private final Map<String, List<Completion>> completionCache = new ConcurrentHashMap<>();
        private static final int CACHE_SIZE = 100;

        @Override
        public String getAlreadyEnteredText(JTextComponent comp) {
            Document doc = comp.getDocument();
            int dot = comp.getCaretPosition();
            Element root = doc.getDefaultRootElement();
            int line = root.getElementIndex(dot);
            int lineStart = root.getElement(line).getStartOffset();
            try {
                String lineText = doc.getText(lineStart, dot - lineStart);
                int space = lineText.lastIndexOf(' ');
                int tab = lineText.lastIndexOf('\t');
                int separator = Math.max(space, tab);
                return lineText.substring(separator + 1);
            } catch (BadLocationException e) {
                logger.warn("BadLocationException in getAlreadyEnteredText", e);
                return "";
            }
        }

        @Override
        public List<Completion> getCompletions(JTextComponent comp) {
            String text = getAlreadyEnteredText(comp);
            if (text.isEmpty()) {
                return List.of();
            }

            // Check cache first
            List<Completion> cached = completionCache.get(text);
            if (cached != null) {
                return cached;
            }

            List<Completion> completions;
            if (text.contains("/") || text.contains("\\")) {
                var allFiles = contextManager.getProject().getAllFiles();
                List<ShorthandCompletion> fileCompletions = Completions.scoreShortAndLong(
                        text,
                        allFiles,
                        ProjectFile::getFileName,
                        ProjectFile::toString,
                        f -> 0,
                        f -> new ShorthandCompletion(this, f.getFileName(), f.toString()));
                completions = new ArrayList<>(fileCompletions.stream().limit(50).toList());
            } else {
                var analyzer = contextManager.getAnalyzerWrapper().getNonBlocking();
                if (analyzer == null) {
                    return List.of();
                }
                var symbols = Completions.completeSymbols(text, analyzer);
                completions = symbols.stream()
                        .limit(50)
                        .map(symbol -> (Completion) new ShorthandCompletion(this, symbol.shortName(), symbol.fqName()))
                        .toList();
            }

            // Cache the result
            if (completionCache.size() > CACHE_SIZE) {
                completionCache.clear();
            }
            completionCache.put(text, completions);

            return completions;
        }
    }

    /**
     * Custom focus traversal policy for InstructionsPanel.
     * Tab order: instructionsArea → micButton → modelSelector → actionButton → historyDropdown → next.
     */
    private class InstructionsPanelFocusTraversalPolicy extends FocusTraversalPolicy {
        @Override
        public Component getComponentAfter(Container aContainer, Component aComponent) {
            if (aComponent == instructionsArea) {
                return micButton;
            } else if (aComponent == micButton) {
                return modelSelector.getComponent();
            } else if (aComponent == modelSelector.getComponent()) {
                return actionButton;
            } else if (aComponent == actionButton) {
                return findHistoryDropdown();
            } else if (aComponent == findHistoryDropdown()) {
                return getNextFocusableComponent();
            }
            return instructionsArea;
        }

        @Override
        public Component getComponentBefore(Container aContainer, Component aComponent) {
            if (aComponent == micButton) {
                return instructionsArea;
            } else if (aComponent == modelSelector.getComponent()) {
                return micButton;
            } else if (aComponent == actionButton) {
                return modelSelector.getComponent();
            } else if (aComponent == findHistoryDropdown()) {
                return actionButton;
            } else if (aComponent == getNextFocusableComponent()) {
                return findHistoryDropdown();
            }
            return instructionsArea;
        }

        @Override
        public Component getFirstComponent(Container aContainer) {
            return instructionsArea;
        }

        @Override
        public Component getLastComponent(Container aContainer) {
            return findHistoryDropdown();
        }

        @Override
        public Component getDefaultComponent(Container aContainer) {
            return instructionsArea;
        }

        private Component findHistoryDropdown() {
            return historyDropdown;
        }

        private Component getNextFocusableComponent() {
            Container parent = InstructionsPanel.this.getParent();
            while (parent != null && !(parent instanceof Window)) {
                parent = parent.getParent();
            }
            if (parent != null) {
                return parent.getFocusTraversalPolicy().getComponentAfter(parent, InstructionsPanel.this);
            }
            return instructionsArea;
        }
    }

    /**
     * Small square badge that displays the current mode.
     * Uses ThemeColors for background/foreground and accent for the border.
     * Non-focusable, compact, centered text.
     */
    private static class ModeBadge extends JComponent implements ThemeAware {
        private String text = "";
        private String modeKind = ACTION_SEARCH; // default
        private Color accent = new Color(0xF4C430);
        private Color fg = Color.WHITE;
        private Color bg = Color.GRAY;
        private static final int HPAD = 6;
        private static final int VPAD = 2;
        private static final float FONT_SIZE = 11f;

        ModeBadge() {
            setFocusable(false);
            setOpaque(false);
            setAlignmentY(Component.CENTER_ALIGNMENT);
        }

        public void setActiveMode(String modeKind) {
            this.modeKind = Objects.requireNonNullElse(modeKind, ACTION_SEARCH);
            updateFromTheme();
        }

        public Color getAccent() {
            return accent;
        }

        @Override
        public String getToolTipText(MouseEvent event) {
            try {
                String title;
                String desc;
                switch (modeKind) {
                    case ACTION_CODE -> {
                        title = "Code Mode";
                        desc =
                                "Code: Applies changes directly to the files currently in your Workspace context based on your instructions.";
                    }
                    case ACTION_ASK -> {
                        title = "Ask Mode";
                        desc =
                                "Ask: Gives general-purpose answers or guidance grounded in the files that are in your Workspace.";
                    }
                    case ACTION_SEARCH -> {
                        title = "Lutz Mode";
                        desc =
                                "Lutz: Performs an \"agentic\" search across your entire project, gathers the right context, and generates a plan by creating a list of tasks before coding. It is a great way to kick off work with strong context and a clear plan.";
                    }
                    default -> {
                        title = "Lutz Mode";
                        desc =
                                "Lutz: Performs an \"agentic\" search across your entire project, gathers the right context, and generates a plan by creating a list of tasks before coding. It is a great way to kick off work with strong context and a clear plan.";
                    }
                }

                String toggleLine = "";
                if (isVisible()) {
                    try {
                        var toggleKs = GlobalUiSettings.getKeybinding(
                                "instructions.toggleMode", KeyboardShortcutUtil.createPlatformShortcut(KeyEvent.VK_M));
                        var toggleStr = KeyboardShortcutUtil.formatKeyStroke(toggleKs);
                        if (toggleStr == null || toggleStr.isBlank()) {
                            toggleStr = "(unbound)";
                        }
                        toggleLine = "<hr style='border:0;border-top:1px solid #ccc;margin:8px 0;'/><div>Toggle mode: "
                                + htmlEscape(toggleStr) + "</div>";
                    } catch (Exception ignore) {
                        // Defensive: leave toggleLine empty if anything goes wrong
                    }
                }

                String body = "<div><b>%s</b></div><div style='margin-top: 4px;'>%s</div>%s"
                        .formatted(htmlEscape(title), htmlEscape(desc), toggleLine);
                return wrapTooltipHtml(body, 320);
            } catch (Exception e) {
                return super.getToolTipText(event);
            }
        }

        private void updateFromTheme() {
            boolean isDark = UIManager.getBoolean("laf.dark");
            switch (modeKind) {
                case ACTION_CODE -> {
                    this.text = "CODE MODE";
                    this.bg = ThemeColors.getColor(isDark, ThemeColors.MODE_CODE_BG);
                    this.fg = ThemeColors.getColor(isDark, ThemeColors.MODE_CODE_FG);
                    this.accent = ThemeColors.getColor(isDark, ThemeColors.MODE_CODE_ACCENT);
                }
                case ACTION_ASK -> {
                    this.text = "ASK MODE";
                    this.bg = ThemeColors.getColor(isDark, ThemeColors.MODE_ANSWER_BG);
                    this.fg = ThemeColors.getColor(isDark, ThemeColors.MODE_ANSWER_FG);
                    this.accent = ThemeColors.getColor(isDark, ThemeColors.MODE_ANSWER_ACCENT);
                }
                case ACTION_SEARCH -> {
                    this.text = "LUTZ MODE";
                    this.bg = ThemeColors.getColor(isDark, ThemeColors.MODE_LUTZ_BG);
                    this.fg = ThemeColors.getColor(isDark, ThemeColors.MODE_LUTZ_FG);
                    this.accent = ThemeColors.getColor(isDark, ThemeColors.MODE_LUTZ_ACCENT);
                }
                default -> {
                    this.text = "LUTZ MODE";
                    this.bg = new Color(0xF4C430);
                    this.fg = isDark ? Color.WHITE : new Color(0x1E1E1E);
                    this.accent = new Color(0xF4C430);
                }
            }
            revalidate();
            repaint();
        }

        @Override
        public void applyTheme(GuiTheme guiTheme, boolean wordWrap) {
            updateFromTheme();
        }

        @Override
        public void applyTheme(GuiTheme guiTheme) {
            updateFromTheme();
        }

        @Override
        public Dimension getPreferredSize() {
            var f = getFont() != null ? getFont() : UIManager.getFont("Label.font");
            if (f == null) f = new Font(Font.SANS_SERIF, Font.PLAIN, 12);
            var font = f.deriveFont(Font.BOLD, FONT_SIZE);
            FontMetrics fm = getFontMetrics(font);
            int w = fm.stringWidth(text);
            int h = fm.getHeight();
            return new Dimension(w + 2 * HPAD, h + 2 * VPAD);
        }

        @Override
        public Dimension getMinimumSize() {
            return getPreferredSize();
        }

        @Override
        public Dimension getMaximumSize() {
            return getPreferredSize();
        }

        @Override
        protected void paintComponent(Graphics g) {
            Graphics2D g2 = (Graphics2D) g.create();
            try {
                g2.setRenderingHint(RenderingHints.KEY_ANTIALIASING, RenderingHints.VALUE_ANTIALIAS_ON);
                var f = getFont() != null ? getFont() : UIManager.getFont("Label.font");
                if (f == null) f = new Font(Font.SANS_SERIF, Font.PLAIN, 12);
                var font = f.deriveFont(Font.BOLD, FONT_SIZE);
                g2.setFont(font);

                int w = getWidth();
                int h = getHeight();

                // Solid background (square)
                g2.setColor(bg);
                g2.fillRect(0, 0, w, h);

                // Accent border
                g2.setColor(accent);
                g2.drawRect(0, 0, w - 1, h - 1);

                // Text centered
                FontMetrics fm = g2.getFontMetrics();
                int tw = fm.stringWidth(text);
                int tx = Math.max(0, (w - tw) / 2);
                int ty = Math.max(0, (h - fm.getHeight()) / 2 + fm.getAscent());
                g2.setColor(fg);
                g2.drawString(text, tx, ty);
            } finally {
                g2.dispose();
            }
        }
    }

    /**
     * Auto-clears completed tasks when in EZ mode (non-Advanced).
     * If Advanced Mode is enabled, this is a no-op.
     * Filters out completed tasks from the current task list and updates the UI if any were removed.
     * Handles null or empty task lists gracefully with no side effects.
     */
    private void autoClearCompletedTasks() {
        // Early exit if Advanced Mode is enabled
        if (GlobalUiSettings.isAdvancedMode()) {
            return;
        }

        var cm = chrome.getContextManager();
        var data = cm.getTaskList();

        // Guard against null task list or null tasks collection
        if (data.tasks().isEmpty()) {
            return;
        }

        // Filter to keep only incomplete tasks
        var originalTasks = data.tasks();
        var filtered = originalTasks.stream().filter(t -> !t.done()).toList();

        // If any tasks were removed, update the task list and refresh UI
        if (filtered.size() < originalTasks.size()) {
            cm.setTaskList(new TaskList.TaskListData(filtered));
            chrome.refreshTaskListUI(false);
        }
    }

    public static class WandButton extends MaterialButton {
        private static final String WAND_TOOLTIP = "Refine Prompt: rewrites your prompt for clarity and specificity.";

        public WandButton(
                ContextManager contextManager,
                IConsoleIO consoleIO,
                JTextArea instructionsArea,
                Supplier<String> promptSupplier,
                Consumer<String> promptConsumer) {
            super();
            SwingUtilities.invokeLater(() -> setIcon(Icons.WAND));
            setToolTipText(WAND_TOOLTIP);
            addActionListener(e -> {
                var wandAction = new WandAction(contextManager);
                wandAction.execute(promptSupplier, promptConsumer, consoleIO, instructionsArea);
            });
        }

        @Override
        public void setIcon(@Nullable Icon icon) {
            // Apply high-contrast processing if needed
            boolean isHighContrast = GuiTheme.THEME_HIGH_CONTRAST.equalsIgnoreCase(MainProject.getTheme());
            Icon processedIcon = ColorUtil.createHighContrastIcon(icon, getBackground(), isHighContrast);
            super.setIcon(processedIcon);
        }
    }

    /**
     * A MaterialButton that automatically applies high-contrast icon processing.
     * Used for simple icon buttons that don't need custom behavior.
     */
    private static class HighContrastAwareButton extends MaterialButton {
        @Override
        public void setIcon(@Nullable Icon icon) {
            // Apply high-contrast processing if needed
            boolean isHighContrast = GuiTheme.THEME_HIGH_CONTRAST.equalsIgnoreCase(MainProject.getTheme());
            Icon processedIcon = ColorUtil.createHighContrastIcon(icon, getBackground(), isHighContrast);
            super.setIcon(processedIcon);
        }
    }
}<|MERGE_RESOLUTION|>--- conflicted
+++ resolved
@@ -1726,11 +1726,7 @@
         logger.debug("Context updated: {} fragments", fragments.size());
         // Update chips from the selected context and toggle read-only
         workspaceItemsChipPanel.setFragmentsForContext(newCtx);
-<<<<<<< HEAD
-        boolean readOnly = !Objects.equals(newCtx, chrome.getContextManager().topContext());
-=======
         boolean readOnly = !Objects.equals(newCtx, chrome.getContextManager().liveContext());
->>>>>>> cb02b04d
         workspaceItemsChipPanel.setReadOnly(readOnly);
         // Feed per-fragment data to the token bar from the selected context and toggle read-only
         tokenUsageBar.setFragmentsForContext(newCtx);
