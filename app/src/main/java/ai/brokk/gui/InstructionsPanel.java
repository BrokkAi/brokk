--- conflicted
+++ resolved
@@ -1126,7 +1126,7 @@
         chrome.getContextManager()
                 .submitBackgroundTask("Compute token estimate (Instructions)", () -> {
                     // Use ContextManager-aware model resolution (no ad-hoc fallbacks here)
-                    var model = contextManager.getModelOrDefault(config, "Selected");
+                    var model = contextManager.getService().getModel(config);
 
                     if (model == null || model instanceof Service.UnavailableStreamingModel) {
                         return new TokenUsageBarComputation(
@@ -1592,16 +1592,12 @@
         }
 
         // Use ContextManager-aware resolution so centralized fallbacks are applied
-        var selectedModel = cm.getModelOrDefault(config, "Selected");
+        var selectedModel = contextManager.getService().getModel(config);
 
         if (selectedModel == null) {
             chrome.toolError("Selected model '" + config.name() + "' is not available with reasoning level "
                     + config.reasoning());
-<<<<<<< HEAD
-            return null;
-=======
             selectedModel = models.getModel(ModelProperties.ModelType.ARCHITECT);
->>>>>>> 870c731e
         }
 
         boolean hasImages = contextHasImages();
