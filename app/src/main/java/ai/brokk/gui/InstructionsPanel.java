--- conflicted
+++ resolved
@@ -1800,12 +1800,8 @@
 
         chrome.getProject().addToInstructionsHistory(input, 20);
         clearCommandInput();
-<<<<<<< HEAD
-        executeSearchInternal(input, SearchAgent.Objective.LUTZ);
-=======
         // Lutz Mode: should auto-execute tasks in EZ mode
         executeSearchInternal(input, SearchAgent.Objective.LUTZ, true);
->>>>>>> 842931a3
     }
 
     public void runPlanCommand() {
@@ -1817,18 +1813,11 @@
 
         chrome.getProject().addToInstructionsHistory(input, 20);
         clearCommandInput();
-<<<<<<< HEAD
-        executeSearchInternal(input, SearchAgent.Objective.TASKS_ONLY);
-    }
-
-    private void executeSearchInternal(String query, SearchAgent.Objective objective) {
-=======
         // Plan Mode: generates tasks but does NOT auto-execute them
         executeSearchInternal(input, SearchAgent.Objective.TASKS_ONLY, false);
     }
 
     private void executeSearchInternal(String query, SearchAgent.Objective objective, boolean shouldAutoExecuteTasks) {
->>>>>>> 842931a3
         final var modelToUse = selectDropdownModelOrShowError("Search");
         if (modelToUse == null) {
             logger.debug("Model selection failed for Search action: contextHasImages={}", contextHasImages());
