package ai.brokk.gui;

import static ai.brokk.SessionManager.SessionInfo;
import static java.util.Objects.requireNonNull;

import ai.brokk.*;
import ai.brokk.context.Context;
import ai.brokk.context.ContextFragment;
import ai.brokk.context.ContextHistory;
import ai.brokk.context.FrozenFragment;
import ai.brokk.difftool.ui.BrokkDiffPanel;
import ai.brokk.difftool.ui.BufferSource;
import ai.brokk.difftool.utils.ColorUtil;
import ai.brokk.gui.components.MaterialButton;
import ai.brokk.gui.components.SpinnerIconUtil;
import ai.brokk.gui.components.SplitButton;
import ai.brokk.gui.mop.MarkdownOutputPanel;
import ai.brokk.gui.mop.ThemeColors;
import ai.brokk.gui.theme.GuiTheme;
import ai.brokk.gui.theme.ThemeAware;
import ai.brokk.gui.util.GitUiUtil;
import ai.brokk.gui.util.Icons;
import ai.brokk.tools.ToolExecutionResult;
import ai.brokk.tools.ToolRegistry;
import ai.brokk.tools.WorkspaceTools;
import ai.brokk.util.ContentDiffUtils;
import ai.brokk.util.GlobalUiSettings;
import dev.langchain4j.agent.tool.ToolContext;
import dev.langchain4j.agent.tool.ToolSpecification;
import dev.langchain4j.data.message.ChatMessage;
import dev.langchain4j.data.message.ChatMessageType;
import dev.langchain4j.data.message.SystemMessage;
import dev.langchain4j.data.message.UserMessage;
import dev.langchain4j.model.chat.request.ToolChoice;
import java.awt.*;
import java.awt.event.ActionEvent;
import java.awt.event.ComponentAdapter;
import java.awt.event.ComponentEvent;
import java.awt.event.KeyEvent;
import java.awt.event.MouseAdapter;
import java.awt.event.MouseEvent;
import java.awt.event.WindowAdapter;
import java.awt.event.WindowEvent;
import java.awt.geom.Path2D;
import java.io.IOException;
import java.nio.charset.StandardCharsets;
import java.nio.file.Files;
import java.nio.file.Path;
import java.nio.file.Paths;
import java.time.Instant;
import java.time.LocalDate;
import java.time.ZoneId;
import java.util.ArrayList;
import java.util.Base64;
import java.util.Comparator;
import java.util.HashMap;
import java.util.HashSet;
import java.util.List;
import java.util.Map;
import java.util.Queue;
import java.util.Set;
import java.util.UUID;
import java.util.concurrent.CompletableFuture;
import java.util.concurrent.ConcurrentHashMap;
import java.util.concurrent.ConcurrentLinkedQueue;
import java.util.concurrent.CopyOnWriteArrayList;
import javax.swing.*;
import javax.swing.border.CompoundBorder;
import javax.swing.border.EmptyBorder;
import javax.swing.border.LineBorder;
import javax.swing.plaf.LayerUI;
import javax.swing.table.DefaultTableCellRenderer;
import javax.swing.table.DefaultTableModel;
import org.apache.logging.log4j.LogManager;
import org.apache.logging.log4j.Logger;
import org.jetbrains.annotations.Nullable;

public class HistoryOutputPanel extends JPanel implements ThemeAware {
    private static final Logger logger = LogManager.getLogger(HistoryOutputPanel.class);

    private final Chrome chrome;
    private final ContextManager contextManager;
    private final JTable historyTable;
    private final DefaultTableModel historyModel;
    private final MaterialButton undoButton;
    private final MaterialButton redoButton;
    private final MaterialButton compressButton;
    // Replaced the JComboBox-based session UI with a label + list used in the dropdown.
    @Nullable
    private JList<SessionInfo> sessionsList;

    private final SplitButton sessionNameLabel;
    private final MaterialButton newSessionButton;
    private ResetArrowLayerUI arrowLayerUI;

    @Nullable
    private JPanel sessionSwitchPanel;

    @Nullable
    private JLabel sessionSwitchSpinner;

    private JLayeredPane historyLayeredPane;

    @SuppressWarnings("NullAway.Init") // Initialized in constructor
    private JScrollPane historyScrollPane;

    // Output components
    private final MarkdownOutputPanel llmStreamArea;
    private final JScrollPane llmScrollPane;

    // Output tabs
    @Nullable
    private JTabbedPane outputTabs;

    @Nullable
    private JPanel changesTabPlaceholder;

    @Nullable
    private JComponent aggregatedChangesPanel;

    @Nullable
    private JTextArea captureDescriptionArea;

    private final MaterialButton copyButton;
    private final MaterialButton clearButton;
    private final MaterialButton captureButton;
    private final MaterialButton openWindowButton;
    private final JPanel notificationAreaPanel;

    private final MaterialButton notificationsButton = new MaterialButton();
    private final List<NotificationEntry> notifications = new CopyOnWriteArrayList<>();
    private final Queue<NotificationEntry> notificationQueue = new ConcurrentLinkedQueue<>();
    private final Path notificationsFile;
    private boolean isDisplayingNotification = false;

    @Nullable
    private JFrame notificationsDialog;

    @Nullable
    private JPanel notificationsListPanel;

    // Resolve notification colors from ThemeColors for current theme.
    // Returns a list of [background, foreground, border] colors.
    private List<Color> resolveNotificationColors(IConsoleIO.NotificationRole role) {
        boolean isDark = chrome.themeManager.isDarkTheme();
        return switch (role) {
            case ERROR ->
                List.of(
                        ThemeColors.getColor(isDark, "notif_error_bg"),
                        ThemeColors.getColor(isDark, "notif_error_fg"),
                        ThemeColors.getColor(isDark, "notif_error_border"));
            case CONFIRM ->
                List.of(
                        ThemeColors.getColor(isDark, "notif_confirm_bg"),
                        ThemeColors.getColor(isDark, "notif_confirm_fg"),
                        ThemeColors.getColor(isDark, "notif_confirm_border"));
            case COST ->
                List.of(
                        ThemeColors.getColor(isDark, "notif_cost_bg"),
                        ThemeColors.getColor(isDark, "notif_cost_fg"),
                        ThemeColors.getColor(isDark, "notif_cost_border"));
            case INFO ->
                List.of(
                        ThemeColors.getColor(isDark, "notif_info_bg"),
                        ThemeColors.getColor(isDark, "notif_info_fg"),
                        ThemeColors.getColor(isDark, "notif_info_border"));
        };
    }

    private final List<OutputWindow> activeStreamingWindows = new ArrayList<>();

    @Nullable
    private String lastSpinnerMessage = null; // Explicitly initialize

    // Preset state for staging history before next new message
    private @Nullable List<TaskEntry> pendingHistory = null;

    // Track expand/collapse state for grouped non-LLM action runs
    private final Map<UUID, Boolean> groupExpandedState = new HashMap<>();

    // Cache of latest group descriptors used to render the table; used by arrow painter
    private volatile java.util.List<HistoryGrouping.GroupDescriptor> latestDescriptors = java.util.List.of();

    // Selection directives applied after a table rebuild (for expand/collapse UX)
    private PendingSelectionType pendingSelectionType = PendingSelectionType.NONE;
    private @Nullable UUID pendingSelectionGroupKey = null;

    // Viewport preservation flags for group expand/collapse operations
    private boolean suppressScrollOnNextUpdate = false;
    private @Nullable Point pendingViewportPosition = null;

    // Session AI response counts and in-flight loaders
    private final Map<UUID, Integer> sessionAiResponseCounts = new ConcurrentHashMap<>();
    private final Set<UUID> sessionCountLoading = ConcurrentHashMap.newKeySet();

    @Nullable
    private CumulativeChanges lastCumulativeChanges;

    /**
     * Constructs a new HistoryOutputPane.
     *
     * @param chrome         The parent Chrome instance
     * @param contextManager The context manager
     */
    public HistoryOutputPanel(Chrome chrome, ContextManager contextManager) {
        super(new BorderLayout()); // Use BorderLayout
        this.chrome = chrome;
        this.contextManager = contextManager;

        // Build combined Output + Instructions panel (Center)
        this.llmStreamArea = new MarkdownOutputPanel();
        this.llmStreamArea.withContextForLookups(contextManager, chrome);
        this.llmScrollPane = buildLLMStreamScrollPane(this.llmStreamArea);
        this.copyButton = new MaterialButton();
        this.clearButton = new MaterialButton();
        this.captureButton = new MaterialButton();
        this.openWindowButton = new MaterialButton();
        SwingUtilities.invokeLater(() -> {
            this.copyButton.setIcon(Icons.CONTENT_COPY);
        });
        this.compressButton = new MaterialButton();
        this.notificationAreaPanel = buildNotificationAreaPanel();

        // Initialize new session button early (used by buildCaptureOutputPanel)
        this.newSessionButton = new MaterialButton();
        this.newSessionButton.setToolTipText("Create a new session");
        this.newSessionButton.addActionListener(e -> {
            contextManager
                    .createSessionAsync(ContextManager.DEFAULT_SESSION_NAME)
                    .thenRun(() -> contextManager.getProject().getMainProject().sessionsListChanged());
        });
        // Set the "+" icon asynchronously (keeps EDT responsive for lookups)
        SwingUtilities.invokeLater(() -> this.newSessionButton.setIcon(Icons.ADD));

        // Session selector split button (dropdown only)
        this.sessionNameLabel = new SplitButton("");
        this.sessionNameLabel.setUnifiedHover(true);
        this.sessionNameLabel.setMenuSupplier(() -> {
            var popup = new JPopupMenu();

            // Build the sessions list model
            var model = new DefaultListModel<SessionInfo>();
            var sessions = contextManager.getProject().getSessionManager().listSessions();
            sessions.sort(Comparator.comparingLong(SessionInfo::modified).reversed());
            for (var s : sessions) model.addElement(s);

            var list = new JList<SessionInfo>(model);
            list.setVisibleRowCount(Math.min(8, Math.max(3, model.getSize())));
            list.setSelectionMode(ListSelectionModel.SINGLE_SELECTION);
            list.setCellRenderer(new SessionInfoRenderer());

            // Select current session in the list
            var currentSessionId = contextManager.getCurrentSessionId();
            for (int i = 0; i < model.getSize(); i++) {
                if (model.getElementAt(i).id().equals(currentSessionId)) {
                    list.setSelectedIndex(i);
                    break;
                }
            }

            // Mouse click: switch session and close popup
            list.addMouseListener(new MouseAdapter() {
                @Override
                public void mouseClicked(MouseEvent e) {
                    var sel = list.getSelectedValue();
                    if (sel == null) return;
                    UUID current = contextManager.getCurrentSessionId();
                    if (!sel.id().equals(current)) {
                        contextManager
                                .switchSessionAsync(sel.id())
                                .thenRun(() -> updateSessionComboBox())
                                .exceptionally(ex -> {
                                    logger.debug("Session switch rejected", ex);
                                    SwingUtilities.invokeLater(HistoryOutputPanel.this::updateSessionComboBox);
                                    return null;
                                });
                    }
                    Component c = list;
                    while (c != null && !(c instanceof JPopupMenu)) {
                        c = c.getParent();
                    }
                    if (c instanceof JPopupMenu popupOwner) {
                        popupOwner.setVisible(false);
                    }
                }
            });

            // Enter key: switch session and close popup
            list.addKeyListener(new java.awt.event.KeyAdapter() {
                @Override
                public void keyPressed(KeyEvent e) {
                    if (e.getKeyCode() == KeyEvent.VK_ENTER) {
                        var sel = list.getSelectedValue();
                        if (sel == null) return;
                        UUID current = contextManager.getCurrentSessionId();
                        if (!sel.id().equals(current)) {
                            contextManager
                                    .switchSessionAsync(sel.id())
                                    .thenRun(() -> updateSessionComboBox())
                                    .exceptionally(ex -> {
                                        logger.debug("Session switch rejected", ex);
                                        SwingUtilities.invokeLater(HistoryOutputPanel.this::updateSessionComboBox);
                                        return null;
                                    });
                        }
                        Component c = list;
                        while (c != null && !(c instanceof JPopupMenu)) {
                            c = c.getParent();
                        }
                        if (c instanceof JPopupMenu popupOwner) {
                            popupOwner.setVisible(false);
                        }
                    }
                }
            });

            var scroll = new JScrollPane(list);
            scroll.setBorder(BorderFactory.createEmptyBorder());
            scroll.setHorizontalScrollBarPolicy(ScrollPaneConstants.HORIZONTAL_SCROLLBAR_NEVER);
            int prefWidth = 360;
            int rowHeight = list.getFont().getSize() + 6;
            int prefHeight = Math.min(list.getVisibleRowCount() * rowHeight, 8 * rowHeight);
            int available = getAvailableSpaceBelow(sessionNameLabel);
            int cappedHeight = Math.min(prefHeight, available);
            scroll.setPreferredSize(new Dimension(prefWidth, cappedHeight));

            popup.add(scroll);
            chrome.themeManager.registerPopupMenu(popup);
            return popup;
        });
        this.sessionNameLabel.addActionListener(e -> this.sessionNameLabel.showPopupMenuInternal());

        var centerPanel = buildCombinedOutputInstructionsPanel(this.llmScrollPane, this.copyButton);

        // Initialize notification persistence and load saved notifications
        this.notificationsFile = computeNotificationsFile();
        loadPersistedNotifications();

        // Build session controls and activity panel (East)
        this.historyModel = new DefaultTableModel(new Object[] {"", "Action", "Context"}, 0) {
            @Override
            public boolean isCellEditable(int row, int column) {
                return false;
            }
        };
        this.historyTable = new JTable(this.historyModel);
        this.arrowLayerUI = new ResetArrowLayerUI(this.historyTable);
        this.undoButton = new MaterialButton();
        this.redoButton = new MaterialButton();

        this.historyLayeredPane = new JLayeredPane();
        this.historyLayeredPane.setLayout(new OverlayLayout(this.historyLayeredPane));

        var activityPanel = buildActivityPanel(this.historyTable, this.undoButton, this.redoButton);

        // Ensure session label under Output is initialized
        updateSessionComboBox();

        // Create header panel with all controls in a simple horizontal layout
        var headerPanel = new JPanel(new FlowLayout(FlowLayout.LEFT, 8, 0));
        headerPanel.setOpaque(true);
        var titledBorder = BorderFactory.createTitledBorder("Session");
        var paddingBorder = BorderFactory.createEmptyBorder(0, 8, 0, 8);
        headerPanel.setBorder(BorderFactory.createCompoundBorder(titledBorder, paddingBorder));

        headerPanel.add(newSessionButton);
        headerPanel.add(new VerticalDivider());

        sessionNameLabel.setFont(new Font(Font.DIALOG, Font.PLAIN, 12));
        headerPanel.add(sessionNameLabel);

        // Wrap activity panel in a tabbed pane with single "Activity" tab
        var activityTabs = new JTabbedPane(JTabbedPane.TOP);
        activityTabs.addTab("Activity", activityPanel);
        activityTabs.setMinimumSize(new Dimension(250, 0));
        activityTabs.setBorder(BorderFactory.createMatteBorder(0, 0, 1, 0, UIManager.getColor("Separator.foreground")));

        // Create center container with both tab panels
        var centerContainer = new JPanel(new BorderLayout(Constants.H_GAP, 0));
        centerContainer.add(centerPanel, BorderLayout.CENTER);
        centerContainer.add(activityTabs, BorderLayout.EAST);

        // Main layout: header at top, center container in center
        add(headerPanel, BorderLayout.NORTH);
        add(centerContainer, BorderLayout.CENTER);

        // Set minimum sizes for the main panel
        setMinimumSize(new Dimension(300, 200)); // Example minimum size

        // Initialize capture controls to disabled until output is available
        setCopyButtonEnabled(false);
        setClearButtonEnabled(false);
        setCaptureButtonEnabled(false);
        setOpenWindowButtonEnabled(false);

        // Respect current Advanced Mode on construction
        setAdvancedMode(GlobalUiSettings.isAdvancedMode());
    }

    private void buildSessionSwitchPanel() {
        // This is the main panel that will be added to the layered pane.
        // It uses BorderLayout to position its content at the top.
        sessionSwitchPanel = new JPanel(new BorderLayout());
        sessionSwitchPanel.setOpaque(true);
        sessionSwitchPanel.setVisible(false);

        // This is the panel that actually holds the spinner and text.
        // It will be placed at the top of sessionSwitchPanel.
        var contentPanel = new JPanel(new BorderLayout(5, 0)); // stretch horizontally
        contentPanel.setOpaque(false);
        contentPanel.setBorder(new EmptyBorder(8, 5, 5, 5));

        sessionSwitchSpinner = new JLabel();
        var spinnerIcon = SpinnerIconUtil.getSpinner(chrome, false);
        if (spinnerIcon != null) {
            sessionSwitchSpinner.setIcon(spinnerIcon);
        }

        JLabel notificationText = new JLabel("Loading session...");
        notificationText.setOpaque(false);
        notificationText.setFont(historyTable.getFont());
        notificationText.setForeground(UIManager.getColor("Label.foreground"));
        notificationText.setBorder(null);

        contentPanel.add(sessionSwitchSpinner, BorderLayout.WEST);
        contentPanel.add(notificationText, BorderLayout.CENTER);

        sessionSwitchPanel.add(contentPanel, BorderLayout.NORTH);
    }

    private JPanel buildCombinedOutputInstructionsPanel(JScrollPane llmScrollPane, MaterialButton copyButton) {
        assert SwingUtilities.isEventDispatchThread() : "buildCombinedOutputInstructionsPanel must be called on EDT";

        // Build capture output panel (copyButton is passed in)
        var capturePanel = buildCaptureOutputPanel(copyButton);

        // Build the content for the Output tab (existing UI)
        var outputPanel = new JPanel(new BorderLayout());
        outputPanel.setBorder(BorderFactory.createEtchedBorder());

        outputPanel.add(llmScrollPane, BorderLayout.CENTER);
        outputPanel.add(capturePanel, BorderLayout.SOUTH); // Add capture panel below LLM output

        // Placeholder for the Changes tab
        var placeholder = new JPanel(new BorderLayout());
        var placeholderLabel = new JLabel("Changes will appear here", SwingConstants.CENTER);
        placeholderLabel.setBorder(new EmptyBorder(20, 0, 20, 0));
        placeholder.add(placeholderLabel, BorderLayout.CENTER);
        this.changesTabPlaceholder = placeholder;

        // Create the tabbed pane and add both tabs
        var tabs = new JTabbedPane();
        tabs.addTab("Output", outputPanel);
        tabs.addTab("Changes", placeholder);
        this.outputTabs = tabs;

        // Container for the combined section
        var centerContainer = new JPanel(new BorderLayout());
        centerContainer.add(tabs, BorderLayout.CENTER);
        centerContainer.setMinimumSize(new Dimension(480, 0)); // Minimum width for combined area

        return centerContainer;
    }

    // Integrator note: When sessions are created/deleted/renamed externally, call
    // HistoryOutputPanel.updateSessionComboBox() to keep the compact session label
    // and popup list synchronized.

    /**
     * Refresh the compact session label and (if present) the sessions popup list model.
     *
     * <p>This method runs on the EDT and updates the right-aligned compact session label,
     * and, if the session popup list has already been created/opened, swaps in a new
     * list model showing the current sessions and selects the active session.
     *
     * <p>Call this from outside when the active session or the session list has changed
     * (for example, the SessionManager, SessionsDialog, or other UI components mutate sessions).
     * It is safe to call from non-EDT threads because this method schedules work via
     * {@link SwingUtilities#invokeLater(Runnable)}.
     */
    public void updateSessionComboBox() {
        SwingUtilities.invokeLater(() -> {
            var sessions = contextManager.getProject().getSessionManager().listSessions();
            sessions.sort(Comparator.comparingLong(SessionInfo::modified).reversed());

            // If the sessions list UI exists (i.e. the menu was opened), replace its model atomically.
            if (sessionsList != null) {
                var newModel = new DefaultListModel<SessionInfo>();
                for (var s : sessions) newModel.addElement(s);
                sessionsList.setModel(newModel);

                // Select current session in the list
                var currentSessionId = contextManager.getCurrentSessionId();
                for (int i = 0; i < newModel.getSize(); i++) {
                    if (newModel.getElementAt(i).id().equals(currentSessionId)) {
                        sessionsList.setSelectedIndex(i);
                        break;
                    }
                }
                sessionsList.repaint();
            }

            // Update compact label to show the active session name (with ellipsize and tooltip)
            var currentSessionId = contextManager.getCurrentSessionId();
            String labelText = "";
            for (var s : sessions) {
                if (s.id().equals(currentSessionId)) {
                    labelText = s.name();
                    break;
                }
            }
            if (labelText.isBlank()) {
                labelText = ContextManager.DEFAULT_SESSION_NAME;
            }

            final String fullName = labelText;
            sessionNameLabel.setText(fullName);
            sessionNameLabel.setToolTipText(fullName);
            sessionNameLabel.revalidate();
            // Only repaint the scrollable sessionsList when visible; avoid repainting the old label/combo-box.
            SwingUtilities.invokeLater(() -> {
                if (sessionsList != null) {
                    sessionsList.repaint();
                }
            });
        });
    }

    /** Builds the Activity history panel that shows past contexts */
    private JPanel buildActivityPanel(JTable historyTable, MaterialButton undoButton, MaterialButton redoButton) {
        // Create history panel
        var panel = new JPanel(new BorderLayout());

        historyTable.setFont(new Font(Font.DIALOG, Font.PLAIN, 12));
        historyTable.setSelectionMode(ListSelectionModel.SINGLE_SELECTION);

        // Remove table header
        historyTable.setTableHeader(null);

        // Set up custom renderers for history table columns
        historyTable.getColumnModel().getColumn(0).setCellRenderer(new IndentedIconRenderer());
        historyTable.getColumnModel().getColumn(1).setCellRenderer(new DiffAwareActionRenderer());

        // Add selection listener to preview context (ignore group header rows)
        historyTable.getSelectionModel().addListSelectionListener(e -> {
            if (!e.getValueIsAdjusting()) {
                int row = historyTable.getSelectedRow();
                if (row >= 0 && row < historyTable.getRowCount()) {
                    var val = historyModel.getValueAt(row, 2);
                    if (val instanceof Context ctx) {
                        contextManager.setSelectedContext(ctx);
                        // setContext is for *previewing* a context without changing selection state in the manager
                        chrome.setContext(ctx);
                    }
                }
            }
        });

        // Add mouse listener for right-click context menu, expand/collapse on group header, and double-click action
        historyTable.addMouseListener(new MouseAdapter() {
            @Override
            public void mouseClicked(MouseEvent e) {
                int row = historyTable.rowAtPoint(e.getPoint());
                if (row < 0) return;
                var val = historyModel.getValueAt(row, 2);

                if (SwingUtilities.isLeftMouseButton(e)) {
                    if (val instanceof GroupRow) {
                        // Toggle expand/collapse on click for the group header
                        toggleGroupRow(row);
                        return;
                    }
                    if (e.getClickCount() == 2 && val instanceof Context context) {
                        if (context.isAiResult()) {
                            openDiffPreview(context);
                        } else {
                            openOutputWindowFromContext(context);
                        }
                    }
                }
            }

            @Override
            public void mouseReleased(MouseEvent e) {
                if (e.isPopupTrigger()) {
                    showContextHistoryPopupMenuIfContext(e);
                }
            }

            @Override
            public void mousePressed(MouseEvent e) {
                if (e.isPopupTrigger()) {
                    showContextHistoryPopupMenuIfContext(e);
                }
            }

            private void showContextHistoryPopupMenuIfContext(MouseEvent e) {
                int row = historyTable.rowAtPoint(e.getPoint());
                if (row < 0) return;
                showContextHistoryPopupMenu(e);
            }
        });

        // Adjust column widths - set emoji column width and hide the context object column
        // Increase to 44 to accommodate one indent level (~15px) + possibly 24px themed icon, ensuring no clipping.
        historyTable.getColumnModel().getColumn(0).setPreferredWidth(38);
        historyTable.getColumnModel().getColumn(0).setMinWidth(38);
        historyTable.getColumnModel().getColumn(0).setMaxWidth(38);
        historyTable.getColumnModel().getColumn(1).setPreferredWidth(150);
        historyTable.getColumnModel().getColumn(2).setMinWidth(0);
        historyTable.getColumnModel().getColumn(2).setMaxWidth(0);
        historyTable.getColumnModel().getColumn(2).setWidth(0);

        // Add table to scroll pane with AutoScroller
        this.historyScrollPane = new JScrollPane(historyTable);
        var layer = new JLayer<>(historyScrollPane, arrowLayerUI);
        historyScrollPane.getViewport().addChangeListener(e -> layer.repaint());
        historyScrollPane.setBorder(BorderFactory.createEmptyBorder(5, 5, 5, 5));
        AutoScroller.install(historyScrollPane);
        BorderUtils.addFocusBorder(historyScrollPane, historyTable);

        // Add MouseListener to scrollPane's viewport to request focus for historyTable
        historyScrollPane.getViewport().addMouseListener(new MouseAdapter() {
            @Override
            public void mouseClicked(MouseEvent e) {
                if (e.getSource() == historyScrollPane.getViewport()) { // Click was on the viewport itself
                    historyTable.requestFocusInWindow();
                }
            }
        });

        // Add undo/redo buttons at the bottom, side by side
        var buttonPanel = new JPanel(new GridLayout(1, 2, 5, 0)); // 1 row, 2 columns, 5px hgap

        undoButton.setMnemonic(KeyEvent.VK_Z);
        undoButton.setToolTipText("Undo the most recent history entry");
        undoButton.addActionListener(e -> {
            contextManager.undoContextAsync();
        });
        SwingUtilities.invokeLater(() -> {
            undoButton.setIcon(Icons.UNDO);
        });

        redoButton.setMnemonic(KeyEvent.VK_Y);
        redoButton.setToolTipText("Redo the most recently undone entry");
        redoButton.addActionListener(e -> {
            contextManager.redoContextAsync();
        });
        SwingUtilities.invokeLater(() -> {
            redoButton.setIcon(Icons.REDO);
        });

        buttonPanel.add(undoButton);
        buttonPanel.add(redoButton);
        buttonPanel.setBorder(new EmptyBorder(5, 0, 10, 0)); // Add top + slight bottom padding to align with Output

        historyLayeredPane.add(layer, JLayeredPane.DEFAULT_LAYER);

        panel.add(historyLayeredPane, BorderLayout.CENTER);
        panel.add(buttonPanel, BorderLayout.SOUTH);

        // Calculate preferred width for the history panel
        // Table width (30 + 150) + scrollbar (~20) + padding = ~210
        // Button width (100 + 100 + 5) + padding = ~215
        int preferredWidth = 250; // Give a bit more room
        var preferredSize = new Dimension(preferredWidth, panel.getPreferredSize().height);
        panel.setPreferredSize(preferredSize);
        panel.setMinimumSize(preferredSize);
        panel.setMaximumSize(new Dimension(preferredWidth, Integer.MAX_VALUE)); // Fixed width, flexible height

        updateUndoRedoButtonStates();

        return panel;
    }

    /**
     * Updates the enabled state of the local Undo and Redo buttons based on the current state of the ContextHistory.
     */
    public void updateUndoRedoButtonStates() {
        SwingUtilities.invokeLater(() -> {
            undoButton.setEnabled(contextManager.getContextHistory().hasUndoStates());
            redoButton.setEnabled(contextManager.getContextHistory().hasRedoStates());
        });
    }

    /** Shows the context menu for the context history table (supports Context and GroupRow). */
    private void showContextHistoryPopupMenu(MouseEvent e) {
        int row = historyTable.rowAtPoint(e.getPoint());
        if (row < 0) return;

        Object val = historyModel.getValueAt(row, 2);

        // Direct Context row: select and show popup
        if (val instanceof Context context) {
            historyTable.setRowSelectionInterval(row, row);
            showPopupForContext(context, e.getX(), e.getY());
            return;
        }

        // Group header row: expand if needed, then target the first child row
        if (val instanceof GroupRow group) {
            var key = group.key();
            boolean expandedNow = groupExpandedState.getOrDefault(key, group.expanded());

            Runnable showAfterExpand = () -> {
                int headerRow = findGroupHeaderRow(key);
                if (headerRow >= 0) {
                    int firstChildRow = headerRow + 1;
                    if (firstChildRow < historyModel.getRowCount()) {
                        Object childVal = historyModel.getValueAt(firstChildRow, 2);
                        if (childVal instanceof Context ctx) {
                            historyTable.setRowSelectionInterval(firstChildRow, firstChildRow);
                            showPopupForContext(ctx, e.getX(), e.getY());
                        }
                    }
                }
            };

            if (!expandedNow) {
                groupExpandedState.put(key, true);
                // Preserve viewport while expanding so the view doesn't jump
                pendingViewportPosition = historyScrollPane.getViewport().getViewPosition();
                suppressScrollOnNextUpdate = true;
                updateHistoryTable(null);
                // Ensure the table is rebuilt first, then select and show the popup
                SwingUtilities.invokeLater(showAfterExpand);
            } else {
                showAfterExpand.run();
            }
        }
    }

    private int findGroupHeaderRow(UUID groupKey) {
        for (int i = 0; i < historyModel.getRowCount(); i++) {
            var v = historyModel.getValueAt(i, 2);
            if (v instanceof GroupRow gr && gr.key().equals(groupKey)) {
                return i;
            }
        }
        return -1;
    }

    private void showPopupForContext(Context context, int x, int y) {
        // Create popup menu
        JPopupMenu popup = new JPopupMenu();

        JMenuItem undoToHereItem = new JMenuItem("Undo to here");
        undoToHereItem.addActionListener(event -> undoHistoryUntil(context));
        popup.add(undoToHereItem);

        JMenuItem resetToHereItem = new JMenuItem("Copy Context");
        resetToHereItem.addActionListener(event -> resetContextTo(context));
        popup.add(resetToHereItem);

        JMenuItem resetToHereIncludingHistoryItem = new JMenuItem("Copy Context + History");
        resetToHereIncludingHistoryItem.addActionListener(event -> resetContextToIncludingHistory(context));
        popup.add(resetToHereIncludingHistoryItem);

        // Show diff (uses BrokkDiffPanel)
        JMenuItem showDiffItem = new JMenuItem("Show diff");
        showDiffItem.addActionListener(event -> openDiffPreview(context));
        // Enable only if we have a previous context to diff against
        showDiffItem.setEnabled(contextManager.getContextHistory().previousOf(context) != null);
        popup.add(showDiffItem);

        popup.addSeparator();

        JMenuItem newSessionFromWorkspaceItem = new JMenuItem("New Session from Workspace");
        newSessionFromWorkspaceItem.addActionListener(event -> {
            contextManager
                    .createSessionFromContextAsync(context, ContextManager.DEFAULT_SESSION_NAME)
                    .thenRun(() -> updateSessionComboBox())
                    .exceptionally(ex -> {
                        chrome.toolError("Failed to create new session from workspace: " + ex.getMessage());
                        return null;
                    });
        });
        popup.add(newSessionFromWorkspaceItem);

        // Register popup with theme manager
        chrome.themeManager.registerPopupMenu(popup);

        // Show popup menu
        popup.show(historyTable, x, y);
    }

    /** Restore context to a specific point in history */
    private void undoHistoryUntil(Context targetContext) {
        contextManager.undoContextUntilAsync(targetContext);
    }

    /**
     * Creates a new context based on the files and fragments from a historical context, while preserving current
     * conversation history
     */
    private void resetContextTo(Context targetContext) {
        contextManager.resetContextToAsync(targetContext);
    }

    /** Creates a new context based on the files, fragments, and history from a historical context */
    private void resetContextToIncludingHistory(Context targetContext) {
        contextManager.resetContextToIncludingHistoryAsync(targetContext);
    }

    /**
     * Updates the context history table with the current context history, and selects the given context
     *
     * @param contextToSelect Context to select in the history table
     */
    public void updateHistoryTable(@Nullable Context contextToSelect) {
        logger.debug(
                "Updating context history table with context {}",
                contextToSelect != null ? contextToSelect.getAction() : "null");
        assert contextToSelect == null || !contextToSelect.containsDynamicFragments();

        SwingUtilities.invokeLater(() -> {
            historyModel.setRowCount(0);

            int rowToSelect = -1;
            int currentRow = 0;

            var contexts = contextManager.getContextHistoryList();
            // Warm up diffs centrally via ContextHistory.DiffService
            contextManager.getContextHistory().getDiffService().warmUp(contexts);
            var descriptors = HistoryGrouping.GroupingBuilder.discoverGroups(contexts, this::isGroupingBoundary);
            latestDescriptors = descriptors;

            for (var descriptor : descriptors) {
                var children = descriptor.children();

                if (!descriptor.shouldShowHeader()) {
                    // Render singleton (no header)
                    assert children.size() == 1 : "Descriptor without header must be singleton";
                    var ctx = children.getFirst();
                    Icon icon = ctx.isAiResult() ? Icons.CHAT_BUBBLE : null;
                    var actionVal = new ActionText(ctx.getAction(), 0);
                    historyModel.addRow(new Object[] {icon, actionVal, ctx});
                    if (ctx.equals(contextToSelect)) {
                        rowToSelect = currentRow;
                    }
                    currentRow++;
                    continue;
                }

                // Render group header + (optional) children if expanded
                var uuidKey = UUID.fromString(descriptor.key());
                boolean expandedDefault = descriptor.isLastGroup();
                boolean expanded = groupExpandedState.computeIfAbsent(uuidKey, k -> expandedDefault);

                boolean containsClearHistory = children.stream()
                        .anyMatch(c -> ActivityTableRenderers.CLEARED_TASK_HISTORY.equalsIgnoreCase(c.getAction()));

                var groupRow = new GroupRow(uuidKey, expanded, containsClearHistory);
                historyModel.addRow(new Object[] {new TriangleIcon(expanded), descriptor.label(), groupRow});
                currentRow++;

                if (expanded) {
                    for (var child : children) {
                        var childAction = new ActionText(child.getAction(), 1);
                        Icon childIcon = child.isAiResult() ? Icons.CHAT_BUBBLE : null;
                        historyModel.addRow(new Object[] {childIcon, childAction, child});
                        if (child.equals(contextToSelect)) {
                            rowToSelect = currentRow;
                        }
                        currentRow++;
                    }
                }
            }

            // Apply pending selection directive, if any
            if (pendingSelectionType == PendingSelectionType.FIRST_IN_GROUP && pendingSelectionGroupKey != null) {
                int headerRow = findGroupHeaderRow(pendingSelectionGroupKey);
                int candidate = headerRow >= 0 ? headerRow + 1 : -1;
                if (candidate >= 0 && candidate < historyModel.getRowCount()) {
                    Object v = historyModel.getValueAt(candidate, 2);
                    if (v instanceof Context) {
                        rowToSelect = candidate;
                    }
                }
            }

            boolean suppress = suppressScrollOnNextUpdate;

            if (pendingSelectionType == PendingSelectionType.CLEAR) {
                historyTable.clearSelection();
                // Do not auto-select any row when collapsing a group
            } else if (rowToSelect >= 0) {
                historyTable.setRowSelectionInterval(rowToSelect, rowToSelect);
                if (!suppress) {
                    historyTable.scrollRectToVisible(historyTable.getCellRect(rowToSelect, 0, true));
                }
            } else if (!suppress && historyModel.getRowCount() > 0) {
                int lastRow = historyModel.getRowCount() - 1;
                historyTable.setRowSelectionInterval(lastRow, lastRow);
                historyTable.scrollRectToVisible(historyTable.getCellRect(lastRow, 0, true));
            }

            // Restore viewport if requested
            if (suppress && pendingViewportPosition != null) {
                Point desired = pendingViewportPosition;
                SwingUtilities.invokeLater(() -> {
                    historyScrollPane.getViewport().setViewPosition(clampViewportPosition(historyScrollPane, desired));
                });
            }

            // Reset directive after applying
            pendingSelectionType = PendingSelectionType.NONE;
            pendingSelectionGroupKey = null;
            suppressScrollOnNextUpdate = false;
            pendingViewportPosition = null;

            contextManager.getProject().getMainProject().sessionsListChanged();
            var resetEdges = contextManager.getContextHistory().getResetEdges();
            arrowLayerUI.setResetEdges(resetEdges);
            updateUndoRedoButtonStates();

            // Put the Changes tab into a loading state before aggregation
            var tabs = outputTabs;
            if (tabs != null) {
                int idx = -1;
                if (changesTabPlaceholder != null) {
                    idx = tabs.indexOfComponent(changesTabPlaceholder);
                }
                if (idx < 0 && tabs.getTabCount() >= 2) {
                    idx = 1; // Fallback: assume second tab is "Changes"
                }
                if (idx >= 0) {
                    try {
                        tabs.setTitleAt(idx, "Changes (...)");
                        tabs.setToolTipTextAt(idx, "Computing cumulative changes...");
                    } catch (IndexOutOfBoundsException ignore) {
                        // Tab might have changed; ignore safely
                    }
                }

                // Replace content with a spinner while loading
                if (changesTabPlaceholder != null) {
                    var container = changesTabPlaceholder;
                    container.removeAll();
                    container.setLayout(new BorderLayout());

                    var spinnerLabel = new JLabel("Computing cumulative changes...", SwingConstants.CENTER);
                    var spinnerIcon = SpinnerIconUtil.getSpinner(chrome, true);
                    if (spinnerIcon != null) {
                        spinnerLabel.setIcon(spinnerIcon);
                        spinnerLabel.setHorizontalTextPosition(SwingConstants.CENTER);
                        spinnerLabel.setVerticalTextPosition(SwingConstants.BOTTOM);
                    }

                    container.add(spinnerLabel, BorderLayout.CENTER);
                    container.revalidate();
                    container.repaint();
                }
            }

            // Recompute cumulative changes summary for the Changes tab in the background
            refreshCumulativeChangesAsync();
        });
    }

    /**
     * Returns the history table for selection checks
     *
     * @return The JTable containing context history
     */
    public @Nullable JTable getHistoryTable() {
        return historyTable;
    }

    /** Builds the LLM streaming area where markdown output is displayed */
    private JScrollPane buildLLMStreamScrollPane(MarkdownOutputPanel llmStreamArea) {
        // Wrap it in a scroll pane for layout purposes, but disable scrollbars
        // as scrolling is handled by the WebView inside MarkdownOutputPanel.
        var jsp = new JScrollPane(
                llmStreamArea, JScrollPane.VERTICAL_SCROLLBAR_NEVER, JScrollPane.HORIZONTAL_SCROLLBAR_NEVER);
        jsp.setBorder(BorderFactory.createEmptyBorder(5, 5, 5, 5));

        // Add a text change listener to update capture buttons
        llmStreamArea.addTextChangeListener(chrome::updateCaptureButtons);

        return jsp;
    }

    // buildSystemMessagesArea removed

    // buildCommandResultLabel removed

    /** Builds the "Capture Output" panel with a horizontal layout: [Capture Text] */
    private JPanel buildCaptureOutputPanel(MaterialButton copyButton) {
        var panel = new JPanel(new BorderLayout(5, 3));
        panel.setBorder(BorderFactory.createEmptyBorder(5, 0, 5, 0));

        // Placeholder area in center - will get all extra space
        captureDescriptionArea = new JTextArea("");
        captureDescriptionArea.setEditable(false);
        captureDescriptionArea.setBackground(panel.getBackground());
        captureDescriptionArea.setBorder(null);
        captureDescriptionArea.setFont(new Font(Font.DIALOG, Font.PLAIN, 12));
        captureDescriptionArea.setLineWrap(true);
        captureDescriptionArea.setWrapStyleWord(true);
        // notification area now occupies the CENTER; description area removed

        // Buttons panel on the left
        var buttonsPanel = new JPanel(new FlowLayout(FlowLayout.RIGHT, 5, 0));

        // "Open in New Window" button
        SwingUtilities.invokeLater(() -> {
            openWindowButton.setIcon(Icons.OPEN_NEW_WINDOW);
        });
        openWindowButton.setMnemonic(KeyEvent.VK_W);
        openWindowButton.setToolTipText("Open the output in a new window");
        openWindowButton.addActionListener(e -> {
            if (llmStreamArea.taskInProgress()) {
                openOutputWindowStreaming();
            } else {
                var context = contextManager.selectedContext();
                if (context == null) {
                    logger.warn("Cannot open output in new window: current context is null.");
                    return;
                }
                openOutputWindowFromContext(context);
            }
        });
        // Set minimum size
        openWindowButton.setMinimumSize(openWindowButton.getPreferredSize());
        buttonsPanel.add(openWindowButton);

        // Notifications button
        notificationsButton.setToolTipText("Show notifications");
        notificationsButton.addActionListener(e -> showNotificationsDialog());
        SwingUtilities.invokeLater(() -> {
            notificationsButton.setIcon(Icons.NOTIFICATIONS);
            notificationsButton.setMinimumSize(notificationsButton.getPreferredSize());
        });
        buttonsPanel.add(notificationsButton);

        // Add buttons panel to the left
        panel.add(buttonsPanel, BorderLayout.WEST);

        // Add notification area to the right of the buttons panel
        panel.add(notificationAreaPanel, BorderLayout.CENTER);

        var popupListener = new MouseAdapter() {
            private void showPopupMenu(MouseEvent e) {
                var popup = new JPopupMenu();

                var copyItem = new JMenuItem("Copy Output");
                copyItem.addActionListener(event -> performContextActionOnLatestHistoryFragment(
                        WorkspacePanel.ContextAction.COPY, "No active context to copy from."));
                copyItem.setEnabled(copyButton.isEnabled());
                popup.add(copyItem);

                var captureItem = new JMenuItem("Capture Output...");
                captureItem.addActionListener(event -> presentCaptureChoice());
                captureItem.setEnabled(captureButton.isEnabled());
                popup.add(captureItem);

                popup.addSeparator();

                var clearItem = new JMenuItem("Clear Output");
                clearItem.addActionListener(event -> performContextActionOnLatestHistoryFragment(
                        WorkspacePanel.ContextAction.DROP, "No active context to clear from."));
                clearItem.setEnabled(clearButton.isEnabled());
                popup.add(clearItem);

                var compressItem = new JMenuItem("Compress History");
                compressItem.addActionListener(event -> contextManager.compressHistoryAsync());
                compressItem.setEnabled(compressButton.isEnabled());
                popup.add(compressItem);

                chrome.themeManager.registerPopupMenu(popup);
                popup.show(e.getComponent(), e.getX(), e.getY());
            }

            @Override
            public void mousePressed(MouseEvent e) {
                if (e.isPopupTrigger()) {
                    showPopupMenu(e);
                }
            }

            @Override
            public void mouseReleased(MouseEvent e) {
                if (e.isPopupTrigger()) {
                    showPopupMenu(e);
                }
            }
        };
        panel.addMouseListener(popupListener);
        buttonsPanel.addMouseListener(popupListener);
        notificationAreaPanel.addMouseListener(popupListener);

        return panel;
    }

    /**
     * Performs a context action (COPY, DROP, etc.) on the most recent HISTORY fragment in the currently selected
     * context. Shows appropriate user feedback if there is no active context or no history fragment.
     */
    private void performContextActionOnLatestHistoryFragment(
            WorkspacePanel.ContextAction action, String noContextMessage) {
        var ctx = contextManager.selectedContext();
        if (ctx == null) {
            chrome.showNotification(IConsoleIO.NotificationRole.INFO, noContextMessage);
            return;
        }

        var historyOpt = ctx.getAllFragmentsInDisplayOrder().stream()
                .filter(f -> f.getType() == ContextFragment.FragmentType.HISTORY)
                .reduce((first, second) -> second);

        if (historyOpt.isEmpty()) {
            chrome.showNotification(
                    IConsoleIO.NotificationRole.INFO, "No conversation history found in the current workspace.");
            return;
        }

        var historyFrag = historyOpt.get();
        chrome.getContextPanel().performContextActionAsync(action, List.of(historyFrag));
    }

    // Notification API
    public void showNotification(IConsoleIO.NotificationRole role, String message) {
        Runnable r = () -> {
            var entry = new NotificationEntry(role, message, System.currentTimeMillis());
            notifications.add(entry);
            notificationQueue.offer(entry);
            updateNotificationsButton();
            persistNotificationsAsync();
            refreshLatestNotificationCard();
            refreshNotificationsDialog();
        };
        if (SwingUtilities.isEventDispatchThread()) {
            r.run();
        } else {
            SwingUtilities.invokeLater(r);
        }
    }

    public void showConfirmNotification(String message, Runnable onAccept, Runnable onReject) {
        Runnable r = () -> {
            var entry = new NotificationEntry(IConsoleIO.NotificationRole.CONFIRM, message, System.currentTimeMillis());
            notifications.add(entry);
            updateNotificationsButton();
            persistNotificationsAsync();
            refreshNotificationsDialog();

            if (isDisplayingNotification) {
                notificationQueue.offer(entry);
            } else {
                notificationAreaPanel.removeAll();
                isDisplayingNotification = true;
                JPanel card = createNotificationCard(IConsoleIO.NotificationRole.CONFIRM, message, onAccept, onReject);
                notificationAreaPanel.add(card);
                animateNotificationCard(card);
                notificationAreaPanel.revalidate();
                notificationAreaPanel.repaint();
            }
        };
        if (SwingUtilities.isEventDispatchThread()) {
            r.run();
        } else {
            SwingUtilities.invokeLater(r);
        }
    }

    private JPanel buildNotificationAreaPanel() {
        var p = new JPanel();
        p.setLayout(new BoxLayout(p, BoxLayout.Y_AXIS));
        p.setOpaque(false);
        p.setBorder(new EmptyBorder(0, 5, 0, 0));
        // Preferred width to allow message text and controls; height flexes with content
        p.setPreferredSize(new Dimension(0, 0));
        return p;
    }

    // Show the next notification from the queue
    private void refreshLatestNotificationCard() {
        if (isDisplayingNotification || notificationQueue.isEmpty()) {
            return;
        }

        var nextToShow = notificationQueue.poll();
        if (nextToShow == null) {
            return;
        }

        notificationAreaPanel.removeAll();
        isDisplayingNotification = true;
        JPanel card = createNotificationCard(nextToShow.role, nextToShow.message, null, null);
        notificationAreaPanel.add(card);
        animateNotificationCard(card);
        notificationAreaPanel.revalidate();
        notificationAreaPanel.repaint();
    }

    private void animateNotificationCard(JPanel card) {
        card.putClientProperty("notificationOpacity", 1.0f);

        final int holdDuration = 1000; // 1 second
        final int fadeOutDuration = 1000; // 1 second
        final int fps = 30;
        final int fadeOutFrames = (fadeOutDuration * fps) / 1000;
        final float fadeOutStep = 1.0f / fadeOutFrames;

        final Timer[] timerHolder = new Timer[1];
        final int[] frameCounter = {0};
        final int[] phase = {0}; // 0=hold, 1=fade out

        Timer timer = new Timer(1000 / fps, e -> {
            float currentOpacity = (Float) card.getClientProperty("notificationOpacity");

            if (phase[0] == 0) {
                // Hold
                frameCounter[0]++;
                if (frameCounter[0] >= (holdDuration / (1000 / fps))) {
                    phase[0] = 1;
                    frameCounter[0] = 0;
                }
            } else if (phase[0] == 1) {
                // Fade out
                currentOpacity = Math.max(0.0f, currentOpacity - fadeOutStep);
                card.putClientProperty("notificationOpacity", currentOpacity);
                card.repaint();

                if (currentOpacity <= 0.0f) {
                    timerHolder[0].stop();
                    dismissCurrentNotification();
                }
            }
        });

        timerHolder[0] = timer;
        card.putClientProperty("notificationTimer", timer);
        timer.start();
    }

    private void dismissCurrentNotification() {
        isDisplayingNotification = false;
        notificationAreaPanel.removeAll();
        notificationAreaPanel.revalidate();
        notificationAreaPanel.repaint();
        // Show the next notification (if any)
        refreshLatestNotificationCard();
    }

    private JPanel createNotificationCard(
            IConsoleIO.NotificationRole role,
            String message,
            @Nullable Runnable onAccept,
            @Nullable Runnable onReject) {
        var colors = resolveNotificationColors(role);
        Color bg = colors.get(0);
        Color fg = colors.get(1);
        Color border = colors.get(2);

        // Rounded, modern container
        var card = new RoundedPanel(12, bg, border);
        card.setLayout(new BorderLayout(8, 4));
        card.setBorder(new EmptyBorder(2, 8, 2, 8));

        // Center: show full message (including full cost details for COST)
        String display = compactMessageForToolbar(role, message);
        var msg = new JLabel(
                "<html><div style='width:100%; text-align: left; word-wrap: break-word; white-space: normal;'>"
                        + escapeHtml(display) + "</div></html>");
        msg.setForeground(fg);
        msg.setVerticalAlignment(JLabel.CENTER);
        msg.setHorizontalAlignment(JLabel.LEFT);
        card.add(msg, BorderLayout.CENTER);

        // Right: actions
        var actions = new JPanel(new FlowLayout(FlowLayout.RIGHT, 4, 0));
        actions.setOpaque(false);

        if (role == IConsoleIO.NotificationRole.CONFIRM) {
            var acceptBtn = new MaterialButton("Accept");
            acceptBtn.setToolTipText("Accept");
            acceptBtn.addActionListener(e -> {
                if (onAccept != null) onAccept.run();
                removeNotificationCard();
            });
            actions.add(acceptBtn);

            var rejectBtn = new MaterialButton("Reject");
            rejectBtn.setToolTipText("Reject");
            rejectBtn.addActionListener(e -> {
                if (onReject != null) onReject.run();
                removeNotificationCard();
            });
            actions.add(rejectBtn);
        } else {
            var closeBtn = new MaterialButton();
            closeBtn.setToolTipText("Dismiss");
            SwingUtilities.invokeLater(() -> {
                var icon = Icons.CLOSE;
                if (icon instanceof SwingUtil.ThemedIcon themedIcon) {
                    closeBtn.setIcon(themedIcon.withSize(18));
                } else {
                    closeBtn.setIcon(icon);
                }
            });
            closeBtn.addActionListener(e -> {
                var timer = (Timer) card.getClientProperty("notificationTimer");
                if (timer != null) {
                    timer.stop();
                }
                dismissCurrentNotification();
            });
            actions.add(closeBtn);
        }
        card.add(actions, BorderLayout.EAST);

        // Allow card to grow vertically; overall area scrolls when necessary
        return card;
    }

    private static String compactMessageForToolbar(IConsoleIO.NotificationRole role, String message) {
        // Show full details for COST; compact other long messages to keep the toolbar tidy
        if (role == IConsoleIO.NotificationRole.COST) {
            return message;
        }
        int max = 160;
        if (message.length() <= max) return message;
        return message.substring(0, max - 3) + "...";
    }

    private static class RoundedPanel extends JPanel {
        private final int radius;
        private final Color bg;
        private final Color border;

        RoundedPanel(int radius, Color bg, Color border) {
            super();
            this.radius = radius;
            this.bg = bg;
            this.border = border;
            setOpaque(false);
        }

        @Override
        protected void paintComponent(Graphics g) {
            Graphics2D g2 = (Graphics2D) g.create();
            try {
                g2.setRenderingHint(RenderingHints.KEY_ANTIALIASING, RenderingHints.VALUE_ANTIALIAS_ON);

                // Apply opacity animation if present
                Float opacity = (Float) getClientProperty("notificationOpacity");
                if (opacity != null && opacity < 1.0f) {
                    g2.setComposite(AlphaComposite.getInstance(AlphaComposite.SRC_OVER, opacity));
                }

                int w = getWidth();
                int h = getHeight();
                g2.setColor(bg);
                g2.fillRoundRect(0, 0, w - 1, h - 1, radius, radius);
                g2.setColor(border);
                g2.drawRoundRect(0, 0, w - 1, h - 1, radius, radius);
            } finally {
                g2.dispose();
            }
            super.paintComponent(g);
        }
    }

    private static class ScrollableWidthPanel extends JPanel implements Scrollable {
        ScrollableWidthPanel(LayoutManager layout) {
            super(layout);
            setOpaque(false);
        }

        @Override
        public Dimension getPreferredScrollableViewportSize() {
            return getPreferredSize();
        }

        @Override
        public boolean getScrollableTracksViewportWidth() {
            return true;
        }

        @Override
        public boolean getScrollableTracksViewportHeight() {
            return false;
        }

        @Override
        public int getScrollableUnitIncrement(Rectangle visibleRect, int orientation, int direction) {
            return 16;
        }

        @Override
        public int getScrollableBlockIncrement(Rectangle visibleRect, int orientation, int direction) {
            return 64;
        }
    }

    // Update the notifications button (removed count display)
    private void updateNotificationsButton() {
        // No-op: button just shows icon without count
    }

    // Notification persistence

    private Path computeNotificationsFile() {
        var dir = Paths.get(System.getProperty("user.home"), ".brokk");
        try {
            Files.createDirectories(dir);
        } catch (IOException e) {
            logger.warn("Unable to create notifications directory {}", dir, e);
        }
        return dir.resolve("notifications.log");
    }

    private void persistNotificationsAsync() {
        CompletableFuture.runAsync(this::persistNotifications);
    }

    private void persistNotifications() {
        try {
            var linesToPersist = notifications.stream()
                    .sorted(Comparator.comparingLong((NotificationEntry n) -> n.timestamp)
                            .reversed())
                    .limit(100)
                    .map(n -> {
                        var msgB64 = Base64.getEncoder().encodeToString(n.message.getBytes(StandardCharsets.UTF_8));
                        return "2|" + n.role.name() + "|" + n.timestamp + "|" + msgB64;
                    })
                    .toList();
            Files.write(notificationsFile, linesToPersist, StandardCharsets.UTF_8);
        } catch (Exception e) {
            logger.warn("Failed to persist notifications to {}", notificationsFile, e);
        }
    }

    private void loadPersistedNotifications() {
        try {
            if (!Files.exists(notificationsFile)) {
                return;
            }
            var lines = Files.readAllLines(notificationsFile, StandardCharsets.UTF_8);
            for (var line : lines) {
                if (line == null || line.isBlank()) continue;
                var parts = line.split("\\|", 4);
                if (parts.length < 4) continue;

                // Skip old format (version 1)
                if ("1".equals(parts[0])) continue;
                if (!"2".equals(parts[0])) continue;

                IConsoleIO.NotificationRole role;
                try {
                    role = IConsoleIO.NotificationRole.valueOf(parts[1]);
                } catch (IllegalArgumentException iae) {
                    continue;
                }

                long ts;
                try {
                    ts = Long.parseLong(parts[2]);
                } catch (NumberFormatException nfe) {
                    ts = System.currentTimeMillis();
                }

                String message;
                try {
                    var bytes = Base64.getDecoder().decode(parts[3]);
                    message = new String(bytes, StandardCharsets.UTF_8);
                } catch (IllegalArgumentException iae) {
                    message = parts[3];
                }

                notifications.add(new NotificationEntry(role, message, ts));
            }

            SwingUtilities.invokeLater(() -> {
                updateNotificationsButton();
            });
        } catch (Exception e) {
            logger.warn("Failed to load persisted notifications from {}", notificationsFile, e);
        }
    }

    // Dialog showing a list of all notifications (modeless, reusable)
    private void showNotificationsDialog() {
        if (notificationsDialog != null && notificationsDialog.isDisplayable()) {
            // Reuse existing window
            var lp = requireNonNull(notificationsListPanel, "notificationsListPanel");
            rebuildNotificationsList(notificationsDialog, lp);
            notificationsDialog.toFront();
            notificationsDialog.requestFocus();
            notificationsDialog.setVisible(true);
            return;
        }

        notificationsDialog = new JFrame("Notifications (" + notifications.size() + ")");
        // Set window icon similar to OutputWindow
        try {
            var iconUrl = Chrome.class.getResource(Brokk.ICON_RESOURCE);
            if (iconUrl != null) {
                var icon = new ImageIcon(iconUrl);
                notificationsDialog.setIconImage(icon.getImage());
            }
        } catch (Exception ex) {
            logger.debug("Failed to set notifications window icon", ex);
        }
        notificationsDialog.setDefaultCloseOperation(WindowConstants.DISPOSE_ON_CLOSE);
        notificationsDialog.setLayout(new BorderLayout(8, 8));
        notificationsDialog.addWindowListener(new WindowAdapter() {
            @Override
            public void windowClosed(WindowEvent e) {
                notificationsDialog = null;
                notificationsListPanel = null;
            }
        });

        // Build list panel
        notificationsListPanel = new ScrollableWidthPanel(new GridBagLayout());
        notificationsListPanel.setOpaque(false);
        notificationsListPanel.setBorder(new EmptyBorder(8, 8, 8, 8));

        rebuildNotificationsList(notificationsDialog, notificationsListPanel);

        var scroll = new JScrollPane(notificationsListPanel);
        scroll.setBorder(BorderFactory.createEmptyBorder());
        scroll.setHorizontalScrollBarPolicy(ScrollPaneConstants.HORIZONTAL_SCROLLBAR_NEVER);

        // Footer with limit note and buttons
        var footer = new JPanel(new BorderLayout());
        footer.setBorder(new EmptyBorder(8, 8, 8, 8));

        var noteLabel = new JLabel("The most recent 100 notifications are retained.");
        noteLabel.setFont(noteLabel.getFont().deriveFont(Font.ITALIC));
        noteLabel.setForeground(UIManager.getColor("Label.disabledForeground"));
        footer.add(noteLabel, BorderLayout.WEST);

        var buttonPanel = new JPanel(new FlowLayout(FlowLayout.RIGHT));

        var closeBtn = new MaterialButton("Ok");
        SwingUtil.applyPrimaryButtonStyle(closeBtn);
        closeBtn.addActionListener(e -> {
            if (notificationsDialog != null) {
                notificationsDialog.dispose();
                notificationsDialog = null;
                notificationsListPanel = null;
            }
        });
        buttonPanel.add(closeBtn);

        var clearAllBtn = new MaterialButton("Clear All");
        clearAllBtn.addActionListener(e -> {
            notifications.clear();
            notificationQueue.clear();
            updateNotificationsButton();
            persistNotificationsAsync();
            if (notificationsDialog != null && notificationsListPanel != null) {
                rebuildNotificationsList(notificationsDialog, notificationsListPanel);
            }
        });
        buttonPanel.add(clearAllBtn);

        footer.add(buttonPanel, BorderLayout.EAST);

        notificationsDialog.add(scroll, BorderLayout.CENTER);
        notificationsDialog.add(footer, BorderLayout.SOUTH);

        notificationsDialog.setSize(640, 480);
        notificationsDialog.setLocationRelativeTo(chrome.getFrame());
        notificationsDialog.setVisible(true);
    }

    private void rebuildNotificationsList(JFrame dialog, JPanel listPanel) {
        listPanel.removeAll();
        dialog.setTitle("Notifications (" + notifications.size() + ")");

        if (notifications.isEmpty()) {
            GridBagConstraints gbcEmpty = new GridBagConstraints();
            gbcEmpty.gridx = 0;
            gbcEmpty.gridy = 0;
            gbcEmpty.weightx = 1.0;
            gbcEmpty.fill = GridBagConstraints.HORIZONTAL;
            listPanel.add(new JLabel("No notifications."), gbcEmpty);
        } else {
            // Sort by timestamp descending (newest first)
            var sortedNotifications = new ArrayList<>(notifications);
            sortedNotifications.sort(Comparator.comparingLong((NotificationEntry n) -> n.timestamp)
                    .reversed());

            for (int i = 0; i < sortedNotifications.size(); i++) {
                var n = sortedNotifications.get(i);
                var colors = resolveNotificationColors(n.role);
                Color bg = colors.get(0);
                Color fg = colors.get(1);
                Color border = colors.get(2);

                var card = new RoundedPanel(12, bg, border);
                card.setLayout(new BorderLayout(8, 4));
                card.setBorder(new EmptyBorder(4, 8, 4, 8));
                card.setMinimumSize(new Dimension(0, 30));

                // Left: unread indicator (if unread) + message with bold timestamp at end
                var leftPanel = new JPanel(new FlowLayout(FlowLayout.LEFT, 4, 0));
                leftPanel.setOpaque(false);

                String timeStr = formatModified(n.timestamp);
                String combined = escapeHtml(n.message) + " <b>" + escapeHtml(timeStr) + "</b>";
                var msgLabel = new JLabel("<html><div style='width:100%; word-wrap: break-word; white-space: normal;'>"
                        + combined + "</div></html>");
                msgLabel.setForeground(fg);
                msgLabel.setHorizontalAlignment(JLabel.LEFT);
                msgLabel.setVerticalAlignment(JLabel.CENTER);

                leftPanel.add(msgLabel);
                card.add(leftPanel, BorderLayout.CENTER);

                // Clicking on the message area opens a detail view
                leftPanel.setCursor(Cursor.getPredefinedCursor(Cursor.HAND_CURSOR));
                leftPanel.addMouseListener(new MouseAdapter() {
                    @Override
                    public void mouseClicked(MouseEvent e) {
                        showFullNotificationMessage(n);
                    }
                });

                // Right: close button (half size)
                var actions = new JPanel(new FlowLayout(FlowLayout.RIGHT, 4, 0));
                actions.setOpaque(false);

                var closeBtn = new MaterialButton();
                closeBtn.setToolTipText("Remove this notification");
                SwingUtilities.invokeLater(() -> {
                    var icon = Icons.CLOSE;
                    if (icon instanceof SwingUtil.ThemedIcon themedIcon) {
                        closeBtn.setIcon(themedIcon.withSize(12));
                    } else {
                        closeBtn.setIcon(icon);
                    }
                });
                closeBtn.addActionListener(e -> {
                    notifications.remove(n);
                    notificationQueue.removeIf(entry -> entry == n);
                    updateNotificationsButton();
                    persistNotificationsAsync();
                    rebuildNotificationsList(dialog, listPanel);
                });
                closeBtn.setPreferredSize(new Dimension(24, 24));
                actions.add(closeBtn);

                card.add(actions, BorderLayout.EAST);

                GridBagConstraints gbc = new GridBagConstraints();
                gbc.gridx = 0;
                gbc.gridy = i;
                gbc.weightx = 1.0;
                gbc.fill = GridBagConstraints.HORIZONTAL;
                gbc.insets = new Insets(0, 0, 6, 0);
                listPanel.add(card, gbc);
            }

            // Add a filler component that takes up all extra vertical space
            GridBagConstraints gbc = new GridBagConstraints();
            gbc.gridx = 0;
            gbc.gridy = sortedNotifications.size();
            gbc.weighty = 1.0;
            gbc.fill = GridBagConstraints.VERTICAL;
            var filler = new JPanel();
            filler.setOpaque(false);
            listPanel.add(filler, gbc);
        }
        listPanel.revalidate();
        listPanel.repaint();
    }

    private void showFullNotificationMessage(NotificationEntry notification) {
        var dialog = new JDialog(notificationsDialog, "Notification Details", true);
        dialog.setLayout(new BorderLayout());

        var textArea = new JTextArea(notification.message);
        textArea.setWrapStyleWord(true);
        textArea.setLineWrap(true);
        textArea.setEditable(false);
        textArea.setOpaque(false);
        textArea.setBorder(new EmptyBorder(10, 10, 10, 10));
        textArea.setFont(UIManager.getFont("Label.font"));

        var scrollPane = new JScrollPane(textArea);
        scrollPane.setBorder(null);
        scrollPane.setPreferredSize(new Dimension(500, 300));

        var buttonPanel = new JPanel(new FlowLayout(FlowLayout.RIGHT));
        var okButton = new MaterialButton("OK");
        okButton.addActionListener(e -> dialog.dispose());
        SwingUtil.applyPrimaryButtonStyle(okButton);
        buttonPanel.add(okButton);
        buttonPanel.setBorder(new EmptyBorder(5, 10, 5, 10));

        dialog.add(scrollPane, BorderLayout.CENTER);
        dialog.add(buttonPanel, BorderLayout.SOUTH);

        dialog.pack();
        dialog.setLocationRelativeTo(notificationsDialog);
        dialog.setVisible(true);
    }

    // Simple container for notifications
    private static class VerticalDivider extends JPanel {
        VerticalDivider() {
            setOpaque(false);
            setPreferredSize(new Dimension(2, 32));
            setMinimumSize(new Dimension(2, 32));
            setMaximumSize(new Dimension(2, 32));
        }

        @Override
        protected void paintComponent(Graphics g) {
            super.paintComponent(g);
            int x = (getWidth() - 1) / 2;
            g.setColor(UIManager.getColor("Label.foreground"));
            g.drawLine(x, 0, x, getHeight());
        }
    }

    private static class NotificationEntry {
        final IConsoleIO.NotificationRole role;
        final String message;
        final long timestamp;

        NotificationEntry(IConsoleIO.NotificationRole role, String message, long timestamp) {
            this.role = role;
            this.message = message;
            this.timestamp = timestamp;
        }
    }

    private static String escapeHtml(String s) {
        return s.replace("&", "&amp;").replace("<", "&lt;").replace(">", "&gt;");
    }

    private static String toHex(@Nullable Color c) {
        if (c == null) return "#000000";
        return String.format("#%02x%02x%02x", c.getRed(), c.getGreen(), c.getBlue());
    }

    /**
     * Sets the Changes tab title and tooltip based on the provided cumulative changes result,
     * using theme-appropriate + / - colors. Safe if the tab lineup changes while updating.
     */
    private void setChangesTabTitleAndTooltip(CumulativeChanges res) {
        var tabs = outputTabs;
        if (tabs == null) return;

        int idx = -1;
        if (changesTabPlaceholder != null) {
            idx = tabs.indexOfComponent(changesTabPlaceholder);
        }
        if (idx < 0) {
            try {
                if (tabs.getTabCount() >= 2) {
                    idx = 1; // Fallback: assume second tab is "Changes"
                }
            } catch (IndexOutOfBoundsException ignore) {
                return;
            }
        }
        if (idx < 0) return;

        try {
            if (res.filesChanged() == 0) {
                tabs.setTitleAt(idx, "Changes (0)");
                tabs.setToolTipTextAt(idx, "No changes in this session.");
            } else {
                boolean isDark = chrome.getTheme().isDarkTheme();
                Color plusColor = ThemeColors.getColor(isDark, "diff_added_fg");
                Color minusColor = ThemeColors.getColor(isDark, "diff_deleted_fg");
                String htmlTitle = String.format(
                        "<html>Changes (%d, <span style='color:%s'>+%d</span>/<span style='color:%s'>-%d</span>)</html>",
                        res.filesChanged(), toHex(plusColor), res.totalAdded(), toHex(minusColor), res.totalDeleted());
                tabs.setTitleAt(idx, htmlTitle);
                String tooltip = "Cumulative changes: "
                        + res.filesChanged()
                        + " files, +" + res.totalAdded()
                        + "/-" + res.totalDeleted();
                tabs.setToolTipTextAt(idx, tooltip);
            }
        } catch (IndexOutOfBoundsException ignore) {
            // Tab lineup changed; ignore safely
        }
    }

    private void removeNotificationCard() {
        Runnable r = () -> {
            refreshLatestNotificationCard();
            updateNotificationsButton();
            persistNotificationsAsync();
            refreshNotificationsDialog();
        };
        if (SwingUtilities.isEventDispatchThread()) {
            r.run();
        } else {
            SwingUtilities.invokeLater(r);
        }
    }

    // If the notifications window is open, rebuild it to reflect latest items.
    private void refreshNotificationsDialog() {
        SwingUtilities.invokeLater(() -> {
            if (notificationsDialog != null && notificationsDialog.isVisible() && notificationsListPanel != null) {
                rebuildNotificationsList(notificationsDialog, notificationsListPanel);
            }
        });
    }

    public List<ChatMessage> getLlmRawMessages() {
        // pending history means the main area is cleared with the next message with the pending history
        return pendingHistory != null ? List.of() : llmStreamArea.getRawMessages();
    }

    /**
     * Returns true if the MarkdownOutputPanel has displayable content.
     *
     * <p>This method checks if there is rendered output visible in the panel, even if
     * {@link #getLlmRawMessages()} returns an empty list due to staged {@code pendingHistory}.
     * It is suitable for determining UI state (e.g., enabling/disabling buttons) based on
     * whether there is actual content to display.
     *
     * @return true if the panel has displayable output, false otherwise
     */
    public boolean hasDisplayableOutput() {
        // First check if there is rendered/displayed text in the panel
        String displayedText = llmStreamArea.getDisplayedText();
        if (!displayedText.isEmpty()) {
            return true;
        }

        // Fall back to checking raw messages (in case displayed text is not yet available)
        return !llmStreamArea.getRawMessages().isEmpty();
    }

    /**
     * Displays a full conversation, splitting it between the history area (for all but the last task) and the main area
     * (for the last task).
     *
     * @param history The list of tasks to show in the history section.
     * @param main    The final task to show in the main output section.
     */
    public void setLlmAndHistoryOutput(List<TaskEntry> history, TaskEntry main) {
        // Clear any staged preset since we are explicitly setting both main and history
        pendingHistory = null;

        // prioritize rendering live area, then history (explicitly sequenced with flush)
        llmStreamArea.setMainThenHistoryAsync(main, history);
    }

    /**
     * Preset the next history to show on the Output panel without immediately updating the UI;
     * the preset will apply automatically on the first token of the next new message, the main area will be cleared.
     * Must be called on EDT (Chrome ensures this).
     */
    public void prepareOutputForNextStream(List<TaskEntry> history) {
        assert SwingUtilities.isEventDispatchThread() : "prepareOutputForNextStream must be called on EDT";
        pendingHistory = history;
    }

    /**
     * If a preset history is staged and this is the start of a new message, apply the preset before any text append.
     * Must be called on the EDT.
     */
    private void applyPresetIfNeeded() {
        if (pendingHistory == null) {
            return;
        }

        assert SwingUtilities.isEventDispatchThread() : "applyPresetIfNeeded must be called on EDT";

        var history = pendingHistory;
        pendingHistory = null;

        // Set an explicit empty main TaskEntry (new-task placeholder) and display the staged history
        var emptyMainFragment = new ContextFragment.TaskFragment(contextManager, List.of(), "");
        var emptyMainTask = new TaskEntry(-1, emptyMainFragment, null);
        llmStreamArea.setMainThenHistoryAsync(emptyMainTask, history);
    }

    /** Appends text to the LLM output area */
    public void appendLlmOutput(String text, ChatMessageType type, boolean isNewMessage, boolean isReasoning) {
        // Apply any staged preset exactly once before the first token of the next stream
        applyPresetIfNeeded();

        llmStreamArea.append(text, type, isNewMessage, isReasoning);
        activeStreamingWindows.forEach(
                window -> window.getMarkdownOutputPanel().append(text, type, isNewMessage, isReasoning));
    }

    /** Sets the enabled state of the copy text button */
    public void setCopyButtonEnabled(boolean enabled) {
        copyButton.setEnabled(enabled);
    }

    /** Sets the enabled state of the clear output button */
    public void setClearButtonEnabled(boolean enabled) {
        clearButton.setEnabled(enabled);
    }

    /** Sets the enabled state of the capture (add to context) button */
    public void setCaptureButtonEnabled(boolean enabled) {
        captureButton.setEnabled(enabled);
    }

    /** Sets the enabled state of the open-in-new-window button */
    public void setOpenWindowButtonEnabled(boolean enabled) {
        openWindowButton.setEnabled(enabled);
    }

    /** Shows the loading spinner with a message in the Markdown area. */
    public void showSpinner(String message) {
        llmStreamArea.showSpinner(message);
        lastSpinnerMessage = message;
        activeStreamingWindows.forEach(window -> window.getMarkdownOutputPanel().showSpinner(message));
    }

    /** Hides the loading spinner in the Markdown area. */
    public void hideSpinner() {
        llmStreamArea.hideSpinner();
        lastSpinnerMessage = null;
        activeStreamingWindows.forEach(window -> window.getMarkdownOutputPanel().hideSpinner());
    }

    /** Shows the session switching spinner. */
    public void showSessionSwitchSpinner() {
        SwingUtilities.invokeLater(() -> {
            historyModel.setRowCount(0);

            // Dispose and clear any existing aggregated Changes panel
            if (aggregatedChangesPanel instanceof BrokkDiffPanel diffPanel) {
                try {
                    diffPanel.dispose();
                } catch (Throwable t) {
                    logger.debug(
                            "Ignoring error disposing previous aggregated BrokkDiffPanel during session switch", t);
                }
            }
            aggregatedChangesPanel = null;

            // Update the Changes tab to a loading state and show a spinner placeholder
            if (outputTabs != null) {
                int idx = -1;
                if (changesTabPlaceholder != null) {
                    idx = outputTabs.indexOfComponent(changesTabPlaceholder);
                }
                if (idx < 0 && outputTabs.getTabCount() >= 2) {
                    idx = 1; // Fallback: assume second tab is "Changes"
                }
                if (idx >= 0) {
                    try {
                        outputTabs.setTitleAt(idx, "(...)");
                        outputTabs.setToolTipTextAt(idx, "Computing cumulative changes...");
                    } catch (IndexOutOfBoundsException ignore) {
                        // Safe-guard: tab lineup may have changed
                    }
                }
            }

            if (changesTabPlaceholder != null) {
                var container = changesTabPlaceholder;
                container.removeAll();
                container.setLayout(new BorderLayout());

                var spinnerLabel = new JLabel("Computing cumulative changes...", SwingConstants.CENTER);
                var spinnerIcon = SpinnerIconUtil.getSpinner(chrome, true);
                if (spinnerIcon != null) {
                    spinnerLabel.setIcon(spinnerIcon);
                    spinnerLabel.setHorizontalTextPosition(SwingConstants.CENTER);
                    spinnerLabel.setVerticalTextPosition(SwingConstants.BOTTOM);
                }

                container.add(spinnerLabel, BorderLayout.CENTER);
                container.revalidate();
                container.repaint();
            }

            JPanel ssp = sessionSwitchPanel;
            if (ssp == null) {
                buildSessionSwitchPanel();
                ssp = requireNonNull(sessionSwitchPanel);
                historyLayeredPane.add(ssp, JLayeredPane.PALETTE_LAYER);
            }
            ssp.setVisible(true);
            ssp.revalidate();
            ssp.repaint();
        });
    }

    /** Hides the session switching spinner. */
    public void hideSessionSwitchSpinner() {
        SwingUtilities.invokeLater(() -> {
            if (sessionSwitchPanel != null) {
                sessionSwitchPanel.setVisible(false);
                sessionSwitchPanel.revalidate();
                sessionSwitchPanel.repaint();
            }
            // Trigger a fresh aggregation for the newly selected session
            refreshCumulativeChangesAsync();
        });
    }

    /** Gets the LLM scroll pane */
    public JScrollPane getLlmScrollPane() {
        return llmScrollPane;
    }

    public MarkdownOutputPanel getLlmStreamArea() {
        return llmStreamArea;
    }

    public void clearLlmOutput() {
        llmStreamArea.clear();
    }

    public void setTaskInProgress(boolean inProgress) {
        llmStreamArea.setTaskInProgress(inProgress);
        activeStreamingWindows.forEach(window -> window.getMarkdownOutputPanel().setTaskInProgress(inProgress));
    }

    /**
     * Opens the current output in a new window. If a task is in progress, opens a streaming window;
     * otherwise, opens a window with the currently selected context. Safe to call from any thread.
     */
    public void openOutputInNewWindow() {
        Runnable action = () -> {
            if (llmStreamArea.taskInProgress()) {
                openOutputWindowStreaming();
            } else {
                var context = contextManager.selectedContext();
                if (context == null) {
                    logger.warn("Cannot open output in new window: current context is null.");
                    return;
                }
                openOutputWindowFromContext(context);
            }
        };

        if (SwingUtilities.isEventDispatchThread()) {
            action.run();
        } else {
            SwingUtilities.invokeLater(action);
        }
    }

    private void openOutputWindowFromContext(Context context) {
        var taskHistory = context.getTaskHistory();
        TaskEntry mainTask = null;
        List<TaskEntry> historyTasks = List.of();
        if (!taskHistory.isEmpty()) {
            historyTasks = taskHistory.subList(0, taskHistory.size() - 1);
            mainTask = taskHistory.getLast();
        } else {
            var output = context.getParsedOutput();
            if (output != null) {
                mainTask = new TaskEntry(-1, output, null);
            }
        }
        if (mainTask != null) {
            String titleHint = context.getAction();
            new OutputWindow(this, historyTasks, mainTask, titleHint, MainProject.getTheme(), false);
        }
    }

    private void openOutputWindowStreaming() {
        // show all = grab all messages, including reasoning for preview window
        List<ChatMessage> currentMessages = llmStreamArea.getRawMessages();
        var tempFragment = new ContextFragment.TaskFragment(contextManager, currentMessages, "Streaming Output...");
        var history = contextManager.topContext().getTaskHistory();
        var mainTask = new TaskEntry(-1, tempFragment, null);
        String titleHint = lastSpinnerMessage;
        OutputWindow newStreamingWindow =
                new OutputWindow(this, history, mainTask, titleHint, MainProject.getTheme(), true);
        if (lastSpinnerMessage != null) {
            newStreamingWindow.getMarkdownOutputPanel().showSpinner(lastSpinnerMessage);
        }
        activeStreamingWindows.add(newStreamingWindow);
        newStreamingWindow.addWindowListener(new WindowAdapter() {
            @Override
            public void windowClosed(WindowEvent evt) {
                activeStreamingWindows.remove(newStreamingWindow);
            }
        });
    }

    /** Presents a choice to capture output to Workspace or to Task List. */
    private void presentCaptureChoice() {
        var options = new Object[] {"Workspace", "Task List", "Cancel"};
        int choice = JOptionPane.showOptionDialog(
                chrome.getFrame(),
                "Where would you like to capture this output?",
                "Capture Output",
                JOptionPane.DEFAULT_OPTION,
                JOptionPane.QUESTION_MESSAGE,
                null,
                options,
                options[0]);

        if (choice == 0) { // Workspace
            contextManager.captureTextFromContextAsync();
        } else if (choice == 1) { // Task List
            createTaskListFromOutputAsync();
        } // else Cancel -> do nothing
    }

    /** Creates a task list from the currently selected output using the quick model and the createTaskList tool. */
    private void createTaskListFromOutputAsync() {
        var selected = contextManager.selectedContext();
        if (selected == null) {
            chrome.systemNotify("No content to capture", "Capture failed", JOptionPane.WARNING_MESSAGE);
            return;
        }

        var history = selected.getTaskHistory();
        if (history.isEmpty()) {
            chrome.systemNotify("No content to capture", "Capture failed", JOptionPane.WARNING_MESSAGE);
            return;
        }

        var last = history.getLast();
        String captureText = (last.log() != null) ? last.log().text() : last.summary();

        if (captureText == null || captureText.isBlank()) {
            chrome.systemNotify("No content to capture", "Capture failed", JOptionPane.WARNING_MESSAGE);
            return;
        }

        chrome.showOutputSpinner("Creating task list...");
        contextManager.submitLlmAction(() -> {
            try {
                var model = contextManager.getService().getScanModel();
                var llm = contextManager.getLlm(new Llm.Options(model, "Create Task List"));
                llm.setOutput(chrome);

                var system = new SystemMessage(
                        "You are generating an actionable, incremental task list based on the provided capture."
                                + "Do not speculate beyond it. You MUST produce tasks via the tool call createTaskList(List<String>). "
                                + "Do not output free-form text.");
                var user = new UserMessage(
                        """
                                <capture>
                                %s
                                </capture>

                                Instructions:
                                - Prefer using tasks that are already defined in the capture.
                                - If no such tasks exist, use your best judgement with the following guidelines:
                                - Extract 3-8 tasks that are right-sized (~2 hours each), each with a single concrete goal.
                                - Prefer tasks that keep the project buildable and testable after each step.
                                - Avoid multi-goal items; split if needed.
                                - Avoid external/non-code tasks.
                                - Include all the relevant details that you see in the capture for each task, but do not embellish or speculate.

                                Call the tool createTaskList(List<String>) with your final list. Do not include any explanation outside the tool call.
                                """
                                .formatted(captureText));

                // Register tool providers
                var tr = contextManager
                        .getToolRegistry()
                        .builder()
                        .register(this)
                        .register(new WorkspaceTools(contextManager))
                        .build();

                var toolSpecs = new ArrayList<ToolSpecification>();
                toolSpecs.addAll(tr.getTools(List.of("createTaskList")));
                if (toolSpecs.isEmpty()) {
                    chrome.toolError("Required tool 'createTaskList' is not registered.", "Task List");
                    return;
                }

                var toolContext = new ToolContext(toolSpecs, ToolChoice.REQUIRED, tr);
                var result = llm.sendRequest(List.of(system, user), toolContext);
                if (result.error() != null || result.isEmpty()) {
                    var msg = result.error() != null
                            ? String.valueOf(result.error().getMessage())
                            : "Empty response";
                    chrome.toolError("Failed to create task list: " + msg, "Task List");
                } else {
                    var ai = ToolRegistry.removeDuplicateToolRequests(result.aiMessage());
                    assert ai.hasToolExecutionRequests(); // LLM enforces
                    for (var req : ai.toolExecutionRequests()) {
                        if (!"createTaskList".equals(req.name())) {
                            continue;
                        }
                        var ter = tr.executeTool(req);
<<<<<<< HEAD
                        if (ter.status() == ToolExecutionResult.Status.REQUEST_ERROR) {
=======
                        if (ter.status() != ToolExecutionResult.Status.SUCCESS) {
>>>>>>> 36e054a6
                            chrome.toolError("Failed to create task list: " + ter.resultText(), "Task List");
                        }
                    }
                }
            } catch (InterruptedException ie) {
                Thread.currentThread().interrupt();
                chrome.systemNotify("Task list creation was interrupted.", "Task List", JOptionPane.WARNING_MESSAGE);
            } catch (Throwable t) {
                chrome.systemNotify(
                        "Unexpected error creating task list: " + t.getMessage(),
                        "Task List",
                        JOptionPane.ERROR_MESSAGE);
            } finally {
                chrome.hideOutputSpinner();
            }
        });
    }

    /** Inner class representing a detached window for viewing output text */
    private static class OutputWindow extends JFrame {
        private final IProject project;
        private final MarkdownOutputPanel outputPanel;

        /**
         * Creates a new output window with the given content and optional history.
         *
         * @param parentPanel      The parent HistoryOutputPanel
         * @param history          The conversation tasks to display in the history section (all but the main task)
         * @param main             The main/last task to display in the live area
         * @param titleHint        A hint for the window title (e.g., task summary or spinner message)
         * @param themeName        The theme name (dark, light, or high-contrast)
         * @param isTaskInProgress Whether the window shows a streaming (in-progress) output
         */
        public OutputWindow(
                HistoryOutputPanel parentPanel,
                List<TaskEntry> history,
                TaskEntry main,
                @Nullable String titleHint,
                String themeName,
                boolean isTaskInProgress) {
            super(determineWindowTitle(titleHint, isTaskInProgress)); // Call superclass constructor first

            // Set icon from Chrome.newFrame
            try {
                var iconUrl = Chrome.class.getResource(Brokk.ICON_RESOURCE);
                if (iconUrl != null) {
                    var icon = new ImageIcon(iconUrl);
                    setIconImage(icon.getImage());
                }
            } catch (Exception e) {
                logger.debug("Failed to set OutputWindow icon", e);
            }

            this.project = parentPanel.contextManager.getProject(); // Get project reference
            setDefaultCloseOperation(JFrame.DISPOSE_ON_CLOSE);

            // Create markdown panel with the text
            outputPanel = new MarkdownOutputPanel();
            outputPanel.withContextForLookups(parentPanel.contextManager, parentPanel.chrome);
            outputPanel.updateTheme(themeName);
            // Seed main content first, then history
            outputPanel
                    .setMainThenHistoryAsync(main, history)
                    .thenRun(() -> outputPanel.setTaskInProgress(isTaskInProgress));

            // Create toolbar panel with capture button if not task in progress
            JPanel toolbarPanel = null;
            if (!isTaskInProgress) {
                toolbarPanel = new JPanel(new FlowLayout(FlowLayout.RIGHT, 5, 0));
                toolbarPanel.setBorder(BorderFactory.createEmptyBorder(0, 5, 0, 0));

                MaterialButton captureButton = new MaterialButton("Capture");
                captureButton.setToolTipText("Add the output to context");
                captureButton.addActionListener(e -> {
                    parentPanel.presentCaptureChoice();
                });
                toolbarPanel.add(captureButton);
            }

            // Use shared utility method to create searchable content panel with optional toolbar
            JPanel contentPanel = Chrome.createSearchableContentPanel(List.of(outputPanel), toolbarPanel);

            // Add the content panel to the frame
            add(contentPanel);

            // Load saved size and position, or use defaults
            var bounds = project.getOutputWindowBounds();
            if (bounds.width <= 0 || bounds.height <= 0) {
                setSize(800, 600); // Default size
                setLocationRelativeTo(parentPanel); // Center relative to parent
            } else {
                setSize(bounds.width, bounds.height);
                if (bounds.x >= 0 && bounds.y >= 0 && parentPanel.chrome.isPositionOnScreen(bounds.x, bounds.y)) {
                    setLocation(bounds.x, bounds.y);
                } else {
                    setLocationRelativeTo(parentPanel); // Center relative to parent if off-screen
                }
            }

            // Add listeners to save position/size on change
            addComponentListener(new ComponentAdapter() {
                @Override
                public void componentResized(ComponentEvent e) {
                    project.saveOutputWindowBounds(OutputWindow.this);
                }

                @Override
                public void componentMoved(ComponentEvent e) {
                    project.saveOutputWindowBounds(OutputWindow.this);
                }
            });

            // Add ESC key binding to close the window
            var rootPane = getRootPane();
            var actionMap = rootPane.getActionMap();
            var inputMap = rootPane.getInputMap(JComponent.WHEN_IN_FOCUSED_WINDOW);

            inputMap.put(KeyStroke.getKeyStroke(KeyEvent.VK_ESCAPE, 0), "closeWindow");
            actionMap.put("closeWindow", new AbstractAction() {
                @Override
                public void actionPerformed(ActionEvent e) {
                    dispose();
                }
            });

            // Make window visible
            setVisible(true);
        }

        private static String determineWindowTitle(@Nullable String titleHint, boolean isTaskInProgress) {
            String windowTitle;
            if (isTaskInProgress) {
                windowTitle = "Output (In progress)";
                if (titleHint != null && !titleHint.isBlank()) {
                    windowTitle = "Output: " + titleHint;
                    String taskType = null;
                    if (titleHint.contains(InstructionsPanel.ACTION_CODE)) {
                        taskType = InstructionsPanel.ACTION_CODE;
                    } else if (titleHint.contains(InstructionsPanel.ACTION_SEARCH)) {
                        taskType = InstructionsPanel.ACTION_SEARCH;
                    } else if (titleHint.contains(InstructionsPanel.ACTION_ASK)) {
                        taskType = InstructionsPanel.ACTION_ASK;
                    }
                    if (taskType != null) {
                        windowTitle = String.format("Output (%s in progress)", taskType);
                    }
                }
            } else {
                windowTitle = "Output";
                if (titleHint != null && !titleHint.isBlank()) {
                    windowTitle = "Output: " + titleHint;
                }
            }
            return windowTitle;
        }

        /** Gets the MarkdownOutputPanel used by this window. */
        public MarkdownOutputPanel getMarkdownOutputPanel() {
            return outputPanel;
        }
    }

    /** Disables the history panel components. */
    public void disableHistory() {
        SwingUtilities.invokeLater(() -> {
            historyTable.setEnabled(false);
            undoButton.setEnabled(false);
            redoButton.setEnabled(false);
            compressButton.setEnabled(false);
            // Optionally change appearance to indicate disabled state
            historyTable.setForeground(UIManager.getColor("Label.disabledForeground"));
            // Make the table visually distinct when disabled
            historyTable.setBackground(UIManager.getColor("Panel.background").darker());
        });
    }

    /** Enables the history panel components. */
    public void enableHistory() {
        SwingUtilities.invokeLater(() -> {
            historyTable.setEnabled(true);
            // Restore appearance
            historyTable.setForeground(UIManager.getColor("Table.foreground"));
            historyTable.setBackground(UIManager.getColor("Table.background"));
            compressButton.setEnabled(true);
            updateUndoRedoButtonStates();
        });
    }

    /**
     * Applies Advanced Mode visibility to session management UI.
     * When advanced is false (easy mode), hides:
     * - the "Open the output in a new window" button
     */
    public void setAdvancedMode(boolean advanced) {
        Runnable r = () -> {
            // Open in new window button (Output panel)
            openWindowButton.setVisible(advanced);
            var btnParent = openWindowButton.getParent();
            if (btnParent != null) {
                btnParent.revalidate();
                btnParent.repaint();
            }
        };
        if (SwingUtilities.isEventDispatchThread()) {
            r.run();
        } else {
            SwingUtilities.invokeLater(r);
        }
    }

    // Centralized icon mapping for task types; future-proofed for differentiation.
    private javax.swing.Icon iconFor(TaskResult.Type type) {
        switch (type) {
            case ARCHITECT -> {
                return Icons.ARCHITECT;
            }
            case CODE -> {
                return Icons.CODE;
            }
            case ASK -> {
                return Icons.ASK;
            }
            case SEARCH -> {
                return Icons.SEARCH;
            }
            case CONTEXT -> {
                return Icons.CONTEXT;
            }
            case MERGE -> {
                return Icons.MERGE;
            }
            case BLITZFORGE -> {
                return Icons.BLITZFORGE;
            }
            default -> {
                return Icons.CHAT_BUBBLE;
            }
        }
    }

    // ---- Centralized TaskMeta / ModelSpec helpers (used by multiple renderers) ----

    /** Returns the last TaskMeta in the given Context's task history, or null if not present. */
    private @Nullable TaskResult.TaskMeta lastMetaOf(ai.brokk.context.Context ctx) {
        var history = ctx.getTaskHistory();
        if (history.isEmpty()) return null;
        var last = history.getLast();
        return last.meta();
    }

    /** Returns the ModelSpec from the last TaskMeta of the context, or null if unavailable. */
    private @Nullable Service.ModelConfig modelOf(ai.brokk.context.Context ctx) {
        var meta = lastMetaOf(ctx);
        return (meta == null) ? null : meta.primaryModel();
    }

    private @Nullable String taskTypeOf(ai.brokk.context.Context ctx) {
        var meta = lastMetaOf(ctx);
        return (meta == null) ? null : meta.type().displayName();
    }

    /** Returns a short, human-friendly model string: "name (reasoning)" or just "name". */
    private static String summarizeModel(Service.ModelConfig spec) {
        var name = spec.name();
        var rl = spec.reasoning().name();
        if (!rl.isBlank()) {
            return name + " (" + rl + ")";
        }
        return name;
    }

    /**
     * Builds a tooltip that prepends the model summary on its own line when available,
     * followed by the provided base text ("normal tooltip").
     */
    private String buildTooltipWithModel(@Nullable ai.brokk.context.Context ctx, String base) {
        if (ctx == null) return base;
        var spec = modelOf(ctx);
        if (spec == null) return base;
        var taskType = taskTypeOf(ctx);
        var tt = taskType == null ? "" : taskType + " ";

        var header = "[" + summarizeModel(spec) + "]";
        return "<html>" + escapeHtml(tt + header) + "<br/>" + escapeHtml(base) + "</html>";
    }

    /** Icon renderer that mirrors the Action column's indentation for nested rows. */
    private class IndentedIconRenderer extends ActivityTableRenderers.IconCellRenderer {
        @Override
        public Component getTableCellRendererComponent(
                JTable table, @Nullable Object value, boolean isSelected, boolean hasFocus, int row, int column) {
            // Retrieve the action value from column 1; derive indent level from ActionText if present
            Object actionVal = table.getModel().getValueAt(row, 1);
            Object actionForCheck = (actionVal instanceof ActionText atTmp) ? atTmp.text() : actionVal;

            // Detect group header rows from column 2
            Object contextCol2 = table.getModel().getValueAt(row, 2);
            boolean isHeader = (contextCol2 instanceof GroupRow);

            // Preserve separator and header behavior by delegating to the base renderer unchanged
            if (ActivityTableRenderers.isSeparatorAction(actionForCheck) || isHeader) {
                return super.getTableCellRendererComponent(table, value, isSelected, hasFocus, row, column);
            }

            int indentLevel = (actionVal instanceof ActionText at) ? Math.max(0, at.indentLevel()) : 0;
            Component comp = super.getTableCellRendererComponent(table, value, isSelected, hasFocus, row, column);

            // Attempt to override the icon based on TaskMeta.type() of the most recent TaskEntry,
            // but only for AI result contexts.
            try {
                Object ctxVal = table.getModel().getValueAt(row, 2);
                if (ctxVal instanceof ai.brokk.context.Context ctx) {
                    var meta = lastMetaOf(ctx);
                    if (comp instanceof JLabel lbl) {
                        if (ctx.isAiResult() && meta != null) {
                            var chosen = iconFor(meta.type());
                            lbl.setIcon(chosen);
                        } else if (!ctx.isAiResult()) {
                            // Ensure non-AI rows have no type icon override
                            lbl.setIcon(null);
                        }
                    }

                    // Compute tooltip: include model details only for AI + meta; otherwise use plain action text
                    String actionText;
                    Object col1 = table.getModel().getValueAt(row, 1);
                    if (col1 instanceof ActionText at2) {
                        actionText = at2.text();
                    } else {
                        actionText = (col1 != null) ? col1.toString() : "";
                    }
                    if (comp instanceof JComponent jc) {
                        if (ctx.isAiResult() && meta != null) {
                            jc.setToolTipText(buildTooltipWithModel(ctx, actionText));
                        } else {
                            jc.setToolTipText(actionText);
                        }
                    }
                }
            } catch (Throwable ignored) {
                // Best-effort icon override only; fall back silently on any errors
            }

            // Apply inset: top-level rows get a base margin; nested rows align exactly with action indent
            if (comp instanceof JComponent jc) {
                int perLevelInset = indentLevel * Constants.H_GAP * 4;
                int inset = (indentLevel == 0) ? (Constants.H_GAP * 2) : perLevelInset;
                jc.setBorder(new EmptyBorder(0, inset, 0, 0));
            }
            // Align icon left only for non-header, non-separator rows
            if (comp instanceof JLabel lbl) {
                lbl.setHorizontalAlignment(JLabel.LEFT);
            }
            return comp;
        }
    }

    @Override
    public void applyTheme(GuiTheme guiTheme) {
        assert SwingUtilities.isEventDispatchThread() : "applyTheme must be called on EDT";
        // Propagate theme to child output area
        llmStreamArea.applyTheme(guiTheme);
        // Propagate to aggregated Changes panel (BrokkDiffPanel implements ThemeAware)
        if (aggregatedChangesPanel instanceof ThemeAware ta) {
            ta.applyTheme(guiTheme);
        }

        // Recompute the Changes tab title colors to match the new theme if we have a computed summary
        if (lastCumulativeChanges != null) {
            setChangesTabTitleAndTooltip(lastCumulativeChanges);
        }

        SwingUtilities.updateComponentTreeUI(this);
        revalidate();
        repaint();
    }

    /**
     * Releases owned resources. Must be called on the EDT.
     */
    public void dispose() {
        assert SwingUtilities.isEventDispatchThread() : "dispose must be called on EDT";
        // Dispose aggregated changes panel if present
        if (aggregatedChangesPanel instanceof BrokkDiffPanel diffPanel) {
            try {
                diffPanel.dispose();
            } catch (Throwable t) {
                logger.debug(
                        "Ignoring error disposing aggregated BrokkDiffPanel during HistoryOutputPanel.dispose()", t);
            } finally {
                aggregatedChangesPanel = null;
            }
        } else {
            aggregatedChangesPanel = null;
        }
        // Dispose the web-based markdown output panel
        try {
            llmStreamArea.dispose();
        } catch (Throwable t) {
            logger.debug("Ignoring error disposing MarkdownOutputPanel during HistoryOutputPanel.dispose()", t);
        }
    }

    /** A renderer that shows the action text and a diff summary (when available) under it. */
    private class DiffAwareActionRenderer extends DefaultTableCellRenderer {
        private final ActivityTableRenderers.ActionCellRenderer fallback =
                new ActivityTableRenderers.ActionCellRenderer();
        private final Font smallFont = new Font(Font.DIALOG, Font.PLAIN, 11);

        @Override
        public Component getTableCellRendererComponent(
                JTable table, @Nullable Object value, boolean isSelected, boolean hasFocus, int row, int column) {
            // Extract action text and structural indent level
            int indentLevel = 0;
            String actionText;
            if (value instanceof ActionText at) {
                actionText = at.text();
                indentLevel = Math.max(0, at.indentLevel());
            } else {
                actionText = value != null ? value.toString() : "";
            }

            // Separator handling delegates to existing painter
            if (ActivityTableRenderers.isSeparatorAction(actionText)) {
                var comp = fallback.getTableCellRendererComponent(table, actionText, isSelected, hasFocus, row, column);
                return adjustRowHeight(table, row, column, comp);
            }

            // Determine context for this row
            Object ctxVal = table.getModel().getValueAt(row, 2);

            // If not a Context row, render a normal label (top-aligned)
            if (!(ctxVal instanceof Context ctx)) {
                var comp = super.getTableCellRendererComponent(table, actionText, isSelected, hasFocus, row, column);
                if (comp instanceof JLabel lbl) {
                    lbl.setVerticalAlignment(JLabel.TOP);
                }
                if (comp instanceof JComponent jc) {
                    jc.setToolTipText(actionText); // Show full header text on hover
                }
                return adjustRowHeight(table, row, column, comp);
            }

            // Decide whether to render a diff panel or just the label
            var ds = contextManager.getContextHistory().getDiffService();
            var cachedOpt = ds.peek(ctx);

            // Kick off background computation if needed
            if (cachedOpt.isEmpty()) {
                ds.diff(ctx).whenComplete((r, ex) -> SwingUtilities.invokeLater(table::repaint));
            }

            // Build action component using LAF-consistent renderer, but make it non-opaque
            var actionComp =
                    fallback.getTableCellRendererComponent(table, actionText, isSelected, hasFocus, row, column);
            if (actionComp instanceof JComponent jc) {
                jc.setOpaque(false);
            }

            // Composite panel that applies structural indent to the entire cell
            var panel = new JPanel(new BorderLayout());
            panel.setOpaque(true);
            panel.setBackground(isSelected ? table.getSelectionBackground() : table.getBackground());
            panel.setForeground(isSelected ? table.getSelectionForeground() : table.getForeground());

            int indentPx = indentLevel * Constants.H_GAP * 3;
            panel.setBorder(new EmptyBorder(0, indentPx, 0, 0));
            panel.add(actionComp, BorderLayout.NORTH);
            // Ensure tooltip is visible even though we return a composite panel.
            // Only include model info for AI result contexts with metadata.
            if (ctx.isAiResult() && lastMetaOf(ctx) != null) {
                panel.setToolTipText(buildTooltipWithModel(ctx, actionText));
            } else {
                panel.setToolTipText(actionText);
            }

            // If we have cached diff entries, add a summary panel; otherwise, action-only
            if (cachedOpt.isPresent() && !cachedOpt.get().isEmpty()) {
                boolean isDark = chrome.getTheme().isDarkTheme();
                Color plusColor = ThemeColors.getColor(isDark, "diff_added_fg");
                Color minusColor = ThemeColors.getColor(isDark, "diff_deleted_fg");

                var diffPanel = new JPanel();
                diffPanel.setLayout(new BoxLayout(diffPanel, BoxLayout.Y_AXIS));
                diffPanel.setOpaque(false);
                // No extra left inset; the outer panel border provides the indent alignment
                diffPanel.setBorder(new EmptyBorder(0, 0, 0, 0));

                for (var de : cachedOpt.get()) {
                    String bareName;
                    try {
                        var files = de.fragment().files();
                        if (!files.isEmpty()) {
                            var pf = files.iterator().next();
                            bareName = pf.getRelPath().getFileName().toString();
                        } else {
                            bareName = de.fragment().shortDescription();
                        }
                    } catch (Exception ex) {
                        bareName = de.fragment().shortDescription();
                    }

                    var nameLabel = new JLabel(bareName + " ");
                    nameLabel.setFont(smallFont);
                    nameLabel.setForeground(isSelected ? table.getSelectionForeground() : table.getForeground());

                    var plus = new JLabel("+" + de.linesAdded());
                    plus.setFont(smallFont);
                    plus.setForeground(plusColor);

                    var minus = new JLabel("-" + de.linesDeleted());
                    minus.setFont(smallFont);
                    minus.setForeground(minusColor);

                    var rowPanel = new JPanel(new FlowLayout(FlowLayout.LEFT, 6, 0));
                    rowPanel.setOpaque(false);
                    rowPanel.add(nameLabel);
                    rowPanel.add(plus);
                    rowPanel.add(minus);

                    diffPanel.add(rowPanel);
                }

                panel.add(diffPanel, BorderLayout.CENTER);
            }

            return adjustRowHeight(table, row, column, panel);
        }

        /**
         * Adjust the row height to the preferred height of the rendered component. This keeps rows compact when there
         * is no diff and expands only as needed when a diff summary is present.
         */
        private Component adjustRowHeight(JTable table, int row, int column, Component comp) {
            int colWidth = table.getColumnModel().getColumn(column).getWidth();
            // Give the component the column width so its preferred height is accurate.
            comp.setSize(colWidth, Short.MAX_VALUE);
            int pref = Math.max(18, comp.getPreferredSize().height + 2); // small vertical breathing room
            if (table.getRowHeight(row) != pref) {
                table.setRowHeight(row, pref);
            }
            return comp;
        }
    }

    /** Open a multi-file diff preview window for the given AI result context. */
    private void openDiffPreview(Context ctx) {
        var ch = contextManager.getContextHistory();
        if (ch.previousOf(ctx) == null) {
            chrome.showNotification(IConsoleIO.NotificationRole.INFO, "No previous context to diff against.");
            return;
        }
        var ds = ch.getDiffService();
        ds.diff(ctx).thenAccept(diffs -> SwingUtilities.invokeLater(() -> showDiffWindow(ctx, diffs)));
    }

    private void showDiffWindow(Context ctx, List<Context.DiffEntry> diffs) {
        if (diffs.isEmpty()) {
            chrome.showNotification(IConsoleIO.NotificationRole.INFO, "No changes to show.");
            return;
        }

        // Build a multi-file BrokkDiffPanel like showFileHistoryDiff, but with our per-file old/new buffers
        var builder = new BrokkDiffPanel.Builder(chrome.getTheme(), contextManager)
                .setMultipleCommitsContext(false)
                .setRootTitle("Diff: " + ctx.getAction())
                .setInitialFileIndex(0);

        for (var de : diffs) {
            String pathDisplay;
            try {
                var files = de.fragment().files();
                if (!files.isEmpty()) {
                    var pf = files.iterator().next();
                    pathDisplay = pf.getRelPath().toString();
                } else {
                    pathDisplay = de.fragment().shortDescription();
                }
            } catch (Exception ex) {
                pathDisplay = de.fragment().shortDescription();
            }

            // Use the typed API matching buildAggregatedChangesPanel: BufferSource.StringSource +
            // addComparison(BufferSource, BufferSource)
            String leftContent = de.oldContent();
            String rightContent = safeFragmentText(de);
            BufferSource left = new BufferSource.StringSource(leftContent, "Previous", pathDisplay, null);
            BufferSource right = new BufferSource.StringSource(rightContent, "Current", pathDisplay, null);
            builder.addComparison(left, right);
        }

        // Contract: callers must not enforce unified/side-by-side globally; BrokkDiffPanel reads and persists the
        // user's choice when they toggle view (Fixes #1679)
        var panel = builder.build();
        panel.showInFrame("Diff: " + ctx.getAction());
    }

    // Compute the net changes across the entire session history in the background,
    // reusing cached diffs where possible. Updates the "Changes" tab title and content on the EDT.
    // Net changes = earliest version -> latest version for each file (matches the unified diff visual).
    private CompletableFuture<CumulativeChanges> refreshCumulativeChangesAsync() {
        return contextManager
                .submitBackgroundTask("Aggregate session changes", () -> {
                    var contexts = contextManager.getContextHistoryList();
                    var ch = contextManager.getContextHistory();
                    var ds = ch.getDiffService();

                    // Step 1: Collect all DiffEntry objects across all contexts (compute in parallel via cache)
                    var futures = new ArrayList<CompletableFuture<List<Context.DiffEntry>>>();
                    for (var ctx : contexts) {
                        if (ch.previousOf(ctx) != null) {
                            futures.add(ds.diff(ctx));
                        }
                    }
                    CompletableFuture.allOf(futures.toArray(CompletableFuture[]::new))
                            .join();

                    var allDiffEntries = new ArrayList<Context.DiffEntry>();
                    for (var f : futures) {
                        try {
                            var list = f.get();
                            allDiffEntries.addAll(list);
                        } catch (Exception ignore) {
                            // skip failed computations; best-effort aggregation
                        }
                    }

                    // Step 2: Identify unique frozen fragments by source matching
                    var uniqueFragments = new ArrayList<FrozenFragment>();
                    for (var de : allDiffEntries) {
                        FrozenFragment ff = de.fragment();
                        boolean found = false;
                        for (var existing : uniqueFragments) {
                            if (ff.hasSameSource(existing)) {
                                found = true;
                                break;
                            }
                        }
                        if (!found) {
                            uniqueFragments.add(ff);
                        }
                    }

                    // Step 3: For each unique fragment, find earliest and latest versions and compute net diff
                    List<PerFileChange> perFileChanges = new ArrayList<>();
                    int totalAdded = 0;
                    int totalDeleted = 0;

                    for (var uniqueFrag : uniqueFragments) {
                        String earliestContent = null;
                        String latestContent = null;

                        // Forward loop: find first occurrence (earliest)
                        for (var de : allDiffEntries) {
                            if (uniqueFrag.hasSameSource(de.fragment())) {
                                earliestContent = de.oldContent();
                                break;
                            }
                        }

                        // Backward loop: find last occurrence (latest)
                        for (int i = allDiffEntries.size() - 1; i >= 0; i--) {
                            var de = allDiffEntries.get(i);
                            if (uniqueFrag.hasSameSource(de.fragment())) {
                                latestContent = safeFragmentText(de);
                                break;
                            }
                        }

                        if (earliestContent != null && latestContent != null) {
                            // Compute net diff for this fragment
                            int[] netCounts = computeNetLineCounts(earliestContent, latestContent);
                            totalAdded += netCounts[0];
                            totalDeleted += netCounts[1];

                            // Derive a display file name for the diff view; keep extension for syntax highlighting
                            String displayFile;
                            var files = uniqueFrag.files();
                            if (files.size() == 1) {
                                var pf = files.iterator().next();
                                displayFile = pf.getRelPath().toString();
                            } else {
                                displayFile = uniqueFrag.shortDescription();
                            }

                            perFileChanges.add(new PerFileChange(displayFile, earliestContent, latestContent));
                        }
                    }

                    return new CumulativeChanges(perFileChanges.size(), totalAdded, totalDeleted, perFileChanges);
                })
                .thenApply(result -> {
                    // Update UI on EDT
                    SwingUtilities.invokeLater(() -> {
                        lastCumulativeChanges = result;

                        setChangesTabTitleAndTooltip(result);

                        // Render or update the Changes tab content
                        updateChangesTabContent(result);
                    });
                    return result;
                });
    }

    // Build and insert the aggregated multi-file diff panel into the Changes tab.
    // Must be called on the EDT.
    private void updateChangesTabContent(CumulativeChanges res) {
        assert SwingUtilities.isEventDispatchThread() : "updateChangesTabContent must run on EDT";
        var container = changesTabPlaceholder;
        if (container == null) {
            return;
        }

        // Dispose any previous diff panel to free resources
        if (aggregatedChangesPanel instanceof BrokkDiffPanel diffPanel) {
            try {
                diffPanel.dispose();
            } catch (Throwable t) {
                logger.debug("Ignoring error disposing previous BrokkDiffPanel", t);
            }
        }
        aggregatedChangesPanel = null;

        container.removeAll();

        if (res.filesChanged() == 0) {
            var none = new JLabel("No changes in this session.", SwingConstants.CENTER);
            none.setBorder(new EmptyBorder(20, 0, 20, 0));
            container.setLayout(new BorderLayout());
            container.add(none, BorderLayout.CENTER);
            container.revalidate();
            container.repaint();
            return;
        }

        try {
            var aggregatedPanel = buildAggregatedChangesPanel(res);
            container.setLayout(new BorderLayout());
            container.add(aggregatedPanel, BorderLayout.CENTER);
        } catch (Throwable t) {
            logger.warn("Failed to build aggregated Changes panel", t);
            container.setLayout(new BorderLayout());
            var err = new JLabel("Unable to display aggregated changes.", SwingConstants.CENTER);
            err.setBorder(new EmptyBorder(20, 0, 20, 0));
            container.removeAll();
            container.add(err, BorderLayout.CENTER);
            aggregatedChangesPanel = null;
        }
        container.revalidate();
        container.repaint();
    }

    // Constructs a panel containing a summary header and a BrokkDiffPanel with per-file comparisons.
    // Sets aggregatedChangesPanel to the created BrokkDiffPanel for lifecycle management.
    private JPanel buildAggregatedChangesPanel(CumulativeChanges res) {
        var wrapper = new JPanel(new BorderLayout());

        // Use a compound border: line border for separation + padding
        wrapper.setBorder(new CompoundBorder(
                new LineBorder(UIManager.getColor("Separator.foreground"), 1), new EmptyBorder(6, 6, 6, 6)));

        // Build BrokkDiffPanel with string sources
        String projectName = "Project";
        try {
            var proj = contextManager.getProject();
            var root = proj.getRoot();
            if (root.getFileName() != null) {
                projectName = root.getFileName().toString();
            }
        } catch (Exception ignored) {
            // fallback to default projectName
        }

        var builder = new BrokkDiffPanel.Builder(chrome.getTheme(), contextManager)
                .setMultipleCommitsContext(false)
                .setRootTitle(projectName)
                .setInitialFileIndex(0)
                .setForceFileTree(true);

        // Stable order by display file path
        var changes = new ArrayList<>(res.perFileChanges());
        changes.sort(Comparator.comparing(PerFileChange::displayFile));

        for (var change : changes) {
            String path = change.displayFile();
            String leftContent = change.earliestOld();
            String rightContent = change.latestNew();

            // Use non-ref titles to avoid accidental git ref resolution; keep filename for syntax highlighting.
            BufferSource left = new BufferSource.StringSource(leftContent, "", path, null);
            BufferSource right = new BufferSource.StringSource(rightContent, "", path, null);
            builder.addComparison(left, right);
        }

        // Callers must not enforce unified/side-by-side globally; BrokkDiffPanel reads and persists the user's choice
        // when they toggle view (Fixes #1679)
        var diffPanel = builder.build();
        aggregatedChangesPanel = diffPanel;
        // Ensure the embedded diff reflects the current theme immediately
        diffPanel.applyTheme(chrome.getTheme());

        wrapper.add(diffPanel, BorderLayout.CENTER);
        return wrapper;
    }

    // Compute the net added/deleted line counts between two versions of a file.
    // Uses ContentDiffUtils for accurate Myers-algorithm-based diff counts.
    private static int[] computeNetLineCounts(String earliestOld, String latestNew) {
        var result = ContentDiffUtils.computeDiffResult(earliestOld, latestNew, "old", "new");
        return new int[] {result.added(), result.deleted()};
    }

    private static String safeFragmentText(Context.DiffEntry de) {
        try {
            return de.fragment().text();
        } catch (Throwable t) {
            return "";
        }
    }

    private record PerFileChange(String displayFile, String earliestOld, String latestNew) {}

    private record CumulativeChanges(
            int filesChanged, int totalAdded, int totalDeleted, List<PerFileChange> perFileChanges) {}

    /** A LayerUI that paints reset-from-history arrows over the history table. */
    private class ResetArrowLayerUI extends LayerUI<JScrollPane> {
        private final JTable table;
        private List<ContextHistory.ResetEdge> resetEdges = List.of();
        private final Map<ContextHistory.ResetEdge, Integer> edgePaletteIndices = new HashMap<>();
        private int nextPaletteIndex = 0;

        public ResetArrowLayerUI(JTable table) {
            this.table = table;
        }

        public void setResetEdges(List<ContextHistory.ResetEdge> edges) {
            this.resetEdges = edges;
            // remove color mappings for edges that no longer exist
            edgePaletteIndices.keySet().retainAll(new HashSet<>(edges));
            firePropertyChange("resetEdges", null, edges); // Triggers repaint for the JLayer
        }

        private record Arrow(ContextHistory.ResetEdge edge, int sourceRow, int targetRow, int length) {}

        private Color colorFor(ContextHistory.ResetEdge edge, boolean isDark) {
            int paletteIndex = edgePaletteIndices.computeIfAbsent(edge, e -> {
                int i = nextPaletteIndex;
                nextPaletteIndex = (nextPaletteIndex + 1) % 4; // Cycle through 4 colors
                return i;
            });

            // For light mode, we want darker lines for better contrast against a light background.
            // For dark mode, we want brighter lines.
            var palette = List.of(
                    isDark ? Color.LIGHT_GRAY : Color.DARK_GRAY,
                    isDark
                            ? ColorUtil.brighter(ThemeColors.getDiffAdded(true), 0.4f)
                            : ColorUtil.brighter(ThemeColors.getDiffAdded(false), -0.4f),
                    isDark
                            ? ColorUtil.brighter(ThemeColors.getDiffChanged(true), 0.6f)
                            : ColorUtil.brighter(ThemeColors.getDiffChanged(false), -0.4f),
                    isDark
                            ? ColorUtil.brighter(ThemeColors.getDiffDeleted(true), 1.2f)
                            : ColorUtil.brighter(ThemeColors.getDiffDeleted(false), -0.4f));
            return palette.get(paletteIndex);
        }

        @Override
        public void paint(Graphics g, JComponent c) {
            super.paint(g, c);
            if (resetEdges.isEmpty()) {
                return;
            }

            // Use unified helper to compute anchor rows for each Context id
            Map<UUID, Integer> contextIdToRow = HistoryGrouping.buildContextToRowMap(latestDescriptors, table);

            // 4) Build list of arrows with geometry between the resolved row anchors
            List<Arrow> arrows = new ArrayList<>();
            for (var edge : resetEdges) {
                Integer sourceRow = contextIdToRow.get(edge.sourceId());
                Integer targetRow = contextIdToRow.get(edge.targetId());
                if (sourceRow != null && targetRow != null) {
                    var sourceRect = table.getCellRect(sourceRow, 0, true);
                    var targetRect = table.getCellRect(targetRow, 0, true);
                    int y1 = sourceRect.y + sourceRect.height / 2;
                    int y2 = targetRect.y + targetRect.height / 2;
                    arrows.add(new Arrow(edge, sourceRow, targetRow, Math.abs(y1 - y2)));
                }
            }

            // 5) Draw arrows, longest first (so shorter arrows aren't hidden)
            arrows.sort(Comparator.comparingInt((Arrow a) -> a.length).reversed());

            Graphics2D g2 = (Graphics2D) g.create();
            try {
                g2.setRenderingHint(RenderingHints.KEY_ANTIALIASING, RenderingHints.VALUE_ANTIALIAS_ON);
                g2.setRenderingHint(RenderingHints.KEY_STROKE_CONTROL, RenderingHints.VALUE_STROKE_PURE);
                float lineWidth = (float)
                        (c.getGraphicsConfiguration().getDefaultTransform().getScaleX() >= 2 ? 0.75 : 1.0);
                g2.setStroke(new BasicStroke(lineWidth));

                boolean isDark = chrome.getTheme().isDarkTheme();
                for (var arrow : arrows) {
                    g2.setColor(colorFor(arrow.edge(), isDark));
                    drawArrow(g2, c, arrow.sourceRow(), arrow.targetRow());
                }
            } finally {
                g2.dispose();
            }
        }

        private void drawArrow(Graphics2D g2, JComponent c, int sourceRow, int targetRow) {
            Rectangle sourceRect = table.getCellRect(sourceRow, 0, true);
            Rectangle targetRect = table.getCellRect(targetRow, 0, true);

            // Convert cell rectangles to the JLayer's coordinate system
            Point sourcePoint = SwingUtilities.convertPoint(
                    table, new Point(sourceRect.x, sourceRect.y + sourceRect.height / 2), c);
            Point targetPoint = SwingUtilities.convertPoint(
                    table, new Point(targetRect.x, targetRect.y + targetRect.height / 2), c);

            // Don't draw if either point is outside the visible viewport
            if (!c.getVisibleRect().contains(sourcePoint) && !c.getVisibleRect().contains(targetPoint)) {
                // a bit of a hack -- if just one is visible, we still want to draw part of the arrow
                if (c.getVisibleRect().contains(sourcePoint)
                        || c.getVisibleRect().contains(targetPoint)) {
                    // one is visible, fall through
                } else {
                    return;
                }
            }

            int iconColWidth = table.getColumnModel().getColumn(0).getWidth();
            int arrowHeadLength = 5;
            int arrowLeadIn = 1; // length of the line segment before the arrowhead
            int arrowRightMargin = -2; // margin from the right edge of the column

            int tipX = sourcePoint.x + iconColWidth - arrowRightMargin;
            int baseX = tipX - arrowHeadLength;
            int verticalLineX = baseX - arrowLeadIn;

            // Define the path for the arrow shaft
            Path2D.Double path = new Path2D.Double();
            path.moveTo(tipX, sourcePoint.y); // Start at source, aligned with the eventual arrowhead tip
            path.lineTo(verticalLineX, sourcePoint.y); // Horizontal segment at source row
            path.lineTo(verticalLineX, targetPoint.y); // Vertical segment connecting rows
            path.lineTo(baseX, targetPoint.y); // Horizontal segment leading to arrowhead base
            g2.draw(path);

            // Draw the arrowhead at the target, pointing left-to-right
            drawArrowHead(g2, new Point(tipX, targetPoint.y), arrowHeadLength);
        }

        private void drawArrowHead(Graphics2D g2, Point to, int size) {
            // The arrow is always horizontal, left-to-right. Build an isosceles triangle.
            int tipX = to.x;
            int midY = to.y;
            int baseX = to.x - size;
            int halfHeight = (int) Math.round(size * 0.6); // Make it slightly wider than it is long

            var head = new Polygon(
                    new int[] {tipX, baseX, baseX}, new int[] {midY, midY - halfHeight, midY + halfHeight}, 3);
            g2.fill(head);
        }
    }

    // --- Tree-like grouping support types and helpers ---

    public static record GroupRow(UUID key, boolean expanded, boolean containsClearHistory) {}

    // Structural action text + indent data for column 1 (Option A)
    private static record ActionText(String text, int indentLevel) {}

    private enum PendingSelectionType {
        NONE,
        CLEAR,
        FIRST_IN_GROUP
    }

    private static final class TriangleIcon implements Icon {
        private final boolean expanded;
        private final int size;

        TriangleIcon(boolean expanded) {
            this(expanded, 12);
        }

        TriangleIcon(boolean expanded, int size) {
            this.expanded = expanded;
            this.size = size;
        }

        @Override
        public void paintIcon(Component c, Graphics g, int x, int y) {
            Graphics2D g2 = (Graphics2D) g.create();
            try {
                g2.setRenderingHint(RenderingHints.KEY_ANTIALIASING, RenderingHints.VALUE_ANTIALIAS_ON);

                int triW = 8;
                int triH = 8;
                int cx = x + (getIconWidth() - triW) / 2;
                int cy = y + (getIconHeight() - triH) / 2;

                Polygon p = new Polygon();
                if (expanded) {
                    // down triangle
                    p.addPoint(cx, cy);
                    p.addPoint(cx + triW, cy);
                    p.addPoint(cx + triW / 2, cy + triH);
                } else {
                    // right triangle
                    p.addPoint(cx, cy);
                    p.addPoint(cx + triW, cy + triH / 2);
                    p.addPoint(cx, cy + triH);
                }

                Color color = c.isEnabled()
                        ? UIManager.getColor("Label.foreground")
                        : UIManager.getColor("Label.disabledForeground");
                if (color == null) color = Color.DARK_GRAY;
                g2.setColor(color);
                g2.fillPolygon(p);
            } finally {
                g2.dispose();
            }
        }

        @Override
        public int getIconWidth() {
            return size;
        }

        @Override
        public int getIconHeight() {
            return size;
        }
    }

    private boolean isGroupingBoundary(Context ctx) {
        // Grouping boundaries are independent of diff presence.
        // Boundary when this is an AI result WITHOUT a groupId, or an explicit "dropped all context" separator.
        // Note: AI results that carry a groupId are NOT boundaries and may merge into a single GROUP_BY_ID run.
        return (ctx.isAiResult() && ctx.getGroupId() == null)
                || ActivityTableRenderers.DROPPED_ALL_CONTEXT.equals(ctx.getAction());
    }

    private void toggleGroupRow(int row) {
        var val = historyModel.getValueAt(row, 2);
        if (!(val instanceof GroupRow groupRow)) {
            return;
        }
        boolean newState = !groupExpandedState.getOrDefault(groupRow.key(), groupRow.expanded());
        groupExpandedState.put(groupRow.key(), newState);

        // Set selection directive
        if (newState) {
            pendingSelectionType = PendingSelectionType.FIRST_IN_GROUP;
        } else {
            pendingSelectionType = PendingSelectionType.CLEAR;
        }
        pendingSelectionGroupKey = groupRow.key();

        // Preserve viewport and suppress any scroll caused by table rebuild
        pendingViewportPosition = historyScrollPane.getViewport().getViewPosition();
        suppressScrollOnNextUpdate = true;

        updateHistoryTable(null);
    }

    // Adapted from BranchSelectorButton#getAvailableSpaceBelow:
    // Compute vertical space available below the given anchor within the current screen,
    // accounting for taskbar/dock insets. If the component is not yet showing, fall back to 400.
    private int getAvailableSpaceBelow(Component anchor) {
        try {
            Point screenLoc = anchor.getLocationOnScreen();
            GraphicsConfiguration gc = anchor.getGraphicsConfiguration();
            Rectangle screenBounds = (gc != null)
                    ? gc.getBounds()
                    : new Rectangle(Toolkit.getDefaultToolkit().getScreenSize());
            Insets insets = (gc != null) ? Toolkit.getDefaultToolkit().getScreenInsets(gc) : new Insets(0, 0, 0, 0);
            int bottomEdge = screenBounds.y + screenBounds.height - insets.bottom;
            int anchorBottom = screenLoc.y + anchor.getHeight();
            return Math.max(0, bottomEdge - anchorBottom);
        } catch (IllegalComponentStateException e) {
            // If not yet showing, fall back to a reasonable default
            return 400;
        }
    }

    private static Point clampViewportPosition(JScrollPane sp, Point desired) {
        JViewport vp = sp.getViewport();
        if (vp == null) return desired;
        Component view = vp.getView();
        if (view == null) return desired;
        Dimension viewSize = view.getSize();
        Dimension extent = vp.getExtentSize();
        int maxX = Math.max(0, viewSize.width - extent.width);
        int maxY = Math.max(0, viewSize.height - extent.height);
        int x = Math.max(0, Math.min(desired.x, maxX));
        int y = Math.max(0, Math.min(desired.y, maxY));
        return new Point(x, y);
    }

    private String formatModified(long modifiedMillis) {
        var instant = Instant.ofEpochMilli(modifiedMillis);
        return GitUiUtil.formatRelativeDate(instant, LocalDate.now(ZoneId.systemDefault()));
    }

    /**
     * Kicks off a background load of the AI-response count for the given session. Runs on a platform thread to avoid
     * blocking the common ForkJoinPool. Safe to call repeatedly; concurrent calls are deduped by sessionCountLoading.
     */
    private void triggerAiCountLoad(SessionInfo session) {
        final var id = session.id();

        // Fast-path dedupe: if we already have a value or a load is in-flight, bail.
        if (sessionAiResponseCounts.containsKey(id) || !sessionCountLoading.add(id)) {
            return;
        }

        Thread.ofPlatform().name("ai-count-" + id).start(() -> {
            int count = 0;
            try {
                var sm = contextManager.getProject().getSessionManager();
                var ch = sm.loadHistory(id, contextManager);
                count = (ch == null) ? 0 : countAiResponses(ch);
            } catch (Throwable t) {
                logger.warn("Failed to load history for session {}", id, t);
                count = 0;
            } finally {
                sessionAiResponseCounts.put(id, count);
                sessionCountLoading.remove(id);
                // Only repaint the scrollable sessionsList when visible; avoid repainting the old label/combo-box.
                SwingUtilities.invokeLater(() -> {
                    if (sessionsList != null) {
                        sessionsList.repaint();
                    }
                });
            }
        });
    }

    private int countAiResponses(ContextHistory ch) {
        var list = ch.getHistory();
        int count = 0;
        for (var ctx : list) {
            if (ctx.isAiResult()) count++;
        }
        return count;
    }

    private class SessionInfoRenderer extends JPanel implements ListCellRenderer<SessionInfo> {
        private final JLabel nameLabel = new JLabel();
        private final JLabel timeLabel = new JLabel();
        private final JLabel countLabel = new JLabel();
        private final JPanel row2 = new JPanel(new FlowLayout(FlowLayout.LEFT, Constants.H_GAP, 0));

        SessionInfoRenderer() {
            setLayout(new BorderLayout());
            setOpaque(true);

            // Remove bold from nameLabel
            // nameLabel.setFont(nameLabel.getFont().deriveFont(Font.BOLD));

            var baseSize = timeLabel.getFont().getSize2D();
            timeLabel.setFont(timeLabel.getFont().deriveFont(Math.max(10f, baseSize - 2f)));
            countLabel.setFont(timeLabel.getFont());

            row2.setOpaque(false);
            row2.setBorder(new EmptyBorder(0, Constants.H_GAP, 0, 0));
            row2.add(timeLabel);
            row2.add(countLabel);

            add(nameLabel, BorderLayout.NORTH);
            add(row2, BorderLayout.CENTER);
        }

        @Override
        public Component getListCellRendererComponent(
                JList<? extends SessionInfo> list,
                SessionInfo value,
                int index,
                boolean isSelected,
                boolean cellHasFocus) {
            if (index == -1) {
                var label = new JLabel(value.name());
                label.setOpaque(false);
                label.setEnabled(list.isEnabled());
                label.setForeground(list.getForeground());
                return label;
            }
            nameLabel.setText(value.name());
            timeLabel.setText(formatModified(value.modified()));

            var cnt = sessionAiResponseCounts.get(value.id());
            countLabel.setText(cnt != null ? String.format("%d %s", cnt, cnt == 1 ? "task" : "tasks") : "");
            if (cnt == null) {
                triggerAiCountLoad(value);
            }

            var bg = isSelected ? list.getSelectionBackground() : list.getBackground();
            var fg = isSelected ? list.getSelectionForeground() : list.getForeground();

            setBackground(bg);
            nameLabel.setForeground(fg);
            timeLabel.setForeground(fg);
            countLabel.setForeground(fg);

            setEnabled(list.isEnabled());
            return this;
        }
    }
}<|MERGE_RESOLUTION|>--- conflicted
+++ resolved
@@ -2188,11 +2188,7 @@
                             continue;
                         }
                         var ter = tr.executeTool(req);
-<<<<<<< HEAD
-                        if (ter.status() == ToolExecutionResult.Status.REQUEST_ERROR) {
-=======
                         if (ter.status() != ToolExecutionResult.Status.SUCCESS) {
->>>>>>> 36e054a6
                             chrome.toolError("Failed to create task list: " + ter.resultText(), "Task List");
                         }
                     }
