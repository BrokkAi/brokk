--- conflicted
+++ resolved
@@ -2448,7 +2448,6 @@
                 return;
             }
 
-<<<<<<< HEAD
             chrome.showOutputSpinner("Creating task list...");
             contextManager.submitLlmAction(() -> {
                 try {
@@ -2457,9 +2456,11 @@
                     llm.setOutput(chrome);
 
                     var system = new SystemMessage(
-                            "You are generating an actionable, incremental task list based on the provided capture."
-                                    + "Do not speculate beyond it. You MUST produce tasks via the tool call createTaskList(List<String>). "
-                                    + "Do not output free-form text.");
+                            """
+    You are generating an actionable, incremental task list based on the provided capture. Do not speculate beyond it.
+    You MUST produce tasks via exactly one tool call: createOrReplaceTaskList(explanation: String, tasks: List<String>) or appendTaskList(explanation: String, tasks: List<String>).
+                                    Do not output free-form text.
+    """);
                     var user = new UserMessage(
                             """
                                     <capture>
@@ -2475,9 +2476,12 @@
                                     - Avoid external/non-code tasks.
                                     - Include all the relevant details that you see in the capture for each task, but do not embellish or speculate.
 
-                                    Call the tool createTaskList(List<String>) with your final list. Do not include any explanation outside the tool call.
-                                    """
-                                    .formatted(captureText));
+                                    Call createOrReplaceTaskList(explanation: String, tasks: List<String>) or appendTaskList(explanation: String, tasks:List<String>) with your final list. Do not include any explanation outside the tool call.
+                                    
+        Guidance:
+    %s
+    """
+                                .formatted(captureText, ai.brokk.tools.WorkspaceTools.TASK_LIST_GUIDANCE));
 
                     // Register tool providers
                     var ws = new WorkspaceTools(contextManager.liveContext());
@@ -2489,9 +2493,11 @@
                             .build();
 
                     var toolSpecs = new ArrayList<ToolSpecification>();
-                    toolSpecs.addAll(tr.getTools(List.of("createTaskList")));
+                    toolSpecs.addAll(tr.getTools(List.of("createOrReplaceTaskList", "appendTaskList")));
                     if (toolSpecs.isEmpty()) {
-                        chrome.toolError("Required tool 'createTaskList' is not registered.", "Task List");
+                        chrome.toolError(
+                            "Required tools 'createOrReplaceTaskList' or 'appendTaskList' are not registered.",
+                            "Task List");
                         return;
                     }
 
@@ -2506,7 +2512,7 @@
                         var ai = ToolRegistry.removeDuplicateToolRequests(result.aiMessage());
                         assert ai.hasToolExecutionRequests(); // LLM enforces
                         for (var req : ai.toolExecutionRequests()) {
-                            if (!"createTaskList".equals(req.name())) {
+                            if (!"createOrReplaceTaskList".equals(req.name()) && !"appendTaskList".equals(req.name())) {
                                 continue;
                             }
                             var ter = tr.executeTool(req);
@@ -2516,81 +2522,6 @@
                                 this.contextManager.pushContext(ctx -> ws.getContext()
                                         .withAction(CompletableFuture.completedFuture("Task List created")));
                             }
-=======
-        chrome.showOutputSpinner("Creating task list...");
-        contextManager.submitLlmAction(() -> {
-            try {
-                var model = contextManager.getService().getScanModel();
-                var llm = contextManager.getLlm(new Llm.Options(model, "Create Task List"));
-                llm.setOutput(chrome);
-
-                var system = new SystemMessage(
-                        """
-    You are generating an actionable, incremental task list based on the provided capture. Do not speculate beyond it.
-    You MUST produce tasks via exactly one tool call: createOrReplaceTaskList(explanation: String, tasks: List<String>) or appendTaskList(explanation: String, tasks: List<String>).
-    Do not output free-form text.
-    """);
-                var user = new UserMessage(
-                        """
-    <capture>
-    %s
-    </capture>
-
-    Instructions:
-    - Prefer using tasks that are already defined in the capture.
-    - If no such tasks exist, use your best judgement with the following guidelines:
-    - Extract 3-8 tasks that are right-sized (~2 hours each), each with a single concrete goal.
-    - Prefer tasks that keep the project buildable and testable after each step.
-    - Avoid multi-goal items; split if needed.
-    - Avoid external/non-code tasks.
-    - Include all the relevant details that you see in the capture for each task, but do not embellish or speculate.
-
-    Call createOrReplaceTaskList(explanation: String, tasks: List<String>) or appendTaskList(explanation: String, tasks: List<String>) with your final list. Do not include any explanation outside the tool call.
-
-    Guidance:
-    %s
-    """
-                                .formatted(captureText, ai.brokk.tools.WorkspaceTools.TASK_LIST_GUIDANCE));
-
-                // Register tool providers
-                var ws = new WorkspaceTools(contextManager.liveContext());
-                var tr = contextManager
-                        .getToolRegistry()
-                        .builder()
-                        .register(this)
-                        .register(ws)
-                        .build();
-
-                var toolSpecs = new ArrayList<ToolSpecification>();
-                toolSpecs.addAll(tr.getTools(List.of("createOrReplaceTaskList", "appendTaskList")));
-                if (toolSpecs.isEmpty()) {
-                    chrome.toolError(
-                            "Required tools 'createOrReplaceTaskList' or 'appendTaskList' are not registered.",
-                            "Task List");
-                    return;
-                }
-
-                var toolContext = new ToolContext(toolSpecs, ToolChoice.REQUIRED, tr);
-                var result = llm.sendRequest(List.of(system, user), toolContext);
-                if (result.error() != null || result.isEmpty()) {
-                    var msg = result.error() != null
-                            ? String.valueOf(result.error().getMessage())
-                            : "Empty response";
-                    chrome.toolError("Failed to create task list: " + msg, "Task List");
-                } else {
-                    var ai = ToolRegistry.removeDuplicateToolRequests(result.aiMessage());
-                    assert ai.hasToolExecutionRequests(); // LLM enforces
-                    for (var req : ai.toolExecutionRequests()) {
-                        if (!"createOrReplaceTaskList".equals(req.name()) && !"appendTaskList".equals(req.name())) {
-                            continue;
-                        }
-                        var ter = tr.executeTool(req);
-                        if (ter.status() != ToolExecutionResult.Status.SUCCESS) {
-                            chrome.toolError("Failed to create task list: " + ter.resultText(), "Task List");
-                        } else {
-                            this.contextManager.pushContext(ctx ->
-                                    ws.getContext().withAction(CompletableFuture.completedFuture("Task List created")));
->>>>>>> 8c3d0406
                         }
                     }
                 } catch (InterruptedException ie) {
