package ai.brokk.gui.components;

import ai.brokk.Service;
import ai.brokk.analyzer.ProjectFile;
import ai.brokk.context.Context;
import ai.brokk.context.ContextFragment;
import ai.brokk.gui.Chrome;
import ai.brokk.gui.FragmentColorUtils;
import ai.brokk.gui.dialogs.PreviewTextPanel;
import ai.brokk.gui.mop.ThemeColors;
import ai.brokk.gui.theme.GuiTheme;
import ai.brokk.gui.theme.ThemeAware;
import ai.brokk.util.ComputedValue;
import ai.brokk.util.Messages;
import java.awt.*;
import java.awt.event.MouseAdapter;
import java.awt.event.MouseEvent;
import java.util.*;
import java.util.Collections;
import java.util.List;
import java.util.concurrent.CancellationException;
import java.util.concurrent.ConcurrentHashMap;
import java.util.function.BiConsumer;
import java.util.function.Predicate;
import java.util.stream.Collectors;
import javax.swing.*;
import org.apache.commons.text.StringEscapeUtils;
import org.apache.commons.text.WordUtils;
import org.apache.logging.log4j.LogManager;
import org.apache.logging.log4j.Logger;
import org.fife.ui.rsyntaxtextarea.SyntaxConstants;
import org.jetbrains.annotations.Nullable;

public class TokenUsageBar extends JComponent implements ThemeAware {
    private static final Logger logger = LogManager.getLogger(TokenUsageBar.class);

    public enum WarningLevel {
        NONE,
        YELLOW,
        RED
    }

    private final WarningLevel warningLevel = WarningLevel.NONE;

    @Nullable
    private Service.ModelConfig modelConfig = null;

    // Fallback counters if fragments aren't provided
    private int fallbackCurrentTokens = 0;

    private int maxTokens = 1; // Avoid division by zero

    // Hovered segment state and callbacks
    @Nullable
    private volatile Segment hoveredSegment = null;

    @Nullable
    private volatile BiConsumer<Collection<ContextFragment>, Boolean> onHoverFragments = null;

    @Nullable
    private volatile Runnable onClick = null;

    // Rounded rectangle arc (diameter for corner rounding). Radius is arc/2.
    private static final int ARC = 8;
    private static final int MIN_SEGMENT_PX = 8; // 2x radius
    private static final int SEGMENT_GAP = 2;

    // Fragments and computed segments
    private volatile List<ContextFragment> fragments = List.of();
    private volatile List<Segment> segments = List.of();
    private final ConcurrentHashMap<String, Integer> tokenCache = new ConcurrentHashMap<>();
    private volatile Set<ContextFragment> hoveredFragments = Set.of();
    private volatile boolean readOnly = false;

    // Subscriptions to ComputedValue completions so we can repaint when values become available
    private final List<ComputedValue.Subscription> cvSubscriptions = Collections.synchronizedList(new ArrayList<>());

    // Tooltip for unfilled part (model/max/cost)
    @Nullable
    private volatile String unfilledTooltipHtml = null;

    // Stored warning metadata for tooltip rendering
    private volatile int lastSuccessRate = -1;
    private volatile boolean rateIsTested = false;

    public TokenUsageBar(Chrome chrome) {
        setOpaque(false);
        setMinimumSize(new Dimension(50, 24));
        setPreferredSize(new Dimension(75, 24));
        setMaximumSize(new Dimension(125, 24));
        // Seed to enable tooltips; actual content comes from getToolTipText(MouseEvent)
        setToolTipText("Shows Workspace token usage.");

        // Track hover per segment and support left-click to trigger action if provided
        MouseAdapter mouseAdapter = new MouseAdapter() {
            @Override
            public void mouseClicked(MouseEvent e) {
                if (!isEnabled() || readOnly) {
                    return;
                }
                if (SwingUtilities.isLeftMouseButton(e) && !e.isPopupTrigger()) {
                    Segment seg = findSegmentAt(e.getX());
                    if (seg != null && !seg.fragments.isEmpty()) {
                        if (seg.isSummaryGroup) {
                            // Open combined preview for all summaries (mirrors synthetic chip behavior)
                            int totalFiles = (int) seg.fragments.stream()
                                    .flatMap(f -> {
                                        if (f instanceof ContextFragment.ComputedFragment cf) {
                                            var files = cf.computedFiles().renderNowOr(Set.of());
                                            return files.stream();
                                        }
                                        return f.files().stream();
                                    })
                                    .map(ProjectFile::toString)
                                    .distinct()
                                    .count();
                            String title = totalFiles > 0 ? "Summaries (" + totalFiles + ")" : "Summaries";

                            StringBuilder combinedText = new StringBuilder();
                            for (var f : seg.fragments) {
                                try {
                                    if (f instanceof ContextFragment.ComputedFragment cf) {
                                        combinedText
                                                .append(cf.computedText().renderNowOr("(Loading summary...)"))
                                                .append("\n\n");
                                    } else {
                                        combinedText.append(f.text()).append("\n\n");
                                    }
                                } catch (Exception ex) {
                                    logger.debug("Failed reading summary text for preview", ex);
                                }
                            }
                            var previewPanel = new PreviewTextPanel(
                                    chrome.getContextManager(),
                                    null,
                                    combinedText.toString(),
                                    SyntaxConstants.SYNTAX_STYLE_MARKDOWN,
                                    chrome.getTheme(),
                                    null);
                            chrome.showPreviewFrame(chrome.getContextManager(), title, previewPanel);
                        } else if (seg.fragments.size() == 1) {
                            // Single fragment: open its preview
                            chrome.openFragmentPreview(seg.fragments.iterator().next());
                        } else {
                            // Grouped segment (e.g., "Other"): no direct preview action
                            Runnable r = onClick;
                            if (r != null) {
                                try {
                                    r.run();
                                } catch (Exception ex) {
                                    logger.debug("TokenUsageBar onClick handler threw", ex);
                                }
                            }
                        }
                    } else {
                        Runnable r = onClick;
                        if (r != null) {
                            try {
                                r.run();
                            } catch (Exception ex) {
                                logger.debug("TokenUsageBar onClick handler threw", ex);
                            }
                        }
                    }
                }
            }

            @Override
            public void mouseExited(MouseEvent e) {
                Segment prev = hoveredSegment;
                hoveredSegment = null;
                if (prev != null && onHoverFragments != null && isEnabled() && !readOnly) {
                    try {
                        onHoverFragments.accept(prev.getFragments(), false);
                    } catch (Exception ex) {
                        logger.trace("onHoverFragments exit callback threw", ex);
                    }
                }
            }

            @Override
            public void mouseMoved(MouseEvent e) {
                if (!isEnabled() || readOnly) {
                    return;
                }
                Segment seg = findSegmentAt(e.getX());
                if (!Objects.equals(seg, hoveredSegment)) {
                    Segment prev = hoveredSegment;
                    hoveredSegment = seg;
                    if (prev != null && onHoverFragments != null) {
                        try {
                            onHoverFragments.accept(prev.getFragments(), false);
                        } catch (Exception ex) {
                            logger.trace("onHoverFragments exit callback threw", ex);
                        }
                    }
                    if (seg != null && onHoverFragments != null) {
                        try {
                            onHoverFragments.accept(seg.getFragments(), true);
                        } catch (Exception ex) {
                            logger.trace("onHoverFragments enter callback threw", ex);
                        }
                    }
                }
            }
        };
        addMouseListener(mouseAdapter);
        addMouseMotionListener(mouseAdapter);
    }

    /**
     * Fallback setter used when fragment breakdown isn't available.
     */
    public void setTokens(int current, int max) {
        this.fallbackCurrentTokens = Math.max(0, current);
        this.maxTokens = Math.max(1, max); // Ensure max is at least 1
        repaint();
    }

    /**
     * Deprecated in favor of setUnfilledTooltip; kept for compatibility with prior callers.
     */
    public void setTooltip(String text) {
        setUnfilledTooltip(text);
    }

    /**
     * Explicitly set the tooltip used for the unfilled portion of the bar (model/max/cost).
     */
    public void setUnfilledTooltip(@Nullable String text) {
        this.unfilledTooltipHtml = text;
        repaint();
    }

    /**
     * Store the success rate, tested flag, and model config for use in tooltip rendering.
     * This is called after the token computation completes to make the metadata available
     * for display in warning tooltips and extrapolation notes.
     */
    public void setWarningMetadata(int successRate, boolean isTested, Service.ModelConfig config) {
        this.lastSuccessRate = successRate;
        this.rateIsTested = isTested;
        this.modelConfig = config;
    }

    public void setOnClick(@Nullable Runnable onClick) {
        this.onClick = onClick;
        setCursor(onClick != null ? Cursor.getPredefinedCursor(Cursor.HAND_CURSOR) : Cursor.getDefaultCursor());
        repaint();
    }

    public void setOnHoverFragments(@Nullable BiConsumer<Collection<ContextFragment>, Boolean> cb) {
        this.onHoverFragments = cb;
    }

    public void applyGlobalStyling(Set<ContextFragment> targets) {
        this.hoveredFragments = targets;
        repaint();
    }

    // Overload to support existing callers that pass a Collection
    public void applyGlobalStyling(Collection<ContextFragment> targets) {
        applyGlobalStyling(Set.copyOf(targets));
    }

    public void setMaxTokens(int max) {
        this.maxTokens = Math.max(1, max);
        repaint();
    }

    /**
     * Provide the current fragments so the bar can paint per-fragment segments and compute tooltips.
     */
    public void setFragments(List<ContextFragment> fragments) {
        // Dispose prior subscriptions
        clearCvSubscriptions();

        this.fragments = List.copyOf(fragments);
        // Invalidate token cache entries for removed ids to keep memory bounded
        var validIds = this.fragments.stream().map(ContextFragment::id).collect(Collectors.toSet());
        tokenCache.keySet().retainAll(validIds);

        // Pre-register non-blocking listeners to repaint as fragments finish computing
        for (var f : this.fragments) {
            if (f instanceof ContextFragment.ComputedFragment cf) {
                try {
                    // Ensure background computation starts
                    cf.computedText().start();
                    cf.computedDescription().start();
                    cf.computedFiles().start();

                    // When text completes, invalidate token cache for this fragment and repaint
                    var s1 = cf.computedText().onComplete((val, ex) -> {
                        try {
                            tokenCache.remove(f.id());
                        } catch (Exception ignore) {
                            // safe
                        }
                        SwingUtilities.invokeLater(this::repaint);
                    });
                    cvSubscriptions.add(s1);

                    // When description or files complete, repaint to refresh tooltips
                    var s2 = cf.computedDescription().onComplete((val, ex) -> {
                        SwingUtilities.invokeLater(this::repaint);
                    });
                    cvSubscriptions.add(s2);

                    var s3 = cf.computedFiles().onComplete((val, ex) -> {
                        SwingUtilities.invokeLater(this::repaint);
                    });
                    cvSubscriptions.add(s3);
                } catch (Exception ignore) {
                    // best-effort; failures will fallback to lazy non-blocking rendering
                }
            }
        }

        repaint();
    }

    /**
     * Update the bar with fragments from the given Context.
     * - Schedules UI update on the EDT.
     * - Pre-warms token counts off-EDT to avoid doing heavy work during paint.
     * - Repaints on completion so segment widths reflect computed tokens.
     */
    public void setFragmentsForContext(Context context) {
        List<ContextFragment> frags = context.getAllFragmentsInDisplayOrder();

        // Update UI on EDT (and attach listeners)
        SwingUtilities.invokeLater(() -> setFragments(frags));

        // Precompute token counts off-EDT to avoid jank during paint and tooltips
        new SwingWorker<Void, Void>() {
            @Override
            protected Void doInBackground() {
                for (var f : frags) {
                    try {
                        if (f instanceof ContextFragment.ComputedFragment cf) {
                            // Kick off computations eagerly
                            cf.computedText().start();
                            cf.computedDescription().start();
                            cf.computedFiles().start();
                        }
                        if (f.isText() || f.getType().isOutput()) {
                            // This will compute and cache the token count for the fragment (non-blocking text path)
                            tokensForFragment(f);
                        }
                    } catch (Exception ignore) {
                        // Best-effort pre-warm; failures are non-fatal and will be handled lazily
                    }
                }
                return null;
            }

            @Override
            protected void done() {
                SwingUtilities.invokeLater(TokenUsageBar.this::repaint);
            }
        }.execute();
    }

    /**
     * Enable or disable interactive behavior and visuals for read-only mode. Runs on the EDT.
     */
    public void setReadOnly(boolean readOnly) {
        SwingUtilities.invokeLater(() -> {
            this.readOnly = readOnly;
            setEnabled(!readOnly);
            repaint();
        });
    }

    @Nullable
    public Service.ModelConfig getModelConfig() {
        return modelConfig;
    }

    public static @Nullable String computeWarningTooltip(
            boolean rateIsTested,
            @Nullable Service.ModelConfig modelConfig,
            WarningLevel warningLevel,
            int successRate,
            int usedTokens,
            @Nullable String unfilledTooltipHtml) {
        // First priority: show "beyond tested range" warning if extrapolated
        if (!rateIsTested && modelConfig != null) {
            return String.format(
                    "<html><body style='width: 320px'>"
                            + "<b style='color: #FF4444;'>⚠️ Warning: Beyond tested range</b><br/><br/>"
                            + "Tested up to <b>131,071 tokens</b>.<br/><br/>"
                            + "Your context is <b>%,d tokens</b>.<br/><br/>"
                            + "<i>Performance at this scale is not backed by benchmarks and may be unreliable.</i>"
                            + "</body></html>",
                    usedTokens);
        }

        // Second priority: show performance-based warning if tested and issue detected
        if (warningLevel != WarningLevel.NONE && modelConfig != null) {
            String modelName = modelConfig.name();
            if (modelName.contains("-nothink")) {
                modelName = modelName.replace("-nothink", "");
            }
            modelName = StringEscapeUtils.escapeHtml4(modelName);

            String reason = warningLevel == WarningLevel.YELLOW
                    ? "a lower success rate (&lt;50%)"
                    : "a very low success rate (&lt;30%)";

            return String.format(
                    "<html><body style='width: 300px'>"
                            + "<b>Warning: Potential performance issue</b><br/><br/>"
                            + "The model <b>%s</b> might perform poorly at this token count due to %s.<br/><br/>"
                            + "Observed success rate from benchmarks: <b>%d%%</b>"
                            + "</body></html>",
                    modelName, reason, successRate);
        }

        // Fallback: return unfilled tooltip
        return unfilledTooltipHtml;
    }

    @Override
    public String getToolTipText(MouseEvent event) {
        // Expand the effective "over segment" area by a small horizontal margin so
        // thin gaps or near-edge positions do not show the model-level tooltip.
        int mouseX = event.getX();
        int width = getWidth();
        final int proximity = 4; // pixels to the left/right to treat as part of a segment
        var segs = computeSegments(width);
        for (var s : segs) {
            if (s.widthPx <= 0) continue;
            int left = Math.max(0, s.startX - proximity);
            int right = Math.min(width, s.startX + s.widthPx + proximity);
            if (mouseX >= left && mouseX < right) {
                // Suppress any tooltip when mouse is over or very near a filled segment.
                return "";
            }
        }

        // Not near any segment, so we're over the unfilled area.
        // Show the primary/warning tooltip (unchanged behavior).
        String primaryTooltip = computeWarningTooltip(
                rateIsTested, modelConfig, warningLevel, lastSuccessRate, computeUsedTokens(), unfilledTooltipHtml);

        if (primaryTooltip != null) {
            return primaryTooltip;
        }

        // No segment and no primary tooltip. Fallback to default.
        return super.getToolTipText(event);
    }

    @Override
    public @Nullable Point getToolTipLocation(MouseEvent event) {
        try {
            String text = getToolTipText(event);
            if (text.isEmpty()) {
                return null; // default behavior if no tooltip
            }

            JToolTip tip = createToolTip();
            tip.setTipText(text);
            Dimension sz = tip.getPreferredSize();

            int compW = getWidth();
            int compH = getHeight();

            // Prefer centering over the hovered segment; otherwise around the mouse x
            int anchorX;
            Segment seg = findSegmentAt(event.getX());
            if (seg != null) {
                anchorX = seg.startX + Math.max(0, seg.widthPx) / 2;
            } else {
                anchorX = Math.max(0, Math.min(event.getX(), compW));
            }

            int x = anchorX - sz.width / 2;
            x = Math.max(0, Math.min(x, Math.max(0, compW - sz.width)));

            // Place above by default with a small margin; fallback below if not enough room
            int yAbove = -sz.height - 6;

            Point aboveScreen = new Point(x, yAbove);
            SwingUtilities.convertPointToScreen(aboveScreen, this);

            Rectangle screenBounds;
            GraphicsConfiguration gc = getGraphicsConfiguration();
            if (gc != null) {
                screenBounds = gc.getBounds();
            } else {
                Dimension scr = Toolkit.getDefaultToolkit().getScreenSize();
                screenBounds = new Rectangle(0, 0, scr.width, scr.height);
            }

            boolean fitsAbove = aboveScreen.y >= screenBounds.y;

            int yBelow = compH + 6;
            Point belowScreen = new Point(x, yBelow);
            SwingUtilities.convertPointToScreen(belowScreen, this);
            boolean fitsBelow = (belowScreen.y + sz.height) <= (screenBounds.y + screenBounds.height);

            int y = (fitsAbove || !fitsBelow) ? yAbove : yBelow;

            // Clamp horizontally to on-screen bounds as well
            Point finalScreen = new Point(x, y);
            SwingUtilities.convertPointToScreen(finalScreen, this);
            int minX = screenBounds.x;
            int maxX = screenBounds.x + screenBounds.width - sz.width;
            if (finalScreen.x < minX) {
                x += (minX - finalScreen.x);
            } else if (finalScreen.x > maxX) {
                x -= (finalScreen.x - maxX);
            }

            return new Point(x, y);
        } catch (Exception ex) {
            logger.trace("Failed to compute tooltip location for TokenUsageBar", ex);
            return null; // default placement
        }
    }

    @Nullable
    private Segment findSegmentAt(int x) {
        int width = getWidth();
        var segs = computeSegments(width);
        int clamped = Math.max(0, Math.min(x, width));
        for (var s : segs) {
            if (clamped >= s.startX && clamped < s.startX + s.widthPx) {
                return s;
            }
        }
        return null;
    }

    @Override
    protected void paintComponent(Graphics g) {
        super.paintComponent(g);
        Graphics2D g2d = (Graphics2D) g.create();
        try {
            g2d.setRenderingHint(RenderingHints.KEY_ANTIALIASING, RenderingHints.VALUE_ANTIALIAS_ON);

            int width = getWidth();
            int height = getHeight();

            // Draw background track
            g2d.setColor(getTrackColor());
            g2d.fillRoundRect(0, 0, width, height, ARC, ARC);

            // Draw per-fragment segments with rounded borders similar to chips
            var segs = computeSegments(width);
            for (var s : segs) {
                if (s.widthPx <= 0) continue;

                boolean isHovered = !hoveredFragments.isEmpty() && !Collections.disjoint(s.fragments, hoveredFragments);
                boolean isDimmed = !hoveredFragments.isEmpty() && !isHovered;
                Composite originalComposite = g2d.getComposite();
                if (isDimmed) {
                    g2d.setComposite(AlphaComposite.getInstance(AlphaComposite.SRC_OVER, 0.5f));
                }

                try {
                    // Fill
                    g2d.setColor(s.bg);
                    g2d.fillRoundRect(s.startX, 0, s.widthPx, height, ARC, ARC);

                    // Border: summary group uses summary border; else derive from fragment kind
                    Color borderColor;
                    if (s.isSummaryGroup) {
                        borderColor = ThemeColors.getColor(isDarkTheme(), ThemeColors.CHIP_SUMMARY_BORDER);
                    } else {
                        ContextFragment fragForBorder =
                                s.fragments.size() == 1 ? s.fragments.iterator().next() : null;
                        borderColor = getSegmentBorderColor(fragForBorder);
                    }
                    g2d.setColor(borderColor);
                    int bw = Math.max(1, s.widthPx - 1);
                    int bh = Math.max(1, height - 1);
                    g2d.drawRoundRect(s.startX, 0, bw, bh, ARC, ARC);
                } finally {
                    if (isDimmed) {
                        g2d.setComposite(originalComposite);
                    }
                }
            }

            // Draw text on top: current tokens in white, aligned to the fill's east edge
            g2d.setFont(getFont().deriveFont(Font.BOLD, 11f));

            int fillPixelEnd = segs.isEmpty() ? 0 : segs.getLast().startX + segs.getLast().widthPx;
            int usedTokens = computeUsedTokens();
            drawText(g2d, width, height, fillPixelEnd, usedTokens);

            // Dim overlay when disabled/read-only to provide a visual cue
            if (!isEnabled() || readOnly) {
                Composite orig = g2d.getComposite();
                g2d.setComposite(AlphaComposite.getInstance(AlphaComposite.SRC_OVER, 0.35f));
                g2d.setColor(new Color(0, 0, 0, 120));
                g2d.fillRoundRect(0, 0, width, height, ARC, ARC);
                g2d.setComposite(orig);
            }
        } finally {
            g2d.dispose();
        }
    }

    private void drawText(Graphics2D g2d, int width, int height, int fillWidth, int usedTokens) {
        boolean hasContext = usedTokens > 0 && maxTokens > 0;

        g2d.setFont(getFont().deriveFont(Font.BOLD, 11f));
        FontMetrics fm = g2d.getFontMetrics();
        int textHeight = fm.getAscent();
        int textY = (height - textHeight) / 2 + fm.getAscent();
        int padding = 6;

        if (!hasContext) {
            String msg =
                    "No context yet - use Lutz Mode to discover and add relevant files automatically, or click the paperclip icon or drag-and-drop files from the Project Files panel.";
            int maxTextWidth = Math.max(0, width - 2 * padding);
            String shown = elide(msg, fm, maxTextWidth);

            Color track = getTrackColor();
            Color textColor = readableTextForBackground(track);

            g2d.setColor(textColor);
            int textWidth = fm.stringWidth(shown);
            int x = (width - textWidth) / 2;
            x = Math.max(0, x);
            g2d.drawString(shown, x, textY);

            var ac = getAccessibleContext();
            if (ac != null) {
                ac.setAccessibleDescription(msg);
            }
            return;
        }

        String currentText = formatTokens(usedTokens);
        int textWidth = fm.stringWidth(currentText);

        int x;
        // Prefer placing text after the fill, but constrain to bar bounds
        int preferredX = fillWidth + padding;
        if (preferredX + textWidth <= width) {
            // Fits comfortably after the fill
            x = preferredX;
        } else if (preferredX + textWidth - padding <= width) {
            // Fits if we reduce padding on the right
            x = preferredX;
        } else {
            // Shift left to keep within bounds
            x = Math.max(0, width - textWidth - padding);
        }

        g2d.setColor(Color.WHITE);
        g2d.drawString(currentText, x, textY);

        var ac = getAccessibleContext();
        if (ac != null) {
            ac.setAccessibleDescription(String.format("Tokens: %s of %d", currentText, maxTokens));
        }
    }

    /**
     * Elide a string with "..." using Apache Commons Text WordUtils.abbreviate, sized to fit within maxWidth pixels.
     */
    private static String elide(String text, FontMetrics fm, int maxWidth) {
        if (maxWidth <= 0) return "";
        if (text.isEmpty()) return "";
        if (fm.stringWidth(text) <= maxWidth) return text;

        final String ellipsis = "...";
        int ellipsisWidth = fm.stringWidth(ellipsis);
        int available = maxWidth - ellipsisWidth;
        if (available <= 0) return ellipsis;

        final String sample = "ABCDEFGHIJKLMNOPQRSTUVWXYZabcdefghijklmnopqrstuvwxyz0123456789";
        int avgCharWidth = Math.max(1, fm.stringWidth(sample) / sample.length());
        int maxChars = Math.max(1, available / avgCharWidth);
        return WordUtils.abbreviate(text, maxChars, maxChars, ellipsis);
    }

    /**
     * Pick a readable text color (white or dark) against the given background color.
     */
    private static Color readableTextForBackground(Color background) {
        double r = background.getRed() / 255.0;
        double g = background.getGreen() / 255.0;
        double b = background.getBlue() / 255.0;
        double lum = 0.2126 * r + 0.7152 * g + 0.0722 * b;
        return lum < 0.5 ? Color.WHITE : new Color(0x1E1E1E);
    }

    private String formatTokens(int tokens) {
        if (tokens < 1000) {
            return String.valueOf(tokens);
        }
        if (tokens < 1_000_000) {
            return String.format(Locale.US, "%.1fK", tokens / 1000.0);
        }
        return String.format(Locale.US, "%.1fM", tokens / 1_000_000.0);
    }

    private List<Segment> computeSegments(int width) {
        // If no fragments are provided, fall back to single fill behavior using fallbackCurrentTokens
        if (fragments.isEmpty()) {
            int fillWidth =
                    (int) Math.floor(width * Math.min(1.0, (double) fallbackCurrentTokens / Math.max(1, maxTokens)));
            boolean dark = isDarkTheme();
            Color fillColor = getOkColor(dark);
            var s = new Segment(0, Math.max(0, fillWidth), fillColor, Set.of(), false);
            this.segments = List.of(s);
            return this.segments;
        }

        // Compute token totals only for text-like and output fragments
        var usable = fragments.stream()
                .filter(f -> f.isText() || f.getType().isOutput())
                .toList();

        if (usable.isEmpty()) {
            this.segments = List.of();
            return this.segments;
        }

        // Separate summaries (SKELETON) to form a single "Summaries" segment
        var summaries = usable.stream()
                .filter(f -> f.getType() == ContextFragment.FragmentType.SKELETON)
                .toList();
        var nonSummaries = usable.stream()
                .filter(f -> f.getType() != ContextFragment.FragmentType.SKELETON)
                .toList();

        int tokensSummaries =
                summaries.stream().mapToInt(this::tokensForFragment).sum();
        int tokensNonSummaries =
                nonSummaries.stream().mapToInt(this::tokensForFragment).sum();
        int totalTokens = tokensSummaries + tokensNonSummaries;

        if (totalTokens <= 0) {
            this.segments = List.of();
            return this.segments;
        }

        // Compute filled width based on total tokens vs maxTokens
        int fillWidth = (int) Math.floor(width * Math.min(1.0, (double) totalTokens / Math.max(1, maxTokens)));
        if (fillWidth <= 0) {
            this.segments = List.of();
            return this.segments;
        }

        // Mark small fragments among non-summaries (but never group HISTORY fragments)
        double[] rawWidths = new double[nonSummaries.size()];
        List<ContextFragment> small = new ArrayList<>();
        for (int i = 0; i < nonSummaries.size(); i++) {
            int t = tokensForFragment(nonSummaries.get(i));
            rawWidths[i] = (t * 1.0 / totalTokens) * fillWidth;
            if (rawWidths[i] < MIN_SEGMENT_PX
                    && nonSummaries.get(i).getType() != ContextFragment.FragmentType.HISTORY) {
                small.add(nonSummaries.get(i));
            }
        }
        int smallCount = small.size();
        int otherTokens = small.stream().mapToInt(this::tokensForFragment).sum();

        // Build allocation items: non-small fragments + optional "Other" + optional "Summaries" group
        record AllocItem(
                @Nullable ContextFragment frag,
                boolean isOther,
                boolean isSummaryGroup,
                int tokens,
                double rawWidth,
                int minWidth) {}

        int nBaseItems = (smallCount > 1) ? (nonSummaries.size() - smallCount + 1) : nonSummaries.size();
        int nItems = nBaseItems + (summaries.isEmpty() ? 0 : 1);
        int totalGaps = Math.max(0, nItems - 1);
        int effectiveFill = Math.max(0, fillWidth - totalGaps * SEGMENT_GAP);

        List<AllocItem> items = new ArrayList<>();
        if (smallCount == 1) {
            // Exactly one "small" fragment: place it normally with a min width and normal label
            ContextFragment onlySmall = small.getFirst();
            for (var f : nonSummaries) {
                int t = tokensForFragment(f);
                double rw = (t * 1.0 / totalTokens) * effectiveFill;
                int min = (f == onlySmall) ? Math.min(MIN_SEGMENT_PX, effectiveFill) : 0;
                items.add(new AllocItem(f, false, false, t, rw, min));
            }
        } else {
            // Add all non-small individually
            for (var f : nonSummaries) {
                if (small.contains(f)) continue;
                int t = tokensForFragment(f);
                double rw = (t * 1.0 / totalTokens) * effectiveFill;
                items.add(new AllocItem(f, false, false, t, rw, 0));
            }
            // Group remaining as "Other" if there are multiple small ones
            if (smallCount > 1) {
                double rw = (otherTokens * 1.0 / totalTokens) * effectiveFill;
                int min = Math.min(MIN_SEGMENT_PX, effectiveFill);
                items.add(new AllocItem(null, true, false, otherTokens, rw, min));
            }
        }

        // Add a single "Summaries" item if present
        if (!summaries.isEmpty()) {
            double rw = (tokensSummaries * 1.0 / totalTokens) * effectiveFill;
            int min = Math.min(MIN_SEGMENT_PX, effectiveFill);
            items.add(new AllocItem(null, false, true, tokensSummaries, rw, min));
        }

        // Largest-remainder with min width clamping
        class Working {
            final AllocItem item;
            int width;
            final double remainder;

            Working(AllocItem item, int width, double remainder) {
                this.item = item;
                this.width = width;
                this.remainder = remainder;
            }
        }
        List<Working> work = new ArrayList<>(items.size());
        int sum = 0;
        for (var it : items) {
            int floor = (int) Math.floor(it.rawWidth);
            int widthAlloc = Math.max(floor, it.minWidth);
            Working w = new Working(it, widthAlloc, it.rawWidth - floor);
            work.add(w);
            sum += widthAlloc;
        }

        int deficit = effectiveFill - sum;
        if (deficit > 0) {
            work.stream()
                    .sorted(Comparator.comparingDouble((Working w) -> w.remainder)
                            .reversed())
                    .limit(deficit)
                    .forEach(w -> w.width++);
        } else if (deficit < 0) {
            int need = -deficit;
            Predicate<Working> canShrink = w -> w.width > w.item.minWidth;
            while (need > 0) {
                boolean removed = false;
                for (var w : work.stream()
                        .sorted(Comparator.comparingDouble((Working x) -> x.remainder))
                        .toList()) {
                    if (need == 0) break;
                    if (canShrink.test(w)) {
                        w.width--;
                        need--;
                        removed = true;
                    }
                }
                if (!removed) break;
            }
            if (need > 0) {
                for (var w : work.stream()
                        .sorted(Comparator.comparingInt((Working x) -> x.width).reversed())
                        .toList()) {
                    if (need == 0) break;
                    if (w.width > 0) {
                        int d = Math.min(need, w.width);
                        w.width -= d;
                        need -= d;
                    }
                }
            }
        }

        // Convert to segments with tooltips and colors, inserting 1px gaps
        boolean isDark = isDarkTheme();
        List<Segment> out = new ArrayList<>();
        int x = 0;
        for (var w : work) {
            if (w.width <= 0) continue;

            if (w.item.isSummaryGroup) {
                Color bg = FragmentColorUtils.getBackgroundColor(FragmentColorUtils.FragmentKind.SUMMARY, isDark);
                Set<ContextFragment> segmentFrags = Set.copyOf(summaries);
                out.add(new Segment(x, w.width, bg, segmentFrags, true));
            } else if (w.item.isOther) {
                Color bg = FragmentColorUtils.getBackgroundColor(FragmentColorUtils.FragmentKind.OTHER, isDark);
                Set<ContextFragment> segmentFrags = Set.copyOf(small);
                out.add(new Segment(x, w.width, bg, segmentFrags, false));
            } else {
                ContextFragment frag = Objects.requireNonNull(w.item.frag);
                FragmentColorUtils.FragmentKind kind = FragmentColorUtils.classify(frag);
                Color bg = FragmentColorUtils.getBackgroundColor(kind, isDark);
                Set<ContextFragment> segmentFrags = Set.of(frag);
                out.add(new Segment(x, w.width, bg, segmentFrags, false));
            }

            x += w.width + SEGMENT_GAP;
        }

        this.segments = List.copyOf(out);
        return this.segments;
    }

    private int computeUsedTokens() {
        if (fragments.isEmpty()) {
            return fallbackCurrentTokens;
        }
        return fragments.stream()
                .filter(f -> f.isText() || f.getType().isOutput())
                .mapToInt(this::tokensForFragment)
                .sum();
    }

    private Color getSegmentBorderColor(@Nullable ContextFragment frag) {
        boolean isDark = isDarkTheme();
        if (frag == null) {
            // Grouped "Other" bucket
            return ThemeColors.getColor(isDark, ThemeColors.CHIP_OTHER_BORDER);
        }
        try {
            if (frag.getType().isEditable()) {
                return ThemeColors.getColor(isDark, ThemeColors.CHIP_EDIT_BORDER);
            }
            if (frag.getType() == ContextFragment.FragmentType.SKELETON) {
                return ThemeColors.getColor(isDark, ThemeColors.CHIP_SUMMARY_BORDER);
            }
            if (frag.getType() == ContextFragment.FragmentType.HISTORY) {
                return ThemeColors.getColor(isDark, ThemeColors.CHIP_HISTORY_BORDER);
            }
        } catch (Exception ignored) {
            // fall through
        }
        return ThemeColors.getColor(isDark, ThemeColors.CHIP_OTHER_BORDER);
    }

    private int tokensForFragment(ContextFragment f) {
        try {
            return tokenCache.computeIfAbsent(f.id(), id -> {
                if (f.isText() || f.getType().isOutput()) {
                    try {
                        String text;
                        if (f instanceof ContextFragment.ComputedFragment cf) {
                            text = cf.computedText().renderNowOr("(Loading)");
                        } else {
                            text = f.text();
                        }
                        return Messages.getApproximateTokens(text);
                    } catch (Exception e) {
                        logger.trace("Failed to compute token count for fragment", e);
                        return 0;
                    }
                }
                return 0;
            });
        } catch (Exception e) {
            logger.trace("Failed to cache token count for fragment", e);
            return 0;
        }
    }

    private static class Segment {
        final int startX;
        final int widthPx;
        final Color bg;
        final Set<ContextFragment> fragments;
        final boolean isSummaryGroup;

        Segment(int startX, int widthPx, Color bg, Set<ContextFragment> fragments, boolean isSummaryGroup) {
            this.startX = startX;
            this.widthPx = widthPx;
            this.bg = bg;
            this.fragments = fragments;
            this.isSummaryGroup = isSummaryGroup;
        }

        Set<ContextFragment> getFragments() {
            return fragments;
        }
    }

    // Tooltip helpers (mirroring WorkspaceItemsChipPanel behavior)

<<<<<<< HEAD
    private static String wrapTooltipHtml(String innerHtml, int maxWidthPx) {
        return "<html><body style='width: " + maxWidthPx + "px'>" + innerHtml + "</body></html>";
    }

    private static String formatCount(int count) {
        if (count < 1000) {
            return String.format("%,d", count);
        }
        return String.format("%.1fk", count / 1000.0);
    }

    private static String buildMetricsHtml(ContextFragment fragment) {
        try {
            if (fragment.isText() || fragment.getType().isOutput()) {
                String text = "";
                if (fragment instanceof ContextFragment.ComputedFragment cf) {
                    text = cf.computedText().renderNowOr("");
                } else {
                    text = fragment.text();
                }
                if (text.isEmpty()) {
                    return "";
                }
                int loc = text.split("\\r?\\n", -1).length;
                int tokens = Messages.getApproximateTokens(text);
                return String.format("<div>%s LOC \u2022 ~%s tokens</div><br/>", formatCount(loc), formatCount(tokens));
            }
        } catch (Exception e) {
            logger.trace("Failed to compute metrics for tooltip", e);
        }
        return "";
    }

    private static String buildSummaryTooltip(ContextFragment fragment) {
        Set<ProjectFile> fileSet;
        if (fragment instanceof ContextFragment.ComputedFragment cf) {
            fileSet = cf.computedFiles().renderNowOr(Set.of());
        }
        {
            fileSet = fragment.files();
        }

        var files =
                fileSet.stream().map(ProjectFile::toString).distinct().sorted().toList();

        StringBuilder body = new StringBuilder();

        String metrics = buildMetricsHtml(fragment);
        if (!metrics.isEmpty()) {
            body.append(metrics);
        }

        body.append("<div><b>Summaries</b></div>");
        body.append("<hr style='border:0;border-top:1px solid #ccc;margin:4px 0 6px 0;'/>");

        if (files.isEmpty()) {
            String d;
            if (fragment instanceof ContextFragment.ComputedFragment cf) {
                d = cf.computedDescription().renderNowOr("(Loading)");
            } else {
                d = fragment.description();
            }
            body.append(StringEscapeUtils.escapeHtml4(d));
        } else {
            body.append("<ul style='margin:0;padding-left:16px'>");
            for (var f : files) {
                body.append("<li>").append(StringEscapeUtils.escapeHtml4(f)).append("</li>");
            }
            body.append("</ul>");
        }

        body.append("<br/><i>Click to preview contents</i>");
        return wrapTooltipHtml(body.toString(), 420);
    }

    private static String buildDefaultTooltip(ContextFragment fragment) {
        String d;
        if (fragment instanceof ContextFragment.ComputedFragment cf) {
            d = cf.computedDescription().renderNowOr("(Loading)");
        } else {
            d = fragment.description();
        }
        String descriptionHtml = StringEscapeUtils.escapeHtml4(d)
                .replace("\r\n", "\n")
                .replace("\r", "\n")
                .replace("\n", "<br/>");

        StringBuilder body = new StringBuilder();

        String metrics = buildMetricsHtml(fragment);
        if (!metrics.isEmpty()) {
            body.append(metrics);
        }

        body.append(descriptionHtml);
        body.append("<br/><br/><i>Click to preview contents</i>");

        return wrapTooltipHtml(body.toString(), 420);
    }

    private static String buildFragmentTooltip(ContextFragment fragment) {
        if (fragment.getType() == ContextFragment.FragmentType.SKELETON) {
            return buildSummaryTooltip(fragment);
        }
        return buildDefaultTooltip(fragment);
    }

    private String buildOtherTooltip(List<ContextFragment> smallFragments) {
        int totalTokens = 0;
        int totalLoc = 0;
        for (var f : smallFragments) {
            if (f.isText() || f.getType().isOutput()) {
                try {
                    String text;
                    if (f instanceof ContextFragment.ComputedFragment cf) {
                        // Non-blocking: do not call text() on EDT
                        text = cf.computedText().renderNowOr("");
                    } else {
                        // Avoid blocking calls for non-computed fragments in tooltip path
                        text = "";
                    }
                    if (!text.isEmpty()) {
                        totalLoc += text.split("\\r?\\n", -1).length;
                        totalTokens += Messages.getApproximateTokens(text);
                    }
                } catch (Exception e) {
                    logger.trace("Failed to compute metrics for tooltip", e);
                }
            }
        }
        StringBuilder body = new StringBuilder();
        body.append(String.format(
                "<div>%s LOC \u2022 ~%s tokens</div><br/>", formatCount(totalLoc), formatCount(totalTokens)));
        body.append("<div><b>Other</b></div>");
        body.append("<hr style='border:0;border-top:1px solid #ccc;margin:4px 0 6px 0;'/>");

        if (!smallFragments.isEmpty()) {
            body.append("<ul style='margin:0;padding-left:16px'>");
            // List up to 12 items by shortDescription
            int listed = 0;
            for (var f : smallFragments) {
                if (listed >= 12) break;
                String name = f.shortDescription();
                body.append("<li>").append(StringEscapeUtils.escapeHtml4(name)).append("</li>");
                listed++;
            }
            if (smallFragments.size() > listed) {
                body.append("<li>... and ")
                        .append(smallFragments.size() - listed)
                        .append(" more</li>");
            }
            body.append("</ul>");
        }

        return wrapTooltipHtml(body.toString(), 420);
    }

    private static String buildAggregateSummaryTooltip(List<ContextFragment> summaries) {
        var allFiles = summaries.stream()
                .flatMap(f -> {
                    if (f instanceof ContextFragment.ComputedFragment cf) {
                        return cf.computedFiles().renderNowOr(Set.of()).stream();
                    }
                    return f.files().stream();
                })
                .map(ProjectFile::toString)
                .distinct()
                .sorted()
                .toList();

        StringBuilder body = new StringBuilder();

        // Aggregate metrics (LOC + tokens) across all summaries
        int totalLoc = 0;
        int totalTokens = 0;
        try {
            for (var summary : summaries) {
                String text = "";
                if (summary instanceof ContextFragment.ComputedFragment cf) {
                    text = cf.computedText().renderNowOr("");
                } else {
                    text = summary.text();
                }
                if (!text.isEmpty()) {
                    totalLoc += text.split("\\r?\\n", -1).length;
                    totalTokens += Messages.getApproximateTokens(text);
                }
            }
            body.append("<div>")
                    .append(formatCount(totalLoc))
                    .append(" LOC \u2022 ~")
                    .append(formatCount(totalTokens))
                    .append(" tokens</div><br/>");
        } catch (Exception e) {
            logger.trace("Failed to compute aggregate summary metrics", e);
        }

        // Header and divider
        body.append("<div><b>Summaries</b></div>");
        body.append("<hr style='border:0;border-top:1px solid #ccc;margin:4px 0 6px 0;'/>");

        if (allFiles.isEmpty()) {
            body.append("Multiple summaries");
        } else {
            body.append("<ul style='margin:0;padding-left:16px'>");
            for (var f : allFiles) {
                body.append("<li>").append(StringEscapeUtils.escapeHtml4(f)).append("</li>");
            }
            body.append("</ul>");
        }

        body.append("<br/><i>Click to preview all contents</i>");
        return wrapTooltipHtml(body.toString(), 420);
    }

=======
>>>>>>> 945c2053
    private Color getTrackColor() {
        Color panel = UIManager.getColor("Panel.background");
        boolean dark = isDarkTheme();
        if (panel != null) {
            return dark ? lighten(panel) : darken(panel);
        }
        Color pb = UIManager.getColor("ProgressBar.background");
        if (pb != null) return pb;
        return dark ? new Color(0x2B2B2B) : new Color(0xC0C4C8);
    }

    private boolean isDarkTheme() {
        return UIManager.getBoolean("laf.dark");
    }

    private static Color lighten(Color base) {
        float amount = 0.08f;
        int r = Math.min(255, Math.round(base.getRed() + (255 - base.getRed()) * amount));
        int g = Math.min(255, Math.round(base.getGreen() + (255 - base.getGreen()) * amount));
        int b = Math.min(255, Math.round(base.getBlue() + (255 - base.getBlue()) * amount));
        return new Color(r, g, b);
    }

    private static Color darken(Color base) {
        float amount = 0.18f;
        int r = Math.max(0, Math.round(base.getRed() * (1f - amount)));
        int g = Math.max(0, Math.round(base.getGreen() * (1f - amount)));
        int b = Math.max(0, Math.round(base.getBlue() * (1f - amount)));
        return new Color(r, g, b);
    }

    private Color getOkColor(boolean dark) {
        return dark ? new Color(0x2EA043) : new Color(0x1F883D);
    }

    private void clearCvSubscriptions() {
        synchronized (cvSubscriptions) {
            for (var s : cvSubscriptions) {
                try {
                    s.dispose();
                } catch (CancellationException executionException) {
                    logger.warn("Failed to cancel the ComputedValue subscription", executionException);
                }
            }
            cvSubscriptions.clear();
        }
    }

    @Override
    public void applyTheme(GuiTheme guiTheme, boolean wordWrap) {
        repaint();
    }

    @Override
    public void applyTheme(GuiTheme guiTheme) {
        applyTheme(guiTheme, false);
    }
}<|MERGE_RESOLUTION|>--- conflicted
+++ resolved
@@ -980,224 +980,6 @@
 
     // Tooltip helpers (mirroring WorkspaceItemsChipPanel behavior)
 
-<<<<<<< HEAD
-    private static String wrapTooltipHtml(String innerHtml, int maxWidthPx) {
-        return "<html><body style='width: " + maxWidthPx + "px'>" + innerHtml + "</body></html>";
-    }
-
-    private static String formatCount(int count) {
-        if (count < 1000) {
-            return String.format("%,d", count);
-        }
-        return String.format("%.1fk", count / 1000.0);
-    }
-
-    private static String buildMetricsHtml(ContextFragment fragment) {
-        try {
-            if (fragment.isText() || fragment.getType().isOutput()) {
-                String text = "";
-                if (fragment instanceof ContextFragment.ComputedFragment cf) {
-                    text = cf.computedText().renderNowOr("");
-                } else {
-                    text = fragment.text();
-                }
-                if (text.isEmpty()) {
-                    return "";
-                }
-                int loc = text.split("\\r?\\n", -1).length;
-                int tokens = Messages.getApproximateTokens(text);
-                return String.format("<div>%s LOC \u2022 ~%s tokens</div><br/>", formatCount(loc), formatCount(tokens));
-            }
-        } catch (Exception e) {
-            logger.trace("Failed to compute metrics for tooltip", e);
-        }
-        return "";
-    }
-
-    private static String buildSummaryTooltip(ContextFragment fragment) {
-        Set<ProjectFile> fileSet;
-        if (fragment instanceof ContextFragment.ComputedFragment cf) {
-            fileSet = cf.computedFiles().renderNowOr(Set.of());
-        }
-        {
-            fileSet = fragment.files();
-        }
-
-        var files =
-                fileSet.stream().map(ProjectFile::toString).distinct().sorted().toList();
-
-        StringBuilder body = new StringBuilder();
-
-        String metrics = buildMetricsHtml(fragment);
-        if (!metrics.isEmpty()) {
-            body.append(metrics);
-        }
-
-        body.append("<div><b>Summaries</b></div>");
-        body.append("<hr style='border:0;border-top:1px solid #ccc;margin:4px 0 6px 0;'/>");
-
-        if (files.isEmpty()) {
-            String d;
-            if (fragment instanceof ContextFragment.ComputedFragment cf) {
-                d = cf.computedDescription().renderNowOr("(Loading)");
-            } else {
-                d = fragment.description();
-            }
-            body.append(StringEscapeUtils.escapeHtml4(d));
-        } else {
-            body.append("<ul style='margin:0;padding-left:16px'>");
-            for (var f : files) {
-                body.append("<li>").append(StringEscapeUtils.escapeHtml4(f)).append("</li>");
-            }
-            body.append("</ul>");
-        }
-
-        body.append("<br/><i>Click to preview contents</i>");
-        return wrapTooltipHtml(body.toString(), 420);
-    }
-
-    private static String buildDefaultTooltip(ContextFragment fragment) {
-        String d;
-        if (fragment instanceof ContextFragment.ComputedFragment cf) {
-            d = cf.computedDescription().renderNowOr("(Loading)");
-        } else {
-            d = fragment.description();
-        }
-        String descriptionHtml = StringEscapeUtils.escapeHtml4(d)
-                .replace("\r\n", "\n")
-                .replace("\r", "\n")
-                .replace("\n", "<br/>");
-
-        StringBuilder body = new StringBuilder();
-
-        String metrics = buildMetricsHtml(fragment);
-        if (!metrics.isEmpty()) {
-            body.append(metrics);
-        }
-
-        body.append(descriptionHtml);
-        body.append("<br/><br/><i>Click to preview contents</i>");
-
-        return wrapTooltipHtml(body.toString(), 420);
-    }
-
-    private static String buildFragmentTooltip(ContextFragment fragment) {
-        if (fragment.getType() == ContextFragment.FragmentType.SKELETON) {
-            return buildSummaryTooltip(fragment);
-        }
-        return buildDefaultTooltip(fragment);
-    }
-
-    private String buildOtherTooltip(List<ContextFragment> smallFragments) {
-        int totalTokens = 0;
-        int totalLoc = 0;
-        for (var f : smallFragments) {
-            if (f.isText() || f.getType().isOutput()) {
-                try {
-                    String text;
-                    if (f instanceof ContextFragment.ComputedFragment cf) {
-                        // Non-blocking: do not call text() on EDT
-                        text = cf.computedText().renderNowOr("");
-                    } else {
-                        // Avoid blocking calls for non-computed fragments in tooltip path
-                        text = "";
-                    }
-                    if (!text.isEmpty()) {
-                        totalLoc += text.split("\\r?\\n", -1).length;
-                        totalTokens += Messages.getApproximateTokens(text);
-                    }
-                } catch (Exception e) {
-                    logger.trace("Failed to compute metrics for tooltip", e);
-                }
-            }
-        }
-        StringBuilder body = new StringBuilder();
-        body.append(String.format(
-                "<div>%s LOC \u2022 ~%s tokens</div><br/>", formatCount(totalLoc), formatCount(totalTokens)));
-        body.append("<div><b>Other</b></div>");
-        body.append("<hr style='border:0;border-top:1px solid #ccc;margin:4px 0 6px 0;'/>");
-
-        if (!smallFragments.isEmpty()) {
-            body.append("<ul style='margin:0;padding-left:16px'>");
-            // List up to 12 items by shortDescription
-            int listed = 0;
-            for (var f : smallFragments) {
-                if (listed >= 12) break;
-                String name = f.shortDescription();
-                body.append("<li>").append(StringEscapeUtils.escapeHtml4(name)).append("</li>");
-                listed++;
-            }
-            if (smallFragments.size() > listed) {
-                body.append("<li>... and ")
-                        .append(smallFragments.size() - listed)
-                        .append(" more</li>");
-            }
-            body.append("</ul>");
-        }
-
-        return wrapTooltipHtml(body.toString(), 420);
-    }
-
-    private static String buildAggregateSummaryTooltip(List<ContextFragment> summaries) {
-        var allFiles = summaries.stream()
-                .flatMap(f -> {
-                    if (f instanceof ContextFragment.ComputedFragment cf) {
-                        return cf.computedFiles().renderNowOr(Set.of()).stream();
-                    }
-                    return f.files().stream();
-                })
-                .map(ProjectFile::toString)
-                .distinct()
-                .sorted()
-                .toList();
-
-        StringBuilder body = new StringBuilder();
-
-        // Aggregate metrics (LOC + tokens) across all summaries
-        int totalLoc = 0;
-        int totalTokens = 0;
-        try {
-            for (var summary : summaries) {
-                String text = "";
-                if (summary instanceof ContextFragment.ComputedFragment cf) {
-                    text = cf.computedText().renderNowOr("");
-                } else {
-                    text = summary.text();
-                }
-                if (!text.isEmpty()) {
-                    totalLoc += text.split("\\r?\\n", -1).length;
-                    totalTokens += Messages.getApproximateTokens(text);
-                }
-            }
-            body.append("<div>")
-                    .append(formatCount(totalLoc))
-                    .append(" LOC \u2022 ~")
-                    .append(formatCount(totalTokens))
-                    .append(" tokens</div><br/>");
-        } catch (Exception e) {
-            logger.trace("Failed to compute aggregate summary metrics", e);
-        }
-
-        // Header and divider
-        body.append("<div><b>Summaries</b></div>");
-        body.append("<hr style='border:0;border-top:1px solid #ccc;margin:4px 0 6px 0;'/>");
-
-        if (allFiles.isEmpty()) {
-            body.append("Multiple summaries");
-        } else {
-            body.append("<ul style='margin:0;padding-left:16px'>");
-            for (var f : allFiles) {
-                body.append("<li>").append(StringEscapeUtils.escapeHtml4(f)).append("</li>");
-            }
-            body.append("</ul>");
-        }
-
-        body.append("<br/><i>Click to preview all contents</i>");
-        return wrapTooltipHtml(body.toString(), 420);
-    }
-
-=======
->>>>>>> 945c2053
     private Color getTrackColor() {
         Color panel = UIManager.getColor("Panel.background");
         boolean dark = isDarkTheme();
