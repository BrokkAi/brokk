--- conflicted
+++ resolved
@@ -1064,10 +1064,7 @@
                     });
                 } else {
                     logger.error("Failed to fetch pull requests", ex);
-<<<<<<< HEAD
                     var errorMessage = GitHubErrorUtil.formatError(ex, "PRs");
-=======
->>>>>>> 68077d6e
                     SwingUtilities.invokeLater(() -> {
                         if (capturedGeneration != searchGeneration) {
                             return;
@@ -1078,11 +1075,7 @@
                         ciStatusCache.clear();
                         prCommitsCache.clear();
                         prTableModel.setRowCount(0);
-<<<<<<< HEAD
                         prTableModel.addRow(new Object[] {"", errorMessage, "", "", ""});
-=======
-                        prTableModel.addRow(new Object[] {"", "Error fetching PRs: " + ex.getMessage(), "", "", ""});
->>>>>>> 68077d6e
                         disablePrButtonsAndClearCommitsAndMenus();
                         authorChoices.clear();
                         labelChoices.clear();
