package ai.brokk.gui.dialogs;

import ai.brokk.AbstractService;
import ai.brokk.MainProject;
import ai.brokk.Service;
import ai.brokk.SettingsChangeListener;
import ai.brokk.gui.Chrome;
import ai.brokk.gui.SwingUtil.ThemedIcon;
import ai.brokk.gui.components.BrowserLabel;
import ai.brokk.gui.components.MaterialButton;
import ai.brokk.gui.components.McpToolTable;
import ai.brokk.gui.components.SpinnerIconUtil;
import ai.brokk.gui.theme.GuiTheme;
import ai.brokk.gui.theme.ThemeAware;
import ai.brokk.gui.util.Icons;
import ai.brokk.gui.util.JDeploySettingsUtil;
import ai.brokk.gui.util.KeyboardShortcutUtil;
import ai.brokk.mcp.HttpMcpServer;
import ai.brokk.mcp.McpConfig;
import ai.brokk.mcp.McpServer;
import ai.brokk.mcp.McpUtils;
import ai.brokk.mcp.StdioMcpServer;
import ai.brokk.util.Environment;
import ai.brokk.util.GlobalUiSettings;
import io.modelcontextprotocol.spec.McpSchema;
import java.awt.*;
import java.awt.event.InputEvent;
import java.awt.event.KeyEvent;
import java.awt.event.WindowAdapter;
import java.awt.event.WindowEvent;
import java.io.IOException;
import java.net.MalformedURLException;
import java.net.URI;
import java.net.URISyntaxException;
import java.net.URL;
import java.util.ArrayList;
import java.util.Collections;
import java.util.Comparator;
import java.util.EventObject;
import java.util.List;
import java.util.Locale;
import java.util.Map;
import java.util.Set;
import java.util.concurrent.Callable;
import java.util.concurrent.atomic.AtomicInteger;
import java.util.concurrent.atomic.AtomicLong;
import java.util.concurrent.atomic.AtomicReference;
import java.util.function.Consumer;
import java.util.stream.Collectors;
import javax.swing.*;
import javax.swing.border.Border;
import javax.swing.event.DocumentEvent;
import javax.swing.event.DocumentListener;
import javax.swing.table.AbstractTableModel;
import javax.swing.table.DefaultTableCellRenderer;
import javax.swing.table.TableColumn;
import javax.swing.table.TableRowSorter;
import org.apache.logging.log4j.LogManager;
import org.apache.logging.log4j.Logger;
import org.jetbrains.annotations.Nullable;

public class SettingsGlobalPanel extends JPanel implements ThemeAware, SettingsChangeListener {
    private static final Logger logger = LogManager.getLogger(SettingsGlobalPanel.class);
    public static final String MODELS_TAB_TITLE = "Favorite Models"; // Used for targeting this tab

    private final Chrome chrome;
    private final SettingsDialog parentDialog; // To access project for data retention refresh

    // UI Components managed by this panel
    private JTextField brokkKeyField = new JTextField();

    @Nullable
    private JRadioButton brokkProxyRadio; // Can be null if STAGING

    @Nullable
    private JRadioButton localhostProxyRadio; // Can be null if STAGING

    private JRadioButton lightThemeRadio = new JRadioButton("Light");
    private JRadioButton darkThemeRadio = new JRadioButton("Dark");
    private JRadioButton highContrastThemeRadio = new JRadioButton("High Contrast");
    private JCheckBox wordWrapCheckbox = new JCheckBox("Enable word wrap");
    private JCheckBox verticalActivityLayoutCheckbox = new JCheckBox("Beta: Vertical Activity Layout");
    private JRadioButton diffSideBySideRadio = new JRadioButton("Side-by-Side");
    private JRadioButton diffUnifiedRadio = new JRadioButton("Unified");
    private JTable quickModelsTable = new JTable();
    private FavoriteModelsTableModel quickModelsTableModel = new FavoriteModelsTableModel(new ArrayList<>());
    private JComboBox<String> preferredCodeModelCombo = new JComboBox<>();
    private JComboBox<String> primaryModelCombo = new JComboBox<>();
    private JTextField balanceField = new JTextField();
    private BrowserLabel signupLabel = new BrowserLabel("", ""); // Initialized with dummy values
    private JCheckBox showCostNotificationsCheckbox = new JCheckBox("Show LLM cost notifications");
    private JCheckBox showFreeInternalLLMCheckbox = new JCheckBox("Show free internal LLM calls");
    private JCheckBox showErrorNotificationsCheckbox = new JCheckBox("Show error notifications");
    private JCheckBox showConfirmNotificationsCheckbox = new JCheckBox("Show confirmation notifications");
    private JCheckBox showInfoNotificationsCheckbox = new JCheckBox("Show info notifications");

    // Compression settings
    private JCheckBox autoCompressCheckbox = new JCheckBox("Auto-compress conversation history");
    private JSpinner autoCompressThresholdSpinner = new JSpinner();

    @Nullable
    private JCheckBox forceToolEmulationCheckbox; // Dev-only

    @Nullable
    private GitHubSettingsPanel gitHubSettingsPanel; // Null if GitHub tab not shown

    private DefaultListModel<McpServer> mcpServersListModel = new DefaultListModel<>();
    private boolean plannerModelSyncListenerRegistered = false;
    private JList<McpServer> mcpServersList = new JList<>(mcpServersListModel);

    @Nullable
    private JRadioButton uiScaleAutoRadio; // Hidden on macOS or with the JBR

    @Nullable
    private JRadioButton uiScaleCustomRadio; // Hidden on macOS or with the JBR

    @Nullable
    private JComboBox<String> uiScaleCombo; // Hidden on macOS or with the JBR

    // JVM memory settings controls (General tab)
    private JRadioButton memoryAutoRadio = new JRadioButton("Automatic (recommended)");
    private JRadioButton memoryManualRadio = new JRadioButton("Manual:");
    private JSpinner memorySpinner = new JSpinner();

    private JCheckBox instructionsTabInsertIndentationCheckbox =
            new JCheckBox("Tab inserts indentation in Instructions (Code-style)");

    private JSpinner terminalFontSizeSpinner = new JSpinner();

    private JRadioButton startupOpenLastRadio = new JRadioButton("Open last project (recommended)");
    private JRadioButton startupOpenAllRadio = new JRadioButton("Reopen all previously open projects");
    private JCheckBox persistPerProjectWindowCheckbox = new JCheckBox("Save window position per project (recommended)");

    // Advanced mode (General tab)
    private JCheckBox advancedModeCheckbox = new JCheckBox("Enable Advanced Mode (show all UI)");

    private JTabbedPane globalSubTabbedPane = new JTabbedPane(JTabbedPane.TOP);

    /**
     * Constructor for creating panel without data (will be populated later).
     * Panel starts in disabled state until data is loaded.
     */
    public SettingsGlobalPanel(Chrome chrome, SettingsDialog parentDialog) {
        assert SwingUtilities.isEventDispatchThread() : "Must be called on EDT";
        this.chrome = chrome;
        this.parentDialog = parentDialog;
        setLayout(new BorderLayout());
        initComponents(); // This will fully initialize or conditionally initialize fields

        // Set loading state for fields that will be populated later
        balanceField.setText("Loading...");

        // Disable panel until data is loaded
        setEnabled(false);

        // Ensure a wider default size once the dialog is shown to avoid conflicting with pack()
        parentDialog.addWindowListener(new WindowAdapter() {
            @Override
            public void windowOpened(WindowEvent e) {
                SwingUtilities.invokeLater(() -> {
                    Dimension current = parentDialog.getSize();
                    int targetWidth = Math.max(1100, current.width);
                    parentDialog.setSize(targetWidth, current.height);
                });
            }
        });

        // Register for settings change notifications
        MainProject.addSettingsChangeListener(this);
    }

    /**
     * Populates UI fields from pre-loaded settings data. No I/O operations.
     * Must be called on EDT. Enables the panel after populating.
     */
    public void populateFromData(SettingsData data) {
        assert SwingUtilities.isEventDispatchThread() : "Must be called on EDT";

        // Enable panel now that we have data
        setEnabled(true);

        populateGeneralTab(data);
        populateServiceTab(data);
        populateAppearanceTab();
        populateStartupTab();
        populateNotificationsTab();
        populateCompressionTab();
        populateQuickModelsTab(data);
        populateGitHubTab();
        populateMcpServersTab();
    }

    private void populateGeneralTab(SettingsData data) {
        // JVM Memory
        try {
            var mem = data.jvmMemorySettings();
            if (mem.automatic()) {
                memoryAutoRadio.setSelected(true);
                memorySpinner.setEnabled(false);
            } else {
                memoryManualRadio.setSelected(true);
                memorySpinner.setEnabled(true);
                try {
                    int v = mem.manualMb();
                    SpinnerNumberModel model = (SpinnerNumberModel) memorySpinner.getModel();
                    int min = ((Number) model.getMinimum()).intValue();
                    int max = ((Number) model.getMaximum()).intValue();
                    if (v < min) v = min;
                    if (v > max) v = max;
                    int step = model.getStepSize().intValue();
                    if (step > 0) {
                        int rem = v % step;
                        if (rem != 0) v = v - rem + (rem >= step / 2 ? step : 0);
                    }
                    memorySpinner.setValue(v);
                } catch (Exception ignore) {
                    // leave spinner as-is
                }
            }
        } catch (Exception ignore) {
            // Use defaults if there is any problem reading settings
        }

        // Advanced Mode
        advancedModeCheckbox.setSelected(GlobalUiSettings.isAdvancedMode());
    }

    private void populateServiceTab(SettingsData data) {
        brokkKeyField.setText(data.brokkApiKey());
        balanceField.setText(data.accountBalance()); // Pre-loaded from background
        updateSignupLabelVisibility();

        if (brokkProxyRadio != null && localhostProxyRadio != null) {
            if (MainProject.getProxySetting() == MainProject.LlmProxySetting.BROKK) {
                brokkProxyRadio.setSelected(true);
            } else {
                localhostProxyRadio.setSelected(true);
            }
        }

        if (forceToolEmulationCheckbox != null) {
            forceToolEmulationCheckbox.setSelected(MainProject.getForceToolEmulation());
        }
    }

    private void populateAppearanceTab() {
        // Theme
        String currentTheme = MainProject.getTheme();
        switch (currentTheme) {
            case GuiTheme.THEME_DARK -> darkThemeRadio.setSelected(true);
            case GuiTheme.THEME_HIGH_CONTRAST -> highContrastThemeRadio.setSelected(true);
            default -> lightThemeRadio.setSelected(true);
        }

        // Code Block Layout
        wordWrapCheckbox.setSelected(MainProject.getCodeBlockWrapMode());
        verticalActivityLayoutCheckbox.setSelected(GlobalUiSettings.isVerticalActivityLayout());

        // UI Scale (if present; hidden on macOS)
        if (uiScaleAutoRadio != null && uiScaleCustomRadio != null && uiScaleCombo != null) {
            String pref = MainProject.getUiScalePref();
            if ("auto".equalsIgnoreCase(pref)) {
                uiScaleAutoRadio.setSelected(true);
                uiScaleCombo.setSelectedItem("1.0");
                uiScaleCombo.setEnabled(false);
            } else {
                uiScaleCustomRadio.setSelected(true);
                var model = (DefaultComboBoxModel<String>) uiScaleCombo.getModel();
                String selected = pref;
                boolean found = false;
                for (int i = 0; i < model.getSize(); i++) {
                    if (pref.equals(model.getElementAt(i))) {
                        found = true;
                        break;
                    }
                }
                if (!found) {
                    try {
                        double v = Double.parseDouble(pref);
                        int nearest = (int) Math.round(v);
                        if (nearest < 1) nearest = 1;
                        if (nearest > 5) nearest = 5;
                        selected = nearest + ".0";
                    } catch (NumberFormatException ignore) {
                        selected = "1.0";
                    }
                }
                uiScaleCombo.setSelectedItem(selected);
                uiScaleCombo.setEnabled(true);
            }
        }

        terminalFontSizeSpinner.setValue((double) MainProject.getTerminalFontSize());

        // Diff View preference
        boolean unified = GlobalUiSettings.isDiffUnifiedView();
        diffUnifiedRadio.setSelected(unified);
        diffSideBySideRadio.setSelected(!unified);
    }

    private void populateStartupTab() {
        var startupMode = MainProject.getStartupOpenMode();
        if (startupMode == MainProject.StartupOpenMode.ALL) {
            startupOpenAllRadio.setSelected(true);
        } else {
            startupOpenLastRadio.setSelected(true);
        }

        persistPerProjectWindowCheckbox.setSelected(GlobalUiSettings.isPersistPerProjectBounds());
        instructionsTabInsertIndentationCheckbox.setSelected(GlobalUiSettings.isInstructionsTabInsertIndentation());
    }

    private void populateNotificationsTab() {
        showCostNotificationsCheckbox.setSelected(GlobalUiSettings.isShowCostNotifications());
        showFreeInternalLLMCheckbox.setSelected(GlobalUiSettings.isShowFreeInternalLLMCostNotifications());
        showErrorNotificationsCheckbox.setSelected(GlobalUiSettings.isShowErrorNotifications());
        showConfirmNotificationsCheckbox.setSelected(GlobalUiSettings.isShowConfirmNotifications());
        showInfoNotificationsCheckbox.setSelected(GlobalUiSettings.isShowInfoNotifications());
    }

    private void populateCompressionTab() {
        autoCompressCheckbox.setSelected(MainProject.getHistoryAutoCompress());
        autoCompressThresholdSpinner.setValue(MainProject.getHistoryAutoCompressThresholdPercent());
        autoCompressThresholdSpinner.setEnabled(autoCompressCheckbox.isSelected());
    }

    private void populateQuickModelsTab(SettingsData data) {
        var currentCodeConfig = chrome.getProject().getMainProject().getCodeModelConfig();
        var loadedFavorites = data.favoriteModels();
        quickModelsTableModel.setFavorites(loadedFavorites);

        // Populate preferred code model combo with favorite aliases
        preferredCodeModelCombo.removeAllItems();
        for (Service.FavoriteModel favorite : loadedFavorites) {
            preferredCodeModelCombo.addItem(favorite.alias());
        }

        // Select the favorite that matches the current code config
        String selectedAlias = null;
        for (Service.FavoriteModel favorite : loadedFavorites) {
            if (favorite.config().name().equals(currentCodeConfig.name())
                    && favorite.config().reasoning() == currentCodeConfig.reasoning()
                    && favorite.config().tier() == currentCodeConfig.tier()) {
                selectedAlias = favorite.alias();
                break;
            }
        }
        if (selectedAlias != null) {
            preferredCodeModelCombo.setSelectedItem(selectedAlias);
        } else if (!loadedFavorites.isEmpty()) {
            preferredCodeModelCombo.setSelectedIndex(0);
        }
    }

    private void populateGitHubTab() {
        if (gitHubSettingsPanel != null) {
            gitHubSettingsPanel.loadSettings();
        }
    }

    private void populateMcpServersTab() {
        mcpServersListModel.clear();
        var mcpConfig = chrome.getProject().getMainProject().getMcpConfig();
        for (McpServer server : mcpConfig.servers()) {
            mcpServersListModel.addElement(server);
        }
    }

    private void initComponents() {
        // globalSubTabbedPane is already initialized

        // General Tab
        var generalPanel = createGeneralPanel();
        globalSubTabbedPane.addTab("General", null, generalPanel, "General settings");

        // Service Tab
        var servicePanel = createServicePanel();
        globalSubTabbedPane.addTab("Service", null, servicePanel, "Service configuration");

        // Appearance Tab
        var appearancePanel = createAppearancePanel();
        globalSubTabbedPane.addTab("Appearance", null, appearancePanel, "Theme settings");

        // Quick Models Tab
        var quickModelsPanel = createQuickModelsPanel();
        globalSubTabbedPane.addTab(MODELS_TAB_TITLE, null, quickModelsPanel, "Define model aliases (shortcuts)");

        // GitHub Tab (conditionally added)
        var project = chrome.getProject();
        boolean shouldShowGitHubTab = project.isGitHubRepo();

        if (shouldShowGitHubTab) {
            gitHubSettingsPanel = new GitHubSettingsPanel(chrome.getContextManager(), this);
            globalSubTabbedPane.addTab(
                    SettingsDialog.GITHUB_SETTINGS_TAB_NAME, null, gitHubSettingsPanel, "GitHub integration settings");
        }

        // MCP Servers Tab
        var mcpPanel = createMcpPanel();
        globalSubTabbedPane.addTab("MCP Servers", null, mcpPanel, "MCP server configuration");

        // Startup Tab
        var startupPanel = createStartupPanel();
        globalSubTabbedPane.addTab("Startup", null, startupPanel, "Startup behavior");

        // Keybindings Tab (wrapped in a scroll pane to ensure visibility on smaller screens)
        var keybindingsPanel = createKeybindingsPanel();
        var keybindingsScroll = new JScrollPane(keybindingsPanel);
        keybindingsScroll.setBorder(BorderFactory.createEmptyBorder());
        keybindingsScroll.setHorizontalScrollBarPolicy(ScrollPaneConstants.HORIZONTAL_SCROLLBAR_AS_NEEDED);
        keybindingsScroll.setVerticalScrollBarPolicy(ScrollPaneConstants.VERTICAL_SCROLLBAR_AS_NEEDED);
        globalSubTabbedPane.addTab("Keybindings", null, keybindingsScroll, "Configure keyboard shortcuts");

        var notificationsPanel = createNotificationsPanel();
        globalSubTabbedPane.addTab("Notifications", null, notificationsPanel, "Notification preferences");

        // Compression Tab
        var compressionPanel = createCompressionPanel();
        globalSubTabbedPane.addTab("Compression", null, compressionPanel, "Conversation history compression");

        add(globalSubTabbedPane, BorderLayout.CENTER);
    }

    private JPanel createKeybindingsPanel() {
        var panel = new JPanel(new GridBagLayout());
        panel.setBorder(BorderFactory.createEmptyBorder(10, 10, 10, 10));
        final AtomicInteger row = new AtomicInteger(0);

        class RowAdder {
            void add(String id, String label) {
                KeyStroke def = defaultFor(id);
                KeyStroke cur = GlobalUiSettings.getKeybinding(id, def);

                int r = row.getAndIncrement();
                var gbcLabel = new GridBagConstraints();
                gbcLabel.insets = new Insets(4, 6, 4, 6);
                gbcLabel.anchor = GridBagConstraints.WEST;
                gbcLabel.gridx = 0;
                gbcLabel.gridy = r;
                gbcLabel.weightx = 0.0;
                panel.add(new JLabel(label + ":"), gbcLabel);

                var field = new JTextField(formatKeyStroke(cur));
                field.setEditable(false);
                var gbcField = new GridBagConstraints();
                gbcField.insets = new Insets(4, 6, 4, 6);
                gbcField.fill = GridBagConstraints.HORIZONTAL;
                gbcField.gridx = 1;
                gbcField.gridy = r;
                gbcField.weightx = 1.0;
                panel.add(field, gbcField);

                var setBtn = new MaterialButton("Set");
                var gbcSet = new GridBagConstraints();
                gbcSet.insets = new Insets(4, 6, 4, 6);
                gbcSet.gridx = 2;
                gbcSet.gridy = r;
                gbcSet.weightx = 0.0;
                panel.add(setBtn, gbcSet);

                var clearBtn = new MaterialButton("Clear");
                var gbcClear = new GridBagConstraints();
                gbcClear.insets = new Insets(4, 6, 4, 6);
                gbcClear.gridx = 3;
                gbcClear.gridy = r;
                gbcClear.weightx = 0.0;
                panel.add(clearBtn, gbcClear);

                setBtn.addActionListener(ev -> {
                    KeyStroke captured = captureKeyStroke(panel);
                    if ("global.closeWindow".equals(id)
                            && captured.getKeyCode() == KeyEvent.VK_ESCAPE
                            && captured.getModifiers() == 0) {
                        JOptionPane.showMessageDialog(
                                panel,
                                "ESC alone cannot be used for Close Window.",
                                "Invalid Shortcut",
                                JOptionPane.WARNING_MESSAGE);
                        return;
                    }

                    // Check for conflicts
                    String conflictingAction = findConflictingKeybinding(captured, id);
                    if (conflictingAction != null) {
                        int result = JOptionPane.showConfirmDialog(
                                panel,
                                String.format(
                                        "This shortcut is already used by '%s'. Do you want to reassign it?",
                                        conflictingAction),
                                "Shortcut Conflict",
                                JOptionPane.YES_NO_OPTION,
                                JOptionPane.WARNING_MESSAGE);
                        if (result != JOptionPane.YES_OPTION) {
                            return;
                        }
                    }

                    // Save keybinding in background to avoid EDT blocking
                    var keystrokeToSave = captured;
                    field.setText(formatKeyStroke(captured));

                    new SwingWorker<Void, Void>() {
                        @Override
                        protected Void doInBackground() {
                            GlobalUiSettings.saveKeybinding(id, keystrokeToSave);
                            return null;
                        }

                        @Override
                        protected void done() {
                            // Immediately refresh global keybindings so changes take effect
                            try {
                                chrome.refreshKeybindings();
                            } catch (Exception ex) {
                                logger.debug("refreshKeybindings failed (non-fatal)", ex);
                            }
                            JOptionPane.showMessageDialog(panel, "Saved and applied.");
                        }
                    }.execute();
                });

                clearBtn.addActionListener(ev -> {
                    field.setText(formatKeyStroke(def));

                    // Save keybinding in background to avoid EDT blocking
                    new SwingWorker<Void, Void>() {
                        @Override
                        protected Void doInBackground() {
                            GlobalUiSettings.saveKeybinding(id, def);
                            return null;
                        }
                    }.execute();
                });
            }
        }

        RowAdder adder = new RowAdder();
        // Instructions panel
        adder.add("instructions.submit", "Submit (Enter)");
        adder.add("instructions.toggleMode", "Toggle Code/Ask/Lutz");

        // Global text editing
        adder.add("global.undo", "Undo");
        adder.add("global.redo", "Redo");
        adder.add("global.copy", "Copy");
        adder.add("global.paste", "Paste");

        // Voice and interface
        adder.add("global.toggleMicrophone", "Toggle Microphone");

        // Panel navigation
        adder.add("panel.switchToProjectFiles", "Switch to Project Files");
        adder.add("panel.switchToDependencies", "Switch to Dependencies");
        adder.add("panel.switchToChanges", "Switch to Changes");
        adder.add("panel.switchToWorktrees", "Switch to Worktrees");
        adder.add("panel.switchToLog", "Switch to Log");
        adder.add("panel.switchToPullRequests", "Switch to Pull Requests");
        adder.add("panel.switchToIssues", "Switch to Issues");

        // Drawer navigation
        adder.add("drawer.toggleTerminal", "Toggle Terminal Drawer");
        adder.add("drawer.toggleDependencies", "Toggle Dependencies Drawer");
        adder.add("drawer.switchToTerminal", "Switch to Terminal Tab");
        adder.add("drawer.switchToTasks", "Switch to Tasks Tab");

        // View controls
        adder.add("view.zoomIn", "Zoom In");
        adder.add("view.zoomInAlt", "Zoom In (Alt)");
        adder.add("view.zoomOut", "Zoom Out");
        adder.add("view.resetZoom", "Reset Zoom");

        // General navigation
        adder.add("global.openSettings", "Open Settings");
        adder.add("global.closeWindow", "Close Window");

        // Add global reset button
        var resetAllBtn = new JButton("Reset All to Defaults");
        resetAllBtn.setToolTipText("Reset all keybindings to their default values");
        var gbcReset = new GridBagConstraints();
        gbcReset.gridx = 0;
        gbcReset.gridy = row.getAndIncrement();
        gbcReset.gridwidth = 4;
        gbcReset.insets = new Insets(20, 6, 6, 6);
        gbcReset.anchor = GridBagConstraints.CENTER;
        gbcReset.fill = GridBagConstraints.NONE;
        panel.add(resetAllBtn, gbcReset);

        resetAllBtn.addActionListener(ev -> {
            int result = JOptionPane.showConfirmDialog(
                    panel,
                    "This will reset ALL keybindings to their default values. Are you sure?",
                    "Reset All Keybindings",
                    JOptionPane.YES_NO_OPTION,
                    JOptionPane.WARNING_MESSAGE);
            if (result == JOptionPane.YES_OPTION) {
                resetAllKeybindingsToDefaults();
                // Refresh the keybindings
                SwingUtilities.invokeLater(() -> {
                    try {
                        chrome.refreshKeybindings();
                        JOptionPane.showMessageDialog(
                                panel,
                                "All keybindings have been reset to defaults. Please close and reopen this settings dialog to see the updated values.");
                    } catch (Exception ex) {
                        logger.debug("Failed to refresh keybindings after reset", ex);
                    }
                });
            }
        });

        var gbcSpacer = new GridBagConstraints();
        gbcSpacer.gridx = 0;
        gbcSpacer.gridy = row.get();
        gbcSpacer.weightx = 1.0;
        gbcSpacer.weighty = 1.0;
        gbcSpacer.fill = GridBagConstraints.BOTH;
        panel.add(Box.createGlue(), gbcSpacer);

        return panel;
    }

    private static String formatKeyStroke(KeyStroke ks) {
        try {
            int modifiers = ks.getModifiers();
            int keyCode = ks.getKeyCode();
            String modText = InputEvent.getModifiersExText(modifiers);
            String keyText = KeyEvent.getKeyText(keyCode);
            if (modText == null || modText.isBlank()) return keyText;
            return modText + "+" + keyText;
        } catch (Exception e) {
            return ks.toString();
        }
    }

    private static KeyStroke captureKeyStroke(Component parent) {
        final KeyStroke[] result = new KeyStroke[1];
        final KeyboardFocusManager kfm = KeyboardFocusManager.getCurrentKeyboardFocusManager();
        KeyEventDispatcher[] ref = new KeyEventDispatcher[1];

        var dialog = new JDialog((Frame) null, "Press new shortcut", true);
        var label = new JLabel("Press the desired key combination now (ESC to cancel)...");
        label.setBorder(BorderFactory.createEmptyBorder(10, 10, 10, 10));
        dialog.add(label);
        dialog.setSize(420, 140);
        dialog.setLocationRelativeTo(parent);

        KeyEventDispatcher dispatcher = e -> {
            if (e.getID() != KeyEvent.KEY_PRESSED) return false;
            int code = e.getKeyCode();
            // Ignore pure modifier presses; wait for a real key
            if (code == KeyEvent.VK_SHIFT
                    || code == KeyEvent.VK_CONTROL
                    || code == KeyEvent.VK_ALT
                    || code == KeyEvent.VK_META) {
                return true;
            }
            if (code == KeyEvent.VK_ESCAPE && e.getModifiersEx() == 0) {
                result[0] = null; // cancel
            } else {
                result[0] = KeyStroke.getKeyStroke(code, e.getModifiersEx());
            }
            dialog.dispose();
            return true;
        };
        ref[0] = dispatcher;
        kfm.addKeyEventDispatcher(ref[0]);

        try {
            dialog.setFocusable(true);
            dialog.setFocusableWindowState(true);
            dialog.setAlwaysOnTop(true);
            dialog.setVisible(true);
        } finally {
            if (ref[0] != null) kfm.removeKeyEventDispatcher(ref[0]);
        }
        return result[0] == null ? KeyStroke.getKeyStroke(0, 0) : result[0];
    }

    /** Checks if a KeyStroke conflicts with any existing keybinding. */
    private static @Nullable String findConflictingKeybinding(KeyStroke newKeyStroke, String excludeId) {
        if (newKeyStroke.getKeyCode() == 0) return null;

        // List of all keybinding IDs to check
        String[] allKeybindingIds = {
            "instructions.submit",
            "instructions.toggleMode",
            "global.undo",
            "global.redo",
            "global.copy",
            "global.paste",
            "global.toggleMicrophone",
            "global.openSettings",
            "global.closeWindow",
            "panel.switchToProjectFiles",
            "panel.switchToDependencies",
            "panel.switchToChanges",
            "panel.switchToWorktrees",
            "panel.switchToLog",
            "panel.switchToPullRequests",
            "panel.switchToIssues",
            "drawer.toggleTerminal",
            "drawer.toggleDependencies",
            "drawer.switchToTerminal",
            "drawer.switchToTasks",
            "view.zoomIn",
            "view.zoomInAlt",
            "view.zoomOut",
            "view.resetZoom"
        };

        for (String id : allKeybindingIds) {
            if (id.equals(excludeId)) continue; // Skip the one we're setting

            KeyStroke existing = GlobalUiSettings.getKeybinding(id, defaultFor(id));
            if (existing.equals(newKeyStroke)) {
                return getKeybindingDisplayName(id);
            }
        }
        return null;
    }

    /** Gets a human-readable display name for a keybinding ID. */
    private static String getKeybindingDisplayName(String id) {
        return switch (id) {
            case "instructions.submit" -> "Submit (Enter)";
            case "instructions.toggleMode" -> "Toggle Code/Ask/Lutz";
            case "global.undo" -> "Undo";
            case "global.redo" -> "Redo";
            case "global.copy" -> "Copy";
            case "global.paste" -> "Paste";
            case "global.toggleMicrophone" -> "Toggle Microphone";
            case "global.openSettings" -> "Open Settings";
            case "global.closeWindow" -> "Close Window";
            case "panel.switchToProjectFiles" -> "Switch to Project Files";
            case "panel.switchToDependencies" -> "Switch to Dependencies";
            case "panel.switchToChanges" -> "Switch to Changes";
            case "panel.switchToWorktrees" -> "Switch to Worktrees";
            case "panel.switchToLog" -> "Switch to Log";
            case "panel.switchToPullRequests" -> "Switch to Pull Requests";
            case "panel.switchToIssues" -> "Switch to Issues";
            case "drawer.toggleTerminal" -> "Toggle Terminal Drawer";
            case "drawer.toggleDependencies" -> "Toggle Dependencies Drawer";
            case "drawer.switchToTerminal" -> "Switch to Terminal Tab";
            case "drawer.switchToTasks" -> "Switch to Tasks Tab";
            case "view.zoomIn" -> "Zoom In";
            case "view.zoomInAlt" -> "Zoom In (Alt)";
            case "view.zoomOut" -> "Zoom Out";
            case "view.resetZoom" -> "Reset Zoom";
            default -> id;
        };
    }

    /** Resets all keybindings to their default values. */
    private static void resetAllKeybindingsToDefaults() {
        String[] allKeybindingIds = {
            "instructions.submit",
            "instructions.toggleMode",
            "global.undo",
            "global.redo",
            "global.copy",
            "global.paste",
            "global.toggleMicrophone",
            "global.openSettings",
            "global.closeWindow",
            "panel.switchToProjectFiles",
            "panel.switchToDependencies",
            "panel.switchToChanges",
            "panel.switchToWorktrees",
            "panel.switchToLog",
            "panel.switchToPullRequests",
            "panel.switchToIssues",
            "drawer.toggleTerminal",
            "drawer.toggleDependencies",
            "drawer.switchToTerminal",
            "drawer.switchToTasks",
            "view.zoomIn",
            "view.zoomInAlt",
            "view.zoomOut",
            "view.resetZoom"
        };

        for (String id : allKeybindingIds) {
            KeyStroke defaultValue = defaultFor(id);
            GlobalUiSettings.saveKeybinding(id, defaultValue);
        }
    }

    public JTabbedPane getGlobalSubTabbedPane() {
        return globalSubTabbedPane;
    }

    private JPanel createGeneralPanel() {
        var panel = new JPanel(new GridBagLayout());
        panel.setBorder(BorderFactory.createEmptyBorder(10, 10, 10, 10));
        var gbc = new GridBagConstraints();
        gbc.insets = new Insets(2, 5, 2, 5);
        gbc.anchor = GridBagConstraints.WEST;
        int row = 0;

        // Title
        gbc.gridx = 0;
        gbc.gridy = row;
        gbc.weightx = 0.0;
        gbc.fill = GridBagConstraints.NONE;
        panel.add(new JLabel("JVM Memory Allocation:"), gbc);

        // Radio group
        var memoryGroup = new ButtonGroup();
        memoryGroup.add(memoryAutoRadio);
        memoryGroup.add(memoryManualRadio);

        // Auto option
        gbc.gridx = 1;
        gbc.gridy = row++;
        gbc.weightx = 1.0;
        gbc.fill = GridBagConstraints.HORIZONTAL;
        var autoPanel = new JPanel(new FlowLayout(FlowLayout.LEFT, 0, 0));
        autoPanel.add(memoryAutoRadio);
        panel.add(autoPanel, gbc);

        // Manual option with spinner
        var spinnerModel = new SpinnerNumberModel(4096, 512, 16384, 128);
        try {
            long maxBytes = Runtime.getRuntime().maxMemory();
            int detectedMb;
            if (maxBytes <= 0 || maxBytes == Long.MAX_VALUE) {
                detectedMb = 4096; // fallback when not detectable
            } else {
                detectedMb = (int) Math.round(maxBytes / 1024.0 / 1024.0);
                if (detectedMb < 512) detectedMb = 512;
                if (detectedMb > 16384) detectedMb = 16384;
                // Snap to nearest 128MB for nicer alignment with step size
                detectedMb = ((detectedMb + 64) / 128) * 128;
            }
            spinnerModel.setValue(detectedMb);
        } catch (Exception ignored) {
            spinnerModel.setValue(4096);
        }
        memorySpinner.setModel(spinnerModel);
        memorySpinner.setEditor(new JSpinner.NumberEditor(memorySpinner, "#0"));

        var manualPanel = new JPanel(new FlowLayout(FlowLayout.LEFT, 0, 0));
        manualPanel.add(memoryManualRadio);
        manualPanel.add(Box.createHorizontalStrut(5));
        manualPanel.add(memorySpinner);
        manualPanel.add(Box.createHorizontalStrut(5));
        manualPanel.add(new JLabel("MB"));

        gbc.gridy = row++;
        panel.add(manualPanel, gbc);

        // Listeners to enable/disable spinner
        memoryAutoRadio.addActionListener(e -> memorySpinner.setEnabled(false));
        memoryManualRadio.addActionListener(e -> memorySpinner.setEnabled(true));

        // Default selection
        memoryAutoRadio.setSelected(true);
        memorySpinner.setEnabled(false);

        // Restart note
        var restartLabel = new JLabel("Restart required after changing memory settings");
        restartLabel.setFont(restartLabel.getFont().deriveFont(Font.ITALIC));
        gbc.gridy = row++;
        gbc.insets = new Insets(0, 25, 2, 5);
        panel.add(restartLabel, gbc);
        gbc.insets = new Insets(2, 5, 2, 5);

        // Instructions panel behavior
        gbc.insets = new Insets(10, 5, 2, 5);
        gbc.gridx = 0;
        gbc.gridy = row;
        gbc.weightx = 0.0;
        gbc.fill = GridBagConstraints.NONE;
        panel.add(new JLabel("Instructions Input:"), gbc);

        gbc.gridx = 1;
        gbc.gridy = row++;
        gbc.weightx = 1.0;
        gbc.fill = GridBagConstraints.HORIZONTAL;
        panel.add(instructionsTabInsertIndentationCheckbox, gbc);

        // Advanced Mode
        gbc.insets = new Insets(10, 5, 2, 5);
        gbc.gridx = 0;
        gbc.gridy = row;
        gbc.weightx = 0.0;
        gbc.fill = GridBagConstraints.NONE;
        panel.add(new JLabel("Interface:"), gbc);

        gbc.gridx = 1;
        gbc.gridy = row++;
        gbc.weightx = 1.0;
        gbc.fill = GridBagConstraints.HORIZONTAL;
        panel.add(advancedModeCheckbox, gbc);
        gbc.insets = new Insets(2, 5, 2, 5);

        // Filler
        gbc.gridy = row;
        gbc.weighty = 1.0;
        gbc.fill = GridBagConstraints.VERTICAL;
        panel.add(Box.createVerticalGlue(), gbc);

        return panel;
    }

    private JPanel createServicePanel() {
        var servicePanel = new JPanel(new GridBagLayout());
        servicePanel.setBorder(BorderFactory.createEmptyBorder(10, 10, 10, 10));
        var gbc = new GridBagConstraints();
        gbc.insets = new Insets(2, 5, 2, 5);
        gbc.anchor = GridBagConstraints.WEST;
        int row = 0;

        gbc.gridx = 0;
        gbc.gridy = row;
        gbc.weightx = 0.0;
        servicePanel.add(new JLabel("Brokk Key:"), gbc);

        brokkKeyField = new JTextField(20);
        gbc.gridx = 1;
        gbc.gridy = row++;
        gbc.weightx = 1.0;
        gbc.fill = GridBagConstraints.HORIZONTAL;
        servicePanel.add(brokkKeyField, gbc);

        gbc.gridx = 0;
        gbc.gridy = row;
        gbc.weightx = 0.0;
        gbc.fill = GridBagConstraints.NONE;
        servicePanel.add(new JLabel("Balance:"), gbc);

        this.balanceField = new JTextField("Loading...");
        this.balanceField.setEditable(false);
        this.balanceField.setColumns(8);
        var balanceDisplayPanel = new JPanel(new FlowLayout(FlowLayout.LEFT, 5, 0));
        balanceDisplayPanel.add(this.balanceField);
        var topUpUrl = Service.TOP_UP_URL;
        var topUpLabel = new BrowserLabel(topUpUrl, "Top Up");
        balanceDisplayPanel.add(topUpLabel);

        gbc.gridx = 1;
        gbc.gridy = row++;
        gbc.weightx = 0.0;
        gbc.fill = GridBagConstraints.NONE;
        servicePanel.add(balanceDisplayPanel, gbc);

        var signupUrl = "https://brokk.ai";
        this.signupLabel = new BrowserLabel(signupUrl, "Sign up or get your key at " + signupUrl);
        this.signupLabel.setFont(this.signupLabel.getFont().deriveFont(Font.ITALIC));
        gbc.gridx = 1;
        gbc.gridy = row++;
        gbc.fill = GridBagConstraints.HORIZONTAL;
        gbc.weightx = 1.0;
        gbc.insets = new Insets(2, 5, 8, 5);
        servicePanel.add(this.signupLabel, gbc);
        gbc.insets = new Insets(2, 5, 2, 5);

        gbc.gridx = 0;
        gbc.gridy = row;
        gbc.weightx = 0.0;
        gbc.fill = GridBagConstraints.NONE;
        servicePanel.add(new JLabel("LLM Proxy:"), gbc);

        if (MainProject.getProxySetting() == MainProject.LlmProxySetting.STAGING) {
            var proxyInfoLabel = new JLabel(
                    "Proxy has been set to STAGING in ~/.brokk/brokk.properties. Changing it back must be done in the same place.");
            proxyInfoLabel.setFont(proxyInfoLabel.getFont().deriveFont(Font.ITALIC));
            gbc.gridx = 1;
            gbc.gridy = row++;
            gbc.weightx = 1.0;
            gbc.fill = GridBagConstraints.HORIZONTAL;
            servicePanel.add(proxyInfoLabel, gbc);
        } else {
            brokkProxyRadio = new JRadioButton("Brokk");
            localhostProxyRadio = new JRadioButton("Localhost");
            var proxyGroup = new ButtonGroup();
            proxyGroup.add(brokkProxyRadio);
            proxyGroup.add(localhostProxyRadio);

            gbc.gridx = 1;
            gbc.gridy = row++;
            gbc.weightx = 1.0;
            gbc.fill = GridBagConstraints.HORIZONTAL;
            servicePanel.add(brokkProxyRadio, gbc);

            gbc.gridy = row++;
            servicePanel.add(localhostProxyRadio, gbc);

            var proxyInfoLabel = new JLabel("Brokk will look for a litellm proxy on localhost:4000");
            proxyInfoLabel.setFont(proxyInfoLabel.getFont().deriveFont(Font.ITALIC));
            gbc.insets = new Insets(0, 25, 2, 5);
            gbc.gridy = row++;
            servicePanel.add(proxyInfoLabel, gbc);

            var restartLabel = new JLabel("Restart required after changing proxy settings");
            restartLabel.setFont(restartLabel.getFont().deriveFont(Font.ITALIC));
            gbc.gridy = row++;
            servicePanel.add(restartLabel, gbc);
            gbc.insets = new Insets(2, 5, 2, 5);
        }

        // Dev-only: Force tool emulation checkbox
        if (Boolean.getBoolean("brokk.devmode")) {
            forceToolEmulationCheckbox = new JCheckBox(
                    "[Dev Mode] Force tool emulation (also show empty workspace chips)",
                    Service.GLOBAL_FORCE_TOOL_EMULATION);
            forceToolEmulationCheckbox.setToolTipText(
                    "Development override: emulate tool calls. Also forces the UI to show visually-empty workspace chips for debugging and testing only.\n\n"
                            + "Dev note: When enabled, the UI will also show empty/placeholder workspace chips to aid debugging.");
            gbc.gridx = 1;
            gbc.gridy = row++;
            gbc.weightx = 1.0;
            gbc.fill = GridBagConstraints.HORIZONTAL;
            servicePanel.add(forceToolEmulationCheckbox, gbc);
        }

        // Cost notifications moved to Notifications tab

        gbc.gridy = row;
        gbc.weighty = 1.0;
        gbc.fill = GridBagConstraints.VERTICAL;
        servicePanel.add(Box.createVerticalGlue(), gbc);

        return servicePanel;
    }

    private void updateSignupLabelVisibility() {
        String currentPersistedKey = MainProject.getBrokkKey(); // Read from persistent store
        boolean keyIsEffectivelyPresent = !currentPersistedKey.trim().isEmpty();
        this.signupLabel.setVisible(!keyIsEffectivelyPresent);
    }

    private JPanel createAppearancePanel() {
        var appearancePanel = new JPanel(new GridBagLayout());
        appearancePanel.setBorder(BorderFactory.createEmptyBorder(10, 10, 10, 10));
        var gbc = new GridBagConstraints();
        gbc.insets = new Insets(2, 5, 2, 5);
        gbc.anchor = GridBagConstraints.WEST;
        int row = 0;

        // Theme
        gbc.gridx = 0;
        gbc.gridy = row;
        gbc.weightx = 0.0;
        appearancePanel.add(new JLabel("Theme:"), gbc);

        lightThemeRadio = new JRadioButton("Light");
        darkThemeRadio = new JRadioButton("Dark");
        highContrastThemeRadio = new JRadioButton("High Contrast");
        var themeGroup = new ButtonGroup();
        themeGroup.add(lightThemeRadio);
        themeGroup.add(darkThemeRadio);
        themeGroup.add(highContrastThemeRadio);

        lightThemeRadio.putClientProperty("theme", GuiTheme.THEME_LIGHT);
        darkThemeRadio.putClientProperty("theme", GuiTheme.THEME_DARK);
        highContrastThemeRadio.putClientProperty("theme", GuiTheme.THEME_HIGH_CONTRAST);

        gbc.gridx = 1;
        gbc.gridy = row++;
        gbc.weightx = 1.0;
        gbc.fill = GridBagConstraints.HORIZONTAL;
        appearancePanel.add(lightThemeRadio, gbc);

        gbc.gridy = row++;
        appearancePanel.add(darkThemeRadio, gbc);

        gbc.gridy = row++;
        appearancePanel.add(highContrastThemeRadio, gbc);

        // Word wrap for code blocks
        gbc.insets = new Insets(10, 5, 2, 5); // spacing before next section
        gbc.gridx = 0;
        gbc.gridy = row;
        gbc.weightx = 0.0;
        gbc.fill = GridBagConstraints.NONE;
        appearancePanel.add(new JLabel("Code Block Layout:"), gbc);

        gbc.gridx = 1;
        gbc.gridy = row++;
        gbc.weightx = 1.0;
        gbc.fill = GridBagConstraints.HORIZONTAL;
        appearancePanel.add(wordWrapCheckbox, gbc);

        // Vertical Activity Layout
        gbc.insets = new Insets(10, 5, 2, 5);
        gbc.gridx = 0;
        gbc.gridy = row;
        gbc.weightx = 0.0;
        gbc.fill = GridBagConstraints.NONE;
        appearancePanel.add(new JLabel("Activity Layout:"), gbc);

        gbc.gridx = 1;
        gbc.gridy = row++;
        gbc.weightx = 1.0;
        gbc.fill = GridBagConstraints.HORIZONTAL;
        appearancePanel.add(verticalActivityLayoutCheckbox, gbc);

        gbc.insets = new Insets(2, 5, 2, 5); // reset spacing

        // Diff View
        gbc.insets = new Insets(10, 5, 2, 5); // spacing before next section
        gbc.gridx = 0;
        gbc.gridy = row;
        gbc.weightx = 0.0;
        gbc.fill = GridBagConstraints.NONE;
        appearancePanel.add(new JLabel("Diff View:"), gbc);

        var diffViewGroup = new ButtonGroup();
        diffViewGroup.add(diffSideBySideRadio);
        diffViewGroup.add(diffUnifiedRadio);

        gbc.gridx = 1;
        gbc.gridy = row++;
        gbc.weightx = 1.0;
        gbc.fill = GridBagConstraints.HORIZONTAL;
        appearancePanel.add(diffSideBySideRadio, gbc);

        gbc.gridy = row++;
        appearancePanel.add(diffUnifiedRadio, gbc);

        gbc.insets = new Insets(2, 5, 2, 5); // reset spacing
        //
        // Detect JetBrains Runtime (JBR) and defer to its HiDPI handling if present
        var vmVendor = System.getProperty("java.vm.vendor", "");
        var runtimeName = System.getProperty("java.runtime.name", "");
        boolean isJbr = vmVendor.toLowerCase(Locale.ROOT).contains("jetbrains")
                || runtimeName.toLowerCase(Locale.ROOT).contains("jetbrains");

        // UI Scale controls (hidden on macOS)
        if (!Environment.isMacOs() && !isJbr) {
            gbc.insets = new Insets(10, 5, 2, 5); // spacing before next section
            gbc.gridx = 0;
            gbc.gridy = row;
            gbc.weightx = 0.0;
            gbc.fill = GridBagConstraints.NONE;
            appearancePanel.add(new JLabel("UI Scale:"), gbc);

            uiScaleAutoRadio = new JRadioButton("Auto (recommended)");
            uiScaleCustomRadio = new JRadioButton("Custom:");
            var scaleGroup = new ButtonGroup();
            scaleGroup.add(uiScaleAutoRadio);
            scaleGroup.add(uiScaleCustomRadio);

            uiScaleCombo = new JComboBox<>();
            final JComboBox<String> combo = uiScaleCombo;
            var uiScaleModel = new DefaultComboBoxModel<String>();
            uiScaleModel.addElement("1.0");
            uiScaleModel.addElement("2.0");
            uiScaleModel.addElement("3.0");
            uiScaleModel.addElement("4.0");
            uiScaleModel.addElement("5.0");
            combo.setModel(uiScaleModel);
            combo.setEnabled(false);

            uiScaleAutoRadio.addActionListener(e -> combo.setEnabled(false));
            uiScaleCustomRadio.addActionListener(e -> combo.setEnabled(true));

            gbc.gridx = 1;
            gbc.gridy = row++;
            gbc.weightx = 1.0;
            gbc.fill = GridBagConstraints.HORIZONTAL;
            appearancePanel.add(uiScaleAutoRadio, gbc);

            var customPanel = new JPanel(new FlowLayout(FlowLayout.LEFT, 5, 0));
            customPanel.add(uiScaleCustomRadio);
            customPanel.add(combo);

            gbc.gridy = row++;
            appearancePanel.add(customPanel, gbc);

            var restartLabel = new JLabel("Restart required after changing UI scale");
            restartLabel.setFont(restartLabel.getFont().deriveFont(Font.ITALIC));
            gbc.gridy = row++;
            gbc.insets = new Insets(0, 25, 2, 5);
            appearancePanel.add(restartLabel, gbc);
            gbc.insets = new Insets(2, 5, 2, 5);
        } else {
            uiScaleAutoRadio = null;
            uiScaleCustomRadio = null;
            uiScaleCombo = null;
        }

        // Terminal font size
        gbc.insets = new Insets(10, 5, 2, 5); // spacing
        gbc.gridx = 0;
        gbc.gridy = row;
        gbc.weightx = 0.0;
        gbc.fill = GridBagConstraints.NONE;
        appearancePanel.add(new JLabel("Terminal Font Size:"), gbc);

        var fontSizeModel = new SpinnerNumberModel(11.0, 8.0, 36.0, 0.5);
        terminalFontSizeSpinner.setModel(fontSizeModel);
        terminalFontSizeSpinner.setEditor(new JSpinner.NumberEditor(terminalFontSizeSpinner, "#0.0"));

        var terminalFontSizePanel = new JPanel(new FlowLayout(FlowLayout.LEFT, 0, 0));
        terminalFontSizePanel.add(terminalFontSizeSpinner);

        gbc.gridx = 1;
        gbc.gridy = row++;
        gbc.weightx = 1.0;
        gbc.fill = GridBagConstraints.HORIZONTAL;
        appearancePanel.add(terminalFontSizePanel, gbc);

        gbc.insets = new Insets(2, 5, 2, 5); // reset insets

        // filler
        gbc.gridy = row;
        gbc.weighty = 1.0;
        gbc.fill = GridBagConstraints.VERTICAL;
        appearancePanel.add(Box.createVerticalGlue(), gbc);
        return appearancePanel;
    }

    private JPanel createStartupPanel() {
        var startupPanel = new JPanel(new GridBagLayout());
        startupPanel.setBorder(BorderFactory.createEmptyBorder(10, 10, 10, 10));
        var gbc = new GridBagConstraints();
        gbc.insets = new Insets(2, 5, 2, 5);
        gbc.anchor = GridBagConstraints.WEST;
        int row = 0;

        gbc.gridx = 0;
        gbc.gridy = row;
        gbc.weightx = 0.0;
        startupPanel.add(new JLabel("On startup:"), gbc);

        var group = new ButtonGroup();
        group.add(startupOpenLastRadio);
        group.add(startupOpenAllRadio);

        gbc.gridx = 1;
        gbc.gridy = row++;
        gbc.weightx = 1.0;
        gbc.fill = GridBagConstraints.HORIZONTAL;
        startupPanel.add(startupOpenLastRadio, gbc);

        gbc.gridx = 1;
        gbc.gridy = row++;
        gbc.weightx = 1.0;
        gbc.fill = GridBagConstraints.HORIZONTAL;
        startupPanel.add(startupOpenAllRadio, gbc);

        // Per-project window bounds persistence
        gbc.gridx = 1;
        gbc.gridy = row++;
        gbc.weightx = 1.0;
        gbc.fill = GridBagConstraints.HORIZONTAL;
        startupPanel.add(persistPerProjectWindowCheckbox, gbc);

        gbc.gridy = row;
        gbc.weighty = 1.0;
        gbc.fill = GridBagConstraints.VERTICAL;
        startupPanel.add(Box.createVerticalGlue(), gbc);

        return startupPanel;
    }

    private JPanel createQuickModelsPanel() {
        var panel = new JPanel(new BorderLayout(5, 5));
        panel.setBorder(BorderFactory.createEmptyBorder(10, 10, 10, 10));

        var service = chrome.getContextManager().getService();
        var availableModelNames =
                service.getAvailableModels().keySet().stream().sorted().toArray(String[]::new);
        var reasoningLevels = Service.ReasoningLevel.values();

        quickModelsTableModel =
                new FavoriteModelsTableModel(new ArrayList<>()); // Initial empty, loaded in loadSettings
        quickModelsTable = new JTable(quickModelsTableModel);
        quickModelsTable.setSelectionMode(ListSelectionModel.SINGLE_SELECTION);
        quickModelsTable.setRowHeight(quickModelsTable.getRowHeight() + 4);

        // Enable sorting by clicking on column headers
        var sorter = new TableRowSorter<>(quickModelsTableModel);
        // Sort the Reasoning column using enum ordinal to preserve natural order
        sorter.setComparator(2, Comparator.comparingInt(Service.ReasoningLevel::ordinal));
        var showServiceTiers = Boolean.getBoolean("brokk.servicetiers");
        if (showServiceTiers) {
            // Sort the Processing Tier column similarly when tiers are enabled
            sorter.setComparator(3, Comparator.comparingInt(Service.ProcessingTier::ordinal));
        }
        quickModelsTable.setRowSorter(sorter);

        TableColumn aliasColumn = quickModelsTable.getColumnModel().getColumn(0);
        aliasColumn.setPreferredWidth(100);

        TableColumn modelColumn = quickModelsTable.getColumnModel().getColumn(1);
        var modelComboBoxEditor = new JComboBox<>(availableModelNames);
        modelColumn.setCellEditor(new DefaultCellEditor(modelComboBoxEditor));
        modelColumn.setPreferredWidth(200);

        TableColumn reasoningColumn = quickModelsTable.getColumnModel().getColumn(2);
        var reasoningComboBoxEditor = new JComboBox<>(reasoningLevels);
        reasoningColumn.setCellEditor(new ReasoningCellEditor(reasoningComboBoxEditor, service, quickModelsTable));
        reasoningColumn.setCellRenderer(new ReasoningCellRenderer(service));
        reasoningColumn.setPreferredWidth(100);

        if (showServiceTiers) {
            TableColumn processingColumn = quickModelsTable.getColumnModel().getColumn(3);
            var processingComboBoxEditor = new JComboBox<>(Service.ProcessingTier.values());
            processingColumn.setCellEditor(
                    new ProcessingTierCellEditor(processingComboBoxEditor, service, quickModelsTable));
            processingColumn.setCellRenderer(new ProcessingTierCellRenderer(service));
            processingColumn.setPreferredWidth(120);
        } else {
            // Remove the Processing Tier column from the view when service tiers are disabled
            quickModelsTable.removeColumn(quickModelsTable.getColumnModel().getColumn(3));
        }

        var buttonPanel = new JPanel(new FlowLayout(FlowLayout.LEFT));
        var addButton = new MaterialButton();
        addButton.setIcon(Icons.ADD);
        addButton.setToolTipText("Add favorite model");
        var removeButton = new MaterialButton();
        removeButton.setIcon(Icons.REMOVE);
        removeButton.setToolTipText("Remove selected favorite model");
        var defaultsButton = new MaterialButton("Defaults");
        defaultsButton.setToolTipText("Restore default favorite models");
        buttonPanel.add(addButton);
        buttonPanel.add(removeButton);
        buttonPanel.add(defaultsButton);

        addButton.addActionListener(e -> {
            if (quickModelsTable.isEditing()) {
                quickModelsTable.getCellEditor().stopCellEditing();
            }
            String defaultModel = availableModelNames.length > 0 ? availableModelNames[0] : "";
            quickModelsTableModel.addFavorite(
                    new Service.FavoriteModel("new-alias", new Service.ModelConfig(defaultModel)));
            int modelRowIndex = quickModelsTableModel.getRowCount() - 1;
            int viewRowIndex = quickModelsTable.convertRowIndexToView(modelRowIndex);
            quickModelsTable.setRowSelectionInterval(viewRowIndex, viewRowIndex);
            quickModelsTable.scrollRectToVisible(quickModelsTable.getCellRect(viewRowIndex, 0, true));
            quickModelsTable.editCellAt(viewRowIndex, 0);
            Component editorComponent = quickModelsTable.getEditorComponent();
            if (editorComponent != null) {
                editorComponent.requestFocusInWindow();
            }
        });

        removeButton.addActionListener(e -> {
            int rowCount = quickModelsTableModel.getRowCount();
            if (rowCount <= 1) {
                JOptionPane.showMessageDialog(
                        panel,
                        "At least one favorite model is required.",
                        "Cannot Remove",
                        JOptionPane.WARNING_MESSAGE);
                return;
            }
            int viewRow = quickModelsTable.getSelectedRow();
            if (viewRow != -1) {
                if (quickModelsTable.isEditing()) {
                    quickModelsTable.getCellEditor().stopCellEditing();
                }
                int modelRow = quickModelsTable.convertRowIndexToModel(viewRow);
                quickModelsTableModel.removeFavorite(modelRow);
            }
        });

        defaultsButton.addActionListener(e -> {
            int result = JOptionPane.showConfirmDialog(
                    panel,
                    "This will replace all your current favorite models with the default set.\n\nAre you sure you want to restore defaults?",
                    "Restore Default Favorite Models",
                    JOptionPane.YES_NO_OPTION,
                    JOptionPane.WARNING_MESSAGE);

            if (result != JOptionPane.YES_OPTION) {
                return;
            }

            if (quickModelsTable.isEditing()) {
                quickModelsTable.getCellEditor().stopCellEditing();
            }

            // Restore the predefined default favorite models
            var defaultFavorites = new ArrayList<>(MainProject.DEFAULT_FAVORITE_MODELS);

            // Restore defaults and select the first one
            quickModelsTableModel.setFavorites(defaultFavorites);
            if (!defaultFavorites.isEmpty()) {
                int viewRowIndex = quickModelsTable.convertRowIndexToView(0);
                quickModelsTable.setRowSelectionInterval(viewRowIndex, viewRowIndex);
            }

            JOptionPane.showMessageDialog(
                    panel,
                    "Favorite models restored to defaults.",
                    "Defaults Restored",
                    JOptionPane.INFORMATION_MESSAGE);
        });

        // Keep Remove disabled when only one row remains or when there's no selection
        Runnable updateRemoveButtonEnabled = () -> {
            boolean hasSelection = quickModelsTable.getSelectedRow() != -1;
            int rowCount = quickModelsTableModel.getRowCount();
            removeButton.setEnabled(hasSelection && rowCount > 1);
        };
        quickModelsTable.getSelectionModel().addListSelectionListener(e -> {
            if (!e.getValueIsAdjusting()) updateRemoveButtonEnabled.run();
        });
        quickModelsTableModel.addTableModelListener(e -> updateRemoveButtonEnabled.run());
        // Initialize enabled state
        updateRemoveButtonEnabled.run();

        // Create top panel with preferred Lutz code model and primary model selectors
        var topPanel = new JPanel(new GridBagLayout());
        var gbc = new GridBagConstraints();
        gbc.insets = new Insets(0, 0, 10, 0);
        gbc.anchor = GridBagConstraints.WEST;
        gbc.fill = GridBagConstraints.NONE;
        gbc.gridx = 0;
        gbc.gridy = 0;
        gbc.weightx = 0.0;
        topPanel.add(new JLabel("Lutz Code Model:"), gbc);

        preferredCodeModelCombo = new JComboBox<>();
        // Will be populated with favorite model aliases in loadSettings()
        // Create code model holder with BorderLayout to embed the help icon
        var codeComboHolder = new JPanel(new BorderLayout(0, 0));
        codeComboHolder.add(preferredCodeModelCombo, BorderLayout.CENTER);

        // Add help icon for Lutz Code Model directly in the holder
        var codeHelpButton = new MaterialButton();
        codeHelpButton.setIcon(Icons.HELP);
        codeHelpButton.setToolTipText("This model is used by Lutz mode to implement tasks.");
        codeHelpButton.setBorder(BorderFactory.createEmptyBorder(2, 2, 2, 2));
        codeHelpButton.setContentAreaFilled(false);
        codeHelpButton.setFocusPainted(false);
        codeHelpButton.setCursor(new Cursor(Cursor.DEFAULT_CURSOR));
        codeComboHolder.add(codeHelpButton, BorderLayout.EAST);

        gbc.gridx = 1;
        gbc.weightx = 0.5;
        gbc.fill = GridBagConstraints.HORIZONTAL;
        gbc.insets = new Insets(0, 10, 10, 10);
        topPanel.add(codeComboHolder, gbc);

        // Add Primary Model (Planner Model) selector
        gbc.gridx = 2;
        gbc.weightx = 0.0;
        gbc.fill = GridBagConstraints.NONE;
        gbc.insets = new Insets(0, 10, 10, 0);
        topPanel.add(new JLabel("Primary Model:"), gbc);

        primaryModelCombo = new JComboBox<>();
        // Create primary model holder with BorderLayout to embed the help icon
        var primaryComboHolder = new JPanel(new BorderLayout(0, 0));
        primaryComboHolder.add(primaryModelCombo, BorderLayout.CENTER);

        // Add help icon for Primary Model directly in the holder
        var primaryHelpButton = new MaterialButton();
        primaryHelpButton.setIcon(Icons.HELP);
        primaryHelpButton.setToolTipText(
                "This model is used by Lutz mode for planning, coding simple tasks, and answering questions.");
        primaryHelpButton.setBorder(BorderFactory.createEmptyBorder(2, 2, 2, 2));
        primaryHelpButton.setContentAreaFilled(false);
        primaryHelpButton.setFocusPainted(false);
        primaryHelpButton.setCursor(new Cursor(Cursor.DEFAULT_CURSOR));
        primaryComboHolder.add(primaryHelpButton, BorderLayout.EAST);

        gbc.gridx = 3;
        gbc.weightx = 0.5;
        gbc.fill = GridBagConstraints.HORIZONTAL;
        gbc.insets = new Insets(0, 10, 10, 0);
        topPanel.add(primaryComboHolder, gbc);

        panel.add(topPanel, BorderLayout.NORTH);
        panel.add(new JScrollPane(quickModelsTable), BorderLayout.CENTER);
        panel.add(buttonPanel, BorderLayout.SOUTH);
        return panel;
    }

    private void refreshBalanceDisplay() {
        this.balanceField.setText("Loading...");
        var contextManager = chrome.getContextManager();
        var models = contextManager.getService();
        contextManager.submitBackgroundTask("Refreshing user balance", () -> {
            try {
                float balance = models.getUserBalance();
                SwingUtilities.invokeLater(() -> this.balanceField.setText(String.format("$%.2f", balance)));
            } catch (IOException e) {
                logger.debug("Failed to refresh user balance", e);
                SwingUtilities.invokeLater(() -> this.balanceField.setText("Error"));
            }
        });
    }

    private JPanel createNotificationsPanel() {
        var panel = new JPanel(new GridBagLayout());
        panel.setBorder(BorderFactory.createEmptyBorder(10, 10, 10, 10));
        var gbc = new GridBagConstraints();
        gbc.insets = new Insets(2, 5, 2, 5);
        gbc.anchor = GridBagConstraints.WEST;
        int row = 0;

        // Section title
        gbc.gridx = 0;
        gbc.gridy = row++;
        gbc.gridwidth = 2;
        gbc.weightx = 1.0;
        gbc.fill = GridBagConstraints.HORIZONTAL;
        panel.add(new JLabel("Notification preferences:"), gbc);
        gbc.gridwidth = 1;

        // Error
        gbc.gridx = 0;
        gbc.gridy = row++;
        gbc.weightx = 1.0;
        gbc.fill = GridBagConstraints.HORIZONTAL;
        panel.add(showErrorNotificationsCheckbox, gbc);

        // Confirm
        gbc.gridx = 0;
        gbc.gridy = row++;
        gbc.weightx = 1.0;
        gbc.fill = GridBagConstraints.HORIZONTAL;
        panel.add(showConfirmNotificationsCheckbox, gbc);

        // Info
        gbc.gridx = 0;
        gbc.gridy = row++;
        gbc.weightx = 1.0;
        gbc.fill = GridBagConstraints.HORIZONTAL;
        panel.add(showInfoNotificationsCheckbox, gbc);

        // Cost
        gbc.gridx = 0;
        gbc.gridy = row++;
        gbc.weightx = 1.0;
        gbc.fill = GridBagConstraints.HORIZONTAL;
        panel.add(showCostNotificationsCheckbox, gbc);

        // Free internal LLM call cost (applies to gemini-2.0-flash and gemini-2.0-flash-light)
        gbc.gridx = 0;
        gbc.gridy = row++;
        gbc.weightx = 1.0;
        gbc.fill = GridBagConstraints.HORIZONTAL;
        panel.add(showFreeInternalLLMCheckbox, gbc);

        // Filler
        gbc.gridx = 0;
        gbc.gridy = row++;
        gbc.weighty = 1.0;
        gbc.fill = GridBagConstraints.BOTH;
        panel.add(Box.createVerticalGlue(), gbc);

        return panel;
    }

    private JPanel createCompressionPanel() {
        var panel = new JPanel(new GridBagLayout());
        panel.setBorder(BorderFactory.createEmptyBorder(10, 10, 10, 10));
        var gbc = new GridBagConstraints();
        gbc.insets = new Insets(2, 5, 2, 5);
        gbc.anchor = GridBagConstraints.WEST;
        int row = 0;

        // Auto-compress checkbox
        gbc.gridx = 0;
        gbc.gridy = row++;
        gbc.gridwidth = 2;
        gbc.weightx = 1.0;
        gbc.fill = GridBagConstraints.HORIZONTAL;
        panel.add(autoCompressCheckbox, gbc);
        gbc.gridwidth = 1;

        // Threshold label
        gbc.gridx = 0;
        gbc.gridy = row;
        gbc.weightx = 0.0;
        gbc.fill = GridBagConstraints.NONE;
        panel.add(new JLabel("Threshold (% of context window):"), gbc);

        // Threshold spinner
        var model = new SpinnerNumberModel(10, 1, 50, 1);
        autoCompressThresholdSpinner.setModel(model);
        autoCompressThresholdSpinner.setEditor(new JSpinner.NumberEditor(autoCompressThresholdSpinner, "#0"));

        var thresholdPanel = new JPanel(new FlowLayout(FlowLayout.LEFT, 0, 0));
        thresholdPanel.add(autoCompressThresholdSpinner);

        gbc.gridx = 1;
        gbc.gridy = row++;
        gbc.weightx = 1.0;
        gbc.fill = GridBagConstraints.HORIZONTAL;
        panel.add(thresholdPanel, gbc);

        // Enable/disable spinner based on checkbox
        autoCompressThresholdSpinner.setEnabled(autoCompressCheckbox.isSelected());
        autoCompressCheckbox.addActionListener(
                e -> autoCompressThresholdSpinner.setEnabled(autoCompressCheckbox.isSelected()));

        // filler
        gbc.gridx = 0;
        gbc.gridy = row;
        gbc.weighty = 1.0;
        gbc.gridwidth = 2;
        gbc.fill = GridBagConstraints.BOTH;
        panel.add(Box.createVerticalGlue(), gbc);

        return panel;
    }

<<<<<<< HEAD
=======
    public void loadSettings() {
        // General Tab - JVM Memory
        try {
            var mem = MainProject.getJvmMemorySettings();
            if (mem.automatic()) {
                memoryAutoRadio.setSelected(true);
                memorySpinner.setEnabled(false);
            } else {
                memoryManualRadio.setSelected(true);
                memorySpinner.setEnabled(true);
                try {
                    int v = mem.manualMb();
                    SpinnerNumberModel model = (SpinnerNumberModel) memorySpinner.getModel();
                    int min = ((Number) model.getMinimum()).intValue();
                    int max = ((Number) model.getMaximum()).intValue();
                    if (v < min) v = min;
                    if (v > max) v = max;
                    int step = model.getStepSize().intValue();
                    if (step > 0) {
                        int rem = v % step;
                        if (rem != 0) v = v - rem + (rem >= step / 2 ? step : 0);
                    }
                    memorySpinner.setValue(v);
                } catch (Exception ignore) {
                    // leave spinner as-is
                }
            }
        } catch (Exception ignore) {
            // Use defaults if there is any problem reading settings
        }

        // Advanced Mode (General tab)
        advancedModeCheckbox.setSelected(GlobalUiSettings.isAdvancedMode());

        // Service Tab
        brokkKeyField.setText(MainProject.getBrokkKey());
        refreshBalanceDisplay();
        updateSignupLabelVisibility();
        if (brokkProxyRadio != null
                && localhostProxyRadio != null) { // STAGING check in createServicePanel handles this
            if (MainProject.getProxySetting() == MainProject.LlmProxySetting.BROKK) {
                brokkProxyRadio.setSelected(true);
            } else {
                localhostProxyRadio.setSelected(true);
            }
        }

        if (forceToolEmulationCheckbox != null) {
            forceToolEmulationCheckbox.setSelected(MainProject.getForceToolEmulation());
        }
        showCostNotificationsCheckbox.setSelected(GlobalUiSettings.isShowCostNotifications());
        showFreeInternalLLMCheckbox.setSelected(GlobalUiSettings.isShowFreeInternalLLMCostNotifications());
        showErrorNotificationsCheckbox.setSelected(GlobalUiSettings.isShowErrorNotifications());
        showConfirmNotificationsCheckbox.setSelected(GlobalUiSettings.isShowConfirmNotifications());
        showInfoNotificationsCheckbox.setSelected(GlobalUiSettings.isShowInfoNotifications());

        // Compression Tab
        autoCompressCheckbox.setSelected(MainProject.getHistoryAutoCompress());
        autoCompressThresholdSpinner.setValue(MainProject.getHistoryAutoCompressThresholdPercent());
        autoCompressThresholdSpinner.setEnabled(autoCompressCheckbox.isSelected());

        // Appearance Tab
        String currentTheme = MainProject.getTheme();
        switch (currentTheme) {
            case GuiTheme.THEME_DARK -> darkThemeRadio.setSelected(true);
            case GuiTheme.THEME_HIGH_CONTRAST -> highContrastThemeRadio.setSelected(true);
            default -> lightThemeRadio.setSelected(true);
        }

        // Code Block Layout
        wordWrapCheckbox.setSelected(MainProject.getCodeBlockWrapMode());
        verticalActivityLayoutCheckbox.setSelected(GlobalUiSettings.isVerticalActivityLayout());

        // UI Scale (if present; hidden on macOS)
        if (uiScaleAutoRadio != null && uiScaleCustomRadio != null && uiScaleCombo != null) {
            String pref = MainProject.getUiScalePref();
            if ("auto".equalsIgnoreCase(pref)) {
                uiScaleAutoRadio.setSelected(true);
                uiScaleCombo.setSelectedItem("1.0");
                uiScaleCombo.setEnabled(false);
            } else {
                uiScaleCustomRadio.setSelected(true);
                var model = (DefaultComboBoxModel<String>) uiScaleCombo.getModel();
                String selected = pref;
                boolean found = false;
                for (int i = 0; i < model.getSize(); i++) {
                    if (pref.equals(model.getElementAt(i))) {
                        found = true;
                        break;
                    }
                }
                if (!found) {
                    try {
                        double v = Double.parseDouble(pref);
                        int nearest = (int) Math.round(v);
                        if (nearest < 1) nearest = 1;
                        if (nearest > 5) nearest = 5;
                        selected = nearest + ".0";
                    } catch (NumberFormatException ignore) {
                        selected = "1.0";
                    }
                }
                uiScaleCombo.setSelectedItem(selected);
                uiScaleCombo.setEnabled(true);
            }
        }

        terminalFontSizeSpinner.setValue((double) MainProject.getTerminalFontSize());

        // Diff View preference
        boolean unified = GlobalUiSettings.isDiffUnifiedView();
        diffUnifiedRadio.setSelected(unified);
        diffSideBySideRadio.setSelected(!unified);

        // Startup behavior
        var startupMode = MainProject.getStartupOpenMode();
        if (startupMode == MainProject.StartupOpenMode.ALL) {
            startupOpenAllRadio.setSelected(true);
        } else {
            startupOpenLastRadio.setSelected(true);
        }
        // Persist per-project main window position (default true)
        persistPerProjectWindowCheckbox.setSelected(GlobalUiSettings.isPersistPerProjectBounds());

        // Instructions panel behavior
        instructionsTabInsertIndentationCheckbox.setSelected(GlobalUiSettings.isInstructionsTabInsertIndentation());

        // Quick Models Tab
        var currentCodeConfig = chrome.getProject().getMainProject().getCodeModelConfig();
        var currentPlannerConfig = chrome.getProject().getMainProject().getArchitectModelConfig();
        var loadedFavorites = MainProject.loadFavoriteModels();
        if (loadedFavorites.isEmpty()) {
            var defaultAlias = "default";
            var defaultFavorite = new Service.FavoriteModel(defaultAlias, currentCodeConfig);
            loadedFavorites = new ArrayList<>();
            loadedFavorites.add(defaultFavorite);
            try {
                MainProject.saveFavoriteModels(loadedFavorites);
            } catch (Exception ignore) {
                // best-effort; will be saved on Apply as well
            }
        }
        quickModelsTableModel.setFavorites(loadedFavorites);

        // Populate preferred code model combo with favorite aliases
        preferredCodeModelCombo.removeAllItems();
        for (Service.FavoriteModel favorite : loadedFavorites) {
            preferredCodeModelCombo.addItem(favorite.alias());
        }

        // Select the favorite that matches the current code config
        String selectedCodeAlias = null;
        for (Service.FavoriteModel favorite : loadedFavorites) {
            if (favorite.config().name().equals(currentCodeConfig.name())
                    && favorite.config().reasoning() == currentCodeConfig.reasoning()
                    && favorite.config().tier() == currentCodeConfig.tier()) {
                selectedCodeAlias = favorite.alias();
                break;
            }
        }
        if (selectedCodeAlias != null) {
            preferredCodeModelCombo.setSelectedItem(selectedCodeAlias);
        } else if (!loadedFavorites.isEmpty()) {
            preferredCodeModelCombo.setSelectedIndex(0);
        }

        // Populate planner model combo with favorite aliases
        primaryModelCombo.removeAllItems();
        for (Service.FavoriteModel favorite : loadedFavorites) {
            primaryModelCombo.addItem(favorite.alias());
        }

        // Select the favorite that matches the current planner config
        String selectedPlannerAlias = null;
        for (Service.FavoriteModel favorite : loadedFavorites) {
            if (favorite.config().name().equals(currentPlannerConfig.name())
                    && favorite.config().reasoning() == currentPlannerConfig.reasoning()
                    && favorite.config().tier() == currentPlannerConfig.tier()) {
                selectedPlannerAlias = favorite.alias();
                break;
            }
        }
        if (selectedPlannerAlias != null) {
            primaryModelCombo.setSelectedItem(selectedPlannerAlias);
        } else if (!loadedFavorites.isEmpty()) {
            primaryModelCombo.setSelectedIndex(0);
        }

        // Add listener to sync planner combo when model changes in InstructionsPanel
        if (!plannerModelSyncListenerRegistered) {
            chrome.getInstructionsPanel().addModelSelectionListener(cfg -> {
                try {
                    // Use the current favorites from the table model to avoid capturing stale state
                    for (Service.FavoriteModel favorite : quickModelsTableModel.getFavorites()) {
                        if (favorite.config().name().equals(cfg.name())
                                && favorite.config().reasoning() == cfg.reasoning()
                                && favorite.config().tier() == cfg.tier()) {
                            String alias = favorite.alias();
                            SwingUtilities.invokeLater(() -> primaryModelCombo.setSelectedItem(alias));
                            break;
                        }
                    }
                } catch (Exception ex) {
                    logger.debug("Planner model sync listener failed (non-fatal)", ex);
                }
            });
            plannerModelSyncListenerRegistered = true;
        }

        // GitHub Tab
        if (gitHubSettingsPanel != null) {
            gitHubSettingsPanel.loadSettings();
        }

        // MCP Servers Tab
        mcpServersListModel.clear();
        var mcpConfig = chrome.getProject().getMainProject().getMcpConfig();
        for (McpServer server : mcpConfig.servers()) {
            mcpServersListModel.addElement(server);
        }
    }

>>>>>>> f4ffa6d0
    public boolean applySettings() {
        // Service Tab
        String currentBrokkKeyInSettings = MainProject.getBrokkKey();
        String newBrokkKeyFromField = brokkKeyField.getText().trim();
        boolean keyStateChangedInUI = !newBrokkKeyFromField.equals(currentBrokkKeyInSettings);

        if (keyStateChangedInUI) {
            if (!newBrokkKeyFromField.isEmpty()) {
                try {
                    Service.validateKey(newBrokkKeyFromField);
                    MainProject.setBrokkKey(newBrokkKeyFromField);
                    refreshBalanceDisplay();
                    updateSignupLabelVisibility();
                    parentDialog.triggerDataRetentionPolicyRefresh(); // Key change might affect org policy
                    chrome.getContextManager().reloadService(); // Reinitialize service with new auth/balance
                } catch (IllegalArgumentException ex) {
                    JOptionPane.showMessageDialog(this, "Invalid Brokk Key", "Invalid Key", JOptionPane.ERROR_MESSAGE);
                    return false;
                } catch (IOException ex) { // Network error, but allow saving
                    JOptionPane.showMessageDialog(
                            this,
                            "Network error: " + ex.getMessage() + ". Key saved, but validation failed.",
                            "Network Error",
                            JOptionPane.WARNING_MESSAGE);
                    MainProject.setBrokkKey(newBrokkKeyFromField);
                    refreshBalanceDisplay();
                    updateSignupLabelVisibility();
                    parentDialog.triggerDataRetentionPolicyRefresh();
                    chrome.getContextManager().reloadService(); // Reinitialize service with new auth/balance
                }
            } else { // newBrokkKeyFromField is empty
                MainProject.setBrokkKey(newBrokkKeyFromField);
                refreshBalanceDisplay();
                updateSignupLabelVisibility();
                parentDialog.triggerDataRetentionPolicyRefresh();
                chrome.getContextManager().reloadService(); // Reinitialize service with cleared key
            }
        }

        if (brokkProxyRadio != null && localhostProxyRadio != null) { // Not STAGING
            MainProject.LlmProxySetting proxySetting = brokkProxyRadio.isSelected()
                    ? MainProject.LlmProxySetting.BROKK
                    : MainProject.LlmProxySetting.LOCALHOST;
            if (proxySetting != MainProject.getProxySetting()) {
                MainProject.setLlmProxySetting(proxySetting);
                logger.debug("Applied LLM Proxy Setting: {}", proxySetting);
                // Consider notifying user about restart if changed. Dialog does this.
            }
        }

        if (forceToolEmulationCheckbox != null) {
            MainProject.setForceToolEmulation(forceToolEmulationCheckbox.isSelected());
            logger.debug("Applied Force Tool Emulation: {}", forceToolEmulationCheckbox.isSelected());
        }

        // Save notification preferences
        GlobalUiSettings.saveShowCostNotifications(showCostNotificationsCheckbox.isSelected());
        GlobalUiSettings.saveShowFreeInternalLLMCostNotifications(showFreeInternalLLMCheckbox.isSelected());
        GlobalUiSettings.saveShowErrorNotifications(showErrorNotificationsCheckbox.isSelected());
        GlobalUiSettings.saveShowConfirmNotifications(showConfirmNotificationsCheckbox.isSelected());
        GlobalUiSettings.saveShowInfoNotifications(showInfoNotificationsCheckbox.isSelected());

        // Compression Tab
        MainProject.setHistoryAutoCompress(autoCompressCheckbox.isSelected());
        int thresholdPercent = ((Number) autoCompressThresholdSpinner.getValue()).intValue();
        MainProject.setHistoryAutoCompressThresholdPercent(thresholdPercent);

        // General Tab - Advanced Mode
        // Only apply if the setting actually changed to avoid unnecessary UI refreshes
        boolean previousAdvancedMode = GlobalUiSettings.isAdvancedMode();
        boolean newAdvancedMode = advancedModeCheckbox.isSelected();
        if (previousAdvancedMode != newAdvancedMode) {
            GlobalUiSettings.saveAdvancedMode(newAdvancedMode);
            try {
                // Chrome.applyAdvancedModeVisibility() handles instructions panel updates and keybinding refresh
                // to avoid duplication and ensure consistent behavior
                chrome.applyAdvancedModeVisibility();
            } catch (Exception ex) {
                logger.debug("Failed to apply advanced mode visibility (non-fatal)", ex);
            }
        }

        // General Tab - JVM Memory
        try {
            boolean automatic = memoryAutoRadio.isSelected();
            int mb = ((Number) memorySpinner.getValue()).intValue();
            var jvmSettings = new MainProject.JvmMemorySettings(automatic, mb);
            MainProject.setJvmMemorySettings(jvmSettings);
            JDeploySettingsUtil.updateJvmMemorySettings(jvmSettings);
            logger.debug(
                    "Applied JVM memory settings: mode={}, mb={}",
                    automatic ? "auto" : "manual",
                    automatic ? "n/a" : mb);
        } catch (Exception e) {
            logger.warn("Failed to persist JVM memory settings", e);
        }

        // Appearance Tab
        // Get theme from the selected radio button's client property
        String newTheme = GuiTheme.THEME_LIGHT; // default
        if (lightThemeRadio.isSelected()) {
            newTheme = (String) lightThemeRadio.getClientProperty("theme");
        } else if (darkThemeRadio.isSelected()) {
            newTheme = (String) darkThemeRadio.getClientProperty("theme");
        } else if (highContrastThemeRadio.isSelected()) {
            newTheme = (String) highContrastThemeRadio.getClientProperty("theme");
        }

        boolean newWrapMode = wordWrapCheckbox.isSelected();
        boolean currentWrapMode = MainProject.getCodeBlockWrapMode();

        // Check if either theme or wrap mode changed
        boolean themeChanged = !newTheme.equals(MainProject.getTheme());
        boolean wrapChanged = newWrapMode != currentWrapMode;

        if (themeChanged || wrapChanged) {
            // Save wrap mode setting globally
            if (wrapChanged) {
                MainProject.setCodeBlockWrapMode(newWrapMode);
                logger.debug("Applied Code Block Wrap Mode: {}", newWrapMode);
            }

            // Apply theme and wrap mode changes via unified Chrome method
            if (themeChanged || wrapChanged) {
                chrome.switchThemeAndWrapMode(newTheme, newWrapMode);
                logger.debug("Applied Theme: {} and Wrap Mode: {}", newTheme, newWrapMode);
            }
        }

        boolean previousVerticalLayout = GlobalUiSettings.isVerticalActivityLayout();
        boolean newVerticalLayout = verticalActivityLayoutCheckbox.isSelected();
        if (previousVerticalLayout != newVerticalLayout) {
            GlobalUiSettings.saveVerticalActivityLayout(newVerticalLayout);
            JOptionPane.showMessageDialog(
                    this,
                    "Restart required: Changing Vertical Activity Layout will take effect after restarting Brokk.",
                    "Restart Required",
                    JOptionPane.INFORMATION_MESSAGE);
        }

        // UI Scale preference (if present; hidden on macOS)
        if (uiScaleAutoRadio != null && uiScaleCustomRadio != null && uiScaleCombo != null) {
            String before = MainProject.getUiScalePref();
            if (uiScaleAutoRadio.isSelected()) {
                if (!"auto".equalsIgnoreCase(before)) {
                    MainProject.setUiScalePrefAuto();
                    parentDialog.markRestartNeededForUiScale();
                    logger.debug("Applied UI scale preference: auto");
                }
            } else {
                String txt = String.valueOf(uiScaleCombo.getSelectedItem()).trim();
                var allowed = Set.of("1.0", "2.0", "3.0", "4.0", "5.0");
                if (!allowed.contains(txt)) {
                    JOptionPane.showMessageDialog(
                            this,
                            "Select a scale from 1.0, 2.0, 3.0, 4.0, or 5.0.",
                            "Invalid UI Scale",
                            JOptionPane.ERROR_MESSAGE);
                    return false;
                }
                if (!txt.equals(before)) {
                    double v = Double.parseDouble(txt);
                    MainProject.setUiScalePrefCustom(v);
                    parentDialog.markRestartNeededForUiScale();
                    logger.debug("Applied UI scale preference: {}", v);
                }
            }
        }

        // Terminal font size
        float newTerminalFontSize = ((Double) terminalFontSizeSpinner.getValue()).floatValue();
        if (newTerminalFontSize != MainProject.getTerminalFontSize()) {
            MainProject.setTerminalFontSize(newTerminalFontSize);
            chrome.updateTerminalFontSize();
            logger.debug("Applied Terminal Font Size: {}", newTerminalFontSize);
        }

        // Diff View preference
        boolean useUnified = diffUnifiedRadio.isSelected();
        GlobalUiSettings.saveDiffUnifiedView(useUnified);
        logger.debug("Applied Diff View: {}", useUnified ? "Unified" : "Side-by-Side");

        // TODO: Immediate application to existing diff panels
        // Currently, newly opened diff panels will use the selected style immediately
        // (BrokkDiffPanel reads GlobalUiSettings.isDiffUnifiedView() on initialization).
        // Existing open diff panels can be toggled via their toolbar "Unified View" button.
        // In the future, if a central registry of open diff panels becomes available
        // (e.g., via Chrome or ContextManager), we can enumerate and call
        // switchViewMode(useUnified) on each BrokkDiffPanel for immediate effect.

        // Startup behavior
        var currentStartupMode = MainProject.getStartupOpenMode();
        var selectedStartupMode =
                startupOpenAllRadio.isSelected() ? MainProject.StartupOpenMode.ALL : MainProject.StartupOpenMode.LAST;
        if (selectedStartupMode != currentStartupMode) {
            MainProject.setStartupOpenMode(selectedStartupMode);
            logger.debug("Applied Startup Open Mode: {}", selectedStartupMode);
        }
        // Save preference for per-project main window bounds persistence
        GlobalUiSettings.savePersistPerProjectBounds(persistPerProjectWindowCheckbox.isSelected());

        // Instructions panel behavior
        GlobalUiSettings.saveInstructionsTabInsertIndentation(instructionsTabInsertIndentationCheckbox.isSelected());

        // Quick Models Tab
        if (quickModelsTable.isEditing()) {
            quickModelsTable.getCellEditor().stopCellEditing();
        }
        var toSaveFavorites = quickModelsTableModel.getFavorites();
        if (toSaveFavorites.isEmpty()) {
            var defaultAlias = "default";
            var currentCodeConfig = chrome.getProject().getMainProject().getCodeModelConfig();
            var defaultFavorite = new Service.FavoriteModel(defaultAlias, currentCodeConfig);
            toSaveFavorites = new ArrayList<>();
            toSaveFavorites.add(defaultFavorite);
            quickModelsTableModel.setFavorites(toSaveFavorites);
        }
        MainProject.saveFavoriteModels(toSaveFavorites);
        // chrome.getQuickContextActions().reloadFavoriteModels(); // Commented out due to missing method in Chrome

        // Preferred Code Model
        var selectedCodeAlias = (String) preferredCodeModelCombo.getSelectedItem();
        if (selectedCodeAlias != null && !selectedCodeAlias.isEmpty()) {
            try {
                var favoriteModel = MainProject.getFavoriteModel(selectedCodeAlias);
                chrome.getProject().getMainProject().setCodeModelConfig(favoriteModel.config());
            } catch (IllegalArgumentException e) {
                logger.warn("Selected favorite model alias '{}' no longer exists, skipping save.", selectedCodeAlias);
            }
        }

        // Planner Model
        var selectedPlannerAlias = (String) primaryModelCombo.getSelectedItem();
        if (selectedPlannerAlias != null && !selectedPlannerAlias.isEmpty()) {
            try {
                var favoriteModel = MainProject.getFavoriteModel(selectedPlannerAlias);
                chrome.getProject().getMainProject().setArchitectModelConfig(favoriteModel.config());
                chrome.getInstructionsPanel().selectPlannerModelConfig(favoriteModel.config());
            } catch (IllegalArgumentException e) {
                logger.warn(
                        "Selected planner favorite model alias '{}' no longer exists, skipping save.",
                        selectedPlannerAlias);
            }
        }

        // GitHub Tab - managed via Connect/Disconnect flow
        if (gitHubSettingsPanel != null && !gitHubSettingsPanel.applySettings()) {
            return false;
        }

        // MCP Servers Tab
        var servers = new ArrayList<McpServer>();
        for (int i = 0; i < mcpServersListModel.getSize(); i++) {
            servers.add(mcpServersListModel.getElementAt(i));
        }
        var newMcpConfig = new McpConfig(servers);
        chrome.getProject().getMainProject().setMcpConfig(newMcpConfig);

        return true;
    }

    @Override
    public void applyTheme(GuiTheme guiTheme) {
        SwingUtilities.updateComponentTreeUI(this);
    }

    @Override
    public void applyTheme(GuiTheme guiTheme, boolean wordWrap) {
        // Word wrap not applicable to settings global panel
        SwingUtilities.updateComponentTreeUI(this);
    }

    private JLabel createMcpServerUrlErrorLabel() {
        return createErrorLabel("Invalid URL");
    }

    private JLabel createErrorLabel(String text) {
        var label = new JLabel(text);
        var errorColor = UIManager.getColor("Label.errorForeground");
        if (errorColor == null) {
            errorColor = new Color(219, 49, 49);
        }
        label.setForeground(errorColor);
        label.setVisible(false);
        return label;
    }

    private boolean isUrlValid(String text) {
        text = text.trim();
        if (text.isEmpty()) {
            return false;
        }
        try {
            URL u = new URI(text).toURL();
            String host = u.getHost();
            return host != null && !host.isEmpty();
        } catch (URISyntaxException | MalformedURLException ex) {
            return false;
        }
    }

    private JPanel createMcpPanel() {
        var mcpPanel = new JPanel(new BorderLayout(5, 5));
        mcpPanel.setBorder(BorderFactory.createEmptyBorder(10, 10, 10, 10));

        // Server list
        mcpServersList.setSelectionMode(ListSelectionModel.SINGLE_SELECTION);
        mcpServersList.setCellRenderer(new DefaultListCellRenderer() {
            @Override
            public Component getListCellRendererComponent(
                    JList<?> list, Object value, int index, boolean isSelected, boolean cellHasFocus) {
                super.getListCellRendererComponent(list, value, index, isSelected, cellHasFocus);
                if (value instanceof HttpMcpServer server) {
                    setText(server.name() + " (" + server.url() + ")");
                } else if (value instanceof StdioMcpServer server) {
                    setText(server.name() + " (" + server.command() + ")");
                }
                return this;
            }
        });
        var scrollPane = new JScrollPane(mcpServersList);
        mcpPanel.add(scrollPane, BorderLayout.CENTER);

        // Buttons
        var buttonPanel = new JPanel(new FlowLayout(FlowLayout.RIGHT));
        var addHttpButton = new MaterialButton("Add HTTP...");
        var addStdioButton = new MaterialButton("Add Stdio...");
        var editButton = new MaterialButton("Edit...");
        var removeButton = new MaterialButton("Remove");

        // Enable and wire up action listeners for MCP server management.
        addHttpButton.setEnabled(true);
        addStdioButton.setEnabled(true);
        editButton.setEnabled(false);
        removeButton.setEnabled(false);

        // Enable Edit/Remove when a server is selected
        mcpServersList.addListSelectionListener(e -> {
            boolean hasSelection = !mcpServersList.isSelectionEmpty();
            editButton.setEnabled(hasSelection);
            removeButton.setEnabled(hasSelection);
        });

        // Add new HTTP MCP server (name + url). Tools can be fetched later.
        addHttpButton.addActionListener(e -> showMcpServerDialog("Add HTTP MCP Server", null, server -> {
            mcpServersListModel.addElement(server);
            mcpServersList.setSelectedValue(server, true);
        }));

        // Add new Stdio MCP server via JSON configuration
        addStdioButton.addActionListener(e -> showStdioMcpServerDialog("Add Stdio MCP Server", null, server -> {
            mcpServersListModel.addElement(server);
            mcpServersList.setSelectedValue(server, true);
        }));

        // Edit selected MCP server
        editButton.addActionListener(e -> {
            int idx = mcpServersList.getSelectedIndex();
            if (idx < 0) return;
            McpServer existing = mcpServersListModel.getElementAt(idx);
            if (existing instanceof HttpMcpServer http) {
                showMcpServerDialog("Edit MCP Server", http, updated -> {
                    mcpServersListModel.setElementAt(updated, idx);
                    mcpServersList.setSelectedIndex(idx);
                });
            } else if (existing instanceof StdioMcpServer stdio) {
                showStdioMcpServerDialog("Edit MCP Server", stdio, updated -> {
                    mcpServersListModel.setElementAt(updated, idx);
                    mcpServersList.setSelectedIndex(idx);
                });
            }
        });

        // Remove selected MCP server with confirmation
        removeButton.addActionListener(e -> {
            int idx = mcpServersList.getSelectedIndex();
            if (idx >= 0) {
                int confirm = JOptionPane.showConfirmDialog(
                        SettingsGlobalPanel.this,
                        "Remove selected MCP server?",
                        "Confirm Remove",
                        JOptionPane.YES_NO_OPTION);
                if (confirm == JOptionPane.YES_OPTION) {
                    mcpServersListModel.removeElementAt(idx);
                }
            }
        });

        buttonPanel.add(addHttpButton);
        buttonPanel.add(addStdioButton);
        buttonPanel.add(editButton);
        buttonPanel.add(removeButton);
        mcpPanel.add(buttonPanel, BorderLayout.SOUTH);

        return mcpPanel;
    }

    private void showMcpServerDialog(String title, @Nullable HttpMcpServer existing, Consumer<McpServer> onSave) {
        final var fetchedTools =
                new AtomicReference<@Nullable List<String>>(existing != null ? existing.tools() : null);
        final var fetchedToolDetails = new AtomicReference<@Nullable List<McpSchema.Tool>>(null);
        JTextField nameField = new JTextField(existing != null ? existing.name() : "");
        JTextField urlField = new JTextField(existing != null ? existing.url().toString() : "");
        JCheckBox useTokenCheckbox = new JCheckBox("Use Bearer Token");
        JPasswordField tokenField = new JPasswordField();
        JLabel tokenLabel = new JLabel("Bearer Token:");
        var showTokenButton = new JToggleButton(Icons.VISIBILITY_OFF);
        showTokenButton.setToolTipText("Show/Hide token");
        showTokenButton.setBorder(BorderFactory.createEmptyBorder(0, 5, 0, 5));
        showTokenButton.setContentAreaFilled(false);
        showTokenButton.setCursor(new Cursor(Cursor.HAND_CURSOR));

        char defaultEchoChar = tokenField.getEchoChar();
        showTokenButton.addActionListener(ae -> {
            if (showTokenButton.isSelected()) {
                tokenField.setEchoChar((char) 0);
                showTokenButton.setIcon(Icons.VISIBILITY);
            } else {
                tokenField.setEchoChar(defaultEchoChar);
                showTokenButton.setIcon(Icons.VISIBILITY_OFF);
            }
        });

        var tokenPanel = new JPanel(new BorderLayout());
        tokenPanel.add(tokenField, BorderLayout.CENTER);
        tokenPanel.add(showTokenButton, BorderLayout.EAST);

        String existingToken = existing != null ? existing.bearerToken() : null;
        if (existingToken != null && !existingToken.isEmpty()) {
            useTokenCheckbox.setSelected(true);
            String displayToken = existingToken;
            if (displayToken.regionMatches(false, 0, "Bearer ", 0, 7)) {
                displayToken = displayToken.substring(7);
            }
            tokenField.setText(displayToken);
            tokenLabel.setVisible(true);
            tokenPanel.setVisible(true);
        } else {
            tokenLabel.setVisible(false);
            tokenPanel.setVisible(false);
        }

        useTokenCheckbox.addActionListener(ae -> {
            boolean sel = useTokenCheckbox.isSelected();
            tokenLabel.setVisible(sel);
            tokenPanel.setVisible(sel);
            SwingUtilities.invokeLater(() -> {
                Window w = SwingUtilities.getWindowAncestor(tokenPanel);
                if (w != null) w.pack();
                tokenPanel.revalidate();
                tokenPanel.repaint();
            });
        });

        JLabel fetchStatusLabel = new JLabel(" ");

        var toolsTable = new McpToolTable();
        var toolsScrollPane = new JScrollPane(toolsTable);
        toolsScrollPane.setHorizontalScrollBarPolicy(ScrollPaneConstants.HORIZONTAL_SCROLLBAR_NEVER);
        toolsScrollPane.setPreferredSize(new Dimension(650, 240));
        toolsScrollPane.setVisible(true);

        var errorTextArea = new JTextArea(5, 20);
        errorTextArea.setEditable(false);
        errorTextArea.setLineWrap(true);
        errorTextArea.setWrapStyleWord(true);
        var errorScrollPane = new JScrollPane(errorTextArea);
        errorScrollPane.setHorizontalScrollBarPolicy(ScrollPaneConstants.HORIZONTAL_SCROLLBAR_NEVER);
        errorScrollPane.setPreferredSize(new Dimension(650, 240));
        errorScrollPane.setVisible(false);

        if (fetchedTools.get() != null && !fetchedTools.get().isEmpty()) {
            toolsTable.setToolsFromNames(fetchedTools.get());
            toolsScrollPane.setVisible(true);
            errorScrollPane.setVisible(false);
        }

        AtomicReference<String> lastFetchedUrl =
                new AtomicReference<>(existing != null ? existing.url().toString() : null);
        final AtomicLong lastFetchStartedAt = new AtomicLong(0L);

        Runnable fetcher = () -> {
            String rawUrl = urlField.getText().trim();
            if (!isUrlValid(rawUrl)) {
                return;
            }

            URL urlObj;
            try {
                urlObj = new URI(rawUrl).toURL();
            } catch (MalformedURLException | URISyntaxException ex) {
                return;
            }

            String bearerToken = null;
            if (useTokenCheckbox.isSelected()) {
                String rawToken = new String(tokenField.getPassword()).trim();
                if (!rawToken.isEmpty()) {
                    if (rawToken.regionMatches(true, 0, "Bearer ", 0, 7)) {
                        bearerToken = rawToken;
                    } else {
                        bearerToken = "Bearer " + rawToken;
                    }
                }
            }
            final String finalBearerToken = bearerToken;

            // Record the URL and timestamp we are about to fetch to enforce a minimum interval between fetches
            lastFetchedUrl.set(rawUrl);
            lastFetchStartedAt.set(System.currentTimeMillis());

            Callable<List<McpSchema.Tool>> callable = () -> McpUtils.fetchTools(urlObj, finalBearerToken);
            initiateMcpToolsFetch(
                    fetchStatusLabel,
                    callable,
                    toolsTable,
                    toolsScrollPane,
                    errorTextArea,
                    errorScrollPane,
                    fetchedToolDetails,
                    fetchedTools);
        };

        final Timer[] throttleTimer = new Timer[1];
        Runnable validationAction = () -> {
            String current = urlField.getText().trim();
            if (!isUrlValid(current)) {
                return;
            }
            String previous = lastFetchedUrl.get();
            if (previous != null && previous.equals(current)) {
                // Already fetched this URL
                return;
            }
            // Enforce a minimum of 2 seconds between fetches; fetch immediately if enough time has passed
            if (throttleTimer[0] != null && throttleTimer[0].isRunning()) {
                throttleTimer[0].stop();
            }
            long now = System.currentTimeMillis();
            long startedAt = lastFetchStartedAt.get();
            long elapsed = now - startedAt;
            if (startedAt == 0L || elapsed >= 2000L) {
                // First fetch or enough time elapsed; fetch immediately (post-debounce)
                fetcher.run();
            } else {
                int delay = (int) (2000L - elapsed);
                throttleTimer[0] = new Timer(delay, ev -> {
                    String latest = urlField.getText().trim();
                    if (!isUrlValid(latest)) {
                        return;
                    }
                    // Avoid duplicate fetch for the same URL
                    String last = lastFetchedUrl.get();
                    if (last != null && last.equals(latest)) {
                        return;
                    }
                    fetcher.run();
                });
                throttleTimer[0].setRepeats(false);
                throttleTimer[0].start();
            }
        };

        JLabel urlErrorLabel = createMcpServerUrlErrorLabel();
        JLabel nameErrorLabel = createErrorLabel("Duplicate name");
        nameField.getDocument().addDocumentListener(new DocumentListener() {
            private void validateName() {
                String candidate = nameField.getText().trim();
                if (candidate.isEmpty()) {
                    candidate = urlField.getText().trim();
                }
                boolean duplicate = false;
                for (int i = 0; i < mcpServersListModel.getSize(); i++) {
                    McpServer s = mcpServersListModel.getElementAt(i);
                    if (existing != null && s.name().equalsIgnoreCase(existing.name())) {
                        continue;
                    }
                    if (s.name().equalsIgnoreCase(candidate)) {
                        duplicate = true;
                        break;
                    }
                }
                nameErrorLabel.setVisible(duplicate);
                SwingUtilities.invokeLater(() -> {
                    Window w = SwingUtilities.getWindowAncestor(nameField);
                    if (w != null) w.pack();
                });
            }

            @Override
            public void insertUpdate(DocumentEvent e) {
                validateName();
            }

            @Override
            public void removeUpdate(DocumentEvent e) {
                validateName();
            }

            @Override
            public void changedUpdate(DocumentEvent e) {
                validateName();
            }
        });
        // Initial validation for name field
        SwingUtilities.invokeLater(() -> {
            Window w = SwingUtilities.getWindowAncestor(nameField);
            nameErrorLabel.setVisible(false);
            if (w != null) w.pack();
        });
        urlField.getDocument()
                .addDocumentListener(createUrlValidationListener(urlField, urlErrorLabel, validationAction));

        var panel = new JPanel(new GridBagLayout());
        var gbc = new GridBagConstraints();
        gbc.insets = new Insets(2, 2, 2, 2);
        gbc.anchor = GridBagConstraints.WEST;

        // Row 0: Name
        gbc.gridx = 0;
        gbc.gridy = 0;
        gbc.fill = GridBagConstraints.NONE;
        gbc.weightx = 0;
        panel.add(new JLabel("Name:"), gbc);
        gbc.gridx = 1;
        gbc.fill = GridBagConstraints.HORIZONTAL;
        gbc.weightx = 1;
        panel.add(nameField, gbc);

        // Row 1: Name Error
        gbc.gridx = 1;
        gbc.gridy = 1;
        panel.add(nameErrorLabel, gbc);

        // Row 2: URL
        gbc.gridx = 0;
        gbc.gridy = 2;
        gbc.fill = GridBagConstraints.NONE;
        gbc.weightx = 0;
        panel.add(new JLabel("URL:"), gbc);
        gbc.gridx = 1;
        gbc.fill = GridBagConstraints.HORIZONTAL;
        gbc.weightx = 1;
        panel.add(urlField, gbc);

        // Row 3: URL Error
        gbc.gridx = 1;
        gbc.gridy = 3;
        panel.add(urlErrorLabel, gbc);

        // Row 4: Token checkbox
        gbc.gridx = 0;
        gbc.gridy = 4;
        gbc.gridwidth = 2;
        panel.add(useTokenCheckbox, gbc);
        gbc.gridwidth = 1;

        // Row 5: Token
        gbc.gridx = 0;
        gbc.gridy = 5;
        gbc.fill = GridBagConstraints.NONE;
        gbc.weightx = 0;
        panel.add(tokenLabel, gbc);
        gbc.gridx = 1;
        gbc.fill = GridBagConstraints.HORIZONTAL;
        gbc.weightx = 1;
        panel.add(tokenPanel, gbc);

        // Row 6: Fetch Status
        gbc.gridx = 1;
        gbc.gridy = 6;
        gbc.fill = GridBagConstraints.NONE;
        gbc.weightx = 0;
        gbc.anchor = GridBagConstraints.WEST;
        panel.add(fetchStatusLabel, gbc);

        // Row 7: Tools Pane
        gbc.gridx = 0;
        gbc.gridy = 7;
        gbc.gridwidth = 2;
        gbc.fill = GridBagConstraints.BOTH;
        gbc.weightx = 1;
        gbc.weighty = 1;
        gbc.insets = new Insets(8, 0, 0, 0);
        panel.add(toolsScrollPane, gbc);
        panel.add(errorScrollPane, gbc);

        var optionPane = new JOptionPane(panel, JOptionPane.PLAIN_MESSAGE, JOptionPane.OK_CANCEL_OPTION);
        final var dialog = optionPane.createDialog(SettingsGlobalPanel.this, title);
        // Make the MCP dialog wider and resizable to improve readability
        dialog.setResizable(true);
        var preferred = dialog.getPreferredSize();
        int minWidth = Math.max(800, preferred.width);
        int prefHeight = Math.max(500, preferred.height);
        dialog.setMinimumSize(new Dimension(700, 400));
        dialog.setPreferredSize(new Dimension(minWidth, prefHeight));
        dialog.pack();
        dialog.setLocationRelativeTo(SettingsGlobalPanel.this);

        optionPane.addPropertyChangeListener(pce -> {
            if (pce.getSource() != optionPane || !pce.getPropertyName().equals(JOptionPane.VALUE_PROPERTY)) {
                return;
            }
            var value = optionPane.getValue();
            if (value == JOptionPane.UNINITIALIZED_VALUE) {
                return;
            }

            if (value.equals(JOptionPane.OK_OPTION)) {
                String name = nameField.getText().trim();
                String rawUrl = urlField.getText().trim();
                boolean useToken = useTokenCheckbox.isSelected();

                String effectiveName = name.isEmpty() ? rawUrl : name;
                boolean duplicate = false;
                for (int i = 0; i < mcpServersListModel.getSize(); i++) {
                    McpServer s = mcpServersListModel.getElementAt(i);
                    if (existing != null && s.name().equalsIgnoreCase(existing.name())) {
                        continue;
                    }
                    if (s.name().equalsIgnoreCase(effectiveName)) {
                        duplicate = true;
                        break;
                    }
                }
                if (duplicate) {
                    nameErrorLabel.setVisible(true);
                    dialog.pack();
                    dialog.setVisible(true);
                    optionPane.setValue(JOptionPane.UNINITIALIZED_VALUE);
                    return;
                }

                HttpMcpServer newServer =
                        createMcpServerFromInputs(name, rawUrl, useToken, tokenField, fetchedTools.get());

                if (newServer != null) {
                    onSave.accept(newServer);
                    dialog.setVisible(false);
                } else {
                    urlErrorLabel.setVisible(true);
                    dialog.pack();
                    dialog.setVisible(true);
                    optionPane.setValue(JOptionPane.UNINITIALIZED_VALUE);
                }
            } else {
                dialog.setVisible(false);
            }
        });

        dialog.addWindowListener(new WindowAdapter() {
            @Override
            public void windowOpened(WindowEvent e) {
                // Trigger initial fetch for existing servers to populate tool descriptions (tooltips)
                String current = urlField.getText().trim();
                if (existing != null && fetchedToolDetails.get() == null && isUrlValid(current)) {
                    fetcher.run();
                }
            }
        });
        dialog.setVisible(true);
    }

    private void showStdioMcpServerDialog(String title, @Nullable StdioMcpServer existing, Consumer<McpServer> onSave) {

        // Inputs
        JTextField nameField = new JTextField(existing != null ? existing.name() : "");
        JTextField commandField = new JTextField(existing != null ? existing.command() : "");

        List<String> initialArgs = existing != null ? existing.args() : new ArrayList<>();
        Map<String, String> initialEnv = existing != null ? existing.env() : Collections.emptyMap();

        ArgsTableModel argsModel = new ArgsTableModel(initialArgs);
        JTable argsTable = new JTable(argsModel);
        argsTable.setFillsViewportHeight(true);
        argsTable.setRowHeight(argsTable.getRowHeight() + 2);

        EnvTableModel envModel = new EnvTableModel(initialEnv);
        JTable envTable = new JTable(envModel);
        envTable.getColumnModel().getColumn(1).setCellRenderer(new EnvVarCellRenderer());
        envTable.setFillsViewportHeight(true);
        envTable.setRowHeight(envTable.getRowHeight() + 2);

        // Duplicate name error label
        JLabel nameErrorLabel = createErrorLabel("Duplicate name");
        nameErrorLabel.setVisible(false);

        // Tools fetching state
        final var fetchedTools =
                new AtomicReference<@Nullable List<String>>(existing != null ? existing.tools() : null);
        final var fetchedToolDetails = new AtomicReference<@Nullable List<McpSchema.Tool>>(null);

        JLabel fetchStatusLabel = new JLabel(" ");

        var toolsTable = new McpToolTable();
        var toolsScrollPane = new JScrollPane(toolsTable);
        toolsScrollPane.setHorizontalScrollBarPolicy(ScrollPaneConstants.HORIZONTAL_SCROLLBAR_NEVER);
        toolsScrollPane.setPreferredSize(new Dimension(650, 240));
        toolsScrollPane.setVisible(true);

        var fetchErrorTextArea = new JTextArea(5, 20);
        fetchErrorTextArea.setEditable(false);
        fetchErrorTextArea.setLineWrap(true);
        fetchErrorTextArea.setWrapStyleWord(true);
        var fetchErrorScrollPane = new JScrollPane(fetchErrorTextArea);
        fetchErrorScrollPane.setHorizontalScrollBarPolicy(ScrollPaneConstants.HORIZONTAL_SCROLLBAR_NEVER);
        fetchErrorScrollPane.setPreferredSize(new Dimension(650, 240));
        fetchErrorScrollPane.setVisible(false);

        if (fetchedTools.get() != null && !fetchedTools.get().isEmpty()) {
            toolsTable.setToolsFromNames(fetchedTools.get());
            toolsScrollPane.setVisible(true);
            fetchErrorScrollPane.setVisible(false);
        }

        // Name validation against duplicates (similar to HTTP dialog)
        nameField.getDocument().addDocumentListener(new DocumentListener() {
            private void validateName() {
                String candidate = nameField.getText().trim();
                if (candidate.isEmpty()) {
                    // fall back to command for duplicate check when empty
                    candidate = commandField.getText().trim();
                }
                boolean duplicate = false;
                for (int i = 0; i < mcpServersListModel.getSize(); i++) {
                    McpServer s = mcpServersListModel.getElementAt(i);
                    if (existing != null && s.name().equalsIgnoreCase(existing.name())) {
                        continue;
                    }
                    if (s.name().equalsIgnoreCase(candidate)) {
                        duplicate = true;
                        break;
                    }
                }
                nameErrorLabel.setVisible(duplicate);
                SwingUtilities.invokeLater(() -> {
                    Window w = SwingUtilities.getWindowAncestor(nameField);
                    if (w != null) w.pack();
                });
            }

            @Override
            public void insertUpdate(DocumentEvent e) {
                validateName();
            }

            @Override
            public void removeUpdate(DocumentEvent e) {
                validateName();
            }

            @Override
            public void changedUpdate(DocumentEvent e) {
                validateName();
            }
        });

        // Args panel with Add/Remove
        var argsScroll = new JScrollPane(argsTable);
        argsScroll.setPreferredSize(new Dimension(400, 120));
        var argsButtons = new JPanel(new FlowLayout(FlowLayout.LEFT, 5, 0));
        var addArgButton = new MaterialButton("Add");
        var removeArgButton = new MaterialButton("Remove");
        argsButtons.add(addArgButton);
        argsButtons.add(removeArgButton);
        addArgButton.addActionListener(e -> {
            if (argsTable.isEditing()) argsTable.getCellEditor().stopCellEditing();
            argsModel.addRow();
            int last = argsModel.getRowCount() - 1;
            if (last >= 0) {
                argsTable.setRowSelectionInterval(last, last);
                argsTable.editCellAt(last, 0);
                Component editor = argsTable.getEditorComponent();
                if (editor != null) editor.requestFocusInWindow();
            }
        });
        removeArgButton.addActionListener(e -> {
            int viewRow = argsTable.getSelectedRow();
            if (viewRow != -1) {
                if (argsTable.isEditing()) argsTable.getCellEditor().stopCellEditing();
                int modelRow = argsTable.convertRowIndexToModel(viewRow);
                argsModel.removeRow(modelRow);
            }
        });

        // Env panel with Add/Remove
        var envScroll = new JScrollPane(envTable);
        envScroll.setPreferredSize(new Dimension(400, 150));
        var envButtons = new JPanel(new FlowLayout(FlowLayout.LEFT, 5, 0));
        var addEnvButton = new MaterialButton("Add");
        var removeEnvButton = new MaterialButton("Remove");
        envButtons.add(addEnvButton);
        envButtons.add(removeEnvButton);
        addEnvButton.addActionListener(e -> {
            if (envTable.isEditing()) envTable.getCellEditor().stopCellEditing();
            envModel.addRow();
            int last = envModel.getRowCount() - 1;
            if (last >= 0) {
                envTable.setRowSelectionInterval(last, last);
                envTable.editCellAt(last, 0);
                Component editor = envTable.getEditorComponent();
                if (editor != null) editor.requestFocusInWindow();
            }
        });
        removeEnvButton.addActionListener(e -> {
            int viewRow = envTable.getSelectedRow();
            if (viewRow != -1) {
                if (envTable.isEditing()) envTable.getCellEditor().stopCellEditing();
                int modelRow = envTable.convertRowIndexToModel(viewRow);
                envModel.removeRow(modelRow);
            }
        });

        // Fetch Tools button
        var fetchButton = new MaterialButton("Fetch Tools");
        fetchButton.addActionListener(e -> {
            String cmd = commandField.getText().trim();
            if (cmd.isEmpty()) {
                fetchErrorTextArea.setText("Command cannot be empty.");
                toolsScrollPane.setVisible(false);
                fetchErrorScrollPane.setVisible(true);
                Window w = SwingUtilities.getWindowAncestor(fetchErrorScrollPane);
                if (w != null) w.pack();
                return;
            }
            List<String> args = new ArrayList<>(argsModel.getArgs());
            Map<String, String> env = envModel.getEnvMap();

            Callable<List<McpSchema.Tool>> callable = () -> McpUtils.fetchTools(cmd, args, env, null);
            initiateMcpToolsFetch(
                    fetchStatusLabel,
                    callable,
                    toolsTable,
                    toolsScrollPane,
                    fetchErrorTextArea,
                    fetchErrorScrollPane,
                    fetchedToolDetails,
                    fetchedTools);
        });

        // Layout
        var panel = new JPanel(new GridBagLayout());
        var gbc = new GridBagConstraints();
        gbc.insets = new Insets(2, 5, 2, 5);
        gbc.gridx = 0;
        gbc.gridy = 0;
        gbc.anchor = GridBagConstraints.WEST;
        gbc.fill = GridBagConstraints.NONE;

        // Row 0: Name
        panel.add(new JLabel("Name:"), gbc);
        gbc.gridx = 1;
        gbc.weightx = 1.0;
        gbc.fill = GridBagConstraints.HORIZONTAL;
        panel.add(nameField, gbc);

        // Row 1: Name error
        gbc.gridx = 1;
        gbc.gridy = 1;
        gbc.weightx = 1.0;
        gbc.fill = GridBagConstraints.HORIZONTAL;
        panel.add(nameErrorLabel, gbc);

        // Row 2: Command
        gbc.insets = new Insets(8, 5, 2, 5);
        gbc.gridx = 0;
        gbc.gridy = 2;
        gbc.weightx = 0;
        gbc.fill = GridBagConstraints.NONE;
        panel.add(new JLabel("Command:"), gbc);
        gbc.gridx = 1;
        gbc.weightx = 1;
        gbc.fill = GridBagConstraints.HORIZONTAL;
        panel.add(commandField, gbc);

        // Row 3: Args label
        gbc.insets = new Insets(8, 5, 2, 5);
        gbc.gridx = 0;
        gbc.gridy = 3;
        gbc.weightx = 0;
        gbc.fill = GridBagConstraints.NONE;
        gbc.anchor = GridBagConstraints.NORTHWEST;
        panel.add(new JLabel("Arguments:"), gbc);
        // Row 3: Args table + buttons
        gbc.gridx = 1;
        gbc.weightx = 1;
        gbc.fill = GridBagConstraints.BOTH;
        var argsContainer = new JPanel(new BorderLayout(5, 5));
        argsContainer.add(argsScroll, BorderLayout.CENTER);
        argsContainer.add(argsButtons, BorderLayout.SOUTH);
        panel.add(argsContainer, gbc);

        // Row 4: Env label
        gbc.insets = new Insets(8, 5, 2, 5);
        gbc.gridx = 0;
        gbc.gridy = 4;
        gbc.weightx = 0;
        gbc.fill = GridBagConstraints.NONE;
        gbc.anchor = GridBagConstraints.NORTHWEST;
        panel.add(new JLabel("Environment:"), gbc);
        // Row 4: Env table + buttons
        gbc.gridx = 1;
        gbc.weightx = 1;
        gbc.fill = GridBagConstraints.BOTH;
        var envContainer = new JPanel(new BorderLayout(5, 5));
        envContainer.add(envScroll, BorderLayout.CENTER);

        // Buttons row with right-aligned help icon
        var envButtonsRow = new JPanel(new BorderLayout(5, 0));
        envButtonsRow.add(envButtons, BorderLayout.WEST);

        Icon helpIcon = Icons.HELP;
        if (helpIcon instanceof ThemedIcon themedHelpIcon) {
            helpIcon = themedHelpIcon.withSize(14);
        }
        var envHelpButton = new MaterialButton();
        envHelpButton.setIcon(helpIcon);
        envHelpButton.setBorder(BorderFactory.createEmptyBorder(2, 2, 2, 2));
        envHelpButton.setContentAreaFilled(false);
        envHelpButton.setFocusPainted(false);
        envHelpButton.setCursor(new Cursor(Cursor.DEFAULT_CURSOR));
        envHelpButton.setToolTipText(
                "You can use environment variables as values, e.g., $HOME or ${HOME}. If a variable is not set, the literal text is used.");
        envButtonsRow.add(envHelpButton, BorderLayout.EAST);

        envContainer.add(envButtonsRow, BorderLayout.SOUTH);
        panel.add(envContainer, gbc);

        // Row 7: Fetch controls (moved below tools)
        var fetchControls = new JPanel(new FlowLayout(FlowLayout.LEFT, 5, 0));
        fetchControls.add(fetchButton);
        fetchControls.add(fetchStatusLabel);
        gbc.gridx = 0;
        gbc.gridy = 7;
        gbc.gridwidth = 2;
        gbc.weightx = 0.0;
        gbc.weighty = 0.0;
        gbc.fill = GridBagConstraints.NONE;
        gbc.anchor = GridBagConstraints.WEST;
        gbc.insets = new Insets(5, 5, 5, 5);
        panel.add(fetchControls, gbc);

        // Row 6: Tools/Error area
        gbc.gridx = 0;
        gbc.gridy = 6;
        gbc.gridwidth = 2;
        gbc.weightx = 1.0;
        gbc.weighty = 1.0;
        gbc.fill = GridBagConstraints.BOTH;
        gbc.insets = new Insets(8, 5, 5, 5);
        panel.add(toolsScrollPane, gbc);
        panel.add(fetchErrorScrollPane, gbc);

        var optionPane = new JOptionPane(panel, JOptionPane.PLAIN_MESSAGE, JOptionPane.OK_CANCEL_OPTION);
        final var dialog = optionPane.createDialog(SettingsGlobalPanel.this, title);
        dialog.setResizable(true);
        var preferred = dialog.getPreferredSize();
        int minWidth = Math.max(800, preferred.width);
        int prefHeight = Math.max(500, preferred.height);
        dialog.setMinimumSize(new Dimension(700, 400));
        dialog.setPreferredSize(new Dimension(minWidth, prefHeight));
        dialog.pack();
        dialog.setLocationRelativeTo(SettingsGlobalPanel.this);

        optionPane.addPropertyChangeListener(pce -> {
            if (pce.getSource() != optionPane || !pce.getPropertyName().equals(JOptionPane.VALUE_PROPERTY)) {
                return;
            }
            var value = optionPane.getValue();
            if (value == JOptionPane.UNINITIALIZED_VALUE) {
                return;
            }

            if (value.equals(JOptionPane.OK_OPTION)) {
                // Validate and save
                String name = nameField.getText().trim();
                String command = commandField.getText().trim();
                if (name.isEmpty()) {
                    name = command;
                }

                // Duplicate name check
                boolean duplicate = false;
                for (int i = 0; i < mcpServersListModel.getSize(); i++) {
                    McpServer s = mcpServersListModel.getElementAt(i);
                    if (existing != null && s.name().equalsIgnoreCase(existing.name())) {
                        continue;
                    }
                    if (s.name().equalsIgnoreCase(name)) {
                        duplicate = true;
                        break;
                    }
                }
                if (duplicate) {
                    nameErrorLabel.setVisible(true);
                    dialog.pack();
                    dialog.setVisible(true);
                    optionPane.setValue(JOptionPane.UNINITIALIZED_VALUE);
                    return;
                }

                if (command.isEmpty()) {
                    fetchErrorTextArea.setText("Command cannot be empty.");
                    toolsScrollPane.setVisible(false);
                    fetchErrorScrollPane.setVisible(true);
                    dialog.pack();
                    dialog.setVisible(true);
                    optionPane.setValue(JOptionPane.UNINITIALIZED_VALUE);
                    return;
                }

                List<String> args = new ArrayList<>(argsModel.getArgs());
                Map<String, String> env = envModel.getEnvMap();
                StdioMcpServer toSave = new StdioMcpServer(name, command, args, env, fetchedTools.get());
                onSave.accept(toSave);
                dialog.setVisible(false);
            } else {
                dialog.setVisible(false);
            }
        });

        dialog.setVisible(true);
    }

    /**
     * Shared helper: create a debounced URL DocumentListener that validates the URL and toggles the provided error
     * label. Debounce interval is 500ms.
     */
    private DocumentListener createUrlValidationListener(
            JTextField urlField, JLabel urlErrorLabel, Runnable onValidUrl) {
        final Timer[] debounceTimer = new Timer[1];
        return new DocumentListener() {
            private void scheduleValidation() {
                if (debounceTimer[0] != null && debounceTimer[0].isRunning()) {
                    debounceTimer[0].stop();
                }
                debounceTimer[0] = new Timer(500, ev -> {
                    String text = urlField.getText().trim();
                    boolean ok = isUrlValid(text);
                    urlErrorLabel.setVisible(!ok);
                    if (ok) {
                        onValidUrl.run();
                    }
                    // Repack containing dialog/window so visibility change is applied
                    SwingUtilities.invokeLater(() -> {
                        Window w = SwingUtilities.getWindowAncestor(urlField);
                        if (w != null) w.pack();
                    });
                });
                debounceTimer[0].setRepeats(false);
                debounceTimer[0].start();
            }

            @Override
            public void insertUpdate(DocumentEvent e) {
                scheduleValidation();
            }

            @Override
            public void removeUpdate(DocumentEvent e) {
                scheduleValidation();
            }

            @Override
            public void changedUpdate(DocumentEvent e) {
                scheduleValidation();
            }
        };
    }

    /**
     * Helper to validate inputs from Add/Edit dialogs and construct an McpServer. Returns null if validation failed.
     *
     * <p>This method also normalizes bearer token inputs if they start with "Bearer " and updates the provided
     * tokenField with the normalized value (so the user sees the normalized form).
     */
    private @Nullable HttpMcpServer createMcpServerFromInputs(
            String name, String rawUrl, boolean useToken, JPasswordField tokenField, @Nullable List<String> tools) {

        // Validate URL presence and format - inline validation will show error
        if (rawUrl.isEmpty()) {
            return null;
        }

        URL url;
        try {
            var u = new URI(rawUrl).toURL();
            String host = u.getHost();
            if (host == null || host.isEmpty()) throw new MalformedURLException("Missing host");
            url = u;
        } catch (Exception mfe) {
            return null;
        }

        // Name fallback (only check emptiness; name is non-null)
        if (name.isEmpty()) name = rawUrl;

        // Token normalization (non-obstructive)
        String token = null;
        if (useToken) {
            String raw = new String(tokenField.getPassword()).trim();
            if (!raw.isEmpty()) {
                String bearerToken;
                if (raw.regionMatches(true, 0, "Bearer ", 0, 7)) {
                    bearerToken = raw;
                    tokenField.setText(raw.substring(7).trim());
                } else {
                    bearerToken = "Bearer " + raw;
                }
                token = bearerToken;
            } else {
                token = null; // empty token => treat as null
            }
        }

        return new HttpMcpServer(name, url, tools, token);
    }

    /** Initiates an asynchronous MCP tools fetch using the provided Callable and updates UI components accordingly. */
    private void initiateMcpToolsFetch(
            JLabel fetchStatusLabel,
            Callable<List<McpSchema.Tool>> fetcher,
            McpToolTable toolsTable,
            JScrollPane toolsScrollPane,
            JTextArea errorTextArea,
            JScrollPane errorScrollPane,
            AtomicReference<@Nullable List<McpSchema.Tool>> fetchedToolDetails,
            AtomicReference<@Nullable List<String>> fetchedTools) {

        fetchStatusLabel.setIcon(SpinnerIconUtil.getSpinner(this.chrome, true));
        fetchStatusLabel.setText("Fetching...");

        new SwingWorker<List<McpSchema.Tool>, Void>() {
            @Override
            protected List<McpSchema.Tool> doInBackground() throws Exception {
                return fetcher.call();
            }

            @Override
            protected void done() {
                fetchStatusLabel.setIcon(null);
                fetchStatusLabel.setText(" ");
                try {
                    List<McpSchema.Tool> tools = get();
                    fetchedToolDetails.set(tools);
                    var toolNames = tools.stream().map(McpSchema.Tool::name).collect(Collectors.toList());
                    fetchedTools.set(toolNames);

                    toolsTable.setToolsFromDetails(tools);

                    toolsScrollPane.setVisible(true);
                    errorScrollPane.setVisible(false);
                    SwingUtilities.getWindowAncestor(fetchStatusLabel).pack();
                } catch (Exception ex) {
                    var root = ex.getCause() != null ? ex.getCause() : ex;
                    logger.error("Error fetching MCP tools", root);
                    fetchedTools.set(null);
                    fetchedToolDetails.set(null);

                    errorTextArea.setText(root.getMessage());
                    toolsScrollPane.setVisible(false);
                    errorScrollPane.setVisible(true);
                    SwingUtilities.getWindowAncestor(fetchStatusLabel).pack();
                }
            }
        }.execute();
    }

    private static class ArgsTableModel extends AbstractTableModel {
        private final List<String> args;
        private final String[] columnNames = {"Argument"};

        public ArgsTableModel(List<String> args) {
            this.args = new ArrayList<>(args);
        }

        public List<String> getArgs() {
            return args;
        }

        @Override
        public int getRowCount() {
            return args.size();
        }

        @Override
        public int getColumnCount() {
            return 1;
        }

        @Override
        public String getColumnName(int column) {
            return columnNames[column];
        }

        @Override
        public Object getValueAt(int rowIndex, int columnIndex) {
            return args.get(rowIndex);
        }

        @Override
        public boolean isCellEditable(int rowIndex, int columnIndex) {
            return true;
        }

        @Override
        public void setValueAt(Object aValue, int rowIndex, int columnIndex) {
            args.set(rowIndex, (String) aValue);
            fireTableCellUpdated(rowIndex, columnIndex);
        }

        public void addRow() {
            args.add("");
            fireTableRowsInserted(args.size() - 1, args.size() - 1);
        }

        public void removeRow(int rowIndex) {
            if (rowIndex >= 0 && rowIndex < args.size()) {
                args.remove(rowIndex);
                fireTableRowsDeleted(rowIndex, rowIndex);
            }
        }
    }

    private static class EnvVarCellRenderer extends DefaultTableCellRenderer {
        // Environment variable detection delegated to Environment.detectEnvVarReference
        private static final Border SUCCESS_BORDER;
        private static final Border FAILURE_BORDER;

        static {
            Color successColor = UIManager.getColor("ProgressBar.foreground");
            if (successColor == null) {
                // A green that is visible on both light and dark themes.
                successColor = new Color(0, 176, 80);
            }
            SUCCESS_BORDER = BorderFactory.createMatteBorder(0, 0, 0, 2, successColor);

            Color errorColor = UIManager.getColor("Label.errorForeground");
            if (errorColor == null) {
                // A red that is visible on both light and dark themes.
                errorColor = new Color(219, 49, 49);
            }
            FAILURE_BORDER = BorderFactory.createMatteBorder(0, 0, 0, 2, errorColor);
        }

        @Override
        public Component getTableCellRendererComponent(
                JTable table, @Nullable Object value, boolean isSelected, boolean hasFocus, int row, int column) {

            super.getTableCellRendererComponent(table, value, isSelected, hasFocus, row, column);

            // Reset per-render state; renderer instances are reused.
            setToolTipText(null);
            setBorder(null);

            if (value instanceof String val) {
                String trimmedVal = val.trim();
                var ref = Environment.detectEnvVarReference(trimmedVal);
                if (ref != null) {
                    String varName = ref.name();
                    if (ref.defined()) {
                        setToolTipText("Environment variable '" + varName + "' found.");
                        setBorder(SUCCESS_BORDER);
                    } else {
                        setToolTipText("Environment variable '" + varName
                                + "' not set in Brokk's environment. Using the literal text as-is.");
                        setBorder(FAILURE_BORDER);
                    }
                }
            }
            return this;
        }
    }

    private static class EnvTableModel extends AbstractTableModel {
        private final List<String[]> envVars;
        private final String[] columnNames = {"Variable", "Value"};

        public EnvTableModel(Map<String, String> env) {
            this.envVars = new ArrayList<>(env.entrySet().stream()
                    .map(e -> new String[] {e.getKey(), e.getValue()})
                    .collect(Collectors.toList()));
        }

        public Map<String, String> getEnvMap() {
            return envVars.stream()
                    .filter(p -> p[0] != null && !p[0].trim().isEmpty())
                    .collect(Collectors.toMap(p -> p[0], p -> p[1] != null ? p[1] : "", (v1, v2) -> v2));
        }

        @Override
        public int getRowCount() {
            return envVars.size();
        }

        @Override
        public int getColumnCount() {
            return 2;
        }

        @Override
        public String getColumnName(int column) {
            return columnNames[column];
        }

        @Override
        public Object getValueAt(int rowIndex, int columnIndex) {
            return envVars.get(rowIndex)[columnIndex];
        }

        @Override
        public boolean isCellEditable(int rowIndex, int columnIndex) {
            return true;
        }

        @Override
        public void setValueAt(Object aValue, int rowIndex, int columnIndex) {
            envVars.get(rowIndex)[columnIndex] = (String) aValue;
            fireTableCellUpdated(rowIndex, columnIndex);
        }

        public void addRow() {
            envVars.add(new String[] {"", ""});
            fireTableRowsInserted(envVars.size() - 1, envVars.size() - 1);
        }

        public void removeRow(int rowIndex) {
            if (rowIndex >= 0 && rowIndex < envVars.size()) {
                envVars.remove(rowIndex);
                fireTableRowsDeleted(rowIndex, rowIndex);
            }
        }
    }

    // --- Inner Classes for Quick Models Table (Copied from SettingsDialog) ---
    private static class FavoriteModelsTableModel extends AbstractTableModel {
        private List<Service.FavoriteModel> favorites;
        private final String[] columnNames = {"Alias", "Model Name", "Reasoning", "Processing Tier"};

        public FavoriteModelsTableModel(List<Service.FavoriteModel> initialFavorites) {
            this.favorites = new ArrayList<>(initialFavorites);
        }

        public void setFavorites(List<Service.FavoriteModel> newFavorites) {
            this.favorites = new ArrayList<>(newFavorites);
            fireTableDataChanged();
        }

        public List<Service.FavoriteModel> getFavorites() {
            return new ArrayList<>(favorites);
        }

        public void addFavorite(Service.FavoriteModel favorite) {
            favorites.add(favorite);
            fireTableRowsInserted(favorites.size() - 1, favorites.size() - 1);
        }

        public void removeFavorite(int rowIndex) {
            if (favorites.size() <= 1) {
                // Enforce at least one favorite remains
                return;
            }
            if (rowIndex >= 0 && rowIndex < favorites.size()) {
                favorites.remove(rowIndex);
                fireTableRowsDeleted(rowIndex, rowIndex);
            }
        }

        @Override
        public int getRowCount() {
            return favorites.size();
        }

        @Override
        public int getColumnCount() {
            return columnNames.length;
        }

        @Override
        public String getColumnName(int column) {
            return columnNames[column];
        }

        @Override
        public Class<?> getColumnClass(int columnIndex) {
            return switch (columnIndex) {
                case 0, 1 -> String.class;
                case 2 -> Service.ReasoningLevel.class;
                case 3 -> Service.ProcessingTier.class;
                default -> Object.class;
            };
        }

        @Override
        public boolean isCellEditable(int rowIndex, int columnIndex) {
            return true;
        }

        @Override
        public @Nullable Object getValueAt(int rowIndex, int columnIndex) {
            Service.FavoriteModel favorite = favorites.get(rowIndex);
            return switch (columnIndex) {
                case 0 -> favorite.alias();
                case 1 -> favorite.config().name();
                case 2 -> favorite.config().reasoning();
                case 3 -> favorite.config().tier();
                default -> null;
            };
        }

        @Override
        public void setValueAt(Object aValue, int rowIndex, int columnIndex) {
            if (rowIndex < 0 || rowIndex >= favorites.size()) return;
            Service.FavoriteModel oldFavorite = favorites.get(rowIndex);
            Service.FavoriteModel newFavorite;
            try {
                newFavorite = switch (columnIndex) {
                    case 0 -> {
                        if (aValue instanceof String alias) {
                            yield new Service.FavoriteModel(alias.trim(), oldFavorite.config());
                        }
                        yield oldFavorite;
                    }
                    case 1 -> {
                        if (aValue instanceof String modelName) {
                            yield new Service.FavoriteModel(
                                    oldFavorite.alias(),
                                    new Service.ModelConfig(
                                            modelName,
                                            oldFavorite.config().reasoning(),
                                            oldFavorite.config().tier()));
                        }
                        yield oldFavorite;
                    }
                    case 2 -> {
                        if (aValue instanceof Service.ReasoningLevel reasoning) {
                            yield new Service.FavoriteModel(
                                    oldFavorite.alias(),
                                    new Service.ModelConfig(
                                            oldFavorite.config().name(),
                                            reasoning,
                                            oldFavorite.config().tier()));
                        }
                        yield oldFavorite;
                    }
                    case 3 -> {
                        if (aValue instanceof Service.ProcessingTier tier) {
                            yield new Service.FavoriteModel(
                                    oldFavorite.alias(),
                                    new Service.ModelConfig(
                                            oldFavorite.config().name(),
                                            oldFavorite.config().reasoning(),
                                            tier));
                        }
                        yield oldFavorite;
                    }
                    default -> oldFavorite;
                };
            } catch (Exception e) {
                logger.error("Error setting value at ({}, {}) to {}", rowIndex, columnIndex, aValue, e);
                return;
            }
            if (!newFavorite.equals(oldFavorite)) {
                favorites.set(rowIndex, newFavorite);
                fireTableCellUpdated(rowIndex, columnIndex);
                if (columnIndex == 1) {
                    fireTableCellUpdated(rowIndex, 2); // If model name changed, reasoning support might change
                    fireTableCellUpdated(rowIndex, 3); // And processing tier support might also change
                }
            }
        }
    }

    private static class ReasoningCellRenderer extends DefaultTableCellRenderer {
        private final AbstractService service;

        public ReasoningCellRenderer(AbstractService service) {
            this.service = service;
        }

        @Override
        public Component getTableCellRendererComponent(
                JTable table, @Nullable Object value, boolean isSelected, boolean hasFocus, int row, int column) {
            JLabel label =
                    (JLabel) super.getTableCellRendererComponent(table, value, isSelected, hasFocus, row, column);
            int modelRow = table.convertRowIndexToModel(row);
            String modelName = (String) table.getModel().getValueAt(modelRow, 1);
            if (modelName != null && !service.supportsReasoningEffort(modelName)) {
                label.setText("Off");
                label.setEnabled(false);
                label.setToolTipText("Reasoning effort not supported by " + modelName);
            } else if (value instanceof Service.ReasoningLevel level) {
                label.setText(level.toString());
                label.setEnabled(true);
                label.setToolTipText("Select reasoning effort");
            } else {
                label.setText(value == null ? "" : value.toString());
                label.setEnabled(true);
                label.setToolTipText(null);
            }
            if (!isSelected) {
                label.setBackground(table.getBackground());
                label.setForeground(
                        label.isEnabled() ? table.getForeground() : UIManager.getColor("Label.disabledForeground"));
            } else {
                label.setBackground(table.getSelectionBackground());
                label.setForeground(
                        label.isEnabled()
                                ? table.getSelectionForeground()
                                : UIManager.getColor("Label.disabledForeground"));
            }
            return label;
        }
    }

    private static class ReasoningCellEditor extends DefaultCellEditor {
        private final AbstractService service;
        private final JTable table;
        private final JComboBox<Service.ReasoningLevel> comboBox;

        public ReasoningCellEditor(JComboBox<Service.ReasoningLevel> comboBox, AbstractService service, JTable table) {
            super(comboBox);
            this.comboBox = comboBox;
            this.service = service;
            this.table = table;
            setClickCountToStart(1);
        }

        @Override
        public Component getTableCellEditorComponent(
                JTable table, Object value, boolean isSelected, int row, int column) {
            int modelRow = table.convertRowIndexToModel(row);
            String modelName = (String) table.getModel().getValueAt(modelRow, 1);
            boolean supportsReasoning = modelName != null && service.supportsReasoningEffort(modelName);
            Component editorComponent = super.getTableCellEditorComponent(table, value, isSelected, row, column);
            editorComponent.setEnabled(supportsReasoning);
            comboBox.setEnabled(supportsReasoning);
            if (!supportsReasoning) {
                comboBox.setSelectedItem(Service.ReasoningLevel.DEFAULT);
                comboBox.setToolTipText("Reasoning effort not supported by " + modelName);
                comboBox.setRenderer(new DefaultListCellRenderer() {
                    @Override
                    public Component getListCellRendererComponent(
                            JList<?> list, @Nullable Object val, int i, boolean sel, boolean foc) {
                        JLabel label = (JLabel) super.getListCellRendererComponent(list, val, i, sel, foc);
                        if (i == -1) {
                            label.setText("Off");
                            label.setForeground(UIManager.getColor("ComboBox.disabledForeground"));
                        } else if (val instanceof Service.ReasoningLevel lvl) label.setText(lvl.toString());
                        else label.setText(val == null ? "" : val.toString());
                        return label;
                    }
                });
            } else {
                comboBox.setToolTipText("Select reasoning effort");
                comboBox.setRenderer(new DefaultListCellRenderer());
                comboBox.setSelectedItem(value);
            }
            return editorComponent;
        }

        @Override
        public boolean isCellEditable(EventObject anEvent) {
            int editingRow = table.getEditingRow();
            if (editingRow != -1) {
                int modelRow = table.convertRowIndexToModel(editingRow);
                String modelName = (String) table.getModel().getValueAt(modelRow, 1);
                return modelName != null && service.supportsReasoningEffort(modelName);
            }
            return super.isCellEditable(anEvent);
        }

        @Override
        public Object getCellEditorValue() {
            return comboBox.isEnabled() ? super.getCellEditorValue() : Service.ReasoningLevel.DEFAULT;
        }
    }

    private static class ProcessingTierCellRenderer extends DefaultTableCellRenderer {
        private final AbstractService service;

        public ProcessingTierCellRenderer(AbstractService service) {
            this.service = service;
        }

        @Override
        public Component getTableCellRendererComponent(
                JTable table, @Nullable Object value, boolean isSelected, boolean hasFocus, int row, int column) {
            JLabel label =
                    (JLabel) super.getTableCellRendererComponent(table, value, isSelected, hasFocus, row, column);
            int modelRow = table.convertRowIndexToModel(row);
            String modelName = (String) table.getModel().getValueAt(modelRow, 1);
            if (modelName != null && !service.supportsProcessingTier(modelName)) {
                label.setText("Off");
                label.setEnabled(false);
                label.setToolTipText("Processing tiers not supported by " + modelName);
            } else if (value instanceof Service.ProcessingTier tier) {
                label.setText(tier.toString());
                label.setEnabled(true);
                label.setToolTipText("Select processing tier");
            } else {
                label.setText(value == null ? "" : value.toString());
                label.setEnabled(true);
                label.setToolTipText(null);
            }
            if (!isSelected) {
                label.setBackground(table.getBackground());
                label.setForeground(
                        label.isEnabled() ? table.getForeground() : UIManager.getColor("Label.disabledForeground"));
            } else {
                label.setBackground(table.getSelectionBackground());
                label.setForeground(
                        label.isEnabled()
                                ? table.getSelectionForeground()
                                : UIManager.getColor("Label.disabledForeground"));
            }
            return label;
        }
    }

    private static class ProcessingTierCellEditor extends DefaultCellEditor {
        private final AbstractService service;
        private final JTable table;
        private final JComboBox<Service.ProcessingTier> comboBox;

        public ProcessingTierCellEditor(
                JComboBox<Service.ProcessingTier> comboBox, AbstractService service, JTable table) {
            super(comboBox);
            this.comboBox = comboBox;
            this.service = service;
            this.table = table;
            setClickCountToStart(1);
        }

        @Override
        public Component getTableCellEditorComponent(
                JTable table, Object value, boolean isSelected, int row, int column) {
            int modelRow = table.convertRowIndexToModel(row);
            String modelName = (String) table.getModel().getValueAt(modelRow, 1);
            boolean supports = modelName != null && service.supportsProcessingTier(modelName);
            Component editorComponent = super.getTableCellEditorComponent(table, value, isSelected, row, column);
            editorComponent.setEnabled(supports);
            comboBox.setEnabled(supports);
            if (!supports) {
                comboBox.setSelectedItem(Service.ProcessingTier.DEFAULT);
                comboBox.setToolTipText("Processing tiers not supported by " + modelName);
                comboBox.setRenderer(new DefaultListCellRenderer() {
                    @Override
                    public Component getListCellRendererComponent(
                            JList<?> list, @Nullable Object val, int i, boolean sel, boolean foc) {
                        JLabel label = (JLabel) super.getListCellRendererComponent(list, val, i, sel, foc);
                        if (i == -1) {
                            label.setText("Off");
                            label.setForeground(UIManager.getColor("ComboBox.disabledForeground"));
                        } else if (val instanceof Service.ProcessingTier p) label.setText(p.toString());
                        else label.setText(val == null ? "" : val.toString());
                        return label;
                    }
                });
            } else {
                comboBox.setToolTipText("Select processing tier");
                comboBox.setRenderer(new DefaultListCellRenderer());
                comboBox.setSelectedItem(value);
            }
            return editorComponent;
        }

        @Override
        public boolean isCellEditable(EventObject anEvent) {
            int editingRow = table.getEditingRow();
            if (editingRow != -1) {
                int modelRow = table.convertRowIndexToModel(editingRow);
                String modelName = (String) table.getModel().getValueAt(modelRow, 1);
                return modelName != null && service.supportsProcessingTier(modelName);
            }
            return super.isCellEditable(anEvent);
        }

        @Override
        public Object getCellEditorValue() {
            return comboBox.isEnabled() ? super.getCellEditorValue() : Service.ProcessingTier.DEFAULT;
        }
    }

    // SettingsChangeListener implementation
    @Override
    public void gitHubTokenChanged() {
        if (gitHubSettingsPanel != null) {
            gitHubSettingsPanel.gitHubTokenChanged();
        }
    }

    @Override
    public void removeNotify() {
        super.removeNotify();
        MainProject.removeSettingsChangeListener(this);
    }

    // --- Default keybinding definitions ---
    private static KeyStroke defaultToggleMode() {
        return KeyboardShortcutUtil.createPlatformShortcut(KeyEvent.VK_M);
    }

    // Global text editing defaults
    private static KeyStroke defaultUndo() {
        return KeyboardShortcutUtil.createPlatformShortcut(KeyEvent.VK_Z);
    }

    private static KeyStroke defaultRedo() {
        return KeyboardShortcutUtil.createPlatformShiftShortcut(KeyEvent.VK_Z);
    }

    private static KeyStroke defaultCopy() {
        return KeyboardShortcutUtil.createPlatformShortcut(KeyEvent.VK_C);
    }

    private static KeyStroke defaultPaste() {
        return KeyboardShortcutUtil.createPlatformShortcut(KeyEvent.VK_V);
    }

    // Voice and interface defaults
    private static KeyStroke defaultToggleMicrophone() {
        return KeyboardShortcutUtil.createPlatformShortcut(KeyEvent.VK_L);
    }

    // Panel navigation defaults (Alt/Cmd+Number)
    private static KeyStroke defaultSwitchToProjectFiles() {
        int modifier = System.getProperty("os.name").toLowerCase(Locale.ROOT).contains("mac")
                ? KeyEvent.META_DOWN_MASK
                : KeyEvent.ALT_DOWN_MASK;
        return KeyStroke.getKeyStroke(KeyEvent.VK_1, modifier);
    }

    private static KeyStroke defaultSwitchToDependencies() {
        int modifier = System.getProperty("os.name").toLowerCase(Locale.ROOT).contains("mac")
                ? KeyEvent.META_DOWN_MASK
                : KeyEvent.ALT_DOWN_MASK;
        return KeyStroke.getKeyStroke(KeyEvent.VK_2, modifier);
    }

    private static KeyStroke defaultSwitchToChanges() {
        int modifier = System.getProperty("os.name").toLowerCase(Locale.ROOT).contains("mac")
                ? KeyEvent.META_DOWN_MASK
                : KeyEvent.ALT_DOWN_MASK;
        return KeyStroke.getKeyStroke(KeyEvent.VK_3, modifier);
    }

    private static KeyStroke defaultSwitchToWorktrees() {
        int modifier = System.getProperty("os.name").toLowerCase(Locale.ROOT).contains("mac")
                ? KeyEvent.META_DOWN_MASK
                : KeyEvent.ALT_DOWN_MASK;
        return KeyStroke.getKeyStroke(KeyEvent.VK_4, modifier);
    }

    private static KeyStroke defaultSwitchToLog() {
        int modifier = System.getProperty("os.name").toLowerCase(Locale.ROOT).contains("mac")
                ? KeyEvent.META_DOWN_MASK
                : KeyEvent.ALT_DOWN_MASK;
        return KeyStroke.getKeyStroke(KeyEvent.VK_5, modifier);
    }

    private static KeyStroke defaultSwitchToPullRequests() {
        int modifier = System.getProperty("os.name").toLowerCase(Locale.ROOT).contains("mac")
                ? KeyEvent.META_DOWN_MASK
                : KeyEvent.ALT_DOWN_MASK;
        return KeyStroke.getKeyStroke(KeyEvent.VK_6, modifier);
    }

    private static KeyStroke defaultSwitchToIssues() {
        int modifier = System.getProperty("os.name").toLowerCase(Locale.ROOT).contains("mac")
                ? KeyEvent.META_DOWN_MASK
                : KeyEvent.ALT_DOWN_MASK;
        return KeyStroke.getKeyStroke(KeyEvent.VK_7, modifier);
    }

    // General navigation defaults
    private static KeyStroke defaultCloseWindow() {
        return KeyboardShortcutUtil.createPlatformShortcut(KeyEvent.VK_W);
    }

    private static KeyStroke defaultOpenSettings() {
        return KeyboardShortcutUtil.createPlatformShortcut(KeyEvent.VK_COMMA);
    }

    // Drawer navigation defaults
    private static KeyStroke defaultToggleTerminalDrawer() {
        return KeyStroke.getKeyStroke(
                KeyEvent.VK_T, Toolkit.getDefaultToolkit().getMenuShortcutKeyMaskEx() | InputEvent.SHIFT_DOWN_MASK);
    }

    private static KeyStroke defaultToggleDependenciesDrawer() {
        return KeyStroke.getKeyStroke(
                KeyEvent.VK_D, Toolkit.getDefaultToolkit().getMenuShortcutKeyMaskEx() | InputEvent.SHIFT_DOWN_MASK);
    }

    private static KeyStroke defaultSwitchToTerminalTab() {
        return KeyStroke.getKeyStroke(KeyEvent.VK_T, Toolkit.getDefaultToolkit().getMenuShortcutKeyMaskEx());
    }

    private static KeyStroke defaultSwitchToTasksTab() {
        return KeyStroke.getKeyStroke(KeyEvent.VK_K, Toolkit.getDefaultToolkit().getMenuShortcutKeyMaskEx());
    }

    // View control defaults
    private static KeyStroke defaultZoomIn() {
        return KeyStroke.getKeyStroke(
                KeyEvent.VK_PLUS, Toolkit.getDefaultToolkit().getMenuShortcutKeyMaskEx());
    }

    private static KeyStroke defaultZoomInAlt() {
        return KeyStroke.getKeyStroke(
                KeyEvent.VK_EQUALS, Toolkit.getDefaultToolkit().getMenuShortcutKeyMaskEx());
    }

    private static KeyStroke defaultZoomOut() {
        return KeyStroke.getKeyStroke(
                KeyEvent.VK_MINUS, Toolkit.getDefaultToolkit().getMenuShortcutKeyMaskEx());
    }

    private static KeyStroke defaultResetZoom() {
        return KeyStroke.getKeyStroke(KeyEvent.VK_0, Toolkit.getDefaultToolkit().getMenuShortcutKeyMaskEx());
    }

    @SuppressWarnings("UnusedMethod")
    private static KeyStroke defaultFor(String id) {
        return switch (id) {
            // Instructions panel
            case "instructions.submit" -> KeyStroke.getKeyStroke(KeyEvent.VK_ENTER, 0);
            case "instructions.toggleMode" -> defaultToggleMode();

            // Global text editing
            case "global.undo" -> defaultUndo();
            case "global.redo" -> defaultRedo();
            case "global.copy" -> defaultCopy();
            case "global.paste" -> defaultPaste();

            // Voice and interface
            case "global.toggleMicrophone" -> defaultToggleMicrophone();

            // Panel navigation
            case "panel.switchToProjectFiles" -> defaultSwitchToProjectFiles();
            case "panel.switchToDependencies" -> defaultSwitchToDependencies();
            case "panel.switchToChanges" -> defaultSwitchToChanges();
            case "panel.switchToWorktrees" -> defaultSwitchToWorktrees();
            case "panel.switchToLog" -> defaultSwitchToLog();
            case "panel.switchToPullRequests" -> defaultSwitchToPullRequests();
            case "panel.switchToIssues" -> defaultSwitchToIssues();

            // Drawer navigation
            case "drawer.toggleTerminal" -> defaultToggleTerminalDrawer();
            case "drawer.toggleDependencies" -> defaultToggleDependenciesDrawer();
            case "drawer.switchToTerminal" -> defaultSwitchToTerminalTab();
            case "drawer.switchToTasks" -> defaultSwitchToTasksTab();

            // View controls
            case "view.zoomIn" -> defaultZoomIn();
            case "view.zoomInAlt" -> defaultZoomInAlt();
            case "view.zoomOut" -> defaultZoomOut();
            case "view.resetZoom" -> defaultResetZoom();

            // General navigation
            case "global.openSettings" -> defaultOpenSettings();
            case "global.closeWindow" -> defaultCloseWindow();

            default ->
                KeyStroke.getKeyStroke(
                        KeyEvent.VK_ENTER, Toolkit.getDefaultToolkit().getMenuShortcutKeyMaskEx());
        };
    }
}<|MERGE_RESOLUTION|>--- conflicted
+++ resolved
@@ -1604,8 +1604,6 @@
         return panel;
     }
 
-<<<<<<< HEAD
-=======
     public void loadSettings() {
         // General Tab - JVM Memory
         try {
@@ -1827,8 +1825,6 @@
             mcpServersListModel.addElement(server);
         }
     }
-
->>>>>>> f4ffa6d0
     public boolean applySettings() {
         // Service Tab
         String currentBrokkKeyInSettings = MainProject.getBrokkKey();
