--- conflicted
+++ resolved
@@ -485,11 +485,7 @@
         var modelsPanel = createQuickModelsPanel();
         globalSubTabbedPane.addTab(MODELS_TAB_TITLE, null, modelsPanel, "Configure models and favorites");
 
-<<<<<<< HEAD
-        // GitHub Tab
-=======
         // GitHub Tab (always shown - global account configuration)
->>>>>>> b30d89b6
         gitHubSettingsPanel = new GitHubSettingsPanel(chrome.getContextManager(), this);
         globalSubTabbedPane.addTab(
                 SettingsDialog.GITHUB_SETTINGS_TAB_NAME, null, gitHubSettingsPanel, "GitHub integration settings");
