package ai.brokk.gui.dialogs;

import ai.brokk.AbstractService;
import ai.brokk.MainProject;
import ai.brokk.Service;
import ai.brokk.SettingsChangeListener;
import ai.brokk.gui.Chrome;
import ai.brokk.gui.SwingUtil.ThemedIcon;
import ai.brokk.gui.components.BrowserLabel;
import ai.brokk.gui.components.MaterialButton;
import ai.brokk.gui.components.McpToolTable;
import ai.brokk.gui.components.SpinnerIconUtil;
import ai.brokk.gui.theme.GuiTheme;
import ai.brokk.gui.theme.ThemeAware;
import ai.brokk.gui.util.Icons;
import ai.brokk.gui.util.JDeploySettingsUtil;
import ai.brokk.gui.util.KeyboardShortcutUtil;
import ai.brokk.mcp.HttpMcpServer;
import ai.brokk.mcp.McpConfig;
import ai.brokk.mcp.McpServer;
import ai.brokk.mcp.McpUtils;
import ai.brokk.mcp.StdioMcpServer;
import ai.brokk.util.Environment;
import ai.brokk.util.GlobalUiSettings;
import io.modelcontextprotocol.spec.McpSchema;
import java.awt.*;
import java.awt.event.InputEvent;
import java.awt.event.KeyEvent;
import java.awt.event.WindowAdapter;
import java.awt.event.WindowEvent;
import java.io.IOException;
import java.net.MalformedURLException;
import java.net.URI;
import java.net.URISyntaxException;
import java.net.URL;
import java.util.ArrayList;
import java.util.Collections;
import java.util.Comparator;
import java.util.EventObject;
import java.util.List;
import java.util.Locale;
import java.util.Map;
import java.util.Objects;
import java.util.Set;
import java.util.concurrent.Callable;
import java.util.concurrent.atomic.AtomicInteger;
import java.util.concurrent.atomic.AtomicLong;
import java.util.concurrent.atomic.AtomicReference;
import java.util.function.Consumer;
import java.util.stream.Collectors;
import javax.swing.*;
import javax.swing.border.Border;
import javax.swing.event.DocumentEvent;
import javax.swing.event.DocumentListener;
import javax.swing.table.AbstractTableModel;
import javax.swing.table.DefaultTableCellRenderer;
import javax.swing.table.TableColumn;
import javax.swing.table.TableRowSorter;
import org.apache.logging.log4j.LogManager;
import org.apache.logging.log4j.Logger;
import org.jetbrains.annotations.Nullable;

public class SettingsGlobalPanel extends JPanel implements ThemeAware, SettingsChangeListener {
    private static final Logger logger = LogManager.getLogger(SettingsGlobalPanel.class);
    public static final String MODELS_TAB_TITLE = "Models"; // Used for targeting this tab

    private final Chrome chrome;
    private final SettingsDialog parentDialog; // To access project for data retention refresh

    // UI Components managed by this panel
    private JTextField brokkKeyField = new JTextField();

    @Nullable
    private JRadioButton brokkProxyRadio; // Can be null if STAGING

    @Nullable
    private JRadioButton localhostProxyRadio; // Can be null if STAGING

    private JRadioButton lightThemeRadio = new JRadioButton("Light");
    private JRadioButton darkThemeRadio = new JRadioButton("Dark");
    private JRadioButton highContrastThemeRadio = new JRadioButton("High Contrast");
    private JCheckBox wordWrapCheckbox = new JCheckBox("Enable word wrap");
    private JCheckBox verticalActivityLayoutCheckbox = new JCheckBox("Beta: Vertical Activity Layout");
    private JRadioButton diffSideBySideRadio = new JRadioButton("Side-by-Side");
    private JRadioButton diffUnifiedRadio = new JRadioButton("Unified");
    private JTable quickModelsTable = new JTable();
    private FavoriteModelsTableModel quickModelsTableModel = new FavoriteModelsTableModel(new ArrayList<>());
    private JComboBox<String> preferredCodeModelCombo = new JComboBox<>();
    private JComboBox<String> primaryModelCombo = new JComboBox<>();
    private JComboBox<String> quickModelCombo = new JComboBox<>();
    private JComboBox<String> quickEditModelCombo = new JComboBox<>();
    private JComboBox<String> quickestModelCombo = new JComboBox<>();
    private JLabel quickEditModelLabel = new JLabel("Quick Edit Model:");
    ;
    private JPanel quickEditModelHolder = new JPanel(new BorderLayout(0, 0));
    ;
    private JTextField balanceField = new JTextField();
    private BrowserLabel signupLabel = new BrowserLabel("", ""); // Initialized with dummy values
    private JCheckBox showCostNotificationsCheckbox = new JCheckBox("Show LLM cost notifications");
    private JCheckBox showFreeInternalLLMCheckbox = new JCheckBox("Show free internal LLM calls");
    private JCheckBox showErrorNotificationsCheckbox = new JCheckBox("Show error notifications");
    private JCheckBox showConfirmNotificationsCheckbox = new JCheckBox("Show confirmation notifications");
    private JCheckBox showInfoNotificationsCheckbox = new JCheckBox("Show info notifications");

    // Compression settings
    private JCheckBox autoCompressCheckbox = new JCheckBox("Auto-compress conversation history");
    private JSpinner autoCompressThresholdSpinner = new JSpinner();
    private JSpinner compressionConcurrencySpinner = new JSpinner();

    @Nullable
    private JCheckBox forceToolEmulationCheckbox; // Dev-only

    @Nullable
    private GitHubSettingsPanel gitHubSettingsPanel; // Null if GitHub tab not shown

    private DefaultListModel<McpServer> mcpServersListModel = new DefaultListModel<>();
    private boolean plannerModelSyncListenerRegistered = false;
    private JList<McpServer> mcpServersList = new JList<>(mcpServersListModel);

    @Nullable
    private JRadioButton uiScaleAutoRadio; // Hidden on macOS or with the JBR

    @Nullable
    private JRadioButton uiScaleCustomRadio; // Hidden on macOS or with the JBR

    @Nullable
    private JComboBox<String> uiScaleCombo; // Hidden on macOS or with the JBR

    // JVM memory settings controls (General tab)
    private JRadioButton memoryAutoRadio = new JRadioButton("Automatic (recommended)");
    private JRadioButton memoryManualRadio = new JRadioButton("Manual:");
    private JSpinner memorySpinner = new JSpinner();

    private JCheckBox instructionsTabInsertIndentationCheckbox =
            new JCheckBox("Tab inserts indentation in Instructions (Code-style)");

    private JSpinner terminalFontSizeSpinner = new JSpinner();

    private JRadioButton startupOpenLastRadio = new JRadioButton("Open last project (recommended)");
    private JRadioButton startupOpenAllRadio = new JRadioButton("Reopen all previously open projects");
    private JCheckBox persistPerProjectWindowCheckbox = new JCheckBox("Save window position per project (recommended)");

    // Advanced mode (General tab)
    private JCheckBox advancedModeCheckbox = new JCheckBox("Enable Advanced Mode (show all UI)");

    private JTabbedPane globalSubTabbedPane = new JTabbedPane(JTabbedPane.TOP);

    /**
     * Constructor for creating panel without data (will be populated later).
     * Panel starts in disabled state until data is loaded.
     */
    public SettingsGlobalPanel(Chrome chrome, SettingsDialog parentDialog) {
        assert SwingUtilities.isEventDispatchThread() : "Must be called on EDT";
        this.chrome = chrome;
        this.parentDialog = parentDialog;
        setLayout(new BorderLayout());
        initComponents(); // This will fully initialize or conditionally initialize fields

        // Disable panel until data is loaded
        setEnabled(false);

        // Register for settings change notifications
        MainProject.addSettingsChangeListener(this);
    }

    /**
     * Populates UI fields from pre-loaded settings data. No I/O operations.
     * Must be called on EDT. Enables the panel after populating.
     */
    public void populateFromData(SettingsData data) {
        assert SwingUtilities.isEventDispatchThread() : "Must be called on EDT";

        // Enable panel now that we have data
        setEnabled(true);

        populateGeneralTab(data);
        populateServiceTab(data);
        populateAppearanceTab();
        populateStartupTab();
        populateNotificationsTab();
        populateCompressionTab();
        populateQuickModelsTab(data);
        populateGitHubTab();
        populateMcpServersTab();
    }

    private void populateGeneralTab(SettingsData data) {
        // JVM Memory
        try {
            var mem = data.jvmMemorySettings();
            if (mem.automatic()) {
                memoryAutoRadio.setSelected(true);
                memorySpinner.setEnabled(false);
            } else {
                memoryManualRadio.setSelected(true);
                memorySpinner.setEnabled(true);
                try {
                    int v = mem.manualMb();
                    SpinnerNumberModel model = (SpinnerNumberModel) memorySpinner.getModel();
                    int min = ((Number) model.getMinimum()).intValue();
                    int max = ((Number) model.getMaximum()).intValue();
                    if (v < min) v = min;
                    if (v > max) v = max;
                    int step = model.getStepSize().intValue();
                    if (step > 0) {
                        int rem = v % step;
                        if (rem != 0) v = v - rem + (rem >= step / 2 ? step : 0);
                    }
                    memorySpinner.setValue(v);
                } catch (Exception ignore) {
                    // leave spinner as-is
                }
            }
        } catch (Exception ignore) {
            // Use defaults if there is any problem reading settings
        }

        // Advanced Mode
        advancedModeCheckbox.setSelected(GlobalUiSettings.isAdvancedMode());
    }

    private void populateServiceTab(SettingsData data) {
        brokkKeyField.setText(data.brokkApiKey());
        balanceField.setText(data.accountBalance()); // Pre-loaded from background
        updateSignupLabelVisibility();

        if (brokkProxyRadio != null && localhostProxyRadio != null) {
            if (MainProject.getProxySetting() == MainProject.LlmProxySetting.BROKK) {
                brokkProxyRadio.setSelected(true);
            } else {
                localhostProxyRadio.setSelected(true);
            }
        }

        if (forceToolEmulationCheckbox != null) {
            forceToolEmulationCheckbox.setSelected(MainProject.getForceToolEmulation());
        }
    }

    private void populateAppearanceTab() {
        // Theme
        String currentTheme = MainProject.getTheme();
        switch (currentTheme) {
            case GuiTheme.THEME_DARK -> darkThemeRadio.setSelected(true);
            case GuiTheme.THEME_HIGH_CONTRAST -> highContrastThemeRadio.setSelected(true);
            default -> lightThemeRadio.setSelected(true);
        }

        // Code Block Layout
        wordWrapCheckbox.setSelected(MainProject.getCodeBlockWrapMode());
        verticalActivityLayoutCheckbox.setSelected(GlobalUiSettings.isVerticalActivityLayout());

        // UI Scale (if present; hidden on macOS)
        if (uiScaleAutoRadio != null && uiScaleCustomRadio != null && uiScaleCombo != null) {
            String pref = MainProject.getUiScalePref();
            if ("auto".equalsIgnoreCase(pref)) {
                uiScaleAutoRadio.setSelected(true);
                uiScaleCombo.setSelectedItem("1.0");
                uiScaleCombo.setEnabled(false);
            } else {
                uiScaleCustomRadio.setSelected(true);
                var model = (DefaultComboBoxModel<String>) uiScaleCombo.getModel();
                String selected = pref;
                boolean found = false;
                for (int i = 0; i < model.getSize(); i++) {
                    if (pref.equals(model.getElementAt(i))) {
                        found = true;
                        break;
                    }
                }
                if (!found) {
                    try {
                        double v = Double.parseDouble(pref);
                        int nearest = (int) Math.round(v);
                        if (nearest < 1) nearest = 1;
                        if (nearest > 5) nearest = 5;
                        selected = nearest + ".0";
                    } catch (NumberFormatException ignore) {
                        selected = "1.0";
                    }
                }
                uiScaleCombo.setSelectedItem(selected);
                uiScaleCombo.setEnabled(true);
            }
        }

        terminalFontSizeSpinner.setValue((double) MainProject.getTerminalFontSize());

        // Diff View preference
        boolean unified = GlobalUiSettings.isDiffUnifiedView();
        diffUnifiedRadio.setSelected(unified);
        diffSideBySideRadio.setSelected(!unified);
    }

    private void populateStartupTab() {
        var startupMode = MainProject.getStartupOpenMode();
        if (startupMode == MainProject.StartupOpenMode.ALL) {
            startupOpenAllRadio.setSelected(true);
        } else {
            startupOpenLastRadio.setSelected(true);
        }

        persistPerProjectWindowCheckbox.setSelected(GlobalUiSettings.isPersistPerProjectBounds());
        instructionsTabInsertIndentationCheckbox.setSelected(GlobalUiSettings.isInstructionsTabInsertIndentation());
    }

    private void populateNotificationsTab() {
        showCostNotificationsCheckbox.setSelected(GlobalUiSettings.isShowCostNotifications());
        showFreeInternalLLMCheckbox.setSelected(GlobalUiSettings.isShowFreeInternalLLMCostNotifications());
        showErrorNotificationsCheckbox.setSelected(GlobalUiSettings.isShowErrorNotifications());
        showConfirmNotificationsCheckbox.setSelected(GlobalUiSettings.isShowConfirmNotifications());
        showInfoNotificationsCheckbox.setSelected(GlobalUiSettings.isShowInfoNotifications());
    }

    private void populateCompressionTab() {
        autoCompressCheckbox.setSelected(MainProject.getHistoryAutoCompress());
        autoCompressThresholdSpinner.setValue(MainProject.getHistoryAutoCompressThresholdPercent());
        autoCompressThresholdSpinner.setEnabled(autoCompressCheckbox.isSelected());
    }

    private void populateQuickModelsTab(SettingsData data) {
        var currentCodeConfig = chrome.getProject().getMainProject().getCodeModelConfig();
        var loadedFavorites = data.favoriteModels();
        quickModelsTableModel.setFavorites(loadedFavorites);

        // Populate preferred code model combo with favorite aliases
        preferredCodeModelCombo.removeAllItems();
        for (Service.FavoriteModel favorite : loadedFavorites) {
            preferredCodeModelCombo.addItem(favorite.alias());
        }

        // Select the favorite that matches the current code config
        String selectedAlias = null;
        for (Service.FavoriteModel favorite : loadedFavorites) {
            if (favorite.config().name().equals(currentCodeConfig.name())
                    && favorite.config().reasoning() == currentCodeConfig.reasoning()
                    && favorite.config().tier() == currentCodeConfig.tier()) {
                selectedAlias = favorite.alias();
                break;
            }
        }
        if (selectedAlias != null) {
            preferredCodeModelCombo.setSelectedItem(selectedAlias);
        } else if (!loadedFavorites.isEmpty()) {
            preferredCodeModelCombo.setSelectedIndex(0);
        }

        // Populate planner model combo with favorite aliases
        var currentPlannerConfig = chrome.getProject().getMainProject().getArchitectModelConfig();
        primaryModelCombo.removeAllItems();
        for (Service.FavoriteModel favorite : loadedFavorites) {
            primaryModelCombo.addItem(favorite.alias());
        }

        // Select the favorite that matches the current planner config
        String selectedPlannerAlias = null;
        for (Service.FavoriteModel favorite : loadedFavorites) {
            if (favorite.config().name().equals(currentPlannerConfig.name())
                    && favorite.config().reasoning() == currentPlannerConfig.reasoning()
                    && favorite.config().tier() == currentPlannerConfig.tier()) {
                selectedPlannerAlias = favorite.alias();
                break;
            }
        }
        if (selectedPlannerAlias != null) {
            primaryModelCombo.setSelectedItem(selectedPlannerAlias);
        } else if (!loadedFavorites.isEmpty()) {
            primaryModelCombo.setSelectedIndex(0);
        }

        // Add listener to sync planner combo when model changes in InstructionsPanel
        if (!plannerModelSyncListenerRegistered) {
            chrome.getInstructionsPanel().addModelSelectionListener(cfg -> {
                try {
                    // Use the current favorites from the table model to avoid capturing stale state
                    for (Service.FavoriteModel favorite : quickModelsTableModel.getFavorites()) {
                        if (favorite.config().name().equals(cfg.name())
                                && favorite.config().reasoning() == cfg.reasoning()
                                && favorite.config().tier() == cfg.tier()) {
                            String alias = favorite.alias();
                            SwingUtilities.invokeLater(() -> primaryModelCombo.setSelectedItem(alias));
                            break;
                        }
                    }
                } catch (Exception ex) {
                    logger.debug("Planner model sync listener failed (non-fatal)", ex);
                }
            });
            plannerModelSyncListenerRegistered = true;
        }
    }

    private void populateGitHubTab() {
        if (gitHubSettingsPanel != null) {
            gitHubSettingsPanel.loadSettings();
        }
    }

    private void populateMcpServersTab() {
        mcpServersListModel.clear();
        var mcpConfig = chrome.getProject().getMainProject().getMcpConfig();
        for (McpServer server : mcpConfig.servers()) {
            mcpServersListModel.addElement(server);
        }
    }

    private void initComponents() {
        // globalSubTabbedPane is already initialized

        // General Tab
        var generalPanel = createGeneralPanel();
        globalSubTabbedPane.addTab("General", null, generalPanel, "General settings");

        // Service Tab
        var servicePanel = createServicePanel();
        globalSubTabbedPane.addTab("Service", null, servicePanel, "Service configuration");

        // Appearance Tab
        var appearancePanel = createAppearancePanel();
        globalSubTabbedPane.addTab("Appearance", null, appearancePanel, "Theme settings");

        // Models Tab
        var modelsPanel = createQuickModelsPanel();
        globalSubTabbedPane.addTab(MODELS_TAB_TITLE, null, modelsPanel, "Configure models and favorites");

        // GitHub Tab (conditionally added)
        var project = chrome.getProject();
        boolean shouldShowGitHubTab = project.isGitHubRepo();

        if (shouldShowGitHubTab) {
            gitHubSettingsPanel = new GitHubSettingsPanel(chrome.getContextManager(), this);
            globalSubTabbedPane.addTab(
                    SettingsDialog.GITHUB_SETTINGS_TAB_NAME, null, gitHubSettingsPanel, "GitHub integration settings");
        }

        // MCP Servers Tab
        var mcpPanel = createMcpPanel();
        globalSubTabbedPane.addTab("MCP Servers", null, mcpPanel, "MCP server configuration");

        // Startup Tab
        var startupPanel = createStartupPanel();
        globalSubTabbedPane.addTab("Startup", null, startupPanel, "Startup behavior");

        // Keybindings Tab (wrapped in a scroll pane to ensure visibility on smaller screens)
        var keybindingsPanel = createKeybindingsPanel();
        var keybindingsScroll = new JScrollPane(keybindingsPanel);
        keybindingsScroll.setBorder(BorderFactory.createEmptyBorder());
        keybindingsScroll.setHorizontalScrollBarPolicy(ScrollPaneConstants.HORIZONTAL_SCROLLBAR_AS_NEEDED);
        keybindingsScroll.setVerticalScrollBarPolicy(ScrollPaneConstants.VERTICAL_SCROLLBAR_AS_NEEDED);
        globalSubTabbedPane.addTab("Keybindings", null, keybindingsScroll, "Configure keyboard shortcuts");

        var notificationsPanel = createNotificationsPanel();
        globalSubTabbedPane.addTab("Notifications", null, notificationsPanel, "Notification preferences");

        // Compression Tab
        var compressionPanel = createCompressionPanel();
        globalSubTabbedPane.addTab("Compression", null, compressionPanel, "Conversation history compression");

        add(globalSubTabbedPane, BorderLayout.CENTER);
    }

    /**
     * Asynchronously saves a keybinding to persistent storage and provides optional UI feedback.
     *
     * @param id                 the keybinding id (e.g., "instructions.submit").
     * @param stroke             the KeyStroke to persist.
     * @param refreshKeybindings whether to call chrome.refreshKeybindings() on success.
     * @param onSuccessMessage   optional Runnable to execute on success (e.g., to show a dialog).
     * @param dialogParent       the component to use as parent for JOptionPane dialogs.
     * @param failureContext     short string describing what failed (e.g., "save keybinding", "clear keybinding").
     */
    private void saveKeybindingAsync(
            String id,
            KeyStroke stroke,
            boolean refreshKeybindings,
            @Nullable Runnable onSuccessMessage,
            Component dialogParent,
            String failureContext) {
        new SwingWorker<Void, Void>() {
            @Override
            protected Void doInBackground() {
                GlobalUiSettings.saveKeybinding(id, stroke);
                return null;
            }

            @Override
            protected void done() {
                try {
                    get(); // Check if background save succeeded
                    if (refreshKeybindings) {
                        try {
                            chrome.refreshKeybindings();
                        } catch (Exception ex) {
                            logger.debug("refreshKeybindings failed (non-fatal)", ex);
                        }
                    }
                    if (onSuccessMessage != null) {
                        onSuccessMessage.run();
                    }
                } catch (Exception ex) {
                    logger.error("Failed to {}", failureContext, ex);
                    JOptionPane.showMessageDialog(
                            dialogParent,
                            "Failed to " + failureContext + ": " + ex.getMessage(),
                            "Save Error",
                            JOptionPane.ERROR_MESSAGE);
                }
            }
        }.execute();
    }

    private JPanel createKeybindingsPanel() {
        var panel = new JPanel(new GridBagLayout());
        panel.setBorder(BorderFactory.createEmptyBorder(10, 10, 10, 10));
        final AtomicInteger row = new AtomicInteger(0);

        class RowAdder {
            void add(String id, String label) {
                KeyStroke def = defaultFor(id);
                KeyStroke cur = GlobalUiSettings.getKeybinding(id, def);

                int r = row.getAndIncrement();
                var gbcLabel = new GridBagConstraints();
                gbcLabel.insets = new Insets(4, 6, 4, 6);
                gbcLabel.anchor = GridBagConstraints.WEST;
                gbcLabel.gridx = 0;
                gbcLabel.gridy = r;
                gbcLabel.weightx = 0.0;
                panel.add(new JLabel(label + ":"), gbcLabel);

                var field = new JTextField(formatKeyStroke(cur));
                field.setEditable(false);
                var gbcField = new GridBagConstraints();
                gbcField.insets = new Insets(4, 6, 4, 6);
                gbcField.fill = GridBagConstraints.HORIZONTAL;
                gbcField.gridx = 1;
                gbcField.gridy = r;
                gbcField.weightx = 1.0;
                panel.add(field, gbcField);

                var setBtn = new MaterialButton("Set");
                var gbcSet = new GridBagConstraints();
                gbcSet.insets = new Insets(4, 6, 4, 6);
                gbcSet.gridx = 2;
                gbcSet.gridy = r;
                gbcSet.weightx = 0.0;
                panel.add(setBtn, gbcSet);

                var clearBtn = new MaterialButton("Clear");
                var gbcClear = new GridBagConstraints();
                gbcClear.insets = new Insets(4, 6, 4, 6);
                gbcClear.gridx = 3;
                gbcClear.gridy = r;
                gbcClear.weightx = 0.0;
                panel.add(clearBtn, gbcClear);

                setBtn.addActionListener(ev -> {
                    KeyStroke captured = captureKeyStroke(panel);
                    if ("global.closeWindow".equals(id)
                            && captured.getKeyCode() == KeyEvent.VK_ESCAPE
                            && captured.getModifiers() == 0) {
                        JOptionPane.showMessageDialog(
                                panel,
                                "ESC alone cannot be used for Close Window.",
                                "Invalid Shortcut",
                                JOptionPane.WARNING_MESSAGE);
                        return;
                    }

                    // Check for conflicts
                    String conflictingAction = findConflictingKeybinding(captured, id);
                    if (conflictingAction != null) {
                        int result = JOptionPane.showConfirmDialog(
                                panel,
                                String.format(
                                        "This shortcut is already used by '%s'. Do you want to reassign it?",
                                        conflictingAction),
                                "Shortcut Conflict",
                                JOptionPane.YES_NO_OPTION,
                                JOptionPane.WARNING_MESSAGE);
                        if (result != JOptionPane.YES_OPTION) {
                            return;
                        }
                    }

                    // Update field and save keybinding in background
                    field.setText(formatKeyStroke(captured));
                    Runnable onSuccess = () -> JOptionPane.showMessageDialog(panel, "Saved and applied.");
                    saveKeybindingAsync(id, captured, true, onSuccess, panel, "save keybinding");
                });

                clearBtn.addActionListener(ev -> {
                    field.setText(formatKeyStroke(def));
                    saveKeybindingAsync(id, def, false, null, panel, "clear keybinding");
                });
            }
        }

        RowAdder adder = new RowAdder();
        // Instructions panel
        adder.add("instructions.submit", "Submit (Enter)");
        adder.add("instructions.toggleMode", "Toggle Code/Ask/Lutz");

        // Global text editing
        adder.add("global.undo", "Undo");
        adder.add("global.redo", "Redo");
        adder.add("global.copy", "Copy");
        adder.add("global.paste", "Paste");

        // Voice and interface
        adder.add("global.toggleMicrophone", "Toggle Microphone");

        // Panel navigation
        adder.add("panel.switchToProjectFiles", "Switch to Project Files");
        adder.add("panel.switchToDependencies", "Switch to Dependencies");
        adder.add("panel.switchToChanges", "Switch to Changes");
        adder.add("panel.switchToWorktrees", "Switch to Worktrees");
        adder.add("panel.switchToLog", "Switch to Log");
        adder.add("panel.switchToPullRequests", "Switch to Pull Requests");
        adder.add("panel.switchToIssues", "Switch to Issues");

        // Drawer navigation
        adder.add("drawer.toggleTerminal", "Toggle Terminal Drawer");
        adder.add("drawer.toggleDependencies", "Toggle Dependencies Drawer");
        adder.add("drawer.switchToTerminal", "Switch to Terminal Tab");
        adder.add("drawer.switchToTasks", "Switch to Tasks Tab");

        // View controls
        adder.add("view.zoomIn", "Zoom In");
        adder.add("view.zoomInAlt", "Zoom In (Alt)");
        adder.add("view.zoomOut", "Zoom Out");
        adder.add("view.resetZoom", "Reset Zoom");

        // General navigation
        adder.add("global.openSettings", "Open Settings");
        adder.add("global.closeWindow", "Close Window");

        // Add global reset button
        var resetAllBtn = new JButton("Reset All to Defaults");
        resetAllBtn.setToolTipText("Reset all keybindings to their default values");
        var gbcReset = new GridBagConstraints();
        gbcReset.gridx = 0;
        gbcReset.gridy = row.getAndIncrement();
        gbcReset.gridwidth = 4;
        gbcReset.insets = new Insets(20, 6, 6, 6);
        gbcReset.anchor = GridBagConstraints.CENTER;
        gbcReset.fill = GridBagConstraints.NONE;
        panel.add(resetAllBtn, gbcReset);

        resetAllBtn.addActionListener(ev -> {
            int result = JOptionPane.showConfirmDialog(
                    panel,
                    "This will reset ALL keybindings to their default values. Are you sure?",
                    "Reset All Keybindings",
                    JOptionPane.YES_NO_OPTION,
                    JOptionPane.WARNING_MESSAGE);
            if (result == JOptionPane.YES_OPTION) {
                resetAllKeybindingsToDefaults();
                // Refresh the keybindings
                SwingUtilities.invokeLater(() -> {
                    try {
                        chrome.refreshKeybindings();
                        JOptionPane.showMessageDialog(
                                panel,
                                "All keybindings have been reset to defaults. Please close and reopen this settings dialog to see the updated values.");
                    } catch (Exception ex) {
                        logger.debug("Failed to refresh keybindings after reset", ex);
                    }
                });
            }
        });

        var gbcSpacer = new GridBagConstraints();
        gbcSpacer.gridx = 0;
        gbcSpacer.gridy = row.get();
        gbcSpacer.weightx = 1.0;
        gbcSpacer.weighty = 1.0;
        gbcSpacer.fill = GridBagConstraints.BOTH;
        panel.add(Box.createGlue(), gbcSpacer);

        return panel;
    }

    private static String formatKeyStroke(KeyStroke ks) {
        try {
            int modifiers = ks.getModifiers();
            int keyCode = ks.getKeyCode();
            String modText = InputEvent.getModifiersExText(modifiers);
            String keyText = KeyEvent.getKeyText(keyCode);
            if (modText == null || modText.isBlank()) return keyText;
            return modText + "+" + keyText;
        } catch (Exception e) {
            return ks.toString();
        }
    }

    private static KeyStroke captureKeyStroke(Component parent) {
        final KeyStroke[] result = new KeyStroke[1];
        final KeyboardFocusManager kfm = KeyboardFocusManager.getCurrentKeyboardFocusManager();
        KeyEventDispatcher[] ref = new KeyEventDispatcher[1];

        var dialog = new JDialog((Frame) null, "Press new shortcut", true);
        var label = new JLabel("Press the desired key combination now (ESC to cancel)...");
        label.setBorder(BorderFactory.createEmptyBorder(10, 10, 10, 10));
        dialog.add(label);
        dialog.setSize(420, 140);
        dialog.setLocationRelativeTo(parent);

        KeyEventDispatcher dispatcher = e -> {
            if (e.getID() != KeyEvent.KEY_PRESSED) return false;
            int code = e.getKeyCode();
            // Ignore pure modifier presses; wait for a real key
            if (code == KeyEvent.VK_SHIFT
                    || code == KeyEvent.VK_CONTROL
                    || code == KeyEvent.VK_ALT
                    || code == KeyEvent.VK_META) {
                return true;
            }
            if (code == KeyEvent.VK_ESCAPE && e.getModifiersEx() == 0) {
                result[0] = null; // cancel
            } else {
                result[0] = KeyStroke.getKeyStroke(code, e.getModifiersEx());
            }
            dialog.dispose();
            return true;
        };
        ref[0] = dispatcher;
        kfm.addKeyEventDispatcher(ref[0]);

        try {
            dialog.setFocusable(true);
            dialog.setFocusableWindowState(true);
            dialog.setAlwaysOnTop(true);
            dialog.setVisible(true);
        } finally {
            if (ref[0] != null) kfm.removeKeyEventDispatcher(ref[0]);
        }
        return result[0] == null ? KeyStroke.getKeyStroke(0, 0) : result[0];
    }

    /** Checks if a KeyStroke conflicts with any existing keybinding. */
    private static @Nullable String findConflictingKeybinding(KeyStroke newKeyStroke, String excludeId) {
        if (newKeyStroke.getKeyCode() == 0) return null;

        // List of all keybinding IDs to check
        String[] allKeybindingIds = {
            "instructions.submit",
            "instructions.toggleMode",
            "global.undo",
            "global.redo",
            "global.copy",
            "global.paste",
            "global.toggleMicrophone",
            "global.openSettings",
            "global.closeWindow",
            "panel.switchToProjectFiles",
            "panel.switchToDependencies",
            "panel.switchToChanges",
            "panel.switchToWorktrees",
            "panel.switchToLog",
            "panel.switchToPullRequests",
            "panel.switchToIssues",
            "drawer.toggleTerminal",
            "drawer.toggleDependencies",
            "drawer.switchToTerminal",
            "drawer.switchToTasks",
            "view.zoomIn",
            "view.zoomInAlt",
            "view.zoomOut",
            "view.resetZoom"
        };

        for (String id : allKeybindingIds) {
            if (id.equals(excludeId)) continue; // Skip the one we're setting

            KeyStroke existing = GlobalUiSettings.getKeybinding(id, defaultFor(id));
            if (existing.equals(newKeyStroke)) {
                return getKeybindingDisplayName(id);
            }
        }
        return null;
    }

    /** Gets a human-readable display name for a keybinding ID. */
    private static String getKeybindingDisplayName(String id) {
        return switch (id) {
            case "instructions.submit" -> "Submit (Enter)";
            case "instructions.toggleMode" -> "Toggle Code/Ask/Lutz";
            case "global.undo" -> "Undo";
            case "global.redo" -> "Redo";
            case "global.copy" -> "Copy";
            case "global.paste" -> "Paste";
            case "global.toggleMicrophone" -> "Toggle Microphone";
            case "global.openSettings" -> "Open Settings";
            case "global.closeWindow" -> "Close Window";
            case "panel.switchToProjectFiles" -> "Switch to Project Files";
            case "panel.switchToDependencies" -> "Switch to Dependencies";
            case "panel.switchToChanges" -> "Switch to Changes";
            case "panel.switchToWorktrees" -> "Switch to Worktrees";
            case "panel.switchToLog" -> "Switch to Log";
            case "panel.switchToPullRequests" -> "Switch to Pull Requests";
            case "panel.switchToIssues" -> "Switch to Issues";
            case "drawer.toggleTerminal" -> "Toggle Terminal Drawer";
            case "drawer.toggleDependencies" -> "Toggle Dependencies Drawer";
            case "drawer.switchToTerminal" -> "Switch to Terminal Tab";
            case "drawer.switchToTasks" -> "Switch to Tasks Tab";
            case "view.zoomIn" -> "Zoom In";
            case "view.zoomInAlt" -> "Zoom In (Alt)";
            case "view.zoomOut" -> "Zoom Out";
            case "view.resetZoom" -> "Reset Zoom";
            default -> id;
        };
    }

    /** Resets all keybindings to their default values. */
    private static void resetAllKeybindingsToDefaults() {
        String[] allKeybindingIds = {
            "instructions.submit",
            "instructions.toggleMode",
            "global.undo",
            "global.redo",
            "global.copy",
            "global.paste",
            "global.toggleMicrophone",
            "global.openSettings",
            "global.closeWindow",
            "panel.switchToProjectFiles",
            "panel.switchToDependencies",
            "panel.switchToChanges",
            "panel.switchToWorktrees",
            "panel.switchToLog",
            "panel.switchToPullRequests",
            "panel.switchToIssues",
            "drawer.toggleTerminal",
            "drawer.toggleDependencies",
            "drawer.switchToTerminal",
            "drawer.switchToTasks",
            "view.zoomIn",
            "view.zoomInAlt",
            "view.zoomOut",
            "view.resetZoom"
        };

        for (String id : allKeybindingIds) {
            KeyStroke defaultValue = defaultFor(id);
            GlobalUiSettings.saveKeybinding(id, defaultValue);
        }
    }

    public JTabbedPane getGlobalSubTabbedPane() {
        return globalSubTabbedPane;
    }

    private JPanel createGeneralPanel() {
        var panel = new JPanel(new GridBagLayout());
        panel.setBorder(BorderFactory.createEmptyBorder(10, 10, 10, 10));
        var gbc = new GridBagConstraints();
        gbc.insets = new Insets(2, 5, 2, 5);
        gbc.anchor = GridBagConstraints.WEST;
        int row = 0;

        // Title
        gbc.gridx = 0;
        gbc.gridy = row;
        gbc.weightx = 0.0;
        gbc.fill = GridBagConstraints.NONE;
        panel.add(new JLabel("JVM Memory Allocation:"), gbc);

        // Radio group
        var memoryGroup = new ButtonGroup();
        memoryGroup.add(memoryAutoRadio);
        memoryGroup.add(memoryManualRadio);

        // Auto option
        gbc.gridx = 1;
        gbc.gridy = row++;
        gbc.weightx = 1.0;
        gbc.fill = GridBagConstraints.HORIZONTAL;
        var autoPanel = new JPanel(new FlowLayout(FlowLayout.LEFT, 0, 0));
        autoPanel.add(memoryAutoRadio);
        panel.add(autoPanel, gbc);

        // Manual option with spinner
        var spinnerModel = new SpinnerNumberModel(4096, 512, 16384, 128);
        try {
            long maxBytes = Runtime.getRuntime().maxMemory();
            int detectedMb;
            if (maxBytes <= 0 || maxBytes == Long.MAX_VALUE) {
                detectedMb = 4096; // fallback when not detectable
            } else {
                detectedMb = (int) Math.round(maxBytes / 1024.0 / 1024.0);
                if (detectedMb < 512) detectedMb = 512;
                if (detectedMb > 16384) detectedMb = 16384;
                // Snap to nearest 128MB for nicer alignment with step size
                detectedMb = ((detectedMb + 64) / 128) * 128;
            }
            spinnerModel.setValue(detectedMb);
        } catch (Exception ignored) {
            spinnerModel.setValue(4096);
        }
        memorySpinner.setModel(spinnerModel);
        memorySpinner.setEditor(new JSpinner.NumberEditor(memorySpinner, "#0"));

        var manualPanel = new JPanel(new FlowLayout(FlowLayout.LEFT, 0, 0));
        manualPanel.add(memoryManualRadio);
        manualPanel.add(Box.createHorizontalStrut(5));
        manualPanel.add(memorySpinner);
        manualPanel.add(Box.createHorizontalStrut(5));
        manualPanel.add(new JLabel("MB"));

        gbc.gridy = row++;
        panel.add(manualPanel, gbc);

        // Listeners to enable/disable spinner
        memoryAutoRadio.addActionListener(e -> memorySpinner.setEnabled(false));
        memoryManualRadio.addActionListener(e -> memorySpinner.setEnabled(true));

        // Default selection
        memoryAutoRadio.setSelected(true);
        memorySpinner.setEnabled(false);

        // Restart note
        var restartLabel = new JLabel("Restart required after changing memory settings");
        restartLabel.setFont(restartLabel.getFont().deriveFont(Font.ITALIC));
        gbc.gridy = row++;
        gbc.insets = new Insets(0, 25, 2, 5);
        panel.add(restartLabel, gbc);
        gbc.insets = new Insets(2, 5, 2, 5);

        // Instructions panel behavior
        gbc.insets = new Insets(10, 5, 2, 5);
        gbc.gridx = 0;
        gbc.gridy = row;
        gbc.weightx = 0.0;
        gbc.fill = GridBagConstraints.NONE;
        panel.add(new JLabel("Instructions Input:"), gbc);

        gbc.gridx = 1;
        gbc.gridy = row++;
        gbc.weightx = 1.0;
        gbc.fill = GridBagConstraints.HORIZONTAL;
        panel.add(instructionsTabInsertIndentationCheckbox, gbc);

        // Advanced Mode
        gbc.insets = new Insets(10, 5, 2, 5);
        gbc.gridx = 0;
        gbc.gridy = row;
        gbc.weightx = 0.0;
        gbc.fill = GridBagConstraints.NONE;
        panel.add(new JLabel("Interface:"), gbc);

        gbc.gridx = 1;
        gbc.gridy = row++;
        gbc.weightx = 1.0;
        gbc.fill = GridBagConstraints.HORIZONTAL;
        panel.add(advancedModeCheckbox, gbc);
        gbc.insets = new Insets(2, 5, 2, 5);

        // Filler
        gbc.gridy = row;
        gbc.weighty = 1.0;
        gbc.fill = GridBagConstraints.VERTICAL;
        panel.add(Box.createVerticalGlue(), gbc);

        return panel;
    }

    private JPanel createServicePanel() {
        var servicePanel = new JPanel(new GridBagLayout());
        servicePanel.setBorder(BorderFactory.createEmptyBorder(10, 10, 10, 10));
        var gbc = new GridBagConstraints();
        gbc.insets = new Insets(2, 5, 2, 5);
        gbc.anchor = GridBagConstraints.WEST;
        int row = 0;

        gbc.gridx = 0;
        gbc.gridy = row;
        gbc.weightx = 0.0;
        servicePanel.add(new JLabel("Brokk Key:"), gbc);

        brokkKeyField = new JTextField(20);
        gbc.gridx = 1;
        gbc.gridy = row++;
        gbc.weightx = 1.0;
        gbc.fill = GridBagConstraints.HORIZONTAL;
        servicePanel.add(brokkKeyField, gbc);

        gbc.gridx = 0;
        gbc.gridy = row;
        gbc.weightx = 0.0;
        gbc.fill = GridBagConstraints.NONE;
        servicePanel.add(new JLabel("Balance:"), gbc);

        this.balanceField = new JTextField("Loading...");
        this.balanceField.setEditable(false);
        this.balanceField.setColumns(8);
        var balanceDisplayPanel = new JPanel(new FlowLayout(FlowLayout.LEFT, 5, 0));
        balanceDisplayPanel.add(this.balanceField);
        var topUpUrl = Service.TOP_UP_URL;
        var topUpLabel = new BrowserLabel(topUpUrl, "Top Up");
        balanceDisplayPanel.add(topUpLabel);

        gbc.gridx = 1;
        gbc.gridy = row++;
        gbc.weightx = 0.0;
        gbc.fill = GridBagConstraints.NONE;
        servicePanel.add(balanceDisplayPanel, gbc);

        var signupUrl = "https://brokk.ai";
        this.signupLabel = new BrowserLabel(signupUrl, "Sign up or get your key at " + signupUrl);
        this.signupLabel.setFont(this.signupLabel.getFont().deriveFont(Font.ITALIC));
        gbc.gridx = 1;
        gbc.gridy = row++;
        gbc.fill = GridBagConstraints.HORIZONTAL;
        gbc.weightx = 1.0;
        gbc.insets = new Insets(2, 5, 8, 5);
        servicePanel.add(this.signupLabel, gbc);
        gbc.insets = new Insets(2, 5, 2, 5);

        gbc.gridx = 0;
        gbc.gridy = row;
        gbc.weightx = 0.0;
        gbc.fill = GridBagConstraints.NONE;
        servicePanel.add(new JLabel("LLM Proxy:"), gbc);

        if (MainProject.getProxySetting() == MainProject.LlmProxySetting.STAGING) {
            var proxyInfoLabel = new JLabel(
                    "Proxy has been set to STAGING in ~/.brokk/brokk.properties. Changing it back must be done in the same place.");
            proxyInfoLabel.setFont(proxyInfoLabel.getFont().deriveFont(Font.ITALIC));
            gbc.gridx = 1;
            gbc.gridy = row++;
            gbc.weightx = 1.0;
            gbc.fill = GridBagConstraints.HORIZONTAL;
            servicePanel.add(proxyInfoLabel, gbc);
        } else {
            brokkProxyRadio = new JRadioButton("Brokk");
            localhostProxyRadio = new JRadioButton("Localhost");
            var proxyGroup = new ButtonGroup();
            proxyGroup.add(brokkProxyRadio);
            proxyGroup.add(localhostProxyRadio);

            gbc.gridx = 1;
            gbc.gridy = row++;
            gbc.weightx = 1.0;
            gbc.fill = GridBagConstraints.HORIZONTAL;
            servicePanel.add(brokkProxyRadio, gbc);

            gbc.gridy = row++;
            servicePanel.add(localhostProxyRadio, gbc);

            var proxyInfoLabel = new JLabel("Brokk will look for a litellm proxy on localhost:4000");
            proxyInfoLabel.setFont(proxyInfoLabel.getFont().deriveFont(Font.ITALIC));
            gbc.insets = new Insets(0, 25, 2, 5);
            gbc.gridy = row++;
            servicePanel.add(proxyInfoLabel, gbc);

            var restartLabel = new JLabel("Restart required after changing proxy settings");
            restartLabel.setFont(restartLabel.getFont().deriveFont(Font.ITALIC));
            gbc.gridy = row++;
            servicePanel.add(restartLabel, gbc);
            gbc.insets = new Insets(2, 5, 2, 5);
        }

        // Dev-only: Force tool emulation checkbox
        if (Boolean.getBoolean("brokk.devmode")) {
            forceToolEmulationCheckbox = new JCheckBox(
                    "[Dev Mode] Force tool emulation (also show empty workspace chips)",
                    Service.GLOBAL_FORCE_TOOL_EMULATION);
            forceToolEmulationCheckbox.setToolTipText(
                    "Development override: emulate tool calls. Also forces the UI to show visually-empty workspace chips for debugging and testing only.\n\n"
                            + "Dev note: When enabled, the UI will also show empty/placeholder workspace chips to aid debugging.");
            gbc.gridx = 1;
            gbc.gridy = row++;
            gbc.weightx = 1.0;
            gbc.fill = GridBagConstraints.HORIZONTAL;
            servicePanel.add(forceToolEmulationCheckbox, gbc);
        }

        // Cost notifications moved to Notifications tab

        gbc.gridy = row;
        gbc.weighty = 1.0;
        gbc.fill = GridBagConstraints.VERTICAL;
        servicePanel.add(Box.createVerticalGlue(), gbc);

        return servicePanel;
    }

    private void updateSignupLabelVisibility() {
        String currentPersistedKey = MainProject.getBrokkKey(); // Read from persistent store
        boolean keyIsEffectivelyPresent = !currentPersistedKey.trim().isEmpty();
        this.signupLabel.setVisible(!keyIsEffectivelyPresent);
    }

    private JPanel createAppearancePanel() {
        var appearancePanel = new JPanel(new GridBagLayout());
        appearancePanel.setBorder(BorderFactory.createEmptyBorder(10, 10, 10, 10));
        var gbc = new GridBagConstraints();
        gbc.insets = new Insets(2, 5, 2, 5);
        gbc.anchor = GridBagConstraints.WEST;
        int row = 0;

        // Theme
        gbc.gridx = 0;
        gbc.gridy = row;
        gbc.weightx = 0.0;
        appearancePanel.add(new JLabel("Theme:"), gbc);

        lightThemeRadio = new JRadioButton("Light");
        darkThemeRadio = new JRadioButton("Dark");
        highContrastThemeRadio = new JRadioButton("High Contrast");
        var themeGroup = new ButtonGroup();
        themeGroup.add(lightThemeRadio);
        themeGroup.add(darkThemeRadio);
        themeGroup.add(highContrastThemeRadio);

        lightThemeRadio.putClientProperty("theme", GuiTheme.THEME_LIGHT);
        darkThemeRadio.putClientProperty("theme", GuiTheme.THEME_DARK);
        highContrastThemeRadio.putClientProperty("theme", GuiTheme.THEME_HIGH_CONTRAST);

        gbc.gridx = 1;
        gbc.gridy = row++;
        gbc.weightx = 1.0;
        gbc.fill = GridBagConstraints.HORIZONTAL;
        appearancePanel.add(lightThemeRadio, gbc);

        gbc.gridy = row++;
        appearancePanel.add(darkThemeRadio, gbc);

        gbc.gridy = row++;
        appearancePanel.add(highContrastThemeRadio, gbc);

        // Word wrap for code blocks
        gbc.insets = new Insets(10, 5, 2, 5); // spacing before next section
        gbc.gridx = 0;
        gbc.gridy = row;
        gbc.weightx = 0.0;
        gbc.fill = GridBagConstraints.NONE;
        appearancePanel.add(new JLabel("Code Block Layout:"), gbc);

        gbc.gridx = 1;
        gbc.gridy = row++;
        gbc.weightx = 1.0;
        gbc.fill = GridBagConstraints.HORIZONTAL;
        appearancePanel.add(wordWrapCheckbox, gbc);

        // Vertical Activity Layout
        gbc.insets = new Insets(10, 5, 2, 5);
        gbc.gridx = 0;
        gbc.gridy = row;
        gbc.weightx = 0.0;
        gbc.fill = GridBagConstraints.NONE;
        appearancePanel.add(new JLabel("Activity Layout:"), gbc);

        gbc.gridx = 1;
        gbc.gridy = row++;
        gbc.weightx = 1.0;
        gbc.fill = GridBagConstraints.HORIZONTAL;
        appearancePanel.add(verticalActivityLayoutCheckbox, gbc);

        gbc.insets = new Insets(2, 5, 2, 5); // reset spacing

        // Diff View
        gbc.insets = new Insets(10, 5, 2, 5); // spacing before next section
        gbc.gridx = 0;
        gbc.gridy = row;
        gbc.weightx = 0.0;
        gbc.fill = GridBagConstraints.NONE;
        appearancePanel.add(new JLabel("Diff View:"), gbc);

        var diffViewGroup = new ButtonGroup();
        diffViewGroup.add(diffSideBySideRadio);
        diffViewGroup.add(diffUnifiedRadio);

        gbc.gridx = 1;
        gbc.gridy = row++;
        gbc.weightx = 1.0;
        gbc.fill = GridBagConstraints.HORIZONTAL;
        appearancePanel.add(diffSideBySideRadio, gbc);

        gbc.gridy = row++;
        appearancePanel.add(diffUnifiedRadio, gbc);

        gbc.insets = new Insets(2, 5, 2, 5); // reset spacing
        //
        // Detect JetBrains Runtime (JBR) and defer to its HiDPI handling if present
        var vmVendor = System.getProperty("java.vm.vendor", "");
        var runtimeName = System.getProperty("java.runtime.name", "");
        boolean isJbr = vmVendor.toLowerCase(Locale.ROOT).contains("jetbrains")
                || runtimeName.toLowerCase(Locale.ROOT).contains("jetbrains");

        // UI Scale controls (hidden on macOS)
        if (!Environment.isMacOs() && !isJbr) {
            gbc.insets = new Insets(10, 5, 2, 5); // spacing before next section
            gbc.gridx = 0;
            gbc.gridy = row;
            gbc.weightx = 0.0;
            gbc.fill = GridBagConstraints.NONE;
            appearancePanel.add(new JLabel("UI Scale:"), gbc);

            uiScaleAutoRadio = new JRadioButton("Auto (recommended)");
            uiScaleCustomRadio = new JRadioButton("Custom:");
            var scaleGroup = new ButtonGroup();
            scaleGroup.add(uiScaleAutoRadio);
            scaleGroup.add(uiScaleCustomRadio);

            uiScaleCombo = new JComboBox<>();
            final JComboBox<String> combo = uiScaleCombo;
            var uiScaleModel = new DefaultComboBoxModel<String>();
            uiScaleModel.addElement("1.0");
            uiScaleModel.addElement("2.0");
            uiScaleModel.addElement("3.0");
            uiScaleModel.addElement("4.0");
            uiScaleModel.addElement("5.0");
            combo.setModel(uiScaleModel);
            combo.setEnabled(false);

            uiScaleAutoRadio.addActionListener(e -> combo.setEnabled(false));
            uiScaleCustomRadio.addActionListener(e -> combo.setEnabled(true));

            gbc.gridx = 1;
            gbc.gridy = row++;
            gbc.weightx = 1.0;
            gbc.fill = GridBagConstraints.HORIZONTAL;
            appearancePanel.add(uiScaleAutoRadio, gbc);

            var customPanel = new JPanel(new FlowLayout(FlowLayout.LEFT, 5, 0));
            customPanel.add(uiScaleCustomRadio);
            customPanel.add(combo);

            gbc.gridy = row++;
            appearancePanel.add(customPanel, gbc);

            var restartLabel = new JLabel("Restart required after changing UI scale");
            restartLabel.setFont(restartLabel.getFont().deriveFont(Font.ITALIC));
            gbc.gridy = row++;
            gbc.insets = new Insets(0, 25, 2, 5);
            appearancePanel.add(restartLabel, gbc);
            gbc.insets = new Insets(2, 5, 2, 5);
        } else {
            uiScaleAutoRadio = null;
            uiScaleCustomRadio = null;
            uiScaleCombo = null;
        }

        // Terminal font size
        gbc.insets = new Insets(10, 5, 2, 5); // spacing
        gbc.gridx = 0;
        gbc.gridy = row;
        gbc.weightx = 0.0;
        gbc.fill = GridBagConstraints.NONE;
        appearancePanel.add(new JLabel("Terminal Font Size:"), gbc);

        var fontSizeModel = new SpinnerNumberModel(11.0, 8.0, 36.0, 0.5);
        terminalFontSizeSpinner.setModel(fontSizeModel);
        terminalFontSizeSpinner.setEditor(new JSpinner.NumberEditor(terminalFontSizeSpinner, "#0.0"));

        var terminalFontSizePanel = new JPanel(new FlowLayout(FlowLayout.LEFT, 0, 0));
        terminalFontSizePanel.add(terminalFontSizeSpinner);

        gbc.gridx = 1;
        gbc.gridy = row++;
        gbc.weightx = 1.0;
        gbc.fill = GridBagConstraints.HORIZONTAL;
        appearancePanel.add(terminalFontSizePanel, gbc);

        gbc.insets = new Insets(2, 5, 2, 5); // reset insets

        // filler
        gbc.gridy = row;
        gbc.weighty = 1.0;
        gbc.fill = GridBagConstraints.VERTICAL;
        appearancePanel.add(Box.createVerticalGlue(), gbc);
        return appearancePanel;
    }

    private JPanel createStartupPanel() {
        var startupPanel = new JPanel(new GridBagLayout());
        startupPanel.setBorder(BorderFactory.createEmptyBorder(10, 10, 10, 10));
        var gbc = new GridBagConstraints();
        gbc.insets = new Insets(2, 5, 2, 5);
        gbc.anchor = GridBagConstraints.WEST;
        int row = 0;

        gbc.gridx = 0;
        gbc.gridy = row;
        gbc.weightx = 0.0;
        startupPanel.add(new JLabel("On startup:"), gbc);

        var group = new ButtonGroup();
        group.add(startupOpenLastRadio);
        group.add(startupOpenAllRadio);

        gbc.gridx = 1;
        gbc.gridy = row++;
        gbc.weightx = 1.0;
        gbc.fill = GridBagConstraints.HORIZONTAL;
        startupPanel.add(startupOpenLastRadio, gbc);

        gbc.gridx = 1;
        gbc.gridy = row++;
        gbc.weightx = 1.0;
        gbc.fill = GridBagConstraints.HORIZONTAL;
        startupPanel.add(startupOpenAllRadio, gbc);

        // Per-project window bounds persistence
        gbc.gridx = 1;
        gbc.gridy = row++;
        gbc.weightx = 1.0;
        gbc.fill = GridBagConstraints.HORIZONTAL;
        startupPanel.add(persistPerProjectWindowCheckbox, gbc);

        gbc.gridy = row;
        gbc.weighty = 1.0;
        gbc.fill = GridBagConstraints.VERTICAL;
        startupPanel.add(Box.createVerticalGlue(), gbc);

        return startupPanel;
    }

    private JPanel createQuickModelsPanel() {
        var service = chrome.getContextManager().getService();
        var availableModelNames =
                service.getAvailableModels().keySet().stream().sorted().toArray(String[]::new);
        var reasoningLevels = Service.ReasoningLevel.values();

        quickModelsTableModel =
                new FavoriteModelsTableModel(new ArrayList<>()); // Initial empty, loaded in loadSettings
        quickModelsTable = new JTable(quickModelsTableModel);
        quickModelsTable.setSelectionMode(ListSelectionModel.SINGLE_SELECTION);
        quickModelsTable.setRowHeight(quickModelsTable.getRowHeight() + 4);

        // Enable sorting by clicking on column headers
        var sorter = new TableRowSorter<>(quickModelsTableModel);
        // Sort the Reasoning column using enum ordinal to preserve natural order
        sorter.setComparator(2, Comparator.comparingInt(Service.ReasoningLevel::ordinal));
        var showServiceTiers = Boolean.getBoolean("brokk.servicetiers");
        if (showServiceTiers) {
            // Sort the Processing Tier column similarly when tiers are enabled
            sorter.setComparator(3, Comparator.comparingInt(Service.ProcessingTier::ordinal));
        }
        quickModelsTable.setRowSorter(sorter);

        TableColumn aliasColumn = quickModelsTable.getColumnModel().getColumn(0);
        aliasColumn.setPreferredWidth(100);

        TableColumn modelColumn = quickModelsTable.getColumnModel().getColumn(1);
        var modelComboBoxEditor = new JComboBox<>(availableModelNames);
        modelColumn.setCellEditor(new DefaultCellEditor(modelComboBoxEditor));
        modelColumn.setPreferredWidth(200);

        TableColumn reasoningColumn = quickModelsTable.getColumnModel().getColumn(2);
        var reasoningComboBoxEditor = new JComboBox<>(reasoningLevels);
        reasoningColumn.setCellEditor(new ReasoningCellEditor(reasoningComboBoxEditor, service, quickModelsTable));
        reasoningColumn.setCellRenderer(new ReasoningCellRenderer(service));
        reasoningColumn.setPreferredWidth(100);

        if (showServiceTiers) {
            TableColumn processingColumn = quickModelsTable.getColumnModel().getColumn(3);
            var processingComboBoxEditor = new JComboBox<>(Service.ProcessingTier.values());
            processingColumn.setCellEditor(
                    new ProcessingTierCellEditor(processingComboBoxEditor, service, quickModelsTable));
            processingColumn.setCellRenderer(new ProcessingTierCellRenderer(service));
            processingColumn.setPreferredWidth(120);
        } else {
            // Remove the Processing Tier column from the view when service tiers are disabled
            quickModelsTable.removeColumn(quickModelsTable.getColumnModel().getColumn(3));
        }

        var buttonPanel = new JPanel(new FlowLayout(FlowLayout.LEFT));
        var addButton = new MaterialButton();
        addButton.setIcon(Icons.ADD);
        addButton.setToolTipText("Add favorite model");
        var removeButton = new MaterialButton();
        removeButton.setIcon(Icons.REMOVE);
        removeButton.setToolTipText("Remove selected favorite model");
        var defaultsButton = new MaterialButton("Defaults");
        defaultsButton.setToolTipText("Restore default favorite models");
        buttonPanel.add(addButton);
        buttonPanel.add(removeButton);
        buttonPanel.add(defaultsButton);

        addButton.addActionListener(e -> {
            if (quickModelsTable.isEditing()) {
                quickModelsTable.getCellEditor().stopCellEditing();
            }
            String defaultModel = availableModelNames.length > 0 ? availableModelNames[0] : "";
            quickModelsTableModel.addFavorite(
                    new Service.FavoriteModel("new-alias", new Service.ModelConfig(defaultModel)));
            int modelRowIndex = quickModelsTableModel.getRowCount() - 1;
            int viewRowIndex = quickModelsTable.convertRowIndexToView(modelRowIndex);
            quickModelsTable.setRowSelectionInterval(viewRowIndex, viewRowIndex);
            quickModelsTable.scrollRectToVisible(quickModelsTable.getCellRect(viewRowIndex, 0, true));
            quickModelsTable.editCellAt(viewRowIndex, 0);
            Component editorComponent = quickModelsTable.getEditorComponent();
            if (editorComponent != null) {
                editorComponent.requestFocusInWindow();
            }
        });

        removeButton.addActionListener(e -> {
            int rowCount = quickModelsTableModel.getRowCount();
            if (rowCount <= 1) {
                JOptionPane.showMessageDialog(
                        this, "At least one favorite model is required.", "Cannot Remove", JOptionPane.WARNING_MESSAGE);
                return;
            }
            int viewRow = quickModelsTable.getSelectedRow();
            if (viewRow != -1) {
                if (quickModelsTable.isEditing()) {
                    quickModelsTable.getCellEditor().stopCellEditing();
                }
                int modelRow = quickModelsTable.convertRowIndexToModel(viewRow);
                quickModelsTableModel.removeFavorite(modelRow);
            }
        });

        defaultsButton.addActionListener(e -> {
            int result = JOptionPane.showConfirmDialog(
                    this,
                    "This will replace all your current favorite models with the default set.\n\nAre you sure you want to restore defaults?",
                    "Restore Default Favorite Models",
                    JOptionPane.YES_NO_OPTION,
                    JOptionPane.WARNING_MESSAGE);

            if (result != JOptionPane.YES_OPTION) {
                return;
            }

            if (quickModelsTable.isEditing()) {
                quickModelsTable.getCellEditor().stopCellEditing();
            }

            // Restore the predefined default favorite models
            var defaultFavorites = new ArrayList<>(MainProject.DEFAULT_FAVORITE_MODELS);

            // Restore defaults and select the first one
            quickModelsTableModel.setFavorites(defaultFavorites);
            if (!defaultFavorites.isEmpty()) {
                int viewRowIndex = quickModelsTable.convertRowIndexToView(0);
                quickModelsTable.setRowSelectionInterval(viewRowIndex, viewRowIndex);
            }

            JOptionPane.showMessageDialog(
                    this,
                    "Favorite models restored to defaults.",
                    "Defaults Restored",
                    JOptionPane.INFORMATION_MESSAGE);
        });

        // Keep Remove disabled when only one row remains or when there's no selection
        Runnable updateRemoveButtonEnabled = () -> {
            boolean hasSelection = quickModelsTable.getSelectedRow() != -1;
            int rowCount = quickModelsTableModel.getRowCount();
            removeButton.setEnabled(hasSelection && rowCount > 1);
        };
        quickModelsTable.getSelectionModel().addListSelectionListener(e -> {
            if (!e.getValueIsAdjusting()) updateRemoveButtonEnabled.run();
        });
        quickModelsTableModel.addTableModelListener(e -> updateRemoveButtonEnabled.run());
        // Initialize enabled state
        updateRemoveButtonEnabled.run();

        // Create top panel with model role selectors
        var topPanel = new JPanel(new GridBagLayout());
        var gbc = new GridBagConstraints();
        gbc.insets = new Insets(0, 0, 10, 0);
        gbc.anchor = GridBagConstraints.WEST;
        gbc.fill = GridBagConstraints.NONE;
        gbc.gridx = 0;
        gbc.gridy = 0;
        gbc.weightx = 0.0;
        topPanel.add(new JLabel("Lutz Code Model:"), gbc);

        preferredCodeModelCombo = new JComboBox<>();
        var codeComboHolder = new JPanel(new BorderLayout(0, 0));
        codeComboHolder.add(preferredCodeModelCombo, BorderLayout.CENTER);
        var codeHelpButton = new MaterialButton();
        codeHelpButton.setIcon(Icons.HELP);
        codeHelpButton.setToolTipText("This model is used by Lutz mode to implement tasks.");
        codeHelpButton.setBorder(BorderFactory.createEmptyBorder(2, 2, 2, 2));
        codeHelpButton.setContentAreaFilled(false);
        codeHelpButton.setFocusPainted(false);
        codeHelpButton.setCursor(new Cursor(Cursor.DEFAULT_CURSOR));
        codeComboHolder.add(codeHelpButton, BorderLayout.EAST);

        gbc.gridx = 1;
        gbc.weightx = 0.5;
        gbc.fill = GridBagConstraints.HORIZONTAL;
        gbc.insets = new Insets(0, 10, 10, 10);
        topPanel.add(codeComboHolder, gbc);

        gbc.gridx = 2;
        gbc.weightx = 0.0;
        gbc.fill = GridBagConstraints.NONE;
        gbc.insets = new Insets(0, 10, 10, 0);
        topPanel.add(new JLabel("Primary Model:"), gbc);

        primaryModelCombo = new JComboBox<>();
        var primaryComboHolder = new JPanel(new BorderLayout(0, 0));
        primaryComboHolder.add(primaryModelCombo, BorderLayout.CENTER);
        var primaryHelpButton = new MaterialButton();
        primaryHelpButton.setIcon(Icons.HELP);
        primaryHelpButton.setToolTipText(
                "This model is used by Lutz mode for planning, coding simple tasks, and answering questions.");
        primaryHelpButton.setBorder(BorderFactory.createEmptyBorder(2, 2, 2, 2));
        primaryHelpButton.setContentAreaFilled(false);
        primaryHelpButton.setFocusPainted(false);
        primaryHelpButton.setCursor(new Cursor(Cursor.DEFAULT_CURSOR));
        primaryComboHolder.add(primaryHelpButton, BorderLayout.EAST);

        gbc.gridx = 3;
        gbc.weightx = 1.0;
        gbc.fill = GridBagConstraints.HORIZONTAL;
        gbc.insets = new Insets(0, 10, 10, 10);
        topPanel.add(primaryComboHolder, gbc);

        gbc.gridx = 4;
        gbc.gridy = 0;
        gbc.weightx = 0.0;
        gbc.fill = GridBagConstraints.NONE;
        gbc.insets = new Insets(0, 10, 10, 0);
        topPanel.add(new JLabel("Quick Model:"), gbc);

        quickModelCombo = new JComboBox<>();
        var quickComboHolder = new JPanel(new BorderLayout(0, 0));
        quickComboHolder.add(quickModelCombo, BorderLayout.CENTER);
        var quickHelpButton = new MaterialButton();
        quickHelpButton.setIcon(Icons.HELP);
        quickHelpButton.setToolTipText(
                "This model is used for quick operations like summarization and lightweight analysis.");
        quickHelpButton.setBorder(BorderFactory.createEmptyBorder(2, 2, 2, 2));
        quickHelpButton.setContentAreaFilled(false);
        quickHelpButton.setFocusPainted(false);
        quickHelpButton.setCursor(new Cursor(Cursor.DEFAULT_CURSOR));
        quickComboHolder.add(quickHelpButton, BorderLayout.EAST);

        gbc.gridx = 5;
        gbc.gridy = 0;
        gbc.weightx = 1.0;
        gbc.fill = GridBagConstraints.HORIZONTAL;
        gbc.insets = new Insets(0, 10, 10, 0);
        topPanel.add(quickComboHolder, gbc);

        // Row 2: Quick Edit Model and Quickest Model
        gbc.gridx = 0;
        gbc.gridy = 1;
        gbc.weightx = 0.0;
        gbc.fill = GridBagConstraints.NONE;
        gbc.insets = new Insets(0, 10, 10, 0);
        topPanel.add(quickEditModelLabel, gbc);

        quickEditModelHolder.add(quickEditModelCombo, BorderLayout.CENTER);
        var qeHelp = new MaterialButton();
        qeHelp.setIcon(Icons.HELP);
        qeHelp.setToolTipText("Paid-only: fast edit model when you have balance.");
        qeHelp.setBorder(BorderFactory.createEmptyBorder(2, 2, 2, 2));
        qeHelp.setContentAreaFilled(false);
        qeHelp.setFocusPainted(false);
        qeHelp.setCursor(new Cursor(Cursor.DEFAULT_CURSOR));
        quickEditModelHolder.add(qeHelp, BorderLayout.EAST);

        gbc.gridx = 1;
        gbc.weightx = 1.0;
        gbc.fill = GridBagConstraints.HORIZONTAL;
        gbc.insets = new Insets(0, 10, 10, 10);
        topPanel.add(quickEditModelHolder, gbc);

        gbc.gridx = 2;
        gbc.weightx = 0.0;
        gbc.fill = GridBagConstraints.NONE;
        gbc.insets = new Insets(0, 10, 10, 0);
        topPanel.add(new JLabel("Quickest Model:"), gbc);

        var quickestHolder = new JPanel(new BorderLayout(0, 0));
        quickestHolder.add(quickestModelCombo, BorderLayout.CENTER);
        var qkHelp = new MaterialButton();
        qkHelp.setIcon(Icons.HELP);
        qkHelp.setToolTipText("Ultra-fast, temp=0 model for quick operations.");
        qkHelp.setBorder(BorderFactory.createEmptyBorder(2, 2, 2, 2));
        qkHelp.setContentAreaFilled(false);
        qkHelp.setFocusPainted(false);
        qkHelp.setCursor(new Cursor(Cursor.DEFAULT_CURSOR));
        quickestHolder.add(qkHelp, BorderLayout.EAST);

        gbc.gridx = 3;
        gbc.weightx = 1.0;
        gbc.fill = GridBagConstraints.HORIZONTAL;
        gbc.insets = new Insets(0, 10, 10, 0);
        topPanel.add(quickestHolder, gbc);

        // Create Favorites panel (table + buttons)
        var favoritesPanel = new JPanel(new BorderLayout(5, 5));
        favoritesPanel.add(new JScrollPane(quickModelsTable), BorderLayout.CENTER);
        favoritesPanel.add(buttonPanel, BorderLayout.SOUTH);

        // Create Model Roles panel (selectors)
        var rolesPanel = new JPanel(new BorderLayout(5, 5));
        rolesPanel.add(topPanel, BorderLayout.NORTH);
        rolesPanel.add(Box.createVerticalGlue(), BorderLayout.CENTER);

        // Add Defaults button for Model Roles
        var rolesButtons = new JPanel(new FlowLayout(FlowLayout.LEFT, 5, 0));
        var defaultsRolesButton = new MaterialButton("Defaults");
        defaultsRolesButton.setToolTipText(
                "Restore default model role selections (Code/Primary/Quick/Quick Edit/Quickest).");
        rolesButtons.add(defaultsRolesButton);
        rolesPanel.add(rolesButtons, BorderLayout.SOUTH);

        // Wire up the Defaults button action
        defaultsRolesButton.addActionListener(e -> {
            int result = JOptionPane.showConfirmDialog(
                    SettingsGlobalPanel.this,
                    "This will restore default model role selections.\nYou will lose your old settings. Continue?",
                    "Restore Default Model Roles",
                    JOptionPane.YES_NO_OPTION,
                    JOptionPane.WARNING_MESSAGE);
            if (result != JOptionPane.YES_OPTION) {
                return;
            }

            java.util.List<Service.FavoriteModel> favs = quickModelsTableModel.getFavorites();
            java.util.function.BiConsumer<JComboBox<String>, String> selectAliasForModel = (combo, modelName) -> {
                String alias = null;
                for (Service.FavoriteModel f : favs) {
                    if (modelName.equals(f.config().name())) {
                        alias = f.alias();
                        break;
                    }
                }
                if (alias != null) {
                    combo.setSelectedItem(alias);
                } else if (combo.getItemCount() > 0) {
                    combo.setSelectedIndex(0);
                }
            };

            // Reset Code (Lutz) and Primary (Architect) from favorites
            selectAliasForModel.accept(preferredCodeModelCombo, Service.HAIKU_4_5);
            selectAliasForModel.accept(primaryModelCombo, Service.GPT_5);

            // Reset Quick (fixed list)
            for (int i = 0; i < quickModelCombo.getItemCount(); i++) {
                if (Service.GEMINI_2_0_FLASH.equals(quickModelCombo.getItemAt(i))) {
                    quickModelCombo.setSelectedIndex(i);
                    break;
                }
            }

            // Reset Quick Edit (paid-only, fixed list)
            if (quickEditModelLabel.isVisible() && quickEditModelHolder.isVisible()) {
                for (int i = 0; i < quickEditModelCombo.getItemCount(); i++) {
                    if ("cerebras/gpt-oss-120b".equals(quickEditModelCombo.getItemAt(i))) {
                        quickEditModelCombo.setSelectedIndex(i);
                        break;
                    }
                }
            }

            // Reset Quickest (fixed list)
            for (int i = 0; i < quickestModelCombo.getItemCount(); i++) {
                if ("gemini-2.0-flash-lite".equals(quickestModelCombo.getItemAt(i))) {
                    quickestModelCombo.setSelectedIndex(i);
                    break;
                }
            }

            JOptionPane.showMessageDialog(
                    SettingsGlobalPanel.this,
                    "Model role selections restored to defaults. Click Apply to save.",
                    "Defaults Restored",
                    JOptionPane.INFORMATION_MESSAGE);
        });

        // Create nested tabbed pane for Favorites and Model Roles
        var modelsTabbed = new JTabbedPane(JTabbedPane.TOP);
        modelsTabbed.addTab("Favorites", null, favoritesPanel, "Manage favorite model aliases");
        modelsTabbed.addTab("Model Roles", null, rolesPanel, "Assign models for specific roles");

        // Create container panel to return
        var container = new JPanel(new BorderLayout(5, 5));
        container.setBorder(BorderFactory.createEmptyBorder(10, 10, 10, 10));
        container.add(modelsTabbed, BorderLayout.CENTER);

        return container;
    }

    private void refreshBalanceDisplay() {
        this.balanceField.setText("Loading...");
        var contextManager = chrome.getContextManager();
        var models = contextManager.getService();
        contextManager.submitBackgroundTask("Refreshing user balance", () -> {
            try {
                float balance = models.getUserBalance();
                SwingUtilities.invokeLater(() -> this.balanceField.setText(String.format("$%.2f", balance)));
            } catch (IOException e) {
                logger.debug("Failed to refresh user balance", e);
                SwingUtilities.invokeLater(() -> this.balanceField.setText("Error"));
            }
        });
    }

    private JPanel createNotificationsPanel() {
        var panel = new JPanel(new GridBagLayout());
        panel.setBorder(BorderFactory.createEmptyBorder(10, 10, 10, 10));
        var gbc = new GridBagConstraints();
        gbc.insets = new Insets(2, 5, 2, 5);
        gbc.anchor = GridBagConstraints.WEST;
        int row = 0;

        // Section title
        gbc.gridx = 0;
        gbc.gridy = row++;
        gbc.gridwidth = 2;
        gbc.weightx = 1.0;
        gbc.fill = GridBagConstraints.HORIZONTAL;
        panel.add(new JLabel("Notification preferences:"), gbc);
        gbc.gridwidth = 1;

        // Error
        gbc.gridx = 0;
        gbc.gridy = row++;
        gbc.weightx = 1.0;
        gbc.fill = GridBagConstraints.HORIZONTAL;
        panel.add(showErrorNotificationsCheckbox, gbc);

        // Confirm
        gbc.gridx = 0;
        gbc.gridy = row++;
        gbc.weightx = 1.0;
        gbc.fill = GridBagConstraints.HORIZONTAL;
        panel.add(showConfirmNotificationsCheckbox, gbc);

        // Info
        gbc.gridx = 0;
        gbc.gridy = row++;
        gbc.weightx = 1.0;
        gbc.fill = GridBagConstraints.HORIZONTAL;
        panel.add(showInfoNotificationsCheckbox, gbc);

        // Cost
        gbc.gridx = 0;
        gbc.gridy = row++;
        gbc.weightx = 1.0;
        gbc.fill = GridBagConstraints.HORIZONTAL;
        panel.add(showCostNotificationsCheckbox, gbc);

        // Free internal LLM call cost (applies to gemini-2.0-flash and gemini-2.0-flash-light)
        gbc.gridx = 0;
        gbc.gridy = row++;
        gbc.weightx = 1.0;
        gbc.fill = GridBagConstraints.HORIZONTAL;
        panel.add(showFreeInternalLLMCheckbox, gbc);

        // Filler
        gbc.gridx = 0;
        gbc.gridy = row++;
        gbc.weighty = 1.0;
        gbc.fill = GridBagConstraints.BOTH;
        panel.add(Box.createVerticalGlue(), gbc);

        return panel;
    }

    private JPanel createCompressionPanel() {
        var panel = new JPanel(new GridBagLayout());
        panel.setBorder(BorderFactory.createEmptyBorder(10, 10, 10, 10));
        var gbc = new GridBagConstraints();
        gbc.insets = new Insets(2, 5, 2, 5);
        gbc.anchor = GridBagConstraints.WEST;
        int row = 0;

        // Auto-compress checkbox
        gbc.gridx = 0;
        gbc.gridy = row++;
        gbc.gridwidth = 2;
        gbc.weightx = 1.0;
        gbc.fill = GridBagConstraints.HORIZONTAL;
        panel.add(autoCompressCheckbox, gbc);
        gbc.gridwidth = 1;

        // Threshold label
        gbc.gridx = 0;
        gbc.gridy = row;
        gbc.weightx = 0.0;
        gbc.fill = GridBagConstraints.NONE;
        panel.add(new JLabel("Threshold (% of context window):"), gbc);

        // Threshold spinner
        var model = new SpinnerNumberModel(10, 1, 50, 1);
        autoCompressThresholdSpinner.setModel(model);
        autoCompressThresholdSpinner.setEditor(new JSpinner.NumberEditor(autoCompressThresholdSpinner, "#0"));

        var thresholdPanel = new JPanel(new FlowLayout(FlowLayout.LEFT, 0, 0));
        thresholdPanel.add(autoCompressThresholdSpinner);

        gbc.gridx = 1;
        gbc.gridy = row++;
        gbc.weightx = 1.0;
        gbc.fill = GridBagConstraints.HORIZONTAL;
        panel.add(thresholdPanel, gbc);

        // Enable/disable spinner based on checkbox
        autoCompressThresholdSpinner.setEnabled(autoCompressCheckbox.isSelected());
        autoCompressCheckbox.addActionListener(
                e -> autoCompressThresholdSpinner.setEnabled(autoCompressCheckbox.isSelected()));

        // Max concurrent compression threads
        gbc.gridx = 0;
        gbc.gridy = row++;
        gbc.weightx = 0.0;
        gbc.fill = GridBagConstraints.NONE;
        panel.add(new JLabel("Max concurrent compression threads:"), gbc);

        var concurrencyModel = new SpinnerNumberModel(2, 1, 8, 1);
        compressionConcurrencySpinner.setModel(concurrencyModel);
        compressionConcurrencySpinner.setEditor(new JSpinner.NumberEditor(compressionConcurrencySpinner, "#0"));

        var concurrencyPanel = new JPanel(new FlowLayout(FlowLayout.LEFT, 0, 0));
        concurrencyPanel.add(compressionConcurrencySpinner);

        gbc.gridx = 1;
        gbc.gridy = row - 1;
        gbc.weightx = 1.0;
        gbc.fill = GridBagConstraints.HORIZONTAL;
        panel.add(concurrencyPanel, gbc);

        // filler
        gbc.gridx = 0;
        gbc.gridy = row;
        gbc.weighty = 1.0;
        gbc.gridwidth = 2;
        gbc.fill = GridBagConstraints.BOTH;
        panel.add(Box.createVerticalGlue(), gbc);

        return panel;
    }

    public boolean applySettings() {
        // === PHASE 1: Validation ===

        // Validate API key
        String currentBrokkKeyInSettings = MainProject.getBrokkKey();
        String newBrokkKeyFromField = brokkKeyField.getText().trim();
        boolean keyStateChangedInUI = !newBrokkKeyFromField.equals(currentBrokkKeyInSettings);

        if (keyStateChangedInUI && !newBrokkKeyFromField.isEmpty()) {
            try {
                Service.validateKey(newBrokkKeyFromField);
            } catch (IllegalArgumentException ex) {
                JOptionPane.showMessageDialog(this, "Invalid Brokk Key", "Invalid Key", JOptionPane.ERROR_MESSAGE);
                return false;
            } catch (IOException ex) {
                JOptionPane.showMessageDialog(
                        this,
                        "Network error: " + ex.getMessage() + ". Key saved, but validation failed.",
                        "Network Error",
                        JOptionPane.WARNING_MESSAGE);
            }
        }

<<<<<<< HEAD
        // Validate UI Scale
        String uiScale;
=======
        if (forceToolEmulationCheckbox != null) {
            forceToolEmulationCheckbox.setSelected(MainProject.getForceToolEmulation());
        }
        showCostNotificationsCheckbox.setSelected(GlobalUiSettings.isShowCostNotifications());
        showFreeInternalLLMCheckbox.setSelected(GlobalUiSettings.isShowFreeInternalLLMCostNotifications());
        showErrorNotificationsCheckbox.setSelected(GlobalUiSettings.isShowErrorNotifications());
        showConfirmNotificationsCheckbox.setSelected(GlobalUiSettings.isShowConfirmNotifications());
        showInfoNotificationsCheckbox.setSelected(GlobalUiSettings.isShowInfoNotifications());

        // Compression Tab
        autoCompressCheckbox.setSelected(MainProject.getHistoryAutoCompress());
        autoCompressThresholdSpinner.setValue(MainProject.getHistoryAutoCompressThresholdPercent());
        autoCompressThresholdSpinner.setEnabled(autoCompressCheckbox.isSelected());
        compressionConcurrencySpinner.setValue(MainProject.getHistoryCompressionConcurrency());

        // Appearance Tab
        String currentTheme = MainProject.getTheme();
        switch (currentTheme) {
            case GuiTheme.THEME_DARK -> darkThemeRadio.setSelected(true);
            case GuiTheme.THEME_HIGH_CONTRAST -> highContrastThemeRadio.setSelected(true);
            default -> lightThemeRadio.setSelected(true);
        }

        // Code Block Layout
        wordWrapCheckbox.setSelected(MainProject.getCodeBlockWrapMode());
        verticalActivityLayoutCheckbox.setSelected(GlobalUiSettings.isVerticalActivityLayout());

        // UI Scale (if present; hidden on macOS)
>>>>>>> 92554880
        if (uiScaleAutoRadio != null && uiScaleCustomRadio != null && uiScaleCombo != null) {
            if (uiScaleAutoRadio.isSelected()) {
                uiScale = "auto";
            } else {
                String txt = String.valueOf(uiScaleCombo.getSelectedItem()).trim();
                var allowed = Set.of("1.0", "2.0", "3.0", "4.0", "5.0");
                if (!allowed.contains(txt)) {
                    JOptionPane.showMessageDialog(
                            this,
                            "Select a scale from 1.0, 2.0, 3.0, 4.0, or 5.0.",
                            "Invalid UI Scale",
                            JOptionPane.ERROR_MESSAGE);
                    return false;
                }
                uiScale = txt;
            }
        } else {
            uiScale = MainProject.getUiScalePref();
        }

        // GitHub Tab validation
        if (gitHubSettingsPanel != null && !gitHubSettingsPanel.applySettings()) {
            return false;
        }

        // === PHASE 2: Gather all values from UI ===

<<<<<<< HEAD
        // Service settings
        var proxySetting = (brokkProxyRadio != null && brokkProxyRadio.isSelected())
                ? MainProject.LlmProxySetting.BROKK
                : MainProject.LlmProxySetting.LOCALHOST;
        var forceToolEmulation = (forceToolEmulationCheckbox != null) && forceToolEmulationCheckbox.isSelected();

        // Appearance settings
        String newTheme = GuiTheme.THEME_LIGHT;
        if (lightThemeRadio.isSelected()) {
            newTheme = (String) lightThemeRadio.getClientProperty("theme");
        } else if (darkThemeRadio.isSelected()) {
            newTheme = (String) darkThemeRadio.getClientProperty("theme");
        } else if (highContrastThemeRadio.isSelected()) {
            newTheme = (String) highContrastThemeRadio.getClientProperty("theme");
=======
        // Models Configuration
        var currentQuickConfig = chrome.getProject().getMainProject().getQuickModelConfig();
        var currentCodeConfig = chrome.getProject().getMainProject().getCodeModelConfig();
        var currentPlannerConfig = chrome.getProject().getMainProject().getArchitectModelConfig();
        var loadedFavorites = MainProject.loadFavoriteModels();
        if (loadedFavorites.isEmpty()) {
            var defaultAlias = "default";
            var defaultFavorite = new Service.FavoriteModel(defaultAlias, currentCodeConfig);
            loadedFavorites = new ArrayList<>();
            loadedFavorites.add(defaultFavorite);
            try {
                MainProject.saveFavoriteModels(loadedFavorites);
            } catch (Exception ignore) {
                // best-effort; will be saved on Apply as well
            }
        }
        quickModelsTableModel.setFavorites(loadedFavorites);

        // Populate quick model combo with fixed model options
        quickModelCombo.removeAllItems();
        quickModelCombo.addItem(Service.GEMINI_2_0_FLASH);
        quickModelCombo.addItem(Service.GPT_5_NANO);
        quickModelCombo.addItem(Service.HAIKU_4_5);

        // Select the item that matches the current quick config's model name
        String currentQuickName = currentQuickConfig.name();
        boolean foundQuick = false;
        for (int i = 0; i < quickModelCombo.getItemCount(); i++) {
            if (Objects.equals(quickModelCombo.getItemAt(i), currentQuickName)) {
                quickModelCombo.setSelectedIndex(i);
                foundQuick = true;
                break;
            }
        }
        if (!foundQuick && quickModelCombo.getItemCount() > 0) {
            quickModelCombo.setSelectedIndex(0);
        }

        // Determine if user is paid for Quick Edit Model visibility
        boolean isPaid = false;
        try {
            var svc = chrome.getContextManager().getService();
            float bal = svc.getUserBalance();
            isPaid = bal > 0.0f;
        } catch (Exception e) {
            logger.warn("Unable to get user balance assuming free account for quick edit model", e);
        }
        quickEditModelLabel.setVisible(isPaid);
        quickEditModelHolder.setVisible(isPaid);

        // Populate Quick Edit Model combo (fixed list)
        quickEditModelCombo.removeAllItems();
        quickEditModelCombo.addItem("cerebras/gpt-oss-120b");
        quickEditModelCombo.addItem(Service.GPT_5_NANO);
        quickEditModelCombo.addItem("claude-haiku-4-5");
        quickEditModelCombo.addItem("gemini-2.5-flash");
        String currentQEName =
                chrome.getProject().getMainProject().getQuickEditModelConfig().name();
        boolean foundQE = false;
        for (int i = 0; i < quickEditModelCombo.getItemCount(); i++) {
            if (Objects.equals(quickEditModelCombo.getItemAt(i), currentQEName)) {
                quickEditModelCombo.setSelectedIndex(i);
                foundQE = true;
                break;
            }
        }
        if (!foundQE && quickEditModelCombo.getItemCount() > 0) {
            quickEditModelCombo.setSelectedIndex(0);
        }

        // Populate Quickest Model combo (fixed list)
        quickestModelCombo.removeAllItems();
        quickestModelCombo.addItem("gemini-2.0-flash-lite");
        quickestModelCombo.addItem(Service.GPT_5_NANO);
        quickestModelCombo.addItem("claude-haiku-4-5");
        String currentQKName =
                chrome.getProject().getMainProject().getQuickestModelConfig().name();
        boolean foundQK = false;
        for (int i = 0; i < quickestModelCombo.getItemCount(); i++) {
            if (Objects.equals(quickestModelCombo.getItemAt(i), currentQKName)) {
                quickestModelCombo.setSelectedIndex(i);
                foundQK = true;
                break;
            }
        }
        if (!foundQK && quickestModelCombo.getItemCount() > 0) {
            quickestModelCombo.setSelectedIndex(0);
        }

        // Populate preferred code model combo with favorite aliases
        preferredCodeModelCombo.removeAllItems();
        for (Service.FavoriteModel favorite : loadedFavorites) {
            preferredCodeModelCombo.addItem(favorite.alias());
>>>>>>> 92554880
        }
        boolean newWrapMode = wordWrapCheckbox.isSelected();
        float terminalFontSize = ((Double) terminalFontSizeSpinner.getValue()).floatValue();

        // Compression settings
        boolean autoCompress = autoCompressCheckbox.isSelected();
        int thresholdPercent = ((Number) autoCompressThresholdSpinner.getValue()).intValue();

        // Startup settings
        var startupMode =
                startupOpenAllRadio.isSelected() ? MainProject.StartupOpenMode.ALL : MainProject.StartupOpenMode.LAST;

        // General settings
        boolean jvmAutomatic = memoryAutoRadio.isSelected();
        int jvmMb = ((Number) memorySpinner.getValue()).intValue();

        // Model settings
        if (quickModelsTable.isEditing()) {
            quickModelsTable.getCellEditor().stopCellEditing();
        }
        var favoriteModels = quickModelsTableModel.getFavorites();
        if (favoriteModels.isEmpty()) {
            var currentCodeConfig = chrome.getProject().getMainProject().getCodeModelConfig();
            favoriteModels = List.of(new Service.FavoriteModel("default", currentCodeConfig));
            quickModelsTableModel.setFavorites(favoriteModels);
        }

        var mcpServers = new ArrayList<McpServer>();
        for (int i = 0; i < mcpServersListModel.getSize(); i++) {
            mcpServers.add(mcpServersListModel.getElementAt(i));
        }
        var mcpConfig = new McpConfig(mcpServers);

        // UI preferences
        boolean advancedMode = advancedModeCheckbox.isSelected();
        boolean verticalLayout = verticalActivityLayoutCheckbox.isSelected();
        boolean persistPerProject = persistPerProjectWindowCheckbox.isSelected();
        boolean instructionsIndent = instructionsTabInsertIndentationCheckbox.isSelected();
        boolean diffUnified = diffUnifiedRadio.isSelected();

        // Capture "before" values for change detection (must be done before saving)
        String previousTheme = MainProject.getTheme();
        boolean previousWrapMode = MainProject.getCodeBlockWrapMode();
        boolean previousAdvancedMode = GlobalUiSettings.isAdvancedMode();
        boolean previousVerticalLayout = GlobalUiSettings.isVerticalActivityLayout();
        String previousUiScale = MainProject.getUiScalePref();

        // === PHASE 3: Create grouped settings records ===

        var serviceSettings = new MainProject.ServiceSettings(newBrokkKeyFromField, proxySetting, forceToolEmulation);
        var appearanceSettings = new MainProject.AppearanceSettings(newTheme, newWrapMode, uiScale, terminalFontSize);
        var compressionSettings = new MainProject.CompressionSettings(autoCompress, thresholdPercent);
        var startupSettings = new MainProject.StartupSettings(startupMode);
        var generalSettings = new MainProject.GeneralSettings(new MainProject.JvmMemorySettings(jvmAutomatic, jvmMb));
        var modelSettings = new MainProject.ModelSettings(favoriteModels, mcpConfig);

        var notificationSettings = new GlobalUiSettings.NotificationSettings(
                showCostNotificationsCheckbox.isSelected(),
                showFreeInternalLLMCheckbox.isSelected(),
                showErrorNotificationsCheckbox.isSelected(),
                showConfirmNotificationsCheckbox.isSelected(),
                showInfoNotificationsCheckbox.isSelected());
        var uiPreferences = new GlobalUiSettings.UiPreferences(
                advancedMode, verticalLayout, persistPerProject, instructionsIndent, diffUnified);

        // === PHASE 4: Atomic save (2 writes total) ===

        MainProject.saveAllGlobalSettings(
                serviceSettings,
                appearanceSettings,
                compressionSettings,
                startupSettings,
                generalSettings,
                modelSettings);
        GlobalUiSettings.saveAllUiSettings(notificationSettings, uiPreferences);

        // === PHASE 5: Side effects after successful save ===

        // Determine what changed for side effects (using previously captured values)
        boolean themeChanged = !newTheme.equals(previousTheme);
        boolean wrapChanged = newWrapMode != previousWrapMode;
        boolean advancedModeChanged = advancedMode != previousAdvancedMode;
        boolean verticalLayoutChanged = verticalLayout != previousVerticalLayout;
        boolean uiScaleChanged = !uiScale.equals(previousUiScale);

        // API key side effects
        if (keyStateChangedInUI) {
            refreshBalanceDisplay();
            updateSignupLabelVisibility();
            parentDialog.triggerDataRetentionPolicyRefresh();
            chrome.getContextManager().reloadService();
        }

        // Theme and wrap mode side effects
        if (themeChanged || wrapChanged) {
            chrome.switchThemeAndWrapMode(newTheme, newWrapMode);
        }

<<<<<<< HEAD
        // Advanced mode side effects
        if (advancedModeChanged) {
=======
        // Save notification preferences
        GlobalUiSettings.saveShowCostNotifications(showCostNotificationsCheckbox.isSelected());
        GlobalUiSettings.saveShowFreeInternalLLMCostNotifications(showFreeInternalLLMCheckbox.isSelected());
        GlobalUiSettings.saveShowErrorNotifications(showErrorNotificationsCheckbox.isSelected());
        GlobalUiSettings.saveShowConfirmNotifications(showConfirmNotificationsCheckbox.isSelected());
        GlobalUiSettings.saveShowInfoNotifications(showInfoNotificationsCheckbox.isSelected());

        // Compression Tab
        MainProject.setHistoryAutoCompress(autoCompressCheckbox.isSelected());
        int thresholdPercent = ((Number) autoCompressThresholdSpinner.getValue()).intValue();
        MainProject.setHistoryAutoCompressThresholdPercent(thresholdPercent);
        int cc = ((Number) compressionConcurrencySpinner.getValue()).intValue();
        MainProject.setHistoryCompressionConcurrency(cc);

        // General Tab - Advanced Mode
        // Only apply if the setting actually changed to avoid unnecessary UI refreshes
        boolean previousAdvancedMode = GlobalUiSettings.isAdvancedMode();
        boolean newAdvancedMode = advancedModeCheckbox.isSelected();
        if (previousAdvancedMode != newAdvancedMode) {
            GlobalUiSettings.saveAdvancedMode(newAdvancedMode);
>>>>>>> 92554880
            try {
                chrome.applyAdvancedModeVisibility();
            } catch (Exception ex) {
                logger.debug("Failed to apply advanced mode visibility (non-fatal)", ex);
            }
        }

        // Vertical layout side effects
        if (verticalLayoutChanged) {
            JOptionPane.showMessageDialog(
                    this,
                    "Restart required: Changing Vertical Activity Layout will take effect after restarting Brokk.",
                    "Restart Required",
                    JOptionPane.INFORMATION_MESSAGE);
        }

        // UI scale side effects
        if (uiScaleChanged) {
            parentDialog.markRestartNeededForUiScale();
        }

        // JVM memory side effects
        JDeploySettingsUtil.updateJvmMemorySettings(generalSettings.jvmMemory());

        // Terminal font size side effects
        chrome.updateTerminalFontSize();

<<<<<<< HEAD
        // Preferred Code Model (project-specific, not in global settings)
=======
        // Quick Model
        boolean shouldReload = false;
        var selectedQuickModel = (String) quickModelCombo.getSelectedItem();
        if (selectedQuickModel != null && !selectedQuickModel.isEmpty()) {
            chrome.getProject().getMainProject().setQuickModelConfig(new Service.ModelConfig(selectedQuickModel));
            shouldReload = true;
        }

        // Quick Edit Model (only if visible/paid)
        if (quickEditModelLabel.isVisible() && quickEditModelHolder.isVisible()) {
            var selQE = (String) quickEditModelCombo.getSelectedItem();
            if (selQE != null && !selQE.isEmpty()) {
                chrome.getProject().getMainProject().setQuickEditModelConfig(new Service.ModelConfig(selQE));
                shouldReload = true;
            }
        }

        // Quickest Model
        var selQK = (String) quickestModelCombo.getSelectedItem();
        if (selQK != null && !selQK.isEmpty()) {
            chrome.getProject().getMainProject().setQuickestModelConfig(new Service.ModelConfig(selQK));
            shouldReload = true;
        }

        // Apply immediately so models are updated without restart
        if (shouldReload) {
            chrome.getContextManager().reloadService();
        }

        // Preferred Code Model
>>>>>>> 92554880
        var selectedCodeAlias = (String) preferredCodeModelCombo.getSelectedItem();
        if (selectedCodeAlias != null && !selectedCodeAlias.isEmpty()) {
            try {
                var favoriteModel = MainProject.getFavoriteModel(selectedCodeAlias);
                chrome.getProject().getMainProject().setCodeModelConfig(favoriteModel.config());
            } catch (IllegalArgumentException e) {
                logger.warn("Selected favorite model alias '{}' no longer exists, skipping save.", selectedCodeAlias);
            }
        }

        // Planner Model (project-specific)
        var selectedPlannerAlias = (String) primaryModelCombo.getSelectedItem();
        if (selectedPlannerAlias != null && !selectedPlannerAlias.isEmpty()) {
            try {
                var favoriteModel = MainProject.getFavoriteModel(selectedPlannerAlias);
                chrome.getProject().getMainProject().setArchitectModelConfig(favoriteModel.config());
                chrome.getInstructionsPanel().selectPlannerModelConfig(favoriteModel.config());
            } catch (IllegalArgumentException e) {
                logger.warn(
                        "Selected planner favorite model alias '{}' no longer exists, skipping save.",
                        selectedPlannerAlias);
            }
        }

        logger.debug("Applied all settings successfully (2 atomic writes)");
        return true;
    }

    @Override
    public void applyTheme(GuiTheme guiTheme) {
        SwingUtilities.updateComponentTreeUI(this);
    }

    @Override
    public void applyTheme(GuiTheme guiTheme, boolean wordWrap) {
        // Word wrap not applicable to settings global panel
        SwingUtilities.updateComponentTreeUI(this);
    }

    private JLabel createMcpServerUrlErrorLabel() {
        return createErrorLabel("Invalid URL");
    }

    private JLabel createErrorLabel(String text) {
        var label = new JLabel(text);
        var errorColor = UIManager.getColor("Label.errorForeground");
        if (errorColor == null) {
            errorColor = new Color(219, 49, 49);
        }
        label.setForeground(errorColor);
        label.setVisible(false);
        return label;
    }

    private boolean isUrlValid(String text) {
        text = text.trim();
        if (text.isEmpty()) {
            return false;
        }
        try {
            URL u = new URI(text).toURL();
            String host = u.getHost();
            return host != null && !host.isEmpty();
        } catch (URISyntaxException | MalformedURLException ex) {
            return false;
        }
    }

    private JPanel createMcpPanel() {
        var mcpPanel = new JPanel(new BorderLayout(5, 5));
        mcpPanel.setBorder(BorderFactory.createEmptyBorder(10, 10, 10, 10));

        // Server list
        mcpServersList.setSelectionMode(ListSelectionModel.SINGLE_SELECTION);
        mcpServersList.setCellRenderer(new DefaultListCellRenderer() {
            @Override
            public Component getListCellRendererComponent(
                    JList<?> list, Object value, int index, boolean isSelected, boolean cellHasFocus) {
                super.getListCellRendererComponent(list, value, index, isSelected, cellHasFocus);
                if (value instanceof HttpMcpServer server) {
                    setText(server.name() + " (" + server.url() + ")");
                } else if (value instanceof StdioMcpServer server) {
                    setText(server.name() + " (" + server.command() + ")");
                }
                return this;
            }
        });
        var scrollPane = new JScrollPane(mcpServersList);
        mcpPanel.add(scrollPane, BorderLayout.CENTER);

        // Buttons
        var buttonPanel = new JPanel(new FlowLayout(FlowLayout.RIGHT));
        var addHttpButton = new MaterialButton("Add HTTP...");
        var addStdioButton = new MaterialButton("Add Stdio...");
        var editButton = new MaterialButton("Edit...");
        var removeButton = new MaterialButton("Remove");

        // Enable and wire up action listeners for MCP server management.
        addHttpButton.setEnabled(true);
        addStdioButton.setEnabled(true);
        editButton.setEnabled(false);
        removeButton.setEnabled(false);

        // Enable Edit/Remove when a server is selected
        mcpServersList.addListSelectionListener(e -> {
            boolean hasSelection = !mcpServersList.isSelectionEmpty();
            editButton.setEnabled(hasSelection);
            removeButton.setEnabled(hasSelection);
        });

        // Add new HTTP MCP server (name + url). Tools can be fetched later.
        addHttpButton.addActionListener(e -> showMcpServerDialog("Add HTTP MCP Server", null, server -> {
            mcpServersListModel.addElement(server);
            mcpServersList.setSelectedValue(server, true);
        }));

        // Add new Stdio MCP server via JSON configuration
        addStdioButton.addActionListener(e -> showStdioMcpServerDialog("Add Stdio MCP Server", null, server -> {
            mcpServersListModel.addElement(server);
            mcpServersList.setSelectedValue(server, true);
        }));

        // Edit selected MCP server
        editButton.addActionListener(e -> {
            int idx = mcpServersList.getSelectedIndex();
            if (idx < 0) return;
            McpServer existing = mcpServersListModel.getElementAt(idx);
            if (existing instanceof HttpMcpServer http) {
                showMcpServerDialog("Edit MCP Server", http, updated -> {
                    mcpServersListModel.setElementAt(updated, idx);
                    mcpServersList.setSelectedIndex(idx);
                });
            } else if (existing instanceof StdioMcpServer stdio) {
                showStdioMcpServerDialog("Edit MCP Server", stdio, updated -> {
                    mcpServersListModel.setElementAt(updated, idx);
                    mcpServersList.setSelectedIndex(idx);
                });
            }
        });

        // Remove selected MCP server with confirmation
        removeButton.addActionListener(e -> {
            int idx = mcpServersList.getSelectedIndex();
            if (idx >= 0) {
                int confirm = JOptionPane.showConfirmDialog(
                        SettingsGlobalPanel.this,
                        "Remove selected MCP server?",
                        "Confirm Remove",
                        JOptionPane.YES_NO_OPTION);
                if (confirm == JOptionPane.YES_OPTION) {
                    mcpServersListModel.removeElementAt(idx);
                }
            }
        });

        buttonPanel.add(addHttpButton);
        buttonPanel.add(addStdioButton);
        buttonPanel.add(editButton);
        buttonPanel.add(removeButton);
        mcpPanel.add(buttonPanel, BorderLayout.SOUTH);

        return mcpPanel;
    }

    private void showMcpServerDialog(String title, @Nullable HttpMcpServer existing, Consumer<McpServer> onSave) {
        final var fetchedTools =
                new AtomicReference<@Nullable List<String>>(existing != null ? existing.tools() : null);
        final var fetchedToolDetails = new AtomicReference<@Nullable List<McpSchema.Tool>>(null);
        JTextField nameField = new JTextField(existing != null ? existing.name() : "");
        JTextField urlField = new JTextField(existing != null ? existing.url().toString() : "");
        JCheckBox useTokenCheckbox = new JCheckBox("Use Bearer Token");
        JPasswordField tokenField = new JPasswordField();
        JLabel tokenLabel = new JLabel("Bearer Token:");
        var showTokenButton = new JToggleButton(Icons.VISIBILITY_OFF);
        showTokenButton.setToolTipText("Show/Hide token");
        showTokenButton.setBorder(BorderFactory.createEmptyBorder(0, 5, 0, 5));
        showTokenButton.setContentAreaFilled(false);
        showTokenButton.setCursor(new Cursor(Cursor.HAND_CURSOR));

        char defaultEchoChar = tokenField.getEchoChar();
        showTokenButton.addActionListener(ae -> {
            if (showTokenButton.isSelected()) {
                tokenField.setEchoChar((char) 0);
                showTokenButton.setIcon(Icons.VISIBILITY);
            } else {
                tokenField.setEchoChar(defaultEchoChar);
                showTokenButton.setIcon(Icons.VISIBILITY_OFF);
            }
        });

        var tokenPanel = new JPanel(new BorderLayout());
        tokenPanel.add(tokenField, BorderLayout.CENTER);
        tokenPanel.add(showTokenButton, BorderLayout.EAST);

        String existingToken = existing != null ? existing.bearerToken() : null;
        if (existingToken != null && !existingToken.isEmpty()) {
            useTokenCheckbox.setSelected(true);
            String displayToken = existingToken;
            if (displayToken.regionMatches(false, 0, "Bearer ", 0, 7)) {
                displayToken = displayToken.substring(7);
            }
            tokenField.setText(displayToken);
            tokenLabel.setVisible(true);
            tokenPanel.setVisible(true);
        } else {
            tokenLabel.setVisible(false);
            tokenPanel.setVisible(false);
        }

        useTokenCheckbox.addActionListener(ae -> {
            boolean sel = useTokenCheckbox.isSelected();
            tokenLabel.setVisible(sel);
            tokenPanel.setVisible(sel);
            SwingUtilities.invokeLater(() -> {
                Window w = SwingUtilities.getWindowAncestor(tokenPanel);
                if (w != null) w.pack();
                tokenPanel.revalidate();
                tokenPanel.repaint();
            });
        });

        JLabel fetchStatusLabel = new JLabel(" ");

        var toolsTable = new McpToolTable();
        var toolsScrollPane = new JScrollPane(toolsTable);
        toolsScrollPane.setHorizontalScrollBarPolicy(ScrollPaneConstants.HORIZONTAL_SCROLLBAR_NEVER);
        toolsScrollPane.setPreferredSize(new Dimension(650, 240));
        toolsScrollPane.setVisible(true);

        var errorTextArea = new JTextArea(5, 20);
        errorTextArea.setEditable(false);
        errorTextArea.setLineWrap(true);
        errorTextArea.setWrapStyleWord(true);
        var errorScrollPane = new JScrollPane(errorTextArea);
        errorScrollPane.setHorizontalScrollBarPolicy(ScrollPaneConstants.HORIZONTAL_SCROLLBAR_NEVER);
        errorScrollPane.setPreferredSize(new Dimension(650, 240));
        errorScrollPane.setVisible(false);

        if (fetchedTools.get() != null && !fetchedTools.get().isEmpty()) {
            toolsTable.setToolsFromNames(fetchedTools.get());
            toolsScrollPane.setVisible(true);
            errorScrollPane.setVisible(false);
        }

        AtomicReference<String> lastFetchedUrl =
                new AtomicReference<>(existing != null ? existing.url().toString() : null);
        final AtomicLong lastFetchStartedAt = new AtomicLong(0L);

        Runnable fetcher = () -> {
            String rawUrl = urlField.getText().trim();
            if (!isUrlValid(rawUrl)) {
                return;
            }

            URL urlObj;
            try {
                urlObj = new URI(rawUrl).toURL();
            } catch (MalformedURLException | URISyntaxException ex) {
                return;
            }

            String bearerToken = null;
            if (useTokenCheckbox.isSelected()) {
                String rawToken = new String(tokenField.getPassword()).trim();
                if (!rawToken.isEmpty()) {
                    if (rawToken.regionMatches(true, 0, "Bearer ", 0, 7)) {
                        bearerToken = rawToken;
                    } else {
                        bearerToken = "Bearer " + rawToken;
                    }
                }
            }
            final String finalBearerToken = bearerToken;

            // Record the URL and timestamp we are about to fetch to enforce a minimum interval between fetches
            lastFetchedUrl.set(rawUrl);
            lastFetchStartedAt.set(System.currentTimeMillis());

            Callable<List<McpSchema.Tool>> callable = () -> McpUtils.fetchTools(urlObj, finalBearerToken);
            initiateMcpToolsFetch(
                    fetchStatusLabel,
                    callable,
                    toolsTable,
                    toolsScrollPane,
                    errorTextArea,
                    errorScrollPane,
                    fetchedToolDetails,
                    fetchedTools);
        };

        final Timer[] throttleTimer = new Timer[1];
        Runnable validationAction = () -> {
            String current = urlField.getText().trim();
            if (!isUrlValid(current)) {
                return;
            }
            String previous = lastFetchedUrl.get();
            if (previous != null && previous.equals(current)) {
                // Already fetched this URL
                return;
            }
            // Enforce a minimum of 2 seconds between fetches; fetch immediately if enough time has passed
            if (throttleTimer[0] != null && throttleTimer[0].isRunning()) {
                throttleTimer[0].stop();
            }
            long now = System.currentTimeMillis();
            long startedAt = lastFetchStartedAt.get();
            long elapsed = now - startedAt;
            if (startedAt == 0L || elapsed >= 2000L) {
                // First fetch or enough time elapsed; fetch immediately (post-debounce)
                fetcher.run();
            } else {
                int delay = (int) (2000L - elapsed);
                throttleTimer[0] = new Timer(delay, ev -> {
                    String latest = urlField.getText().trim();
                    if (!isUrlValid(latest)) {
                        return;
                    }
                    // Avoid duplicate fetch for the same URL
                    String last = lastFetchedUrl.get();
                    if (last != null && last.equals(latest)) {
                        return;
                    }
                    fetcher.run();
                });
                throttleTimer[0].setRepeats(false);
                throttleTimer[0].start();
            }
        };

        JLabel urlErrorLabel = createMcpServerUrlErrorLabel();
        JLabel nameErrorLabel = createErrorLabel("Duplicate name");
        nameField.getDocument().addDocumentListener(new DocumentListener() {
            private void validateName() {
                String candidate = nameField.getText().trim();
                if (candidate.isEmpty()) {
                    candidate = urlField.getText().trim();
                }
                boolean duplicate = false;
                for (int i = 0; i < mcpServersListModel.getSize(); i++) {
                    McpServer s = mcpServersListModel.getElementAt(i);
                    if (existing != null && s.name().equalsIgnoreCase(existing.name())) {
                        continue;
                    }
                    if (s.name().equalsIgnoreCase(candidate)) {
                        duplicate = true;
                        break;
                    }
                }
                nameErrorLabel.setVisible(duplicate);
                SwingUtilities.invokeLater(() -> {
                    Window w = SwingUtilities.getWindowAncestor(nameField);
                    if (w != null) w.pack();
                });
            }

            @Override
            public void insertUpdate(DocumentEvent e) {
                validateName();
            }

            @Override
            public void removeUpdate(DocumentEvent e) {
                validateName();
            }

            @Override
            public void changedUpdate(DocumentEvent e) {
                validateName();
            }
        });
        // Initial validation for name field
        SwingUtilities.invokeLater(() -> {
            Window w = SwingUtilities.getWindowAncestor(nameField);
            nameErrorLabel.setVisible(false);
            if (w != null) w.pack();
        });
        urlField.getDocument()
                .addDocumentListener(createUrlValidationListener(urlField, urlErrorLabel, validationAction));

        var panel = new JPanel(new GridBagLayout());
        var gbc = new GridBagConstraints();
        gbc.insets = new Insets(2, 2, 2, 2);
        gbc.anchor = GridBagConstraints.WEST;

        // Row 0: Name
        gbc.gridx = 0;
        gbc.gridy = 0;
        gbc.fill = GridBagConstraints.NONE;
        gbc.weightx = 0;
        panel.add(new JLabel("Name:"), gbc);
        gbc.gridx = 1;
        gbc.fill = GridBagConstraints.HORIZONTAL;
        gbc.weightx = 1;
        panel.add(nameField, gbc);

        // Row 1: Name Error
        gbc.gridx = 1;
        gbc.gridy = 1;
        panel.add(nameErrorLabel, gbc);

        // Row 2: URL
        gbc.gridx = 0;
        gbc.gridy = 2;
        gbc.fill = GridBagConstraints.NONE;
        gbc.weightx = 0;
        panel.add(new JLabel("URL:"), gbc);
        gbc.gridx = 1;
        gbc.fill = GridBagConstraints.HORIZONTAL;
        gbc.weightx = 1;
        panel.add(urlField, gbc);

        // Row 3: URL Error
        gbc.gridx = 1;
        gbc.gridy = 3;
        panel.add(urlErrorLabel, gbc);

        // Row 4: Token checkbox
        gbc.gridx = 0;
        gbc.gridy = 4;
        gbc.gridwidth = 2;
        panel.add(useTokenCheckbox, gbc);
        gbc.gridwidth = 1;

        // Row 5: Token
        gbc.gridx = 0;
        gbc.gridy = 5;
        gbc.fill = GridBagConstraints.NONE;
        gbc.weightx = 0;
        panel.add(tokenLabel, gbc);
        gbc.gridx = 1;
        gbc.fill = GridBagConstraints.HORIZONTAL;
        gbc.weightx = 1;
        panel.add(tokenPanel, gbc);

        // Row 6: Fetch Status
        gbc.gridx = 1;
        gbc.gridy = 6;
        gbc.fill = GridBagConstraints.NONE;
        gbc.weightx = 0;
        gbc.anchor = GridBagConstraints.WEST;
        panel.add(fetchStatusLabel, gbc);

        // Row 7: Tools Pane
        gbc.gridx = 0;
        gbc.gridy = 7;
        gbc.gridwidth = 2;
        gbc.fill = GridBagConstraints.BOTH;
        gbc.weightx = 1;
        gbc.weighty = 1;
        gbc.insets = new Insets(8, 0, 0, 0);
        panel.add(toolsScrollPane, gbc);
        panel.add(errorScrollPane, gbc);

        var optionPane = new JOptionPane(panel, JOptionPane.PLAIN_MESSAGE, JOptionPane.OK_CANCEL_OPTION);
        final var dialog = optionPane.createDialog(SettingsGlobalPanel.this, title);
        // Make the MCP dialog wider and resizable to improve readability
        dialog.setResizable(true);
        var preferred = dialog.getPreferredSize();
        int minWidth = Math.max(800, preferred.width);
        int prefHeight = Math.max(500, preferred.height);
        dialog.setMinimumSize(new Dimension(700, 400));
        dialog.setPreferredSize(new Dimension(minWidth, prefHeight));
        dialog.pack();
        dialog.setLocationRelativeTo(SettingsGlobalPanel.this);

        optionPane.addPropertyChangeListener(pce -> {
            if (pce.getSource() != optionPane || !pce.getPropertyName().equals(JOptionPane.VALUE_PROPERTY)) {
                return;
            }
            var value = optionPane.getValue();
            if (value == JOptionPane.UNINITIALIZED_VALUE) {
                return;
            }

            if (value.equals(JOptionPane.OK_OPTION)) {
                String name = nameField.getText().trim();
                String rawUrl = urlField.getText().trim();
                boolean useToken = useTokenCheckbox.isSelected();

                String effectiveName = name.isEmpty() ? rawUrl : name;
                boolean duplicate = false;
                for (int i = 0; i < mcpServersListModel.getSize(); i++) {
                    McpServer s = mcpServersListModel.getElementAt(i);
                    if (existing != null && s.name().equalsIgnoreCase(existing.name())) {
                        continue;
                    }
                    if (s.name().equalsIgnoreCase(effectiveName)) {
                        duplicate = true;
                        break;
                    }
                }
                if (duplicate) {
                    nameErrorLabel.setVisible(true);
                    dialog.pack();
                    dialog.setVisible(true);
                    optionPane.setValue(JOptionPane.UNINITIALIZED_VALUE);
                    return;
                }

                HttpMcpServer newServer =
                        createMcpServerFromInputs(name, rawUrl, useToken, tokenField, fetchedTools.get());

                if (newServer != null) {
                    onSave.accept(newServer);
                    dialog.setVisible(false);
                } else {
                    urlErrorLabel.setVisible(true);
                    dialog.pack();
                    dialog.setVisible(true);
                    optionPane.setValue(JOptionPane.UNINITIALIZED_VALUE);
                }
            } else {
                dialog.setVisible(false);
            }
        });

        dialog.addWindowListener(new WindowAdapter() {
            @Override
            public void windowOpened(WindowEvent e) {
                // Trigger initial fetch for existing servers to populate tool descriptions (tooltips)
                String current = urlField.getText().trim();
                if (existing != null && fetchedToolDetails.get() == null && isUrlValid(current)) {
                    fetcher.run();
                }
            }
        });
        dialog.setVisible(true);
    }

    private void showStdioMcpServerDialog(String title, @Nullable StdioMcpServer existing, Consumer<McpServer> onSave) {

        // Inputs
        JTextField nameField = new JTextField(existing != null ? existing.name() : "");
        JTextField commandField = new JTextField(existing != null ? existing.command() : "");

        List<String> initialArgs = existing != null ? existing.args() : new ArrayList<>();
        Map<String, String> initialEnv = existing != null ? existing.env() : Collections.emptyMap();

        ArgsTableModel argsModel = new ArgsTableModel(initialArgs);
        JTable argsTable = new JTable(argsModel);
        argsTable.setFillsViewportHeight(true);
        argsTable.setRowHeight(argsTable.getRowHeight() + 2);

        EnvTableModel envModel = new EnvTableModel(initialEnv);
        JTable envTable = new JTable(envModel);
        envTable.getColumnModel().getColumn(1).setCellRenderer(new EnvVarCellRenderer());
        envTable.setFillsViewportHeight(true);
        envTable.setRowHeight(envTable.getRowHeight() + 2);

        // Duplicate name error label
        JLabel nameErrorLabel = createErrorLabel("Duplicate name");
        nameErrorLabel.setVisible(false);

        // Tools fetching state
        final var fetchedTools =
                new AtomicReference<@Nullable List<String>>(existing != null ? existing.tools() : null);
        final var fetchedToolDetails = new AtomicReference<@Nullable List<McpSchema.Tool>>(null);

        JLabel fetchStatusLabel = new JLabel(" ");

        var toolsTable = new McpToolTable();
        var toolsScrollPane = new JScrollPane(toolsTable);
        toolsScrollPane.setHorizontalScrollBarPolicy(ScrollPaneConstants.HORIZONTAL_SCROLLBAR_NEVER);
        toolsScrollPane.setPreferredSize(new Dimension(650, 240));
        toolsScrollPane.setVisible(true);

        var fetchErrorTextArea = new JTextArea(5, 20);
        fetchErrorTextArea.setEditable(false);
        fetchErrorTextArea.setLineWrap(true);
        fetchErrorTextArea.setWrapStyleWord(true);
        var fetchErrorScrollPane = new JScrollPane(fetchErrorTextArea);
        fetchErrorScrollPane.setHorizontalScrollBarPolicy(ScrollPaneConstants.HORIZONTAL_SCROLLBAR_NEVER);
        fetchErrorScrollPane.setPreferredSize(new Dimension(650, 240));
        fetchErrorScrollPane.setVisible(false);

        if (fetchedTools.get() != null && !fetchedTools.get().isEmpty()) {
            toolsTable.setToolsFromNames(fetchedTools.get());
            toolsScrollPane.setVisible(true);
            fetchErrorScrollPane.setVisible(false);
        }

        // Name validation against duplicates (similar to HTTP dialog)
        nameField.getDocument().addDocumentListener(new DocumentListener() {
            private void validateName() {
                String candidate = nameField.getText().trim();
                if (candidate.isEmpty()) {
                    // fall back to command for duplicate check when empty
                    candidate = commandField.getText().trim();
                }
                boolean duplicate = false;
                for (int i = 0; i < mcpServersListModel.getSize(); i++) {
                    McpServer s = mcpServersListModel.getElementAt(i);
                    if (existing != null && s.name().equalsIgnoreCase(existing.name())) {
                        continue;
                    }
                    if (s.name().equalsIgnoreCase(candidate)) {
                        duplicate = true;
                        break;
                    }
                }
                nameErrorLabel.setVisible(duplicate);
                SwingUtilities.invokeLater(() -> {
                    Window w = SwingUtilities.getWindowAncestor(nameField);
                    if (w != null) w.pack();
                });
            }

            @Override
            public void insertUpdate(DocumentEvent e) {
                validateName();
            }

            @Override
            public void removeUpdate(DocumentEvent e) {
                validateName();
            }

            @Override
            public void changedUpdate(DocumentEvent e) {
                validateName();
            }
        });

        // Args panel with Add/Remove
        var argsScroll = new JScrollPane(argsTable);
        argsScroll.setPreferredSize(new Dimension(400, 120));
        var argsButtons = new JPanel(new FlowLayout(FlowLayout.LEFT, 5, 0));
        var addArgButton = new MaterialButton("Add");
        var removeArgButton = new MaterialButton("Remove");
        argsButtons.add(addArgButton);
        argsButtons.add(removeArgButton);
        addArgButton.addActionListener(e -> {
            if (argsTable.isEditing()) argsTable.getCellEditor().stopCellEditing();
            argsModel.addRow();
            int last = argsModel.getRowCount() - 1;
            if (last >= 0) {
                argsTable.setRowSelectionInterval(last, last);
                argsTable.editCellAt(last, 0);
                Component editor = argsTable.getEditorComponent();
                if (editor != null) editor.requestFocusInWindow();
            }
        });
        removeArgButton.addActionListener(e -> {
            int viewRow = argsTable.getSelectedRow();
            if (viewRow != -1) {
                if (argsTable.isEditing()) argsTable.getCellEditor().stopCellEditing();
                int modelRow = argsTable.convertRowIndexToModel(viewRow);
                argsModel.removeRow(modelRow);
            }
        });

        // Env panel with Add/Remove
        var envScroll = new JScrollPane(envTable);
        envScroll.setPreferredSize(new Dimension(400, 150));
        var envButtons = new JPanel(new FlowLayout(FlowLayout.LEFT, 5, 0));
        var addEnvButton = new MaterialButton("Add");
        var removeEnvButton = new MaterialButton("Remove");
        envButtons.add(addEnvButton);
        envButtons.add(removeEnvButton);
        addEnvButton.addActionListener(e -> {
            if (envTable.isEditing()) envTable.getCellEditor().stopCellEditing();
            envModel.addRow();
            int last = envModel.getRowCount() - 1;
            if (last >= 0) {
                envTable.setRowSelectionInterval(last, last);
                envTable.editCellAt(last, 0);
                Component editor = envTable.getEditorComponent();
                if (editor != null) editor.requestFocusInWindow();
            }
        });
        removeEnvButton.addActionListener(e -> {
            int viewRow = envTable.getSelectedRow();
            if (viewRow != -1) {
                if (envTable.isEditing()) envTable.getCellEditor().stopCellEditing();
                int modelRow = envTable.convertRowIndexToModel(viewRow);
                envModel.removeRow(modelRow);
            }
        });

        // Fetch Tools button
        var fetchButton = new MaterialButton("Fetch Tools");
        fetchButton.addActionListener(e -> {
            String cmd = commandField.getText().trim();
            if (cmd.isEmpty()) {
                fetchErrorTextArea.setText("Command cannot be empty.");
                toolsScrollPane.setVisible(false);
                fetchErrorScrollPane.setVisible(true);
                Window w = SwingUtilities.getWindowAncestor(fetchErrorScrollPane);
                if (w != null) w.pack();
                return;
            }
            List<String> args = new ArrayList<>(argsModel.getArgs());
            Map<String, String> env = envModel.getEnvMap();

            Callable<List<McpSchema.Tool>> callable = () -> McpUtils.fetchTools(cmd, args, env, null);
            initiateMcpToolsFetch(
                    fetchStatusLabel,
                    callable,
                    toolsTable,
                    toolsScrollPane,
                    fetchErrorTextArea,
                    fetchErrorScrollPane,
                    fetchedToolDetails,
                    fetchedTools);
        });

        // Layout
        var panel = new JPanel(new GridBagLayout());
        var gbc = new GridBagConstraints();
        gbc.insets = new Insets(2, 5, 2, 5);
        gbc.gridx = 0;
        gbc.gridy = 0;
        gbc.anchor = GridBagConstraints.WEST;
        gbc.fill = GridBagConstraints.NONE;

        // Row 0: Name
        panel.add(new JLabel("Name:"), gbc);
        gbc.gridx = 1;
        gbc.weightx = 1.0;
        gbc.fill = GridBagConstraints.HORIZONTAL;
        panel.add(nameField, gbc);

        // Row 1: Name error
        gbc.gridx = 1;
        gbc.gridy = 1;
        gbc.weightx = 1.0;
        gbc.fill = GridBagConstraints.HORIZONTAL;
        panel.add(nameErrorLabel, gbc);

        // Row 2: Command
        gbc.insets = new Insets(8, 5, 2, 5);
        gbc.gridx = 0;
        gbc.gridy = 2;
        gbc.weightx = 0;
        gbc.fill = GridBagConstraints.NONE;
        panel.add(new JLabel("Command:"), gbc);
        gbc.gridx = 1;
        gbc.weightx = 1;
        gbc.fill = GridBagConstraints.HORIZONTAL;
        panel.add(commandField, gbc);

        // Row 3: Args label
        gbc.insets = new Insets(8, 5, 2, 5);
        gbc.gridx = 0;
        gbc.gridy = 3;
        gbc.weightx = 0;
        gbc.fill = GridBagConstraints.NONE;
        gbc.anchor = GridBagConstraints.NORTHWEST;
        panel.add(new JLabel("Arguments:"), gbc);
        // Row 3: Args table + buttons
        gbc.gridx = 1;
        gbc.weightx = 1;
        gbc.fill = GridBagConstraints.BOTH;
        var argsContainer = new JPanel(new BorderLayout(5, 5));
        argsContainer.add(argsScroll, BorderLayout.CENTER);
        argsContainer.add(argsButtons, BorderLayout.SOUTH);
        panel.add(argsContainer, gbc);

        // Row 4: Env label
        gbc.insets = new Insets(8, 5, 2, 5);
        gbc.gridx = 0;
        gbc.gridy = 4;
        gbc.weightx = 0;
        gbc.fill = GridBagConstraints.NONE;
        gbc.anchor = GridBagConstraints.NORTHWEST;
        panel.add(new JLabel("Environment:"), gbc);
        // Row 4: Env table + buttons
        gbc.gridx = 1;
        gbc.weightx = 1;
        gbc.fill = GridBagConstraints.BOTH;
        var envContainer = new JPanel(new BorderLayout(5, 5));
        envContainer.add(envScroll, BorderLayout.CENTER);

        // Buttons row with right-aligned help icon
        var envButtonsRow = new JPanel(new BorderLayout(5, 0));
        envButtonsRow.add(envButtons, BorderLayout.WEST);

        Icon helpIcon = Icons.HELP;
        if (helpIcon instanceof ThemedIcon themedHelpIcon) {
            helpIcon = themedHelpIcon.withSize(14);
        }
        var envHelpButton = new MaterialButton();
        envHelpButton.setIcon(helpIcon);
        envHelpButton.setBorder(BorderFactory.createEmptyBorder(2, 2, 2, 2));
        envHelpButton.setContentAreaFilled(false);
        envHelpButton.setFocusPainted(false);
        envHelpButton.setCursor(new Cursor(Cursor.DEFAULT_CURSOR));
        envHelpButton.setToolTipText(
                "You can use environment variables as values, e.g., $HOME or ${HOME}. If a variable is not set, the literal text is used.");
        envButtonsRow.add(envHelpButton, BorderLayout.EAST);

        envContainer.add(envButtonsRow, BorderLayout.SOUTH);
        panel.add(envContainer, gbc);

        // Row 7: Fetch controls (moved below tools)
        var fetchControls = new JPanel(new FlowLayout(FlowLayout.LEFT, 5, 0));
        fetchControls.add(fetchButton);
        fetchControls.add(fetchStatusLabel);
        gbc.gridx = 0;
        gbc.gridy = 7;
        gbc.gridwidth = 2;
        gbc.weightx = 0.0;
        gbc.weighty = 0.0;
        gbc.fill = GridBagConstraints.NONE;
        gbc.anchor = GridBagConstraints.WEST;
        gbc.insets = new Insets(5, 5, 5, 5);
        panel.add(fetchControls, gbc);

        // Row 6: Tools/Error area
        gbc.gridx = 0;
        gbc.gridy = 6;
        gbc.gridwidth = 2;
        gbc.weightx = 1.0;
        gbc.weighty = 1.0;
        gbc.fill = GridBagConstraints.BOTH;
        gbc.insets = new Insets(8, 5, 5, 5);
        panel.add(toolsScrollPane, gbc);
        panel.add(fetchErrorScrollPane, gbc);

        var optionPane = new JOptionPane(panel, JOptionPane.PLAIN_MESSAGE, JOptionPane.OK_CANCEL_OPTION);
        final var dialog = optionPane.createDialog(SettingsGlobalPanel.this, title);
        dialog.setResizable(true);
        var preferred = dialog.getPreferredSize();
        int minWidth = Math.max(800, preferred.width);
        int prefHeight = Math.max(500, preferred.height);
        dialog.setMinimumSize(new Dimension(700, 400));
        dialog.setPreferredSize(new Dimension(minWidth, prefHeight));
        dialog.pack();
        dialog.setLocationRelativeTo(SettingsGlobalPanel.this);

        optionPane.addPropertyChangeListener(pce -> {
            if (pce.getSource() != optionPane || !pce.getPropertyName().equals(JOptionPane.VALUE_PROPERTY)) {
                return;
            }
            var value = optionPane.getValue();
            if (value == JOptionPane.UNINITIALIZED_VALUE) {
                return;
            }

            if (value.equals(JOptionPane.OK_OPTION)) {
                // Validate and save
                String name = nameField.getText().trim();
                String command = commandField.getText().trim();
                if (name.isEmpty()) {
                    name = command;
                }

                // Duplicate name check
                boolean duplicate = false;
                for (int i = 0; i < mcpServersListModel.getSize(); i++) {
                    McpServer s = mcpServersListModel.getElementAt(i);
                    if (existing != null && s.name().equalsIgnoreCase(existing.name())) {
                        continue;
                    }
                    if (s.name().equalsIgnoreCase(name)) {
                        duplicate = true;
                        break;
                    }
                }
                if (duplicate) {
                    nameErrorLabel.setVisible(true);
                    dialog.pack();
                    dialog.setVisible(true);
                    optionPane.setValue(JOptionPane.UNINITIALIZED_VALUE);
                    return;
                }

                if (command.isEmpty()) {
                    fetchErrorTextArea.setText("Command cannot be empty.");
                    toolsScrollPane.setVisible(false);
                    fetchErrorScrollPane.setVisible(true);
                    dialog.pack();
                    dialog.setVisible(true);
                    optionPane.setValue(JOptionPane.UNINITIALIZED_VALUE);
                    return;
                }

                List<String> args = new ArrayList<>(argsModel.getArgs());
                Map<String, String> env = envModel.getEnvMap();
                StdioMcpServer toSave = new StdioMcpServer(name, command, args, env, fetchedTools.get());
                onSave.accept(toSave);
                dialog.setVisible(false);
            } else {
                dialog.setVisible(false);
            }
        });

        dialog.setVisible(true);
    }

    /**
     * Shared helper: create a debounced URL DocumentListener that validates the URL and toggles the provided error
     * label. Debounce interval is 500ms.
     */
    private DocumentListener createUrlValidationListener(
            JTextField urlField, JLabel urlErrorLabel, Runnable onValidUrl) {
        final Timer[] debounceTimer = new Timer[1];
        return new DocumentListener() {
            private void scheduleValidation() {
                if (debounceTimer[0] != null && debounceTimer[0].isRunning()) {
                    debounceTimer[0].stop();
                }
                debounceTimer[0] = new Timer(500, ev -> {
                    String text = urlField.getText().trim();
                    boolean ok = isUrlValid(text);
                    urlErrorLabel.setVisible(!ok);
                    if (ok) {
                        onValidUrl.run();
                    }
                    // Repack containing dialog/window so visibility change is applied
                    SwingUtilities.invokeLater(() -> {
                        Window w = SwingUtilities.getWindowAncestor(urlField);
                        if (w != null) w.pack();
                    });
                });
                debounceTimer[0].setRepeats(false);
                debounceTimer[0].start();
            }

            @Override
            public void insertUpdate(DocumentEvent e) {
                scheduleValidation();
            }

            @Override
            public void removeUpdate(DocumentEvent e) {
                scheduleValidation();
            }

            @Override
            public void changedUpdate(DocumentEvent e) {
                scheduleValidation();
            }
        };
    }

    /**
     * Helper to validate inputs from Add/Edit dialogs and construct an McpServer. Returns null if validation failed.
     *
     * <p>This method also normalizes bearer token inputs if they start with "Bearer " and updates the provided
     * tokenField with the normalized value (so the user sees the normalized form).
     */
    private @Nullable HttpMcpServer createMcpServerFromInputs(
            String name, String rawUrl, boolean useToken, JPasswordField tokenField, @Nullable List<String> tools) {

        // Validate URL presence and format - inline validation will show error
        if (rawUrl.isEmpty()) {
            return null;
        }

        URL url;
        try {
            var u = new URI(rawUrl).toURL();
            String host = u.getHost();
            if (host == null || host.isEmpty()) throw new MalformedURLException("Missing host");
            url = u;
        } catch (Exception mfe) {
            return null;
        }

        // Name fallback (only check emptiness; name is non-null)
        if (name.isEmpty()) name = rawUrl;

        // Token normalization (non-obstructive)
        String token = null;
        if (useToken) {
            String raw = new String(tokenField.getPassword()).trim();
            if (!raw.isEmpty()) {
                String bearerToken;
                if (raw.regionMatches(true, 0, "Bearer ", 0, 7)) {
                    bearerToken = raw;
                    tokenField.setText(raw.substring(7).trim());
                } else {
                    bearerToken = "Bearer " + raw;
                }
                token = bearerToken;
            } else {
                token = null; // empty token => treat as null
            }
        }

        return new HttpMcpServer(name, url, tools, token);
    }

    /** Initiates an asynchronous MCP tools fetch using the provided Callable and updates UI components accordingly. */
    private void initiateMcpToolsFetch(
            JLabel fetchStatusLabel,
            Callable<List<McpSchema.Tool>> fetcher,
            McpToolTable toolsTable,
            JScrollPane toolsScrollPane,
            JTextArea errorTextArea,
            JScrollPane errorScrollPane,
            AtomicReference<@Nullable List<McpSchema.Tool>> fetchedToolDetails,
            AtomicReference<@Nullable List<String>> fetchedTools) {

        fetchStatusLabel.setIcon(SpinnerIconUtil.getSpinner(this.chrome, true));
        fetchStatusLabel.setText("Fetching...");

        new SwingWorker<List<McpSchema.Tool>, Void>() {
            @Override
            protected List<McpSchema.Tool> doInBackground() throws Exception {
                return fetcher.call();
            }

            @Override
            protected void done() {
                fetchStatusLabel.setIcon(null);
                fetchStatusLabel.setText(" ");
                try {
                    List<McpSchema.Tool> tools = get();
                    fetchedToolDetails.set(tools);
                    var toolNames = tools.stream().map(McpSchema.Tool::name).collect(Collectors.toList());
                    fetchedTools.set(toolNames);

                    toolsTable.setToolsFromDetails(tools);

                    toolsScrollPane.setVisible(true);
                    errorScrollPane.setVisible(false);
                    SwingUtilities.getWindowAncestor(fetchStatusLabel).pack();
                } catch (Exception ex) {
                    var root = ex.getCause() != null ? ex.getCause() : ex;
                    logger.error("Error fetching MCP tools", root);
                    fetchedTools.set(null);
                    fetchedToolDetails.set(null);

                    errorTextArea.setText(root.getMessage());
                    toolsScrollPane.setVisible(false);
                    errorScrollPane.setVisible(true);
                    SwingUtilities.getWindowAncestor(fetchStatusLabel).pack();
                }
            }
        }.execute();
    }

    private static class ArgsTableModel extends AbstractTableModel {
        private final List<String> args;
        private final String[] columnNames = {"Argument"};

        public ArgsTableModel(List<String> args) {
            this.args = new ArrayList<>(args);
        }

        public List<String> getArgs() {
            return args;
        }

        @Override
        public int getRowCount() {
            return args.size();
        }

        @Override
        public int getColumnCount() {
            return 1;
        }

        @Override
        public String getColumnName(int column) {
            return columnNames[column];
        }

        @Override
        public Object getValueAt(int rowIndex, int columnIndex) {
            return args.get(rowIndex);
        }

        @Override
        public boolean isCellEditable(int rowIndex, int columnIndex) {
            return true;
        }

        @Override
        public void setValueAt(Object aValue, int rowIndex, int columnIndex) {
            args.set(rowIndex, (String) aValue);
            fireTableCellUpdated(rowIndex, columnIndex);
        }

        public void addRow() {
            args.add("");
            fireTableRowsInserted(args.size() - 1, args.size() - 1);
        }

        public void removeRow(int rowIndex) {
            if (rowIndex >= 0 && rowIndex < args.size()) {
                args.remove(rowIndex);
                fireTableRowsDeleted(rowIndex, rowIndex);
            }
        }
    }

    private static class EnvVarCellRenderer extends DefaultTableCellRenderer {
        // Environment variable detection delegated to Environment.detectEnvVarReference
        private static final Border SUCCESS_BORDER;
        private static final Border FAILURE_BORDER;

        static {
            Color successColor = UIManager.getColor("ProgressBar.foreground");
            if (successColor == null) {
                // A green that is visible on both light and dark themes.
                successColor = new Color(0, 176, 80);
            }
            SUCCESS_BORDER = BorderFactory.createMatteBorder(0, 0, 0, 2, successColor);

            Color errorColor = UIManager.getColor("Label.errorForeground");
            if (errorColor == null) {
                // A red that is visible on both light and dark themes.
                errorColor = new Color(219, 49, 49);
            }
            FAILURE_BORDER = BorderFactory.createMatteBorder(0, 0, 0, 2, errorColor);
        }

        @Override
        public Component getTableCellRendererComponent(
                JTable table, @Nullable Object value, boolean isSelected, boolean hasFocus, int row, int column) {

            super.getTableCellRendererComponent(table, value, isSelected, hasFocus, row, column);

            // Reset per-render state; renderer instances are reused.
            setToolTipText(null);
            setBorder(null);

            if (value instanceof String val) {
                String trimmedVal = val.trim();
                var ref = Environment.detectEnvVarReference(trimmedVal);
                if (ref != null) {
                    String varName = ref.name();
                    if (ref.defined()) {
                        setToolTipText("Environment variable '" + varName + "' found.");
                        setBorder(SUCCESS_BORDER);
                    } else {
                        setToolTipText("Environment variable '" + varName
                                + "' not set in Brokk's environment. Using the literal text as-is.");
                        setBorder(FAILURE_BORDER);
                    }
                }
            }
            return this;
        }
    }

    private static class EnvTableModel extends AbstractTableModel {
        private final List<String[]> envVars;
        private final String[] columnNames = {"Variable", "Value"};

        public EnvTableModel(Map<String, String> env) {
            this.envVars = new ArrayList<>(env.entrySet().stream()
                    .map(e -> new String[] {e.getKey(), e.getValue()})
                    .collect(Collectors.toList()));
        }

        public Map<String, String> getEnvMap() {
            return envVars.stream()
                    .filter(p -> p[0] != null && !p[0].trim().isEmpty())
                    .collect(Collectors.toMap(p -> p[0], p -> p[1] != null ? p[1] : "", (v1, v2) -> v2));
        }

        @Override
        public int getRowCount() {
            return envVars.size();
        }

        @Override
        public int getColumnCount() {
            return 2;
        }

        @Override
        public String getColumnName(int column) {
            return columnNames[column];
        }

        @Override
        public Object getValueAt(int rowIndex, int columnIndex) {
            return envVars.get(rowIndex)[columnIndex];
        }

        @Override
        public boolean isCellEditable(int rowIndex, int columnIndex) {
            return true;
        }

        @Override
        public void setValueAt(Object aValue, int rowIndex, int columnIndex) {
            envVars.get(rowIndex)[columnIndex] = (String) aValue;
            fireTableCellUpdated(rowIndex, columnIndex);
        }

        public void addRow() {
            envVars.add(new String[] {"", ""});
            fireTableRowsInserted(envVars.size() - 1, envVars.size() - 1);
        }

        public void removeRow(int rowIndex) {
            if (rowIndex >= 0 && rowIndex < envVars.size()) {
                envVars.remove(rowIndex);
                fireTableRowsDeleted(rowIndex, rowIndex);
            }
        }
    }

    // --- Inner Classes for Quick Models Table (Copied from SettingsDialog) ---
    private static class FavoriteModelsTableModel extends AbstractTableModel {
        private List<Service.FavoriteModel> favorites;
        private final String[] columnNames = {"Alias", "Model Name", "Reasoning", "Processing Tier"};

        public FavoriteModelsTableModel(List<Service.FavoriteModel> initialFavorites) {
            this.favorites = new ArrayList<>(initialFavorites);
        }

        public void setFavorites(List<Service.FavoriteModel> newFavorites) {
            this.favorites = new ArrayList<>(newFavorites);
            fireTableDataChanged();
        }

        public List<Service.FavoriteModel> getFavorites() {
            return new ArrayList<>(favorites);
        }

        public void addFavorite(Service.FavoriteModel favorite) {
            favorites.add(favorite);
            fireTableRowsInserted(favorites.size() - 1, favorites.size() - 1);
        }

        public void removeFavorite(int rowIndex) {
            if (favorites.size() <= 1) {
                // Enforce at least one favorite remains
                return;
            }
            if (rowIndex >= 0 && rowIndex < favorites.size()) {
                favorites.remove(rowIndex);
                fireTableRowsDeleted(rowIndex, rowIndex);
            }
        }

        @Override
        public int getRowCount() {
            return favorites.size();
        }

        @Override
        public int getColumnCount() {
            return columnNames.length;
        }

        @Override
        public String getColumnName(int column) {
            return columnNames[column];
        }

        @Override
        public Class<?> getColumnClass(int columnIndex) {
            return switch (columnIndex) {
                case 0, 1 -> String.class;
                case 2 -> Service.ReasoningLevel.class;
                case 3 -> Service.ProcessingTier.class;
                default -> Object.class;
            };
        }

        @Override
        public boolean isCellEditable(int rowIndex, int columnIndex) {
            return true;
        }

        @Override
        public @Nullable Object getValueAt(int rowIndex, int columnIndex) {
            Service.FavoriteModel favorite = favorites.get(rowIndex);
            return switch (columnIndex) {
                case 0 -> favorite.alias();
                case 1 -> favorite.config().name();
                case 2 -> favorite.config().reasoning();
                case 3 -> favorite.config().tier();
                default -> null;
            };
        }

        @Override
        public void setValueAt(Object aValue, int rowIndex, int columnIndex) {
            if (rowIndex < 0 || rowIndex >= favorites.size()) return;
            Service.FavoriteModel oldFavorite = favorites.get(rowIndex);
            Service.FavoriteModel newFavorite;
            try {
                newFavorite = switch (columnIndex) {
                    case 0 -> {
                        if (aValue instanceof String alias) {
                            yield new Service.FavoriteModel(alias.trim(), oldFavorite.config());
                        }
                        yield oldFavorite;
                    }
                    case 1 -> {
                        if (aValue instanceof String modelName) {
                            yield new Service.FavoriteModel(
                                    oldFavorite.alias(),
                                    new Service.ModelConfig(
                                            modelName,
                                            oldFavorite.config().reasoning(),
                                            oldFavorite.config().tier()));
                        }
                        yield oldFavorite;
                    }
                    case 2 -> {
                        if (aValue instanceof Service.ReasoningLevel reasoning) {
                            yield new Service.FavoriteModel(
                                    oldFavorite.alias(),
                                    new Service.ModelConfig(
                                            oldFavorite.config().name(),
                                            reasoning,
                                            oldFavorite.config().tier()));
                        }
                        yield oldFavorite;
                    }
                    case 3 -> {
                        if (aValue instanceof Service.ProcessingTier tier) {
                            yield new Service.FavoriteModel(
                                    oldFavorite.alias(),
                                    new Service.ModelConfig(
                                            oldFavorite.config().name(),
                                            oldFavorite.config().reasoning(),
                                            tier));
                        }
                        yield oldFavorite;
                    }
                    default -> oldFavorite;
                };
            } catch (Exception e) {
                logger.error("Error setting value at ({}, {}) to {}", rowIndex, columnIndex, aValue, e);
                return;
            }
            if (!newFavorite.equals(oldFavorite)) {
                favorites.set(rowIndex, newFavorite);
                fireTableCellUpdated(rowIndex, columnIndex);
                if (columnIndex == 1) {
                    fireTableCellUpdated(rowIndex, 2); // If model name changed, reasoning support might change
                    fireTableCellUpdated(rowIndex, 3); // And processing tier support might also change
                }
            }
        }
    }

    private static class ReasoningCellRenderer extends DefaultTableCellRenderer {
        private final AbstractService service;

        public ReasoningCellRenderer(AbstractService service) {
            this.service = service;
        }

        @Override
        public Component getTableCellRendererComponent(
                JTable table, @Nullable Object value, boolean isSelected, boolean hasFocus, int row, int column) {
            JLabel label =
                    (JLabel) super.getTableCellRendererComponent(table, value, isSelected, hasFocus, row, column);
            int modelRow = table.convertRowIndexToModel(row);
            String modelName = (String) table.getModel().getValueAt(modelRow, 1);
            if (modelName != null && !service.supportsReasoningEffort(modelName)) {
                label.setText("Off");
                label.setEnabled(false);
                label.setToolTipText("Reasoning effort not supported by " + modelName);
            } else if (value instanceof Service.ReasoningLevel level) {
                label.setText(level.toString());
                label.setEnabled(true);
                label.setToolTipText("Select reasoning effort");
            } else {
                label.setText(value == null ? "" : value.toString());
                label.setEnabled(true);
                label.setToolTipText(null);
            }
            if (!isSelected) {
                label.setBackground(table.getBackground());
                label.setForeground(
                        label.isEnabled() ? table.getForeground() : UIManager.getColor("Label.disabledForeground"));
            } else {
                label.setBackground(table.getSelectionBackground());
                label.setForeground(
                        label.isEnabled()
                                ? table.getSelectionForeground()
                                : UIManager.getColor("Label.disabledForeground"));
            }
            return label;
        }
    }

    private static class ReasoningCellEditor extends DefaultCellEditor {
        private final AbstractService service;
        private final JTable table;
        private final JComboBox<Service.ReasoningLevel> comboBox;

        public ReasoningCellEditor(JComboBox<Service.ReasoningLevel> comboBox, AbstractService service, JTable table) {
            super(comboBox);
            this.comboBox = comboBox;
            this.service = service;
            this.table = table;
            setClickCountToStart(1);
        }

        @Override
        public Component getTableCellEditorComponent(
                JTable table, Object value, boolean isSelected, int row, int column) {
            int modelRow = table.convertRowIndexToModel(row);
            String modelName = (String) table.getModel().getValueAt(modelRow, 1);
            boolean supportsReasoning = modelName != null && service.supportsReasoningEffort(modelName);
            Component editorComponent = super.getTableCellEditorComponent(table, value, isSelected, row, column);
            editorComponent.setEnabled(supportsReasoning);
            comboBox.setEnabled(supportsReasoning);
            if (!supportsReasoning) {
                comboBox.setSelectedItem(Service.ReasoningLevel.DEFAULT);
                comboBox.setToolTipText("Reasoning effort not supported by " + modelName);
                comboBox.setRenderer(new DefaultListCellRenderer() {
                    @Override
                    public Component getListCellRendererComponent(
                            JList<?> list, @Nullable Object val, int i, boolean sel, boolean foc) {
                        JLabel label = (JLabel) super.getListCellRendererComponent(list, val, i, sel, foc);
                        if (i == -1) {
                            label.setText("Off");
                            label.setForeground(UIManager.getColor("ComboBox.disabledForeground"));
                        } else if (val instanceof Service.ReasoningLevel lvl) label.setText(lvl.toString());
                        else label.setText(val == null ? "" : val.toString());
                        return label;
                    }
                });
            } else {
                comboBox.setToolTipText("Select reasoning effort");
                comboBox.setRenderer(new DefaultListCellRenderer());
                comboBox.setSelectedItem(value);
            }
            return editorComponent;
        }

        @Override
        public boolean isCellEditable(EventObject anEvent) {
            int editingRow = table.getEditingRow();
            if (editingRow != -1) {
                int modelRow = table.convertRowIndexToModel(editingRow);
                String modelName = (String) table.getModel().getValueAt(modelRow, 1);
                return modelName != null && service.supportsReasoningEffort(modelName);
            }
            return super.isCellEditable(anEvent);
        }

        @Override
        public Object getCellEditorValue() {
            return comboBox.isEnabled() ? super.getCellEditorValue() : Service.ReasoningLevel.DEFAULT;
        }
    }

    private static class ProcessingTierCellRenderer extends DefaultTableCellRenderer {
        private final AbstractService service;

        public ProcessingTierCellRenderer(AbstractService service) {
            this.service = service;
        }

        @Override
        public Component getTableCellRendererComponent(
                JTable table, @Nullable Object value, boolean isSelected, boolean hasFocus, int row, int column) {
            JLabel label =
                    (JLabel) super.getTableCellRendererComponent(table, value, isSelected, hasFocus, row, column);
            int modelRow = table.convertRowIndexToModel(row);
            String modelName = (String) table.getModel().getValueAt(modelRow, 1);
            if (modelName != null && !service.supportsProcessingTier(modelName)) {
                label.setText("Off");
                label.setEnabled(false);
                label.setToolTipText("Processing tiers not supported by " + modelName);
            } else if (value instanceof Service.ProcessingTier tier) {
                label.setText(tier.toString());
                label.setEnabled(true);
                label.setToolTipText("Select processing tier");
            } else {
                label.setText(value == null ? "" : value.toString());
                label.setEnabled(true);
                label.setToolTipText(null);
            }
            if (!isSelected) {
                label.setBackground(table.getBackground());
                label.setForeground(
                        label.isEnabled() ? table.getForeground() : UIManager.getColor("Label.disabledForeground"));
            } else {
                label.setBackground(table.getSelectionBackground());
                label.setForeground(
                        label.isEnabled()
                                ? table.getSelectionForeground()
                                : UIManager.getColor("Label.disabledForeground"));
            }
            return label;
        }
    }

    private static class ProcessingTierCellEditor extends DefaultCellEditor {
        private final AbstractService service;
        private final JTable table;
        private final JComboBox<Service.ProcessingTier> comboBox;

        public ProcessingTierCellEditor(
                JComboBox<Service.ProcessingTier> comboBox, AbstractService service, JTable table) {
            super(comboBox);
            this.comboBox = comboBox;
            this.service = service;
            this.table = table;
            setClickCountToStart(1);
        }

        @Override
        public Component getTableCellEditorComponent(
                JTable table, Object value, boolean isSelected, int row, int column) {
            int modelRow = table.convertRowIndexToModel(row);
            String modelName = (String) table.getModel().getValueAt(modelRow, 1);
            boolean supports = modelName != null && service.supportsProcessingTier(modelName);
            Component editorComponent = super.getTableCellEditorComponent(table, value, isSelected, row, column);
            editorComponent.setEnabled(supports);
            comboBox.setEnabled(supports);
            if (!supports) {
                comboBox.setSelectedItem(Service.ProcessingTier.DEFAULT);
                comboBox.setToolTipText("Processing tiers not supported by " + modelName);
                comboBox.setRenderer(new DefaultListCellRenderer() {
                    @Override
                    public Component getListCellRendererComponent(
                            JList<?> list, @Nullable Object val, int i, boolean sel, boolean foc) {
                        JLabel label = (JLabel) super.getListCellRendererComponent(list, val, i, sel, foc);
                        if (i == -1) {
                            label.setText("Off");
                            label.setForeground(UIManager.getColor("ComboBox.disabledForeground"));
                        } else if (val instanceof Service.ProcessingTier p) label.setText(p.toString());
                        else label.setText(val == null ? "" : val.toString());
                        return label;
                    }
                });
            } else {
                comboBox.setToolTipText("Select processing tier");
                comboBox.setRenderer(new DefaultListCellRenderer());
                comboBox.setSelectedItem(value);
            }
            return editorComponent;
        }

        @Override
        public boolean isCellEditable(EventObject anEvent) {
            int editingRow = table.getEditingRow();
            if (editingRow != -1) {
                int modelRow = table.convertRowIndexToModel(editingRow);
                String modelName = (String) table.getModel().getValueAt(modelRow, 1);
                return modelName != null && service.supportsProcessingTier(modelName);
            }
            return super.isCellEditable(anEvent);
        }

        @Override
        public Object getCellEditorValue() {
            return comboBox.isEnabled() ? super.getCellEditorValue() : Service.ProcessingTier.DEFAULT;
        }
    }

    // SettingsChangeListener implementation
    @Override
    public void gitHubTokenChanged() {
        if (gitHubSettingsPanel != null) {
            gitHubSettingsPanel.gitHubTokenChanged();
        }
    }

    @Override
    public void removeNotify() {
        super.removeNotify();
        MainProject.removeSettingsChangeListener(this);
    }

    // --- Default keybinding definitions ---
    private static KeyStroke defaultToggleMode() {
        return KeyboardShortcutUtil.createPlatformShortcut(KeyEvent.VK_M);
    }

    // Global text editing defaults
    private static KeyStroke defaultUndo() {
        return KeyboardShortcutUtil.createPlatformShortcut(KeyEvent.VK_Z);
    }

    private static KeyStroke defaultRedo() {
        return KeyboardShortcutUtil.createPlatformShiftShortcut(KeyEvent.VK_Z);
    }

    private static KeyStroke defaultCopy() {
        return KeyboardShortcutUtil.createPlatformShortcut(KeyEvent.VK_C);
    }

    private static KeyStroke defaultPaste() {
        return KeyboardShortcutUtil.createPlatformShortcut(KeyEvent.VK_V);
    }

    // Voice and interface defaults
    private static KeyStroke defaultToggleMicrophone() {
        return KeyboardShortcutUtil.createPlatformShortcut(KeyEvent.VK_L);
    }

    // Panel navigation defaults (Alt/Cmd+Number)
    private static KeyStroke defaultSwitchToProjectFiles() {
        int modifier = System.getProperty("os.name").toLowerCase(Locale.ROOT).contains("mac")
                ? KeyEvent.META_DOWN_MASK
                : KeyEvent.ALT_DOWN_MASK;
        return KeyStroke.getKeyStroke(KeyEvent.VK_1, modifier);
    }

    private static KeyStroke defaultSwitchToDependencies() {
        int modifier = System.getProperty("os.name").toLowerCase(Locale.ROOT).contains("mac")
                ? KeyEvent.META_DOWN_MASK
                : KeyEvent.ALT_DOWN_MASK;
        return KeyStroke.getKeyStroke(KeyEvent.VK_2, modifier);
    }

    private static KeyStroke defaultSwitchToChanges() {
        int modifier = System.getProperty("os.name").toLowerCase(Locale.ROOT).contains("mac")
                ? KeyEvent.META_DOWN_MASK
                : KeyEvent.ALT_DOWN_MASK;
        return KeyStroke.getKeyStroke(KeyEvent.VK_3, modifier);
    }

    private static KeyStroke defaultSwitchToWorktrees() {
        int modifier = System.getProperty("os.name").toLowerCase(Locale.ROOT).contains("mac")
                ? KeyEvent.META_DOWN_MASK
                : KeyEvent.ALT_DOWN_MASK;
        return KeyStroke.getKeyStroke(KeyEvent.VK_4, modifier);
    }

    private static KeyStroke defaultSwitchToLog() {
        int modifier = System.getProperty("os.name").toLowerCase(Locale.ROOT).contains("mac")
                ? KeyEvent.META_DOWN_MASK
                : KeyEvent.ALT_DOWN_MASK;
        return KeyStroke.getKeyStroke(KeyEvent.VK_5, modifier);
    }

    private static KeyStroke defaultSwitchToPullRequests() {
        int modifier = System.getProperty("os.name").toLowerCase(Locale.ROOT).contains("mac")
                ? KeyEvent.META_DOWN_MASK
                : KeyEvent.ALT_DOWN_MASK;
        return KeyStroke.getKeyStroke(KeyEvent.VK_6, modifier);
    }

    private static KeyStroke defaultSwitchToIssues() {
        int modifier = System.getProperty("os.name").toLowerCase(Locale.ROOT).contains("mac")
                ? KeyEvent.META_DOWN_MASK
                : KeyEvent.ALT_DOWN_MASK;
        return KeyStroke.getKeyStroke(KeyEvent.VK_7, modifier);
    }

    // General navigation defaults
    private static KeyStroke defaultCloseWindow() {
        return KeyboardShortcutUtil.createPlatformShortcut(KeyEvent.VK_W);
    }

    private static KeyStroke defaultOpenSettings() {
        return KeyboardShortcutUtil.createPlatformShortcut(KeyEvent.VK_COMMA);
    }

    // Drawer navigation defaults
    private static KeyStroke defaultToggleTerminalDrawer() {
        return KeyStroke.getKeyStroke(
                KeyEvent.VK_T, Toolkit.getDefaultToolkit().getMenuShortcutKeyMaskEx() | InputEvent.SHIFT_DOWN_MASK);
    }

    private static KeyStroke defaultToggleDependenciesDrawer() {
        return KeyStroke.getKeyStroke(
                KeyEvent.VK_D, Toolkit.getDefaultToolkit().getMenuShortcutKeyMaskEx() | InputEvent.SHIFT_DOWN_MASK);
    }

    private static KeyStroke defaultSwitchToTerminalTab() {
        return KeyStroke.getKeyStroke(KeyEvent.VK_T, Toolkit.getDefaultToolkit().getMenuShortcutKeyMaskEx());
    }

    private static KeyStroke defaultSwitchToTasksTab() {
        return KeyStroke.getKeyStroke(KeyEvent.VK_K, Toolkit.getDefaultToolkit().getMenuShortcutKeyMaskEx());
    }

    // View control defaults
    private static KeyStroke defaultZoomIn() {
        return KeyStroke.getKeyStroke(
                KeyEvent.VK_PLUS, Toolkit.getDefaultToolkit().getMenuShortcutKeyMaskEx());
    }

    private static KeyStroke defaultZoomInAlt() {
        return KeyStroke.getKeyStroke(
                KeyEvent.VK_EQUALS, Toolkit.getDefaultToolkit().getMenuShortcutKeyMaskEx());
    }

    private static KeyStroke defaultZoomOut() {
        return KeyStroke.getKeyStroke(
                KeyEvent.VK_MINUS, Toolkit.getDefaultToolkit().getMenuShortcutKeyMaskEx());
    }

    private static KeyStroke defaultResetZoom() {
        return KeyStroke.getKeyStroke(KeyEvent.VK_0, Toolkit.getDefaultToolkit().getMenuShortcutKeyMaskEx());
    }

    @SuppressWarnings("UnusedMethod")
    private static KeyStroke defaultFor(String id) {
        return switch (id) {
            // Instructions panel
            case "instructions.submit" -> KeyStroke.getKeyStroke(KeyEvent.VK_ENTER, 0);
            case "instructions.toggleMode" -> defaultToggleMode();

            // Global text editing
            case "global.undo" -> defaultUndo();
            case "global.redo" -> defaultRedo();
            case "global.copy" -> defaultCopy();
            case "global.paste" -> defaultPaste();

            // Voice and interface
            case "global.toggleMicrophone" -> defaultToggleMicrophone();

            // Panel navigation
            case "panel.switchToProjectFiles" -> defaultSwitchToProjectFiles();
            case "panel.switchToDependencies" -> defaultSwitchToDependencies();
            case "panel.switchToChanges" -> defaultSwitchToChanges();
            case "panel.switchToWorktrees" -> defaultSwitchToWorktrees();
            case "panel.switchToLog" -> defaultSwitchToLog();
            case "panel.switchToPullRequests" -> defaultSwitchToPullRequests();
            case "panel.switchToIssues" -> defaultSwitchToIssues();

            // Drawer navigation
            case "drawer.toggleTerminal" -> defaultToggleTerminalDrawer();
            case "drawer.toggleDependencies" -> defaultToggleDependenciesDrawer();
            case "drawer.switchToTerminal" -> defaultSwitchToTerminalTab();
            case "drawer.switchToTasks" -> defaultSwitchToTasksTab();

            // View controls
            case "view.zoomIn" -> defaultZoomIn();
            case "view.zoomInAlt" -> defaultZoomInAlt();
            case "view.zoomOut" -> defaultZoomOut();
            case "view.resetZoom" -> defaultResetZoom();

            // General navigation
            case "global.openSettings" -> defaultOpenSettings();
            case "global.closeWindow" -> defaultCloseWindow();

            default ->
                KeyStroke.getKeyStroke(
                        KeyEvent.VK_ENTER, Toolkit.getDefaultToolkit().getMenuShortcutKeyMaskEx());
        };
    }
}<|MERGE_RESOLUTION|>--- conflicted
+++ resolved
@@ -40,7 +40,6 @@
 import java.util.List;
 import java.util.Locale;
 import java.util.Map;
-import java.util.Objects;
 import java.util.Set;
 import java.util.concurrent.Callable;
 import java.util.concurrent.atomic.AtomicInteger;
@@ -1859,39 +1858,8 @@
             }
         }
 
-<<<<<<< HEAD
         // Validate UI Scale
         String uiScale;
-=======
-        if (forceToolEmulationCheckbox != null) {
-            forceToolEmulationCheckbox.setSelected(MainProject.getForceToolEmulation());
-        }
-        showCostNotificationsCheckbox.setSelected(GlobalUiSettings.isShowCostNotifications());
-        showFreeInternalLLMCheckbox.setSelected(GlobalUiSettings.isShowFreeInternalLLMCostNotifications());
-        showErrorNotificationsCheckbox.setSelected(GlobalUiSettings.isShowErrorNotifications());
-        showConfirmNotificationsCheckbox.setSelected(GlobalUiSettings.isShowConfirmNotifications());
-        showInfoNotificationsCheckbox.setSelected(GlobalUiSettings.isShowInfoNotifications());
-
-        // Compression Tab
-        autoCompressCheckbox.setSelected(MainProject.getHistoryAutoCompress());
-        autoCompressThresholdSpinner.setValue(MainProject.getHistoryAutoCompressThresholdPercent());
-        autoCompressThresholdSpinner.setEnabled(autoCompressCheckbox.isSelected());
-        compressionConcurrencySpinner.setValue(MainProject.getHistoryCompressionConcurrency());
-
-        // Appearance Tab
-        String currentTheme = MainProject.getTheme();
-        switch (currentTheme) {
-            case GuiTheme.THEME_DARK -> darkThemeRadio.setSelected(true);
-            case GuiTheme.THEME_HIGH_CONTRAST -> highContrastThemeRadio.setSelected(true);
-            default -> lightThemeRadio.setSelected(true);
-        }
-
-        // Code Block Layout
-        wordWrapCheckbox.setSelected(MainProject.getCodeBlockWrapMode());
-        verticalActivityLayoutCheckbox.setSelected(GlobalUiSettings.isVerticalActivityLayout());
-
-        // UI Scale (if present; hidden on macOS)
->>>>>>> 92554880
         if (uiScaleAutoRadio != null && uiScaleCustomRadio != null && uiScaleCombo != null) {
             if (uiScaleAutoRadio.isSelected()) {
                 uiScale = "auto";
@@ -1919,7 +1887,6 @@
 
         // === PHASE 2: Gather all values from UI ===
 
-<<<<<<< HEAD
         // Service settings
         var proxySetting = (brokkProxyRadio != null && brokkProxyRadio.isSelected())
                 ? MainProject.LlmProxySetting.BROKK
@@ -1934,101 +1901,6 @@
             newTheme = (String) darkThemeRadio.getClientProperty("theme");
         } else if (highContrastThemeRadio.isSelected()) {
             newTheme = (String) highContrastThemeRadio.getClientProperty("theme");
-=======
-        // Models Configuration
-        var currentQuickConfig = chrome.getProject().getMainProject().getQuickModelConfig();
-        var currentCodeConfig = chrome.getProject().getMainProject().getCodeModelConfig();
-        var currentPlannerConfig = chrome.getProject().getMainProject().getArchitectModelConfig();
-        var loadedFavorites = MainProject.loadFavoriteModels();
-        if (loadedFavorites.isEmpty()) {
-            var defaultAlias = "default";
-            var defaultFavorite = new Service.FavoriteModel(defaultAlias, currentCodeConfig);
-            loadedFavorites = new ArrayList<>();
-            loadedFavorites.add(defaultFavorite);
-            try {
-                MainProject.saveFavoriteModels(loadedFavorites);
-            } catch (Exception ignore) {
-                // best-effort; will be saved on Apply as well
-            }
-        }
-        quickModelsTableModel.setFavorites(loadedFavorites);
-
-        // Populate quick model combo with fixed model options
-        quickModelCombo.removeAllItems();
-        quickModelCombo.addItem(Service.GEMINI_2_0_FLASH);
-        quickModelCombo.addItem(Service.GPT_5_NANO);
-        quickModelCombo.addItem(Service.HAIKU_4_5);
-
-        // Select the item that matches the current quick config's model name
-        String currentQuickName = currentQuickConfig.name();
-        boolean foundQuick = false;
-        for (int i = 0; i < quickModelCombo.getItemCount(); i++) {
-            if (Objects.equals(quickModelCombo.getItemAt(i), currentQuickName)) {
-                quickModelCombo.setSelectedIndex(i);
-                foundQuick = true;
-                break;
-            }
-        }
-        if (!foundQuick && quickModelCombo.getItemCount() > 0) {
-            quickModelCombo.setSelectedIndex(0);
-        }
-
-        // Determine if user is paid for Quick Edit Model visibility
-        boolean isPaid = false;
-        try {
-            var svc = chrome.getContextManager().getService();
-            float bal = svc.getUserBalance();
-            isPaid = bal > 0.0f;
-        } catch (Exception e) {
-            logger.warn("Unable to get user balance assuming free account for quick edit model", e);
-        }
-        quickEditModelLabel.setVisible(isPaid);
-        quickEditModelHolder.setVisible(isPaid);
-
-        // Populate Quick Edit Model combo (fixed list)
-        quickEditModelCombo.removeAllItems();
-        quickEditModelCombo.addItem("cerebras/gpt-oss-120b");
-        quickEditModelCombo.addItem(Service.GPT_5_NANO);
-        quickEditModelCombo.addItem("claude-haiku-4-5");
-        quickEditModelCombo.addItem("gemini-2.5-flash");
-        String currentQEName =
-                chrome.getProject().getMainProject().getQuickEditModelConfig().name();
-        boolean foundQE = false;
-        for (int i = 0; i < quickEditModelCombo.getItemCount(); i++) {
-            if (Objects.equals(quickEditModelCombo.getItemAt(i), currentQEName)) {
-                quickEditModelCombo.setSelectedIndex(i);
-                foundQE = true;
-                break;
-            }
-        }
-        if (!foundQE && quickEditModelCombo.getItemCount() > 0) {
-            quickEditModelCombo.setSelectedIndex(0);
-        }
-
-        // Populate Quickest Model combo (fixed list)
-        quickestModelCombo.removeAllItems();
-        quickestModelCombo.addItem("gemini-2.0-flash-lite");
-        quickestModelCombo.addItem(Service.GPT_5_NANO);
-        quickestModelCombo.addItem("claude-haiku-4-5");
-        String currentQKName =
-                chrome.getProject().getMainProject().getQuickestModelConfig().name();
-        boolean foundQK = false;
-        for (int i = 0; i < quickestModelCombo.getItemCount(); i++) {
-            if (Objects.equals(quickestModelCombo.getItemAt(i), currentQKName)) {
-                quickestModelCombo.setSelectedIndex(i);
-                foundQK = true;
-                break;
-            }
-        }
-        if (!foundQK && quickestModelCombo.getItemCount() > 0) {
-            quickestModelCombo.setSelectedIndex(0);
-        }
-
-        // Populate preferred code model combo with favorite aliases
-        preferredCodeModelCombo.removeAllItems();
-        for (Service.FavoriteModel favorite : loadedFavorites) {
-            preferredCodeModelCombo.addItem(favorite.alias());
->>>>>>> 92554880
         }
         boolean newWrapMode = wordWrapCheckbox.isSelected();
         float terminalFontSize = ((Double) terminalFontSizeSpinner.getValue()).floatValue();
@@ -2127,31 +1999,8 @@
             chrome.switchThemeAndWrapMode(newTheme, newWrapMode);
         }
 
-<<<<<<< HEAD
         // Advanced mode side effects
         if (advancedModeChanged) {
-=======
-        // Save notification preferences
-        GlobalUiSettings.saveShowCostNotifications(showCostNotificationsCheckbox.isSelected());
-        GlobalUiSettings.saveShowFreeInternalLLMCostNotifications(showFreeInternalLLMCheckbox.isSelected());
-        GlobalUiSettings.saveShowErrorNotifications(showErrorNotificationsCheckbox.isSelected());
-        GlobalUiSettings.saveShowConfirmNotifications(showConfirmNotificationsCheckbox.isSelected());
-        GlobalUiSettings.saveShowInfoNotifications(showInfoNotificationsCheckbox.isSelected());
-
-        // Compression Tab
-        MainProject.setHistoryAutoCompress(autoCompressCheckbox.isSelected());
-        int thresholdPercent = ((Number) autoCompressThresholdSpinner.getValue()).intValue();
-        MainProject.setHistoryAutoCompressThresholdPercent(thresholdPercent);
-        int cc = ((Number) compressionConcurrencySpinner.getValue()).intValue();
-        MainProject.setHistoryCompressionConcurrency(cc);
-
-        // General Tab - Advanced Mode
-        // Only apply if the setting actually changed to avoid unnecessary UI refreshes
-        boolean previousAdvancedMode = GlobalUiSettings.isAdvancedMode();
-        boolean newAdvancedMode = advancedModeCheckbox.isSelected();
-        if (previousAdvancedMode != newAdvancedMode) {
-            GlobalUiSettings.saveAdvancedMode(newAdvancedMode);
->>>>>>> 92554880
             try {
                 chrome.applyAdvancedModeVisibility();
             } catch (Exception ex) {
@@ -2179,15 +2028,10 @@
         // Terminal font size side effects
         chrome.updateTerminalFontSize();
 
-<<<<<<< HEAD
-        // Preferred Code Model (project-specific, not in global settings)
-=======
-        // Quick Model
-        boolean shouldReload = false;
+        // Quick Model (project-specific)
         var selectedQuickModel = (String) quickModelCombo.getSelectedItem();
         if (selectedQuickModel != null && !selectedQuickModel.isEmpty()) {
             chrome.getProject().getMainProject().setQuickModelConfig(new Service.ModelConfig(selectedQuickModel));
-            shouldReload = true;
         }
 
         // Quick Edit Model (only if visible/paid)
@@ -2195,24 +2039,16 @@
             var selQE = (String) quickEditModelCombo.getSelectedItem();
             if (selQE != null && !selQE.isEmpty()) {
                 chrome.getProject().getMainProject().setQuickEditModelConfig(new Service.ModelConfig(selQE));
-                shouldReload = true;
-            }
-        }
-
-        // Quickest Model
+            }
+        }
+
+        // Quickest Model (project-specific)
         var selQK = (String) quickestModelCombo.getSelectedItem();
         if (selQK != null && !selQK.isEmpty()) {
             chrome.getProject().getMainProject().setQuickestModelConfig(new Service.ModelConfig(selQK));
-            shouldReload = true;
-        }
-
-        // Apply immediately so models are updated without restart
-        if (shouldReload) {
-            chrome.getContextManager().reloadService();
-        }
-
-        // Preferred Code Model
->>>>>>> 92554880
+        }
+
+        // Preferred Code Model (project-specific)
         var selectedCodeAlias = (String) preferredCodeModelCombo.getSelectedItem();
         if (selectedCodeAlias != null && !selectedCodeAlias.isEmpty()) {
             try {
