package ai.brokk.gui.dialogs;

import ai.brokk.analyzer.BrokkFile;
import java.awt.*;
import java.awt.image.BufferedImage;
import java.io.IOException;
import javax.imageio.ImageIO;
import javax.swing.*;
import org.jetbrains.annotations.Nullable;

public class PreviewImagePanel extends JPanel {
    @Nullable
    private final BrokkFile file;

    @Nullable
    private BufferedImage image;

    public PreviewImagePanel(@Nullable BrokkFile file) {
        super(new BorderLayout());
        this.file = file;
        loadImage();
        setupUI();
    }

    private void loadImage() {
        if (file != null) {
            try {
                image = ImageIO.read(file.absPath().toFile());
                if (image == null) {
                    JOptionPane.showMessageDialog(
                            this, "Could not read image file.", "Error", JOptionPane.ERROR_MESSAGE);
                }
            } catch (IOException e) {
                JOptionPane.showMessageDialog(
                        this, "Error loading image: " + e.getMessage(), "Error", JOptionPane.ERROR_MESSAGE);
            }
        }
    }

    public void setImage(Image image) {
        SwingUtilities.invokeLater(() -> {
            this.image = (BufferedImage) image;
            removeAll();
            setupUI();
            revalidate();
            repaint();
        });
    }

    private void setupUI() {
        if (image != null) {
            JLabel imageLabel = new JLabel(new ImageIcon(image));
            JScrollPane scrollPane = new JScrollPane(imageLabel);
            add(scrollPane, BorderLayout.CENTER);
        } else {
            JLabel errorLabel = new JLabel("Image could not be displayed.");
            errorLabel.setHorizontalAlignment(SwingConstants.CENTER);
            add(errorLabel, BorderLayout.CENTER);
        }
    }

    /**
<<<<<<< HEAD
     * Displays a non-modal preview dialog for the given image file.
     *
     * @param parentFrame The parent frame.
     * @param contextManager The context manager.
     * @param file The BrokkFile to preview.
     */
    public static void showInFrame(JFrame parentFrame, ContextManager contextManager, BrokkFile file) {
        try {
            PreviewImagePanel previewPanel = new PreviewImagePanel(file);
            showFrame(contextManager, file.toString(), previewPanel);
        } catch (Exception ex) {
            JOptionPane.showMessageDialog(
                    parentFrame,
                    "Error displaying image: " + ex.getMessage(),
                    "Display Error",
                    JOptionPane.ERROR_MESSAGE);
        }
    }

    public static void showFrame(ContextManager contextManager, String title, PreviewImagePanel previewPanel) {
        JFrame frame = Chrome.newFrame(title);
        frame.getContentPane().add(previewPanel, BorderLayout.CENTER);
        frame.setDefaultCloseOperation(JFrame.DISPOSE_ON_CLOSE); // Dispose frame on close

        var project = contextManager.getProject();
        var storedBounds = project.getPreviewWindowBounds();
        frame.setBounds(storedBounds);

        // Add listener to save bounds
        frame.addComponentListener(new ComponentAdapter() {
            @Override
            public void componentMoved(ComponentEvent e) {
                project.savePreviewWindowBounds(frame); // Save JFrame bounds
            }

            @Override
            public void componentResized(ComponentEvent e) {
                project.savePreviewWindowBounds(frame); // Save JFrame bounds
            }
        });

        frame.setVisible(true);
    }

    /**
=======
>>>>>>> fca9b84a
     * Gets the BrokkFile associated with this preview panel.
     *
     * @return The BrokkFile, or null if this preview is not associated with a file
     */
    @Nullable
    public BrokkFile getFile() {
        return file;
    }

    /** Refreshes the image from disk if the file has changed. */
    public void refreshFromDisk() {
        if (file == null) {
            return;
        }

        try {
            // Check if file still exists
            if (!java.nio.file.Files.exists(file.absPath())) {
                SwingUtilities.invokeLater(() -> {
                    JOptionPane.showMessageDialog(
                            this, "Image file has been deleted: " + file, "File Deleted", JOptionPane.WARNING_MESSAGE);
                });
                return;
            }

            // Reload the image
            var newImage = ImageIO.read(file.absPath().toFile());
            if (newImage == null) {
                return; // Could not read image, keep current one
            }

            // Update the displayed image
            setImage(newImage);

        } catch (IOException e) {
            // Silently fail - keep existing image displayed
        }
    }
}<|MERGE_RESOLUTION|>--- conflicted
+++ resolved
@@ -60,54 +60,6 @@
     }
 
     /**
-<<<<<<< HEAD
-     * Displays a non-modal preview dialog for the given image file.
-     *
-     * @param parentFrame The parent frame.
-     * @param contextManager The context manager.
-     * @param file The BrokkFile to preview.
-     */
-    public static void showInFrame(JFrame parentFrame, ContextManager contextManager, BrokkFile file) {
-        try {
-            PreviewImagePanel previewPanel = new PreviewImagePanel(file);
-            showFrame(contextManager, file.toString(), previewPanel);
-        } catch (Exception ex) {
-            JOptionPane.showMessageDialog(
-                    parentFrame,
-                    "Error displaying image: " + ex.getMessage(),
-                    "Display Error",
-                    JOptionPane.ERROR_MESSAGE);
-        }
-    }
-
-    public static void showFrame(ContextManager contextManager, String title, PreviewImagePanel previewPanel) {
-        JFrame frame = Chrome.newFrame(title);
-        frame.getContentPane().add(previewPanel, BorderLayout.CENTER);
-        frame.setDefaultCloseOperation(JFrame.DISPOSE_ON_CLOSE); // Dispose frame on close
-
-        var project = contextManager.getProject();
-        var storedBounds = project.getPreviewWindowBounds();
-        frame.setBounds(storedBounds);
-
-        // Add listener to save bounds
-        frame.addComponentListener(new ComponentAdapter() {
-            @Override
-            public void componentMoved(ComponentEvent e) {
-                project.savePreviewWindowBounds(frame); // Save JFrame bounds
-            }
-
-            @Override
-            public void componentResized(ComponentEvent e) {
-                project.savePreviewWindowBounds(frame); // Save JFrame bounds
-            }
-        });
-
-        frame.setVisible(true);
-    }
-
-    /**
-=======
->>>>>>> fca9b84a
      * Gets the BrokkFile associated with this preview panel.
      *
      * @return The BrokkFile, or null if this preview is not associated with a file
