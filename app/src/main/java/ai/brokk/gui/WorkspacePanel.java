package ai.brokk.gui;

import static java.util.Objects.requireNonNull;
import static org.checkerframework.checker.nullness.util.NullnessUtil.castNonNull;

import ai.brokk.AbstractService;
import ai.brokk.AnalyzerWrapper;
import ai.brokk.ContextManager;
import ai.brokk.IConsoleIO;
import ai.brokk.Service;
import ai.brokk.analyzer.CodeUnit;
import ai.brokk.analyzer.CodeUnitType;
import ai.brokk.analyzer.ProjectFile;
import ai.brokk.context.Context;
import ai.brokk.context.ContextFragment;
import ai.brokk.gui.components.MaterialButton;
import ai.brokk.gui.components.OverlayPanel;
import ai.brokk.gui.dialogs.*;
import ai.brokk.gui.util.ContextMenuUtils;
import ai.brokk.gui.util.Icons;
import ai.brokk.prompts.CopyExternalPrompts;
import ai.brokk.tools.WorkspaceTools;
import ai.brokk.util.*;
import dev.langchain4j.data.message.AiMessage;
import dev.langchain4j.data.message.ChatMessage;
import java.awt.*;
import java.awt.datatransfer.DataFlavor;
import java.awt.datatransfer.StringSelection;
import java.awt.datatransfer.Transferable;
import java.awt.event.*;
import java.io.File;
import java.io.IOException;
import java.io.InputStream;
import java.io.UncheckedIOException;
import java.net.URI;
import java.net.URISyntaxException;
import java.nio.file.Path;
import java.util.*;
import java.util.Arrays;
import java.util.List;
import java.util.concurrent.CancellationException;
import java.util.concurrent.CompletableFuture;
import java.util.concurrent.Future;
import java.util.concurrent.TimeUnit;
import java.util.concurrent.atomic.AtomicInteger;
import java.util.concurrent.atomic.AtomicReference;
import java.util.stream.Collectors;
import javax.imageio.ImageIO;
import javax.swing.*;
import javax.swing.Timer;
import javax.swing.border.EmptyBorder;
import javax.swing.border.TitledBorder;
import javax.swing.table.DefaultTableCellRenderer;
import javax.swing.table.DefaultTableModel;
import javax.swing.table.TableCellRenderer;
import okhttp3.OkHttpClient;
import org.apache.logging.log4j.LogManager;
import org.apache.logging.log4j.Logger;
import org.jetbrains.annotations.Blocking;
import org.jetbrains.annotations.Nullable;

public class WorkspacePanel extends JPanel {
    private static final Logger logger = LogManager.getLogger(WorkspacePanel.class);
    private final String EMPTY_CONTEXT = "Empty Workspace--use Edit or Read or Summarize to add content";

    private static final OkHttpClient httpClient = new OkHttpClient.Builder()
            .connectTimeout(1, TimeUnit.SECONDS)
            .readTimeout(1, TimeUnit.SECONDS)
            .writeTimeout(1, TimeUnit.SECONDS)
            .followRedirects(true)
            .build();

    /** Enum representing the different types of context actions that can be performed. */
    public enum ContextAction {
        EDIT,
        SUMMARIZE,
        DROP,
        COPY,
        PASTE,
        RUN_TESTS
    }

    public enum PopupMenuMode {
        FULL,
        COPY_ONLY
    }

    /** Sealed interface representing different popup menu scenarios */
    public sealed interface PopupScenario permits NoSelection, FileBadge, SingleFragment, MultiFragment {
        List<Action> getActions(WorkspacePanel panel);
    }

    public static final class NoSelection implements PopupScenario {
        @Override
        public List<Action> getActions(WorkspacePanel panel) {
            var actions = new ArrayList<Action>();

            // Always add drop all action but enable/disable based on workspace state
            var dropAllAction = WorkspaceAction.DROP_ALL.createAction(panel);
            if (!panel.workspaceCurrentlyEditable) {
                dropAllAction.setEnabled(false);
                dropAllAction.putValue(Action.SHORT_DESCRIPTION, "Drop All is disabled in read-only mode");
            }
            actions.add(dropAllAction);

            actions.add(WorkspaceAction.COPY_ALL.createAction(panel));
            actions.add(WorkspaceAction.PASTE.createAction(panel));

            return actions;
        }
    }

    public static final class FileBadge implements PopupScenario {
        private final TableUtils.FileReferenceList.FileReferenceData fileRef;

        public FileBadge(TableUtils.FileReferenceList.FileReferenceData fileRef) {
            this.fileRef = fileRef;
        }

        @Override
        public List<Action> getActions(WorkspacePanel panel) {
            var actions = new ArrayList<Action>();

            if (fileRef.getRepoFile() != null) {
                actions.add(WorkspaceAction.SHOW_IN_PROJECT.createFileAction(panel, fileRef.getRepoFile()));
                actions.add(WorkspaceAction.VIEW_FILE.createFileAction(panel, fileRef.getRepoFile()));

                if (panel.hasGit()) {
                    actions.add(WorkspaceAction.VIEW_HISTORY.createFileAction(panel, fileRef.getRepoFile()));
                } else {
                    actions.add(
                            WorkspaceAction.VIEW_HISTORY.createDisabledAction("Git not available for this project."));
                }
                if (ContextManager.isTestFile(fileRef.getRepoFile())) {
                    actions.add(WorkspaceAction.RUN_TESTS.createFileRefAction(panel, fileRef));
                } else {
                    var disabledAction = WorkspaceAction.RUN_TESTS.createDisabledAction("Not a test file");
                    actions.add(disabledAction);
                }

                actions.add(null); // Separator
                actions.add(WorkspaceAction.EDIT_FILE.createFileRefAction(panel, fileRef));
                actions.add(WorkspaceAction.SUMMARIZE_FILE.createFileRefAction(panel, fileRef));
            }

            return actions;
        }
    }

    public static final class SingleFragment implements PopupScenario {
        private final ContextFragment fragment;

        public SingleFragment(ContextFragment fragment) {
            this.fragment = fragment;
        }

        @Override
        @Blocking
        public List<Action> getActions(WorkspacePanel panel) {
            var actions = new ArrayList<Action>();

            // Show in Project (for PROJECT_PATH fragments)
            if (fragment.getType() == ContextFragment.FragmentType.PROJECT_PATH) {
                fragment.files().join().stream()
                        .findFirst()
                        .ifPresent(projectFile ->
                                actions.add(WorkspaceAction.SHOW_IN_PROJECT.createFileAction(panel, projectFile)));
            }

            // View File/Contents
            if (fragment.getType() == ContextFragment.FragmentType.PROJECT_PATH) {
                actions.add(WorkspaceAction.VIEW_FILE.createFragmentAction(panel, fragment));
            } else {
                actions.add(WorkspaceAction.SHOW_CONTENTS.createFragmentAction(panel, fragment));
            }

            // View History/Compress History
            if (panel.hasGit() && fragment.getType() == ContextFragment.FragmentType.PROJECT_PATH) {
                fragment.files().join().stream()
                        .findFirst()
                        .ifPresent(projectFile ->
                                actions.add(WorkspaceAction.VIEW_HISTORY.createFileAction(panel, projectFile)));
            } else if (fragment.getType() == ContextFragment.FragmentType.HISTORY) {
                var cf = (ContextFragment.HistoryFragment) fragment;
                var uncompressedExists = cf.entries().stream().anyMatch(entry -> !entry.isCompressed());
                if (uncompressedExists) {
                    actions.add(WorkspaceAction.COMPRESS_HISTORY.createAction(panel));
                } else {
                    actions.add(WorkspaceAction.COMPRESS_HISTORY.createDisabledAction(
                            "No uncompressed history to compress"));
                }
            } else {
                actions.add(WorkspaceAction.VIEW_HISTORY.createDisabledAction(
                        "View History is available only for single project files."));
            }

            // Add Run Tests action if the fragment is associated with a test file
            if (fragment.getType() == ContextFragment.FragmentType.PROJECT_PATH
                    && fragment.files().join().stream().anyMatch(ContextManager::isTestFile)) {
                actions.add(WorkspaceAction.RUN_TESTS.createFragmentsAction(panel, List.of(fragment)));
            } else {
                var disabledAction = WorkspaceAction.RUN_TESTS.createDisabledAction("No test files in selection");
                actions.add(disabledAction);
            }

            actions.add(null); // Separator

            // Edit/Read/Summarize
            if (fragment.getType() == ContextFragment.FragmentType.PROJECT_PATH) {
                fragment.files().join().stream().findFirst().ifPresent(projectFile -> {
                    var fileData = new TableUtils.FileReferenceList.FileReferenceData(
                            projectFile.getFileName(), projectFile.toString(), projectFile);

                    // Check if already editable
                    var ctx = panel.contextManager.selectedContext();
                    boolean isAlreadyEditable =
                            ctx != null && ctx.fileFragments().anyMatch(f -> f == fragment);

                    if (isAlreadyEditable) {
                        actions.add(WorkspaceAction.EDIT_FILE.createDisabledAction("Already in edit mode"));
                    } else {
                        actions.add(WorkspaceAction.EDIT_FILE.createFileRefAction(panel, fileData));
                    }

                    // Summarize the exact fragment instance that was clicked, so we can drop that same instance after.
                    actions.add(new AbstractAction("Summarize " + fileData.getFullPath()) {
                        @Override
                        public void actionPerformed(ActionEvent e) {
                            panel.performContextActionAsync(ContextAction.SUMMARIZE, List.of(fragment));
                        }
                    });
                });
            } else {
                var selectedFragments = List.of(fragment);
                actions.add(WorkspaceAction.EDIT_ALL_REFS.createFragmentsAction(panel, selectedFragments));
                actions.add(WorkspaceAction.SUMMARIZE_ALL_REFS.createFragmentsAction(panel, selectedFragments));
            }

            actions.add(null); // Separator
            actions.add(WorkspaceAction.COPY.createFragmentsAction(panel, List.of(fragment)));

            // Always add drop action but enable/disable based on workspace state
            var dropAction = WorkspaceAction.DROP.createFragmentsAction(panel, List.of(fragment));
            if (!panel.workspaceCurrentlyEditable || !panel.isOnLatestContext()) {
                dropAction.setEnabled(false);
                String tooltip = !panel.workspaceCurrentlyEditable
                        ? "Drop is disabled in read-only mode"
                        : "Drop is only available when viewing the latest context";
                dropAction.putValue(Action.SHORT_DESCRIPTION, tooltip);
            }
            actions.add(dropAction);

            return actions;
        }
    }

    public static final class MultiFragment implements PopupScenario {
        private final List<ContextFragment> fragments;

        public MultiFragment(List<ContextFragment> fragments) {
            this.fragments = fragments;
        }

        @Override
        @Blocking
        public List<Action> getActions(WorkspacePanel panel) {
            var actions = new ArrayList<Action>();

            actions.add(WorkspaceAction.SHOW_CONTENTS.createDisabledAction(
                    "Cannot view contents of multiple items at once."));
            actions.add(WorkspaceAction.VIEW_HISTORY.createDisabledAction("Cannot view history for multiple items."));
            // Add Run Tests action if all selected fragment is associated with a test file
            if (fragments.stream().flatMap(f -> f.files().join().stream()).allMatch(ContextManager::isTestFile)) {
                actions.add(WorkspaceAction.RUN_TESTS.createFragmentsAction(panel, fragments));
            } else {
                var disabledAction = WorkspaceAction.RUN_TESTS.createDisabledAction("No test files in selection");
                actions.add(disabledAction);
            }

            actions.add(null); // Separator

            actions.add(WorkspaceAction.EDIT_ALL_REFS.createFragmentsAction(panel, fragments));
            actions.add(WorkspaceAction.SUMMARIZE_ALL_REFS.createFragmentsAction(panel, fragments));

            actions.add(null); // Separator
            actions.add(WorkspaceAction.COPY.createFragmentsAction(panel, fragments));

            // Always add drop action but enable/disable based on workspace state
            var dropAction = WorkspaceAction.DROP.createFragmentsAction(panel, fragments);
            if (!panel.workspaceCurrentlyEditable || !panel.isOnLatestContext()) {
                dropAction.setEnabled(false);
                String tooltip = !panel.workspaceCurrentlyEditable
                        ? "Drop is disabled in read-only mode"
                        : "Drop is only available when viewing the latest context";
                dropAction.putValue(Action.SHORT_DESCRIPTION, tooltip);
            }
            actions.add(dropAction);

            return actions;
        }
    }

    /** Enum of reusable workspace actions */
    public enum WorkspaceAction {
        SHOW_IN_PROJECT("Show in Project"),
        VIEW_FILE("View File"),
        SHOW_CONTENTS("Show Contents"),
        VIEW_HISTORY("View History"),
        COMPRESS_HISTORY("Compress History"),
        EDIT_FILE("Edit File"),
        SUMMARIZE_FILE("Summarize File"),
        EDIT_ALL_REFS("Edit all References"),
        SUMMARIZE_ALL_REFS("Summarize all References"),
        COPY("Copy"),
        DROP("Drop"),
        DROP_ALL("Drop All"),
        COPY_ALL("Copy All"),
        PASTE("Paste text, images, urls"),
        RUN_TESTS("Run Tests");

        private final String label;

        WorkspaceAction(String label) {
            this.label = label;
        }

        public AbstractAction createAction(WorkspacePanel panel) {
            return new AbstractAction(label) {
                @Override
                public void actionPerformed(ActionEvent e) {
                    switch (WorkspaceAction.this) {
                        case DROP_ALL -> panel.performContextActionAsync(ContextAction.DROP, List.of());
                        case COPY_ALL -> panel.performContextActionAsync(ContextAction.COPY, List.of());
                        case PASTE -> panel.performContextActionAsync(ContextAction.PASTE, List.of());
                        case COMPRESS_HISTORY -> panel.contextManager.compressHistoryAsync();
                        case RUN_TESTS -> panel.performContextActionAsync(ContextAction.RUN_TESTS, List.of());
                        default ->
                            throw new UnsupportedOperationException("Action not implemented: " + WorkspaceAction.this);
                    }
                }
            };
        }

        public AbstractAction createDisabledAction(String tooltip) {
            var action = new AbstractAction(label) {
                @Override
                public void actionPerformed(ActionEvent e) {
                    // Disabled actions do nothing
                }
            };
            action.setEnabled(false);
            action.putValue(Action.SHORT_DESCRIPTION, tooltip);
            return action;
        }

        public AbstractAction createFileAction(WorkspacePanel panel, ProjectFile file) {
            return new AbstractAction(label) {
                @Override
                public void actionPerformed(ActionEvent e) {
                    switch (WorkspaceAction.this) {
                        case SHOW_IN_PROJECT -> panel.chrome.showFileInProjectTree(file);
                        case VIEW_FILE -> {
                            var fragment = new ContextFragment.ProjectPathFragment(file, panel.contextManager);
                            panel.chrome.openFragmentPreview(fragment);
                        }
                        case VIEW_HISTORY -> panel.chrome.addFileHistoryTab(file);
                        default ->
                            throw new UnsupportedOperationException(
                                    "File action not implemented: " + WorkspaceAction.this);
                    }
                }
            };
        }

        public AbstractAction createFileRefAction(
                WorkspacePanel panel, TableUtils.FileReferenceList.FileReferenceData fileRef) {
            var baseName = this == EDIT_FILE ? "Edit " : "Summarize ";
            return new AbstractAction(baseName + fileRef.getFullPath()) {
                @Override
                public void actionPerformed(ActionEvent e) {
                    if (fileRef.getRepoFile() != null) {
                        var contextAction =
                                switch (WorkspaceAction.this) {
                                    case EDIT_FILE -> ContextAction.EDIT;
                                    case SUMMARIZE_FILE -> ContextAction.SUMMARIZE;
                                    default ->
                                        throw new UnsupportedOperationException(
                                                "File ref action not implemented: " + WorkspaceAction.this);
                                };
                        var fragment =
                                new ContextFragment.ProjectPathFragment(fileRef.getRepoFile(), panel.contextManager);
                        panel.performContextActionAsync(contextAction, List.of(fragment));
                    } else {
                        panel.chrome.toolError("Cannot " + label.toLowerCase(Locale.ROOT) + ": " + fileRef.getFullPath()
                                + " - no ProjectFile available");
                    }

                    // Apply edit restrictions
                    if (WorkspaceAction.this == EDIT_FILE) {
                        var project = panel.contextManager.getProject();
                        var repoFile = fileRef.getRepoFile();
                        if (!panel.hasGit()) {
                            setEnabled(false);
                            putValue(Action.SHORT_DESCRIPTION, "Editing not available without Git");
                        } else if (repoFile == null) {
                            setEnabled(false);
                            putValue(Action.SHORT_DESCRIPTION, "Editing not available for external files");
                        } else if (!project.getRepo().getTrackedFiles().contains(repoFile)) {
                            setEnabled(false);
                            putValue(Action.SHORT_DESCRIPTION, "Cannot edit untracked file: " + fileRef.getFullPath());
                        }
                    }
                }
            };
        }

        public AbstractAction createFragmentAction(WorkspacePanel panel, ContextFragment fragment) {
            return new AbstractAction(label) {
                @Override
                public void actionPerformed(ActionEvent e) {
                    switch (WorkspaceAction.this) {
                        case VIEW_FILE, SHOW_CONTENTS -> panel.chrome.openFragmentPreview(fragment);
                        default ->
                            throw new UnsupportedOperationException(
                                    "Fragment action not implemented: " + WorkspaceAction.this);
                    }
                }
            };
        }

        public AbstractAction createFragmentsAction(WorkspacePanel panel, List<ContextFragment> fragments) {
            return new AbstractAction(label) {
                @Override
                public void actionPerformed(ActionEvent e) {
                    var contextAction =
                            switch (WorkspaceAction.this) {
                                case EDIT_ALL_REFS -> ContextAction.EDIT;
                                case SUMMARIZE_ALL_REFS -> ContextAction.SUMMARIZE;
                                case COPY -> ContextAction.COPY;
                                case DROP -> ContextAction.DROP;
                                case RUN_TESTS -> ContextAction.RUN_TESTS;
                                default ->
                                    throw new UnsupportedOperationException(
                                            "Fragments action not implemented: " + WorkspaceAction.this);
                            };
                    panel.performContextActionAsync(contextAction, fragments);

                    // Apply enable/disable logic for specific actions
                    if (WorkspaceAction.this == EDIT_ALL_REFS) {
                        if (!panel.allTrackedProjectFiles(fragments)) {
                            var hasFiles = panel.hasFiles(fragments);
                            setEnabled(false);
                            if (!hasFiles) {
                                putValue(Action.SHORT_DESCRIPTION, "No files associated with the selection to edit.");
                            } else {
                                putValue(
                                        Action.SHORT_DESCRIPTION,
                                        "Cannot edit because selection includes untracked or external files.");
                            }
                        }
                    } else if (WorkspaceAction.this == SUMMARIZE_ALL_REFS) {
                        if (!panel.hasFiles(fragments)) {
                            setEnabled(false);
                            putValue(Action.SHORT_DESCRIPTION, "No files associated with the selection to summarize.");
                        }
                    }
                }
            };
        }
    }

    /** Immutable record containing description text and associated file references */
    public record DescriptionWithReferences(
            String description,
            List<TableUtils.FileReferenceList.FileReferenceData> fileReferences,
            ContextFragment fragment) {
        public DescriptionWithReferences {
            // Defensive copy for immutability
            fileReferences = List.copyOf(fileReferences);
        }

        @Override
        public String toString() {
            return description; // For backward compatibility with existing code that expects String
        }
    }

    /**
     * Custom table cell renderer for the Description column that displays description text on top and file reference
     * badges below.
     */
    private static class DescriptionWithBadgesRenderer implements TableCellRenderer {
        @Override
        public Component getTableCellRendererComponent(
                JTable table, Object value, boolean isSelected, boolean hasFocus, int row, int column) {
            // Create main panel with vertical layout
            JPanel panel = new JPanel();
            // FlowLayout centers components vertically within the row, keeping badges aligned
            // with the description text.
            panel.setLayout(new FlowLayout(FlowLayout.LEFT, 3, 0));
            panel.setOpaque(true);

            // Set colors based on selection
            if (isSelected) {
                panel.setBackground(table.getSelectionBackground());
                panel.setForeground(table.getSelectionForeground());
            } else {
                panel.setBackground(table.getBackground());
                panel.setForeground(table.getForeground());
            }

            // Extract data from the DescriptionWithReferences record
            DescriptionWithReferences data = (DescriptionWithReferences) value;

            String description = data.description();
            ContextFragment fragment = data.fragment();
            List<TableUtils.FileReferenceList.FileReferenceData> fileReferences = data.fileReferences();

            // For dynamic fragments, use computed description (non-blocking)
            var descOpt = fragment.description().tryGet();
            if (descOpt.isPresent()) {
                description = descOpt.get();
            } else {
                description = "(Loading...)";
                // Register for repaint when description completes; log failures
                fragment.description().onComplete((desc, ex) -> {
                    if (ex == null) {
                        SwingUtilities.invokeLater(table::repaint);
                    } else {
                        logger.debug("Error computing fragment description for {}", fragment.shortDescription(), ex);
                    }
                });
            }

            // Calculate available width for description after reserving space for badges
            int colWidth = table.getColumnModel().getColumn(column).getWidth();
            int reservedWidth = fileReferences.isEmpty() ? 0 : 130; // room for visible/overflow badges + gap
            var fm = table.getFontMetrics(table.getFont());
            String clipped = ellipsize(description, fm, Math.max(colWidth - reservedWidth, 30));

            // Create description label (possibly clipped with …)
            JLabel descLabel = new JLabel(clipped);
            descLabel.setOpaque(false);
            descLabel.setForeground(panel.getForeground());
            descLabel.setVerticalAlignment(SwingConstants.CENTER); // Center alignment with LOC column
            descLabel.setAlignmentY(Component.CENTER_ALIGNMENT);

            // If we clipped the text, show the full description in a tooltip
            if (!clipped.equals(description)) {
                descLabel.setToolTipText(description);
            }

            // Add description to panel
            descLabel.setAlignmentX(Component.LEFT_ALIGNMENT);
            panel.add(descLabel);

            // Add file badges if there are any
            if (!fileReferences.isEmpty()) {
                // Add small horizontal gap between description and badges
                panel.add(Box.createHorizontalStrut(3));

                // Calculate available width for badges (table column width minus padding and description width)
                int availableWidth = table.getColumnModel().getColumn(column).getWidth()
                        - 20
                        - descLabel.getPreferredSize().width; // Leave some padding

                // Create adaptive file reference list
                var badgeList =
                        new TableUtils.FileReferenceList.AdaptiveFileReferenceList(fileReferences, availableWidth, 4);
                badgeList.setOpaque(false);
                badgeList.setAlignmentX(Component.LEFT_ALIGNMENT);
                badgeList.setAlignmentY(Component.CENTER_ALIGNMENT);

                // Set badge colors based on selection
                badgeList.setSelected(isSelected);

                panel.add(badgeList);
            }

            // Calculate preferred height
            int preferredHeight = calculatePreferredHeight(panel);

            // Set row height if different from current
            if (table.getRowHeight(row) != preferredHeight) {
                SwingUtilities.invokeLater(() -> table.setRowHeight(row, preferredHeight));
            }

            return panel;
        }

        private int calculatePreferredHeight(JPanel panel) {
            // Force layout to get accurate measurements
            panel.doLayout();
            return panel.getPreferredSize().height;
        }

        /** Return a possibly-truncated version of {@code text} that fits within {@code maxWidth}. */
        private static String ellipsize(String text, FontMetrics fm, int maxWidth) {
            if (fm.stringWidth(text) <= maxWidth) {
                return text;
            }

            String ellipsis = "...";
            int ellipsisWidth = fm.stringWidth(ellipsis);
            if (ellipsisWidth >= maxWidth) { // not even room for the ellipsis
                return ellipsis;
            }

            int low = 0;
            int high = text.length();
            while (low < high) {
                int mid = (low + high) >>> 1;
                String candidate = text.substring(0, mid) + ellipsis;
                int w = fm.stringWidth(candidate);
                if (w > maxWidth) {
                    high = mid;
                } else {
                    low = mid + 1;
                }
            }
            // low is first index that does NOT fit; use low-1
            return text.substring(0, Math.max(0, low - 1)) + ellipsis;
        }
    }

    /** Helper for building popup menus consistently */
    public static class PopupBuilder {
        private final JPopupMenu popup;
        private final Chrome chrome;

        private PopupBuilder(Chrome chrome) {
            this.popup = new JPopupMenu();
            this.chrome = chrome;
        }

        public static PopupBuilder create(Chrome chrome) {
            return new PopupBuilder(chrome);
        }

        public PopupBuilder add(List<Action> actions) {
            for (var action : actions) {
                popup.add(new JMenuItem(action));
            }
            return this;
        }

        public PopupBuilder addSeparator() {
            popup.addSeparator();
            return this;
        }

        public void show(Component invoker, int x, int y) {
            chrome.themeManager.registerPopupMenu(popup);
            popup.show(invoker, x, y);
        }
    }

    // Columns
    public static final int LOC_COLUMN = 0;
    public static final int DESCRIPTION_COLUMN = 1;
    private final int FRAGMENT_COLUMN = 2;

    // Column dimensions
    private static final int LOC_COLUMN_WIDTH = 55;
    private static final int LOC_COLUMN_RIGHT_PADDING = 6;
    private static final int DESCRIPTION_COLUMN_WIDTH = 480;

    // Parent references
    private final Chrome chrome;
    private final ContextManager contextManager;

    private JTable contextTable;

    private final PopupMenuMode popupMenuMode;
    private JPanel locSummaryPanel;
    private JPanel summaryWithAdd;
    private JPanel warningPanel; // Panel for warning messages
    private JPanel analyzerRebuildPanel;
    private boolean workspaceCurrentlyEditable = true;

    @Nullable
    private Context currentContext;

    private OverlayPanel workspaceOverlay;
    private JLayeredPane workspaceLayeredPane;

    @Nullable
    private JMenuItem dropAllMenuItem = null;

    // --- Debounced token estimation state ---
    private @Nullable Timer tokenEstimateDebounceTimer = null;
    private volatile boolean tokenCalcInFlight = false;
    private AtomicInteger tokenCalcSequence = new AtomicInteger(0); // used to discard stale results
    private volatile int lastApproxTokens = -1; // -1 means no estimate yet
    private volatile String pendingFullText = "";
    private volatile int pendingTotalLines = 0;

    // Observers for bottom-controls height changes
    private final List<BottomControlsListener> bottomControlsListeners = new ArrayList<>();

    // Buttons
    // Table popup menu (when no row is selected)
    private JPopupMenu tablePopupMenu;

    // Right-side action buttons
    private final MaterialButton dropSelectedButton = new MaterialButton();

    private static final String READ_ONLY_TIP = "Select latest activity to enable";
    private static final String COPY_ALL_ACTION_CMD = "workspace.copyAll";
    private static final String DROP_ALL_ACTION_CMD = "workspace.dropAll";

    /** Primary constructor allowing menu-mode selection */
    public WorkspacePanel(Chrome chrome, ContextManager contextManager, PopupMenuMode popupMenuMode) {
        super(new BorderLayout());

        setBorder(BorderFactory.createTitledBorder(
                BorderFactory.createEtchedBorder(),
                "Workspace",
                TitledBorder.DEFAULT_JUSTIFICATION,
                TitledBorder.DEFAULT_POSITION,
                new Font(Font.DIALOG, Font.BOLD, 12)));

        this.chrome = chrome;
        this.contextManager = contextManager;
        this.popupMenuMode = popupMenuMode;

        buildContextPanel();

        safeGetLabel(0).setText(EMPTY_CONTEXT);
        setWorkspaceEditable(true); // Set initial state

        // Register a listener so WorkspacePanel updates cost estimates / table when the selected model changes.
        try {
            var ip = chrome.getInstructionsPanel();
            ip.addModelSelectionListener(cfg -> SwingUtilities.invokeLater(() -> {
                // Recompute the table contents and cost estimates for the currently selected context.
                populateContextTable(contextManager.selectedContext());
                refreshMenuState();
            }));
        } catch (Exception ex) {
            logger.debug("Could not register model selection listener for WorkspacePanel", ex);
        }
    }

    /** Convenience constructor – defaults to FULL popup menu */
    public WorkspacePanel(Chrome chrome, ContextManager contextManager) {
        this(chrome, contextManager, PopupMenuMode.FULL);
    }

    /** Build the context panel (unified table + action buttons). */
    private void buildContextPanel() {
        DefaultTableModel tableModel = new DefaultTableModel(new Object[] {"LOC", "Description", "Fragment"}, 0) {
            @Override
            public boolean isCellEditable(int row, int column) {
                return false;
            }

            @Override
            public Class<?> getColumnClass(int columnIndex) {
                return switch (columnIndex) {
                    case LOC_COLUMN -> Integer.class;
                    case DESCRIPTION_COLUMN -> DescriptionWithReferences.class;
                    case FRAGMENT_COLUMN -> ContextFragment.class;
                    default -> Object.class;
                };
            }
        };

        contextTable = new JTable(tableModel) {
            @Override
            public Component prepareRenderer(TableCellRenderer renderer, int row, int column) {
                Component c = super.prepareRenderer(renderer, row, column);
                if (c != null) {
                    c.setEnabled(workspaceCurrentlyEditable);
                }
                return c;
            }
        };

        // Add custom cell renderer for the "Description" column that includes badges
        contextTable
                .getColumnModel()
                .getColumn(DESCRIPTION_COLUMN)
                .setCellRenderer(new DescriptionWithBadgesRenderer());

        // Set right alignment for LOC column numbers with font metrics-based baseline alignment
        var locRenderer = new DefaultTableCellRenderer() {
            @Override
            public Component getTableCellRendererComponent(
                    JTable table, Object value, boolean isSelected, boolean hasFocus, int row, int column) {
                Component c = super.getTableCellRendererComponent(table, value, isSelected, hasFocus, row, column);

                // Calculate baseline-aligned padding using font metrics - match TableUtils calculation
                var tableFont = table.getFont();
                var fontMetrics = table.getFontMetrics(tableFont);

                // Use a small offset to align with description text baseline (similar to TableUtils approach)
                int baselineOffset = fontMetrics.getLeading();

                setBorder(BorderFactory.createEmptyBorder(0, 0, baselineOffset, LOC_COLUMN_RIGHT_PADDING));
                return c;
            }
        };
        locRenderer.setHorizontalAlignment(SwingConstants.RIGHT);
        locRenderer.setVerticalAlignment(SwingConstants.CENTER);
        contextTable.getColumnModel().getColumn(LOC_COLUMN).setCellRenderer(locRenderer);

        // Remove file references column setup - badges will be in description column

        // Hide the FRAGMENT_COLUMN from view
        contextTable.getColumnModel().getColumn(FRAGMENT_COLUMN).setMinWidth(0);
        contextTable.getColumnModel().getColumn(FRAGMENT_COLUMN).setMaxWidth(0);
        contextTable.getColumnModel().getColumn(FRAGMENT_COLUMN).setWidth(0);

        // LOC column: precise width so right-aligned numbers align with description text start
        contextTable.getColumnModel().getColumn(LOC_COLUMN).setPreferredWidth(LOC_COLUMN_WIDTH);
        contextTable.getColumnModel().getColumn(LOC_COLUMN).setMaxWidth(LOC_COLUMN_WIDTH);
        contextTable.getColumnModel().getColumn(LOC_COLUMN).setMinWidth(LOC_COLUMN_WIDTH);
        contextTable.getColumnModel().getColumn(DESCRIPTION_COLUMN).setPreferredWidth(DESCRIPTION_COLUMN_WIDTH);

        // Add mouse listener to handle file reference badge clicks
        contextTable.addMouseListener(new MouseAdapter() {
            @Override
            public void mousePressed(MouseEvent e) {
                maybeHandleFileRefClick(e);
            }

            private void maybeHandleFileRefClick(MouseEvent e) {
                // If it's a popup trigger, let the table's main popup handler deal with it.
                if (!e.isPopupTrigger()) {
                    // Handle badge clicks in the new description column layout
                    int col = contextTable.columnAtPoint(e.getPoint());
                    if (col == DESCRIPTION_COLUMN) { // Description column
                        int row = contextTable.rowAtPoint(e.getPoint());
                        if (row >= 0) {
                            // Check if the cell contains file references
                            var descriptionData = (DescriptionWithReferences)
                                    contextTable.getModel().getValueAt(row, DESCRIPTION_COLUMN);
                            if (descriptionData != null
                                    && !descriptionData.fileReferences().isEmpty()) {
                                // Check if the click actually hit a badge (not just anywhere in the cell)
                                var clickedRef = TableUtils.findClickedReference(
                                        e.getPoint(), row, DESCRIPTION_COLUMN, contextTable);

                                if (clickedRef != null && clickedRef.getRepoFile() != null) {
                                    // Direct badge click: delegate to central handler
                                    ContextMenuUtils.handleFileReferenceClick(
                                            e,
                                            contextTable,
                                            chrome,
                                            () -> {}, // Workspace doesn’t need to refresh suggestions
                                            DESCRIPTION_COLUMN);
                                } else {
                                    // Check for overflow “+ N more” badge click
                                    boolean isOverflowClick = TableUtils.isClickOnOverflowBadge(
                                            e.getPoint(), row, DESCRIPTION_COLUMN, contextTable);
                                    if (isOverflowClick) {
                                        // Obtain the renderer component to fetch hidden files list
                                        Component rendererComp = contextTable.prepareRenderer(
                                                contextTable.getCellRenderer(row, DESCRIPTION_COLUMN),
                                                row,
                                                DESCRIPTION_COLUMN);

                                        var afl = (TableUtils.FileReferenceList.AdaptiveFileReferenceList)
                                                TableUtils.findFileReferenceList((Container) rendererComp);

                                        List<TableUtils.FileReferenceList.FileReferenceData> hiddenFiles =
                                                afl != null ? afl.getHiddenFiles() : List.of();

                                        TableUtils.showOverflowPopup(
                                                chrome, contextTable, row, DESCRIPTION_COLUMN, hiddenFiles);
                                        e.consume(); // Stop further processing
                                    }
                                }
                            }
                        }
                    }
                }
            }
        });

        // Add mouse motion for tooltips
        contextTable.addMouseMotionListener(new MouseAdapter() {
            @Override
            public void mouseMoved(MouseEvent e) {
                int row = contextTable.rowAtPoint(e.getPoint());
                int col = contextTable.columnAtPoint(e.getPoint());
                if (row >= 0 && col == DESCRIPTION_COLUMN) {
                    // Show full description - badge tooltips will be handled by new renderer
                    var value = contextTable.getValueAt(row, col);
                    if (value != null) {
                        contextTable.setToolTipText(value.toString());
                        return;
                    }
                }
                contextTable.setToolTipText(null);
            }
        });

        // Add double-click to open fragment preview
        contextTable.addMouseListener(new MouseAdapter() {
            @Override
            public void mouseClicked(MouseEvent e) {
                if (e.getClickCount() == 2) {
                    int row = contextTable.rowAtPoint(e.getPoint());
                    if (row >= 0) {
                        var fragment = (ContextFragment) contextTable.getModel().getValueAt(row, FRAGMENT_COLUMN);
                        if (fragment != null) {
                            chrome.openFragmentPreview(fragment);
                        }
                    }
                }
            }
        });

        // Create a single JPopupMenu for the table
        JPopupMenu contextMenu = new JPopupMenu();
        chrome.themeManager.registerPopupMenu(contextMenu);

        // Add a mouse listener so we control exactly when the popup shows
        contextTable.addMouseListener(new MouseAdapter() {
            @Override
            public void mousePressed(MouseEvent e) {
                handlePopup(e);
            }

            @Override
            public void mouseReleased(MouseEvent e) {
                handlePopup(e);
            }

            private void handlePopup(MouseEvent e) {
                if (e.isConsumed()) return;
                if (!e.isPopupTrigger()) return;

                int row = contextTable.rowAtPoint(e.getPoint());

                // Handle COPY_ONLY mode
                if (popupMenuMode == PopupMenuMode.COPY_ONLY) {
                    if (row >= 0) {
                        if (contextTable.getSelectedRowCount() == 0
                                || Arrays.stream(contextTable.getSelectedRows()).noneMatch(r -> r == row)) {
                            contextTable.setRowSelectionInterval(row, row);
                        }
                        JMenuItem copyItem = new JMenuItem("Copy to Active Workspace");
                        copyItem.addActionListener(ev -> {
                            var fragsToCopy = getSelectedFragments();
                            contextManager.addFilteredToContextAsync(requireNonNull(currentContext), fragsToCopy);
                        });
                        contextMenu.removeAll();
                        contextMenu.add(copyItem);
                        chrome.themeManager.registerPopupMenu(contextMenu);
                        contextMenu.show(contextTable, e.getX(), e.getY());
                    }
                    return;
                }

                // Ensure row selection
                if (row >= 0) {
                    boolean rowIsSelected =
                            Arrays.stream(contextTable.getSelectedRows()).anyMatch(r -> r == row);
                    if (!rowIsSelected) {
                        contextTable.setRowSelectionInterval(row, row);
                    }
                }

                List<ContextFragment> selectedFragments = getSelectedFragments();

                // Show empty table menu if no selection
                if (row < 0 || selectedFragments.isEmpty()) {
                    tablePopupMenu.show(contextTable, e.getX(), e.getY());
                    chrome.themeManager.registerPopupMenu(tablePopupMenu);
                    return;
                }

                // Classify scenario and build menu
                contextManager.submitBackgroundTask("Calculating pop-up scenario", () -> {
                    PopupScenario scenario = classifyScenario(e, selectedFragments);
                    List<Action> actions = scenario.getActions(WorkspacePanel.this);
                    SwingUtilities.invokeLater(() -> {
                        PopupBuilder.create(chrome).add(actions).show(contextTable, e.getX(), e.getY());
                    });
                });
            }
        });

        // Set selection mode to allow multiple selection
        contextTable.setSelectionMode(ListSelectionModel.MULTIPLE_INTERVAL_SELECTION);

        // Update drop button enablement on selection changes
        contextTable.getSelectionModel().addListSelectionListener(e -> {
            if (!e.getValueIsAdjusting()) {
                updateDropSelectedButtonEnabled();
            }
        });

        // Install custom TransferHandler for copy operations and file-list drop import from ProjectTree
        final TransferHandler fileListDropHandler = new TransferHandler() {
            @Override
            public int getSourceActions(JComponent c) {
                return COPY;
            }

            @Override
            @Nullable
            protected Transferable createTransferable(JComponent c) {
                String contentToCopy = getSelectedContent(getSelectedFragments());
                if (!contentToCopy.isEmpty()) {
                    return new StringSelection(contentToCopy);
                }
                return null;
            }

            @Override
            public boolean canImport(TransferSupport support) {
                // Accept file list drops only
                return support.isDataFlavorSupported(DataFlavor.javaFileListFlavor);
            }

            @Override
            public boolean importData(TransferSupport support) {
                if (!canImport(support)) {
                    return false;
                }

                if (!workspaceCurrentlyEditable || !isOnLatestContext()) {
                    chrome.systemNotify(READ_ONLY_TIP, "Workspace", JOptionPane.INFORMATION_MESSAGE);
                    return false;
                }

                try {
                    @SuppressWarnings("unchecked")
                    List<File> files =
                            (List<File>) support.getTransferable().getTransferData(DataFlavor.javaFileListFlavor);
                    if (files.isEmpty()) {
                        return false;
                    }

                    var projectRoot = contextManager
                            .getProject()
                            .getRoot()
                            .toAbsolutePath()
                            .normalize();
                    // Map to ProjectFile inside this project; ignore anything outside
                    LinkedHashSet<ProjectFile> projectFiles = files.stream()
                            .map(File::toPath)
                            .map(Path::toAbsolutePath)
                            .map(Path::normalize)
                            .filter(p -> {
                                boolean inside = p.startsWith(projectRoot);
                                if (!inside) {
                                    logger.debug("Ignoring dropped file outside project: {}", p);
                                }
                                return inside;
                            })
                            .map(projectRoot::relativize)
                            .map(rel -> new ProjectFile(projectRoot, rel))
                            .collect(Collectors.toCollection(LinkedHashSet::new));

                    if (projectFiles.isEmpty()) {
                        chrome.showNotification(IConsoleIO.NotificationRole.INFO, "No project files found in drop");
                        return false;
                    }

                    // Ask the user what to do
                    var analyzedExts = contextManager.getProject().getAnalyzerLanguages().stream()
                            .flatMap(lang -> lang.getExtensions().stream())
                            .collect(Collectors.toSet());
                    boolean canSummarize = projectFiles.stream().anyMatch(pf -> analyzedExts.contains(pf.extension()));
                    Point pointer = null;
                    try {
                        var pi = MouseInfo.getPointerInfo();
                        if (pi != null) {
                            pointer = pi.getLocation();
                        }
                    } catch (Exception ex) {
                        logger.debug("Could not access pointer info to position DropAction dialog", ex);
                    }
                    var selection = DropActionDialog.show(chrome.getFrame(), canSummarize, pointer);
                    if (selection == null) {
                        chrome.showNotification(IConsoleIO.NotificationRole.INFO, "Drop canceled");
                        return false;
                    }
                    switch (selection) {
                        case EDIT -> {
                            // Only allow editing tracked files; others are silently ignored by editFiles
                            contextManager.submitContextTask(() -> {
                                contextManager.addFiles(projectFiles);
                            });
                        }
                        case SUMMARIZE -> {
                            if (!isAnalyzerReady()) {
                                return false;
                            }
                            contextManager.submitContextTask(() -> {
                                contextManager.addSummaries(new HashSet<>(projectFiles), Collections.emptySet());
                            });
                        }
                        default -> {
                            logger.warn("Unexpected drop selection: {}", selection);
                            return false;
                        }
                    }

                    return true;
                } catch (Exception ex) {
                    logger.error("Error importing dropped files into workspace", ex);
                    chrome.toolError("Failed to import dropped files: " + ex.getMessage());
                    return false;
                }
            }
        };
        contextTable.setTransferHandler(fileListDropHandler);

        // Add Ctrl+V paste handler for the table
        var pasteKeyStroke = KeyStroke.getKeyStroke(
                KeyEvent.VK_V, Toolkit.getDefaultToolkit().getMenuShortcutKeyMaskEx());
        var pasteActionKey = "pasteAction";
        contextTable.getInputMap(JComponent.WHEN_FOCUSED).put(pasteKeyStroke, pasteActionKey);
        contextTable.getActionMap().put(pasteActionKey, new AbstractAction() {
            @Override
            public void actionPerformed(ActionEvent e) {
                performContextActionAsync(ContextAction.PASTE, List.of());
            }
        });

        // Setup right-click popup menu for when no rows are selected
        tablePopupMenu = new JPopupMenu();

        // Add options submenu
        JMenu addMenu = new JMenu("Add");
        // Removed populateAddMenu, as "Read Files" is being removed, and other "Add" actions are not in this scope.
        // A placeholder or a direct button will be used for "Add" functionality as part of the overall UI redesign.
        // For now, this menu will remain empty or handle only universal actions (Paste, Drop All).
        // If there's no other menu items, we won't add it.
        // This is temporarily removing AddMenuFactory.populateAddMenu to simplify the current refactor.
        // A more robust "Add" mechanism will be introduced later.
        // AddMenuFactory.populateAddMenu(addMenu, this); // Removed

        // If addMenu is empty, don't add it.
        if (addMenu.getMenuComponentCount() > 0) {
            tablePopupMenu.add(addMenu);
            tablePopupMenu.addSeparator();
        }

        JMenuItem dropAllMenuItem = new JMenuItem("Drop All");
        dropAllMenuItem.setActionCommand(DROP_ALL_ACTION_CMD);
        dropAllMenuItem.addActionListener(e -> performContextActionAsync(ContextAction.DROP, List.of()));
        tablePopupMenu.add(dropAllMenuItem);

        JMenuItem copyAllMenuItem = new JMenuItem("Copy All");
        copyAllMenuItem.setActionCommand(COPY_ALL_ACTION_CMD);
        copyAllMenuItem.addActionListener(e -> {
            performContextActionAsync(ContextAction.COPY, List.of());
        });
        tablePopupMenu.add(copyAllMenuItem);

        JMenuItem pasteMenuItem = new JMenuItem("Paste text, images, urls");
        pasteMenuItem.addActionListener(e -> {
            performContextActionAsync(ContextAction.PASTE, List.of());
        });
        tablePopupMenu.add(pasteMenuItem);

        // Register the popup menu with the theme manager
        chrome.themeManager.registerPopupMenu(tablePopupMenu);

        // Build summary panel
        var contextSummaryPanel = new JPanel(new BorderLayout());
        locSummaryPanel = new JPanel();
        locSummaryPanel.setLayout(new BoxLayout(locSummaryPanel, BoxLayout.Y_AXIS));
        JLabel innerLabel = new JLabel(" ");
        innerLabel.setBorder(new EmptyBorder(5, 5, 2, 5));
        JLabel costLabel = new JLabel(" ");
        costLabel.setBorder(new EmptyBorder(0, 5, 5, 5));
        locSummaryPanel.add(innerLabel);
        locSummaryPanel.add(costLabel);
        locSummaryPanel.setBorder(BorderFactory.createEmptyBorder());

        // Container to hold the summary labels and the add button
        summaryWithAdd = new JPanel(new BorderLayout());
        summaryWithAdd.setOpaque(false);
        summaryWithAdd.add(locSummaryPanel, BorderLayout.CENTER);

        if (popupMenuMode == PopupMenuMode.FULL) {
            // Add button to show Add popup (same menu as table's Add)
            var addButton = new MaterialButton();
            SwingUtilities.invokeLater(() -> addButton.setIcon(Icons.ATTACH_FILE));
            addButton.setToolTipText("Add content to workspace");
            addButton.setFocusable(false);
            addButton.setOpaque(false);
            addButton.addActionListener(e -> {
                attachContextViaDialog();
            });

            // Create a trash button to drop selected fragment(s)
            SwingUtilities.invokeLater(() -> dropSelectedButton.setIcon(Icons.TRASH));
            dropSelectedButton.setToolTipText("Drop selected item(s) from workspace");
            dropSelectedButton.setFocusable(false);
            dropSelectedButton.setOpaque(false);
            dropSelectedButton.addActionListener(e -> {
                var fragsToDrop = getSelectedFragments();
                if (fragsToDrop.isEmpty()) {
                    // No-op if no selection; enable state prevents this in normal flow.
                    return;
                }
                performContextActionAsync(ContextAction.DROP, fragsToDrop);
            });

            // Panel to hold buttons with horizontal gap
            var buttonsPanel = new JPanel(new FlowLayout(FlowLayout.LEFT, Constants.H_GAP, 0));
            buttonsPanel.setOpaque(false);
            buttonsPanel.add(addButton);
            buttonsPanel.add(dropSelectedButton);

            // Wrap the buttons so they vertically center nicely with the labels
            var buttonWrapper = new JPanel(new GridBagLayout());
            buttonWrapper.setOpaque(false);
            buttonWrapper.add(buttonsPanel);

            summaryWithAdd.add(buttonWrapper, BorderLayout.EAST);

            // Initialize the enabled state according to selection/editability
            updateDropSelectedButtonEnabled();
        }

        contextSummaryPanel.add(summaryWithAdd, BorderLayout.NORTH);

        // Warning panel (for red/yellow context size warnings)
        warningPanel = new JPanel(new BorderLayout()); // Changed to BorderLayout
        warningPanel.setBorder(new EmptyBorder(0, 5, 5, 5)); // Top, Left, Bottom, Right padding
        contextSummaryPanel.add(warningPanel, BorderLayout.CENTER);

        // Analyzer rebuild notification panel (below warning panel)
        analyzerRebuildPanel = new JPanel(new BorderLayout());
        analyzerRebuildPanel.setBorder(new EmptyBorder(0, 5, 5, 5)); // Top, Left, Bottom, Right padding
        analyzerRebuildPanel.setVisible(false);
        contextSummaryPanel.add(analyzerRebuildPanel, BorderLayout.SOUTH);

        // Table panel with overlay support
        var tablePanel = new JPanel(new BorderLayout());
        var tableScrollPane = new JScrollPane(
                contextTable, JScrollPane.VERTICAL_SCROLLBAR_AS_NEEDED, JScrollPane.HORIZONTAL_SCROLLBAR_AS_NEEDED);
        tableScrollPane.setPreferredSize(new Dimension(600, 150));

        // Create gray semi-transparent overlay for history viewing that allows mouse clicks through
        workspaceOverlay = OverlayPanel.createNonBlockingGrayOverlay(
                overlay -> {}, // No action on click - this overlay is not meant to be dismissed by user
                READ_ONLY_TIP,
                30 // Very light transparency (30/255 ≈ 12%) - subtle indication
                );
        workspaceOverlay.setVisible(false); // Start hidden

        // Create layered pane to support overlay
        workspaceLayeredPane = workspaceOverlay.createLayeredPane(tableScrollPane);
        // Ensure drops are accepted when over the layered pane, scroll pane, or empty areas
        tableScrollPane.setTransferHandler(fileListDropHandler);
        tableScrollPane.getViewport().setTransferHandler(fileListDropHandler);
        workspaceLayeredPane.setTransferHandler(fileListDropHandler);

        // Add mouse listeners to key components to ensure focus
        var focusMouseListener = new MouseAdapter() {
            @Override
            public void mousePressed(MouseEvent e) {
                SwingUtilities.invokeLater(contextTable::requestFocusInWindow);
            }
        };

        // Add to the table (this should definitely work)
        contextTable.addMouseListener(focusMouseListener);

        // Add to the table header
        if (contextTable.getTableHeader() != null) {
            var tableHeader = contextTable.getTableHeader();
            tableHeader.addMouseListener(focusMouseListener);

            // Right-click popup menu on the header (same as title / empty areas)
            MouseAdapter headerPopupListener = new MouseAdapter() {
                @Override
                public void mousePressed(MouseEvent e) {
                    showPopup(e);
                }

                @Override
                public void mouseReleased(MouseEvent e) {
                    showPopup(e);
                }

                private void showPopup(MouseEvent e) {
                    if (e.isPopupTrigger()) {
                        tablePopupMenu.show(e.getComponent(), e.getX(), e.getY());
                    }
                }
            };
            tableHeader.addMouseListener(headerPopupListener);
        }

        // Add to the scroll pane viewport for empty areas
        tableScrollPane.getViewport().addMouseListener(focusMouseListener);

        BorderUtils.addFocusBorder(tableScrollPane, contextTable);

        // Add a mouse listener to the scroll pane *and its viewport* for right-clicks on empty areas
        var emptyAreaPopupListener = new MouseAdapter() {
            @Override
            public void mousePressed(MouseEvent e) {
                handleScrollPanePopup(e);
            }

            @Override
            public void mouseReleased(MouseEvent e) {
                handleScrollPanePopup(e);
            }

            private void handleScrollPanePopup(MouseEvent e) {
                if (e.isPopupTrigger()) {
                    // Get the event point in view coordinates
                    var viewPoint = SwingUtilities.convertPoint(
                            tableScrollPane,
                            e.getPoint(),
                            tableScrollPane.getViewport().getView());

                    // If the click is in the table and on a row, let the table's listener handle it
                    if (contextTable.getRowCount() > 0) {
                        int row = contextTable.rowAtPoint(viewPoint);
                        if (row >= 0) {
                            return;
                        }
                    }

                    // Otherwise show the table popup menu
                    tablePopupMenu.show(tableScrollPane, e.getX(), e.getY());
                }
            }
        };
        tableScrollPane.addMouseListener(emptyAreaPopupListener);
        tableScrollPane.getViewport().addMouseListener(emptyAreaPopupListener);

        tablePanel.add(workspaceLayeredPane, BorderLayout.CENTER);

        setLayout(new BorderLayout());

        add(tablePanel, BorderLayout.CENTER);

        add(contextSummaryPanel, BorderLayout.SOUTH);

        // Shared listener for panel-wide context menu and focus
        MouseAdapter panelPopupAndFocusListener = new MouseAdapter() {
            @Override
            public void mouseClicked(MouseEvent e) {
                if (!e.isPopupTrigger() && SwingUtilities.isLeftMouseButton(e)) {
                    contextTable.requestFocusInWindow();
                }
            }

            @Override
            public void mousePressed(MouseEvent e) {
                if (e.isPopupTrigger()) {
                    tablePopupMenu.show(e.getComponent(), e.getX(), e.getY());
                }
            }

            @Override
            public void mouseReleased(MouseEvent e) {
                if (e.isPopupTrigger()) {
                    tablePopupMenu.show(e.getComponent(), e.getX(), e.getY());
                }
            }
        };

        // Add the listener to the panel itself
        WorkspacePanel.this.addMouseListener(panelPopupAndFocusListener);
        // Add the listener to the summary panel and its sub-panels to ensure consistent popup behavior
        contextSummaryPanel.addMouseListener(panelPopupAndFocusListener);
        locSummaryPanel.addMouseListener(panelPopupAndFocusListener);
        warningPanel.addMouseListener(panelPopupAndFocusListener);
    }

    /** Gets the list of selected fragments */
    public List<ContextFragment> getSelectedFragments() {
        List<ContextFragment> v = SwingUtil.runOnEdt(
                () -> {
                    var tableModel = (DefaultTableModel) contextTable.getModel();
                    return Arrays.stream(contextTable.getSelectedRows())
                            .mapToObj(row -> (ContextFragment) tableModel.getValueAt(row, FRAGMENT_COLUMN))
                            .collect(Collectors.toList());
                },
                List.of());
        return castNonNull(v);
    }

    /** Returns the set of selected project files that are part of the current context (editable or read-only). */
    @Blocking
    public Set<ProjectFile> getSelectedProjectFiles() {
        return getSelectedFragments().stream()
                .filter(f -> f.getType() == ContextFragment.FragmentType.PROJECT_PATH)
                .flatMap(f -> f.files().join().stream())
                .collect(Collectors.toSet());
    }

    /** Populates the context table from a Context object. */
    public void populateContextTable(@Nullable Context ctx) {
        assert SwingUtilities.isEventDispatchThread() : "Not on EDT";
        this.currentContext = ctx;
        var tableModel = (DefaultTableModel) contextTable.getModel();
        tableModel.setRowCount(0);

        if (ctx == null || ctx.isEmpty()) {
            // Reset summary label
            safeGetLabel(0).setText(EMPTY_CONTEXT);

            // Clear and hide the cost label
            var cost = safeGetLabel(1);
            cost.setText(" ");
            cost.setVisible(false);

            // Remove any warning messages
            warningPanel.removeAll();

            revalidate();
            repaint();
            return;
        }

        var allFragments = ctx.getAllFragmentsInDisplayOrder();
        int totalLines = 0;
        StringBuilder fullText = new StringBuilder();
        var fragFutures = new ArrayList<CompletableFuture<?>>();
        for (var frag : allFragments) {
            String locText;
            if (frag.isText() || frag.getType().isOutput()) {
                String text;
                // Non-blocking access for dynamic fragments
                var textOpt = frag.text().tryGet();
                text = textOpt.orElse("");
                if (textOpt.isEmpty()) {
                    // Log this "unreadiness" for a repaint later
                    fragFutures.add(frag.text().future());
                }
                fullText.append(text).append("\n");
                int loc = text.split("\\r?\\n", -1).length;
                totalLines += loc;
                locText = "%,d".formatted(loc);
            } else {
                locText = "Image";
            }
            var desc = frag.description().future();

            // Mark editable if it's in the editable streams
            boolean isEditable = ctx.fileFragments().anyMatch(e -> e == frag);
            if (isEditable) {
                desc = desc.thenApply(s -> "✏️ " + s);
            }

            // Build file references for the record (supports async ComputedFileFragment)
            List<TableUtils.FileReferenceList.FileReferenceData> fileReferences = new ArrayList<>();
            ComputedValue<Set<ProjectFile>> filesCv = null;
            boolean filesReady = true;

            if (frag.getType() != ContextFragment.FragmentType.PROJECT_PATH) {
                try {
                    Set<ProjectFile> fragmentFiles;
                    filesCv = frag.files();
                    var filesOpt = filesCv.tryGet();
                    if (filesOpt.isPresent()) {
                        fragmentFiles = filesOpt.get();
                    } else {
                        fragmentFiles = Set.of();
                        filesReady = false;
                    }
                    fileReferences = fragmentFiles.stream()
                            .map(file -> new TableUtils.FileReferenceList.FileReferenceData(
                                    file.getFileName(), file.toString(), file))
                            .distinct()
                            .sorted(Comparator.comparing(TableUtils.FileReferenceList.FileReferenceData::getFileName))
                            .toList();
                } catch (UncheckedIOException | CancellationException ex) {
                    // Fragment computation failed or was cancelled; use empty file list
                    fileReferences = List.of();
                }
            }

            // Create rich description object
            var descriptionWithRefs = new DescriptionWithReferences(desc.getNow("(Loading)"), fileReferences, frag);
            tableModel.addRow(new Object[] {locText, descriptionWithRefs, frag});

            // If files were not ready, update the row once they are computed
            if (filesCv != null && !filesReady) {
                final int rowIndex = tableModel.getRowCount() - 1;
                final ContextFragment finalFrag = frag;
                filesCv.onComplete((files, filesEx) -> {
                    if (filesEx == null) {
                        var refs = files.stream()
                                .map(file -> new TableUtils.FileReferenceList.FileReferenceData(
                                        file.getFileName(), file.toString(), file))
                                .distinct()
                                .sorted(Comparator.comparing(
                                        TableUtils.FileReferenceList.FileReferenceData::getFileName))
                                .toList();

                        SwingUtilities.invokeLater(() -> {
                            if (rowIndex < contextTable.getRowCount()) {
                                frag.description().onComplete((computedDesc, descEx) -> {
                                    String finalDesc;
                                    if (descEx != null) {
                                        logger.warn("Error computing fragment description for {}", frag, descEx);
                                        finalDesc = "(Error)";
                                    } else {
                                        finalDesc = computedDesc;
                                    }
                                    var updated = new DescriptionWithReferences(finalDesc, refs, finalFrag);
                                    tableModel.setValueAt(updated, rowIndex, DESCRIPTION_COLUMN);
                                    contextTable.repaint(contextTable.getCellRect(rowIndex, DESCRIPTION_COLUMN, false));
                                });
                            }
                        });
                    } else {
                        logger.debug("Error computing associated files for {}", finalFrag.shortDescription(), filesEx);
                    }
                });
            }
        }

        var innerLabel = safeGetLabel(0);
        var costLabel = safeGetLabel(1);

        // Prepare UI while scheduling token computation (debounced)
        innerLabel.setForeground(UIManager.getColor("Label.foreground"));
        innerLabel.setToolTipText("Total: %,d LOC".formatted(totalLines));

        // Only show the placeholder and clear warnings if we do not have a prior estimate
        if (lastApproxTokens < 0 && !tokenCalcInFlight) {
            innerLabel.setText("Calculating token estimate...");
            costLabel.setText(" ");
            costLabel.setVisible(false);
            warningPanel.removeAll();
            warningPanel.revalidate();
            warningPanel.repaint();
        }

        revalidate();
        repaint();

        if (!fragFutures.isEmpty()) {
            // If any text fragments were unready, let's update the context table
            CompletableFuture.allOf(fragFutures.toArray(new CompletableFuture<?>[0]))
                    .thenRun(() -> SwingUtilities.invokeLater(this::updateContextTable));
        }

        // Notify listeners that bottom controls height may have changed (may shrink when warnings cleared)
        fireBottomControlsHeightChanged();

        // Compute tokens off the EDT and update UI on completion
        computeApproxTokensAsync(fullText, totalLines);
    }

    /** Called by Chrome to refresh the table if context changes */
    public void updateContextTable() {
        SwingUtilities.invokeLater(() -> {
            populateContextTable(requireNonNull(contextManager.selectedContext()));
            refreshMenuState(); // Update menu states when context changes
        });
    }

    private JTextArea createWarningTextArea(String text, Color foregroundColor, String tooltip) {
        JTextArea textArea = new JTextArea(text);
        textArea.setWrapStyleWord(true);
        textArea.setLineWrap(true);
        textArea.setEditable(false);
        textArea.setFocusable(false);
        textArea.setOpaque(false);
        textArea.setFont(UIManager.getFont("Label.font"));
        textArea.setForeground(foregroundColor);
        textArea.setToolTipText(tooltip);
        textArea.setBorder(null);
        return textArea;
    }

<<<<<<< HEAD
    /** Shows a preview of the fragment contents, opening once with "Loading..." and updating in-place when ready. */
    void showFragmentPreview(ContextFragment fragment) {
        // This must be done on EDT
        if (!SwingUtilities.isEventDispatchThread()) {
            SwingUtilities.invokeLater(() -> showFragmentPreview(fragment));
            return;
        }

        // If this is an image fragment, let Chrome's centralized preview handle it (proper image panel),
        // instead of falling back to a text panel that shows "[Image content provided out of band]".
        if (fragment instanceof ContextFragment.ImageFragment) {
            chrome.openFragmentPreview(fragment);
            return;
        }

        // Delegate StringFragment preview to Chrome to leverage previewText/previewSyntaxStyle
        if (fragment instanceof ContextFragment.StringFragment) {
            chrome.openFragmentPreview(fragment);
            return;
        }

        // Determine associated file for better preview semantics (edit button, etc)
        ProjectFile associatedFile =
                fragment.files().renderNowOr(Set.of()).stream().findFirst().orElse(null);

        // Try to get initial content and syntax style without blocking the EDT
        String initialText = fragment.text().renderNowOr("(Loading...)");
        String initialSyntax = fragment.syntaxStyle().renderNowOrNull();

        // Create the initial preview panel
        var title = fragment.shortDescription().renderNowOr("Preview");
        var panel = new PreviewTextPanel(
                contextManager, associatedFile, initialText, initialSyntax, chrome.getTheme(), fragment);

        // Show the frame immediately with placeholder content
        chrome.showPreviewFrame(contextManager, title, panel);

        // Now asynchronously load/update the content
        // Update when text is ready
        fragment.text().onComplete((txt, ex) -> {
            if (ex == null) {
                // Try to also fetch syntax style if available (non-blocking)
                var styleOpt = fragment.syntaxStyle().tryGet();
                var syntax = styleOpt.orElse(null);
                SwingUtilities.invokeLater(() -> panel.setContentAndStyle(txt, syntax));
            } else {
                logger.error("Error computing fragment text for {}", fragment, ex);
                SwingUtilities.invokeLater(() -> panel.setContentAndStyle(
                        "Unable to load content!", org.fife.ui.rsyntaxtextarea.SyntaxConstants.SYNTAX_STYLE_NONE));
            }
        });
        // If syntax style completes separately later, update it without changing text
        fragment.syntaxStyle().onComplete((style, ex) -> {
            if (ex == null) {
                SwingUtilities.invokeLater(() -> panel.setStyleOnly(style));
            } else {
                logger.warn("Error computing fragment syntax style for {}", fragment, ex);
            }
        });
    }

=======
>>>>>>> a10a3fc2
    // ------------------------------------------------------------------
    // Context Action Logic
    // ------------------------------------------------------------------

    // Public getter for ContextManager needed by AddMenuFactory
    public ContextManager getContextManager() {
        return contextManager;
    }

    /** Checks if analyzer is ready for operations, shows error message if not. */
    private boolean isAnalyzerReady() {
        if (!contextManager.getAnalyzerWrapper().isReady()) {
            chrome.systemNotify(
                    AnalyzerWrapper.ANALYZER_BUSY_MESSAGE,
                    AnalyzerWrapper.ANALYZER_BUSY_TITLE,
                    JOptionPane.INFORMATION_MESSAGE);
            return false;
        }
        return true;
    }

    /** Returns true if the project has Git support */
    private boolean hasGit() {
        return contextManager.getProject().hasGit();
    }

    /** Returns true if the fragments have associated files */
    @Blocking
    private boolean hasFiles(List<ContextFragment> fragments) {
        return fragments.stream()
                .flatMap(frag -> frag.files().join().stream())
                .findAny()
                .isPresent();
    }

    /** Returns true if all files from the fragments are tracked project files */
    @Blocking
    private boolean allTrackedProjectFiles(List<ContextFragment> fragments) {
        var project = contextManager.getProject();
        var allFiles =
                fragments.stream().flatMap(frag -> frag.files().join().stream()).collect(Collectors.toSet());

        return !allFiles.isEmpty()
                && allFiles.stream()
                        .allMatch(pf -> pf.exists()
                                && project.getRepo().getTrackedFiles().contains(pf));
    }

    /**
     * Returns true if the workspace is currently on the latest (top) context. When false, the workspace is viewing
     * historical context and should be read-only.
     */
    private boolean isOnLatestContext() {
        return Objects.equals(contextManager.selectedContext(), contextManager.liveContext());
    }

    /** Classifies the popup scenario based on the mouse event and table state */
    @Blocking
    private PopupScenario classifyScenario(MouseEvent e, List<ContextFragment> selectedFragments) {
        int row = contextTable.rowAtPoint(e.getPoint());
        int col = contextTable.columnAtPoint(e.getPoint());

        // Handle file badge clicks in new description column layout
        if (col == DESCRIPTION_COLUMN && row >= 0) { // Description column
            ContextFragment fragment = (ContextFragment) contextTable.getModel().getValueAt(row, FRAGMENT_COLUMN);
            if (fragment != null && fragment.getType() != ContextFragment.FragmentType.PROJECT_PATH) {
                var fileReferences = fragment.files().join().stream()
                        .map(file -> new TableUtils.FileReferenceList.FileReferenceData(
                                file.getFileName(), file.toString(), file))
                        .distinct()
                        .sorted(Comparator.comparing(TableUtils.FileReferenceList.FileReferenceData::getFileName))
                        .toList();

                if (!fileReferences.isEmpty()) {
                    // We need to determine if the click was specifically on a badge
                    Rectangle cellRect = contextTable.getCellRect(row, col, false);
                    int yInCell = e.getPoint().y - cellRect.y;

                    // Estimate if click is in lower half of cell (where badges are)
                    if (yInCell > cellRect.height / 2) {
                        // Try to find which specific badge was clicked
                        TableUtils.FileReferenceList.FileReferenceData clickedFileRef =
                                TableUtils.findClickedReference(e.getPoint(), row, col, contextTable);

                        if (clickedFileRef != null && clickedFileRef.getRepoFile() != null) {
                            return new FileBadge(clickedFileRef);
                        }
                    }
                }

                // Handle selection-based scenarios
                if (selectedFragments.isEmpty()) {
                    return new NoSelection();
                } else if (selectedFragments.size() == 1) {
                    return new SingleFragment(selectedFragments.getFirst());
                } else {
                    return new MultiFragment(selectedFragments);
                }
            }
        }

        return new NoSelection();
    }

    /** Shows the symbol selection dialog and adds usage information for the selected symbol. */
    public void findSymbolUsageAsync() {
        if (!isAnalyzerReady()) {
            return;
        }

        contextManager.submitContextTask(() -> {
            try {
                var analyzer = contextManager.getAnalyzerUninterrupted();
                if (analyzer.isEmpty()) {
                    chrome.toolError("Code Intelligence is empty; nothing to add");
                    return;
                }

                var selection = showSymbolSelectionDialog("Select Symbol", CodeUnitType.ALL);
                if (selection != null
                        && selection.symbol() != null
                        && !selection.symbol().isBlank()) {
                    contextManager.usageForIdentifier(selection.symbol(), selection.includeTestFiles());
                } else {
                    chrome.showNotification(IConsoleIO.NotificationRole.INFO, "No symbol selected.");
                }
            } catch (CancellationException cex) {
                chrome.showNotification(IConsoleIO.NotificationRole.INFO, "Symbol selection canceled.");
            }
            // No finally needed, submitContextTask handles enabling buttons
        });
    }

    /** Shows the method selection dialog and adds callers information for the selected method. */
    public void findMethodCallersAsync() {
        if (!isAnalyzerReady()) {
            return;
        }

        contextManager.submitContextTask(() -> {
            try {
                var analyzer = contextManager.getAnalyzerUninterrupted();
                if (analyzer.isEmpty()) {
                    chrome.toolError("Code Intelligence is empty; nothing to add");
                    return;
                }

                var dialog = showCallGraphDialog("Select Method", true);
                if (dialog == null || !dialog.isConfirmed()) { // Check confirmed state
                    chrome.showNotification(IConsoleIO.NotificationRole.INFO, "No method selected.");
                } else {
                    var selectedMethod = dialog.getSelectedMethod();
                    var callGraph = dialog.getCallGraph();
                    if (selectedMethod != null && callGraph != null) {
                        contextManager.addCallersForMethod(selectedMethod, dialog.getDepth(), callGraph);
                    } else {
                        chrome.showNotification(
                                IConsoleIO.NotificationRole.INFO, "Method selection incomplete or cancelled.");
                    }
                }
            } catch (CancellationException cex) {
                chrome.showNotification(IConsoleIO.NotificationRole.INFO, "Method selection canceled.");
            }
            // No finally needed, submitContextTask handles enabling buttons
        });
    }

    /** Shows the call graph dialog and adds callees information for the selected method. */
    public void findMethodCalleesAsync() {
        if (!isAnalyzerReady()) {
            return;
        }

        contextManager.submitContextTask(() -> {
            try {
                var analyzer = contextManager.getAnalyzerUninterrupted();
                if (analyzer.isEmpty()) {
                    chrome.toolError("Code Intelligence is empty; nothing to add");
                    return;
                }

                var dialog = showCallGraphDialog("Select Method for Callees", false);
                if (dialog == null || !dialog.isConfirmed()) {
                    chrome.showNotification(IConsoleIO.NotificationRole.INFO, "No method selected.");
                } else {
                    var selectedMethod = dialog.getSelectedMethod();
                    var callGraph = dialog.getCallGraph();
                    if (selectedMethod != null && callGraph != null) {
                        contextManager.calleesForMethod(selectedMethod, dialog.getDepth(), callGraph);
                    } else {
                        chrome.showNotification(
                                IConsoleIO.NotificationRole.INFO, "Method selection incomplete or cancelled.");
                    }
                }
            } catch (CancellationException cex) {
                chrome.showNotification(IConsoleIO.NotificationRole.INFO, "Method selection canceled.");
            }
            // No finally needed, submitContextTask handles enabling buttons
        });
    }

    /** Show the symbol selection dialog with a type filter */
    private @Nullable SymbolSelectionDialog.SymbolSelection showSymbolSelectionDialog(
            String title, Set<CodeUnitType> typeFilter) {
        var analyzer = contextManager.getAnalyzerUninterrupted();
        var dialogRef = new AtomicReference<SymbolSelectionDialog>();
        SwingUtil.runOnEdt(() -> {
            var dialog = new SymbolSelectionDialog(chrome.getFrame(), analyzer, title, typeFilter);
            dialog.setSize((int) (chrome.getFrame().getWidth() * 0.9), dialog.getHeight());
            dialog.setLocationRelativeTo(chrome.getFrame());
            dialog.setVisible(true);
            dialogRef.set(dialog);
        });
        var dialog = castNonNull(dialogRef.get());
        return dialog.isConfirmed() ? dialog.getSelection() : null;
    }

    /** Show the call graph dialog for configuring method and depth */
    private @Nullable CallGraphDialog showCallGraphDialog(String title, boolean isCallerGraph) {
        var analyzer = contextManager.getAnalyzerUninterrupted();
        var dialogRef = new AtomicReference<CallGraphDialog>();
        SwingUtil.runOnEdt(() -> {
            var dialog = new CallGraphDialog(chrome.getFrame(), analyzer, title, isCallerGraph);
            dialog.setSize((int) (chrome.getFrame().getWidth() * 0.9), dialog.getHeight());
            dialog.setLocationRelativeTo(chrome.getFrame());
            dialog.setVisible(true);
            dialogRef.set(dialog);
        });

        var dialog = castNonNull(dialogRef.get());
        return dialog.isConfirmed() ? dialog : null;
    }

    /**
     * Performed by the action buttons/menus in the context panel: "edit / read / copy / drop / summarize / paste" If
     * selectedFragments is empty, it means "All". We handle logic accordingly.
     */
    public Future<?> performContextActionAsync(
            ContextAction action, List<? extends ContextFragment> selectedFragments) // Use wildcard
            {
        // Use submitContextTask from ContextManager to run the action on the appropriate executor
        return contextManager.submitContextTask(() -> {
            try {
                switch (action) {
                    case EDIT -> doEditAction(selectedFragments);
                    case COPY -> doCopyAction(selectedFragments);
                    case DROP -> doDropAction(selectedFragments);
                    case SUMMARIZE -> doSummarizeAction(selectedFragments);
                    case PASTE -> doPasteAction();
                    case RUN_TESTS -> doRunTestsAction(selectedFragments);
                }
            } catch (CancellationException | InterruptedException cex) {
                chrome.showNotification(IConsoleIO.NotificationRole.INFO, action + " canceled.");
            } finally {
                SwingUtilities.invokeLater(chrome::focusInput);
            }
        });
    }

    /** Edit Action: Only allows selecting Project Files */
    @Blocking
    private void doEditAction(List<? extends ContextFragment> selectedFragments) { // Use wildcard
        assert !selectedFragments.isEmpty();
        var files = selectedFragments.stream()
                .flatMap(fragment -> fragment.files().join().stream())
                .collect(Collectors.toSet());
        contextManager.addFiles(files);
    }

    @Blocking
    private void doCopyAction(List<? extends ContextFragment> selectedFragments) {
        var content = getSelectedContent(selectedFragments);
        var sel = new StringSelection(content);
        var cb = Toolkit.getDefaultToolkit().getSystemClipboard();
        cb.setContents(sel, sel);
        chrome.showNotification(IConsoleIO.NotificationRole.INFO, "Content copied to clipboard");
    }

    @Blocking
    private String getSelectedContent(List<? extends ContextFragment> selectedFragments) {
        String content;
        if (selectedFragments.isEmpty()) {
            // gather entire context
            List<ChatMessage> msgs;
            try {
                msgs = CopyExternalPrompts.instance.collectMessages(contextManager);
            } catch (InterruptedException e) {
                // the signature is misleading, IE will never be thrown on this path
                throw new AssertionError(e);
            }
            var combined = new StringBuilder();
            for (var m : msgs) {
                if (!(m instanceof AiMessage)) {
                    combined.append(Messages.getText(m)).append("\n\n");
                }
            }

            // Get instructions from context
            combined.append("\n<goal>\n").append(chrome.getInputText()).append("\n</goal>");
            content = combined.toString();
        } else {
            // copy only selected fragments
            var sb = new StringBuilder();
            for (var frag : selectedFragments) {
                sb.append(frag.text().join()).append("\n\n"); // No analyzer
            }
            content = sb.toString();
        }
        return content;
    }

    private void doPasteAction() {
        assert !SwingUtilities.isEventDispatchThread();

        var clipboard = Toolkit.getDefaultToolkit().getSystemClipboard();
        var contents = clipboard.getContents(null);
        if (contents == null) {
            chrome.toolError("Clipboard is empty or unavailable");
            return;
        }

        // Log all available flavors for debugging
        var flavors = contents.getTransferDataFlavors();
        logger.debug(
                "Clipboard flavors available: {}",
                Arrays.stream(flavors).map(DataFlavor::getMimeType).collect(Collectors.joining(", ")));

        // Prioritize Image Flavors - check all available flavors for image compatibility
        for (var flavor : flavors) {
            try {
                // Check if it's the standard image flavor or has a MIME type indicating an image
                if (flavor.isFlavorJavaFileListType() || flavor.getMimeType().startsWith("image/")) {
                    logger.debug("Attempting to process flavor: {}", flavor.getMimeType());
                    Object data = contents.getTransferData(flavor);
                    Image image = null;

                    switch (data) {
                        case Image image1 -> image = image1;
                        case InputStream inputStream ->
                            // Try to read the stream as an image using ImageIO
                            image = ImageIO.read(inputStream);
                        case List<?> fileList
                        when !fileList.isEmpty() -> {
                            // Handle file list (e.g., dragged image file from file manager)
                            var file = fileList.getFirst();
                            if (file instanceof File f && f.getName().matches("(?i).*(png|jpg|jpeg|gif|bmp)$")) {
                                image = ImageIO.read(f);
                            }
                        }
                        default -> {}
                    }

                    if (image != null) {
                        contextManager.addPastedImageFragment(image);
                        chrome.showNotification(IConsoleIO.NotificationRole.INFO, "Pasted image added to context");
                        return;
                    }
                }
            } catch (Exception e) {
                if (e.getMessage() != null && e.getMessage().contains("INCR")) {
                    chrome.toolError(
                            "Unable to paste image data from Windows to Brokk running under WSL. This is a limitation of WSL. You can write the image to a file and read it that way instead.");
                    return;
                }
                logger.error("Failed to process image flavor: {}", flavor.getMimeType(), e);
            }
        }

        // Text Flavor
        if (contents.isDataFlavorSupported(DataFlavor.stringFlavor)) {
            String clipboardText;
            try {
                clipboardText = (String) contents.getTransferData(DataFlavor.stringFlavor);
                if (clipboardText.isBlank()) {
                    chrome.toolError("Clipboard text is empty");
                    return;
                }
            } catch (Exception e) {
                chrome.toolError("Failed to read clipboard text: " + e.getMessage());
                return;
            }

            // Process the clipboard text
            clipboardText = clipboardText.trim();
            String content = clipboardText;
            boolean wasUrl = false;

            if (isUrl(clipboardText)) {
                URI uri;
                try {
                    uri = new URI(clipboardText);
                } catch (URISyntaxException e) {
                    logger.warn("Thought we had a url but we did not: " + clipboardText);
                    // Not a valid URI, proceed to treat as plain text
                    uri = null;
                }

                if (uri != null) { // Only proceed if URI parsing was successful
                    // Try to handle as image URL first
                    if (ImageUtil.isImageUri(uri, httpClient)) {
                        try {
                            chrome.showNotification(
                                    IConsoleIO.NotificationRole.INFO, "Fetching image from " + clipboardText);
                            Image image = ImageUtil.downloadImage(uri, httpClient);
                            if (image != null) {
                                contextManager.addPastedImageFragment(image);
                                chrome.showNotification(
                                        IConsoleIO.NotificationRole.INFO, "Pasted image from URL added to context");
                                chrome.actionComplete();
                                return; // Image handled, done with paste action
                            } else {
                                logger.warn(
                                        "URL {} identified as image by ImageUtil, but downloadImage returned null. Falling back to text.",
                                        clipboardText);
                                chrome.showNotification(
                                        IConsoleIO.NotificationRole.INFO,
                                        "Could not load image from URL. Trying to fetch as text.");
                            }
                        } catch (
                                Exception e) { // Catching general exception as downloadImage might throw various things
                            // indirectly
                            logger.warn(
                                    "Failed to fetch or decode image from URL {}: {}. Falling back to text.",
                                    clipboardText,
                                    e.getMessage());
                            chrome.showNotification(
                                    IConsoleIO.NotificationRole.INFO,
                                    "Failed to load image from URL: " + e.getMessage() + ". Trying to fetch as text.");
                            // Fall through to fetching as text
                        }
                    }

                    // Fallback: If not an image URL or image fetching failed, try to fetch as text
                    try {
                        chrome.showNotification(
                                IConsoleIO.NotificationRole.INFO, "Fetching content from " + clipboardText);
                        content = WorkspaceTools.fetchUrlContent(uri);
                        content = HtmlToMarkdown.maybeConvertToMarkdown(content);
                        wasUrl = true;
                        chrome.actionComplete();
                    } catch (IOException e) {
                        chrome.toolError("Failed to fetch or process URL content as text: " + e.getMessage());
                        content = clipboardText; // Revert to original clipboard text if fetch fails
                    }
                }
            }

            // Try to parse as stacktrace
            var stacktrace = StackTrace.parse(content);
            if (stacktrace != null && contextManager.addStacktraceFragment(stacktrace)) {
                return;
            }

            // Add as string fragment (possibly converted from HTML)
            contextManager.addPastedTextFragment(content);

            // Inform the user about what happened
            if (stacktrace == null) {
                // addStackTraceFragment sends its own messages
                String message = wasUrl ? "URL content fetched and added" : "Clipboard content added as text";
                chrome.showNotification(IConsoleIO.NotificationRole.INFO, message);
            }
        } else {
            chrome.toolError("Unsupported clipboard content type");
        }
    }

    private void doDropAction(List<? extends ContextFragment> selectedFragments) {
        contextManager.dropWithHistorySemantics(selectedFragments);
    }

    @Blocking
    private void doRunTestsAction(List<? extends ContextFragment> selectedFragments) throws InterruptedException {
        var testFiles = selectedFragments.stream()
                .flatMap(frag -> frag.files().join().stream())
                .filter(ContextManager::isTestFile)
                .collect(Collectors.toSet());

        if (testFiles.isEmpty() && !selectedFragments.isEmpty()) {
            chrome.toolError("No test files found in the selection to run.");
            return;
        }

        if (testFiles.isEmpty()) {
            chrome.toolError("No test files specified to run.");
            return;
        }
        chrome.runTests(testFiles);
    }

    public void attachContextViaDialog() {
        attachContextViaDialog(false);
    }

    public void attachContextViaDialog(boolean defaultSummarizeChecked) {
        assert SwingUtilities.isEventDispatchThread();
        var dlg = new AttachContextDialog(chrome.getFrame(), contextManager, defaultSummarizeChecked);
        dlg.setLocationRelativeTo(chrome.getFrame());
        dlg.setVisible(true); // modal; blocks until closed and selection is set
        var result = dlg.getSelection();

        if (result == null) return;

        Set<ContextFragment> fragments = result.fragments();
        boolean summarize = result.summarize();

        contextManager.submitContextTask(() -> {
            if (fragments.isEmpty()) {
                return;
            }

            for (var fragment : fragments) {
                if (fragment instanceof ContextFragment.PathFragment pathFrag) {
                    if (summarize) {
                        var files = pathFrag.files().join(); // we are in a background task so we may block
                        contextManager.addSummaries(files, Collections.emptySet());
                    } else {
                        contextManager.addPathFragmentAsync(pathFrag);
                    }
                } else {
                    contextManager.addVirtualFragment((ContextFragment.VirtualFragment) fragment);
                }
            }
        });
    }

    @Blocking
    private void doSummarizeAction(List<? extends ContextFragment> selectedFragments) {
        if (!isAnalyzerReady()) {
            return;
        }

        HashSet<ProjectFile> selectedFiles = new HashSet<>();
        HashSet<CodeUnit> selectedClasses = new HashSet<>();

        // Fragment case: Extract files and classes from selected fragments
        // FIXME: prefer classes where available (more selective)
        selectedFragments.stream().flatMap(frag -> frag.files().join().stream()).forEach(selectedFiles::add);

        if (selectedFiles.isEmpty()) {
            chrome.toolError("No files or classes identified for summarization in the selection.");
            return;
        }

        // Call the updated addSummaries method, which outputs a message on success
        boolean success = contextManager.addSummaries(selectedFiles, selectedClasses);
        if (!success) {
            chrome.toolError("No summarizable content found in the selected files or symbols.");
            return;
        }

        // Easy fix: if user summarized a single chip, drop that exact fragment instance (same as clicking the chip
        // "X").
        if (selectedFragments.size() == 1) {
            contextManager.drop(List.of(selectedFragments.get(0)));
            return;
        }

        // Fallback (multi-select): drop only editable fragments using history-aware semantics.
        var editFragmentsToRemove =
                selectedFragments.stream().filter(f -> f.getType().isEditable()).toList();

        if (!editFragmentsToRemove.isEmpty()) {
            contextManager.dropWithHistorySemantics(editFragmentsToRemove);
        }
    }

    private boolean isUrl(String text) {
        return text.matches("^https?://\\S+$");
    }

    /** Return the JLabel stored in {@code locSummaryPanel} at the given index or throw */
    private JLabel safeGetLabel(int index) {
        return switch (locSummaryPanel.getComponent(index)) {
            case JLabel lbl -> lbl;
            default -> throw new IllegalStateException("Expected JLabel at locSummaryPanel index " + index);
        };
    }

    /**
     * Return the combined preferred height of the bottom controls (summary, warnings, analyzer rebuild panel) so other
     * panels can align to it.
     */
    public int getBottomControlsPreferredHeight() {
        int h = 0;
        // Use the overall summary container (includes the add-button wrapper).
        h += summaryWithAdd.getPreferredSize().height;
        // Only include warning and analyzer panels when they are visible.
        if (warningPanel.isVisible()) {
            h += warningPanel.getPreferredSize().height;
        }
        if (analyzerRebuildPanel.isVisible()) {
            h += analyzerRebuildPanel.getPreferredSize().height;
        }
        return h;
    }

    // --- Bottom controls height observer API ---

    public interface BottomControlsListener {
        void bottomControlsHeightChanged(int newHeight);
    }

    public void addBottomControlsListener(BottomControlsListener l) {
        bottomControlsListeners.add(l);
    }

    public void removeBottomControlsListener(BottomControlsListener l) {
        bottomControlsListeners.remove(l);
    }

    private void fireBottomControlsHeightChanged() {
        int h = getBottomControlsPreferredHeight();
        for (var l : bottomControlsListeners) {
            try {
                l.bottomControlsHeightChanged(h);
            } catch (Exception e) {
                logger.debug("BottomControlsListener threw an exception; continuing", e);
            }
        }
    }

    /** Calculate cost estimate for only the model currently selected in InstructionsPanel. */
    private String calculateCostEstimate(int inputTokens, AbstractService service) {
        var instructionsPanel = chrome.getInstructionsPanel();
        Service.ModelConfig config = instructionsPanel.getSelectedConfig();

        if (config.name().isBlank()) {
            return "";
        }

        var model = service.getModel(config);
        if (model instanceof Service.UnavailableStreamingModel) {
            return "";
        }

        var pricing = service.getModelPricing(config.name());
        if (pricing.bands().isEmpty()) {
            return "";
        }

        // Calculate estimated cost: input tokens * input price + min(4k, input/2) * output price
        long estimatedOutputTokens = Math.min(4000, inputTokens / 2);
        if (service.isReasoning(config)) {
            estimatedOutputTokens += 1000;
        }
        double estimatedCost = pricing.estimateCost(inputTokens, 0, estimatedOutputTokens);

        if (service.isFreeTier(config.name())) {
            return "$0.00 (Free Tier)";
        } else {
            return String.format("$%.2f", estimatedCost);
        }
    }

    private void computeApproxTokensAsync(StringBuilder fullText, int totalLines) {
        // Debounce rapid calls by coalescing into a single computation after 250ms
        assert SwingUtilities.isEventDispatchThread() : "computeApproxTokensAsync must be scheduled on EDT";

        // Capture latest inputs
        this.pendingFullText = fullText.toString();
        this.pendingTotalLines = totalLines;

        if (tokenEstimateDebounceTimer == null) {
            tokenEstimateDebounceTimer = new Timer(250, e -> {
                // Start a new compute round
                final int seq = tokenCalcSequence.incrementAndGet();
                tokenCalcInFlight = true;

                final String textForCompute = pendingFullText;
                final int linesForCompute = pendingTotalLines;

                contextManager
                        .submitBackgroundTask(
                                "Compute token estimate", () -> Messages.getApproximateTokens(textForCompute))
                        .thenAccept(approxTokens -> SwingUtilities.invokeLater(() -> {
                            // Discard stale results
                            if (seq != tokenCalcSequence.get()) {
                                return;
                            }

                            tokenCalcInFlight = false;
                            lastApproxTokens = approxTokens;

                            var innerLabel = safeGetLabel(0);
                            var costLabel = safeGetLabel(1);

                            // Check for context size warning against the selected model only
                            var service = contextManager.getService();
                            var instructionsPanel = chrome.getInstructionsPanel();
                            Service.ModelConfig selectedConfig = instructionsPanel.getSelectedConfig();

                            boolean showRedWarning = false;
                            boolean showYellowWarning = false;
                            int selectedModelMaxInputTokens = -1;
                            String selectedModelName = selectedConfig.name();

                            if (!selectedModelName.isBlank()) {
                                try {
                                    var modelInstance = service.getModel(selectedConfig);
                                    if (modelInstance == null) {
                                        logger.debug(
                                                "Selected model unavailable for context warning: {}",
                                                selectedModelName);
                                    } else if (modelInstance instanceof Service.UnavailableStreamingModel) {
                                        logger.debug(
                                                "Selected model unavailable for context warning: {}",
                                                selectedModelName);
                                    } else {
                                        selectedModelMaxInputTokens = service.getMaxInputTokens(modelInstance);
                                        if (selectedModelMaxInputTokens <= 0) {
                                            logger.warn(
                                                    "Selected model {} has invalid maxInputTokens: {}",
                                                    selectedModelName,
                                                    selectedModelMaxInputTokens);
                                        } else {
                                            // Red warning: context > 90.9% of max (approxTokens > maxInputTokens / 1.1)
                                            if (approxTokens > selectedModelMaxInputTokens / 1.1) {
                                                showRedWarning = true;
                                            }
                                            // Yellow warning: context > 50% of max (approxTokens > maxInputTokens /
                                            // 2.0)
                                            else if (approxTokens > selectedModelMaxInputTokens / 2.0) {
                                                showYellowWarning = true;
                                            }
                                        }
                                    }
                                } catch (Exception ex) {
                                    logger.warn(
                                            "Error processing selected model {} for context warning: {}",
                                            selectedModelName,
                                            ex.getMessage(),
                                            ex);
                                }
                            }

                            String warningTooltip =
                                    """
    Consider replacing full files with summaries or tackling a smaller piece of your problem to start with.
    Deep Scan can help surface the parts of your codebase that are necessary to solving the problem.
    """;

                            // Update summary label (single line to avoid layout jumps)
                            innerLabel.setForeground(UIManager.getColor("Label.foreground")); // Reset to default color
                            String costEstimate = calculateCostEstimate(approxTokens, service);
                            String costText = costEstimate.isBlank() ? "n/a" : costEstimate;

                            innerLabel.setText("%,dK tokens ≈ %s/req".formatted(approxTokens / 1000, costText));
                            innerLabel.setToolTipText(
                                    "Total: %,d LOC is ~%,d tokens with an estimated cost of %s per request"
                                            .formatted(linesForCompute, approxTokens, costText));

                            // Hide secondary label to avoid changing the row height
                            costLabel.setText(" ");
                            costLabel.setVisible(false);

                            // Update warnings (do not flicker; we only update when the estimate completes)
                            warningPanel.removeAll();

                            if (showRedWarning) {
                                String warningText = String.format(
                                        "Warning! Your Workspace (~%,d tokens) fills more than 90%% of the context window for the selected model: %s (%,d). Performance will be degraded.",
                                        approxTokens, selectedModelName, selectedModelMaxInputTokens);

                                JTextArea warningArea = createWarningTextArea(warningText, Color.RED, warningTooltip);
                                warningPanel.add(warningArea, BorderLayout.CENTER);

                            } else if (showYellowWarning) {
                                String warningText = String.format(
                                        "Warning! Your Workspace (~%,d tokens) fills more than half of the context window for the selected model: %s (%,d). Performance may be degraded.",
                                        approxTokens, selectedModelName, selectedModelMaxInputTokens);

                                JTextArea warningArea =
                                        createWarningTextArea(warningText, Color.YELLOW, warningTooltip);
                                warningPanel.add(warningArea, BorderLayout.CENTER);
                            }

                            warningPanel.revalidate();
                            warningPanel.repaint();

                            revalidate();
                            repaint();

                            // Notify listeners that bottom controls height may have changed
                            fireBottomControlsHeightChanged();
                        }));
            });
            tokenEstimateDebounceTimer.setRepeats(false);
        }

        // Restart debounce window
        tokenEstimateDebounceTimer.restart();
    }

    /**
     * Sets the editable state of the workspace panel.
     *
     * @param editable true to make the workspace editable, false otherwise.
     */
    public void setWorkspaceEditable(boolean editable) {
        SwingUtilities.invokeLater(() -> {
            this.workspaceCurrentlyEditable = editable;

            // Show/hide overlay based on editable state and update title
            if (editable) {
                workspaceOverlay.hideOverlay();
            } else {
                workspaceOverlay.showOverlay();
            }

            // Repaint to show title change
            repaint();

            refreshMenuState();
            updateDropSelectedButtonEnabled();
        });
    }

    /** Sets the drop all menu item reference for dynamic state updates. */
    public void setDropAllMenuItem(JMenuItem dropAllMenuItem) {
        this.dropAllMenuItem = dropAllMenuItem;
    }

    /** Enable/disable the Drop Selected button based on selection and workspace state. */
    private void updateDropSelectedButtonEnabled() {
        boolean hasSelection = contextTable.getSelectedRowCount() > 0;
        boolean editable = workspaceCurrentlyEditable;
        boolean onLatest = isOnLatestContext();

        boolean enabled = editable && onLatest && hasSelection;
        dropSelectedButton.setEnabled(enabled);

        if (!editable) {
            dropSelectedButton.setToolTipText(READ_ONLY_TIP);
        } else if (!onLatest) {
            dropSelectedButton.setToolTipText("Drop is only available when viewing the latest context");
        } else if (!hasSelection) {
            dropSelectedButton.setToolTipText("Select item(s) to drop");
        } else {
            dropSelectedButton.setToolTipText("Drop selected item(s) from workspace");
        }
    }

    private void refreshMenuState() {
        var editable = workspaceCurrentlyEditable;

        for (var component : tablePopupMenu.getComponents()) {
            if (component instanceof JMenuItem mi) {
                boolean copyAll = COPY_ALL_ACTION_CMD.equals(mi.getActionCommand());
                boolean dropAll = DROP_ALL_ACTION_CMD.equals(mi.getActionCommand());

                if (dropAll) {
                    // "Drop All" is always available
                    mi.setVisible(true);
                    mi.setEnabled(true);
                    mi.setToolTipText(null);
                } else if (copyAll) {
                    // "Copy All" is always enabled and visible
                    mi.setEnabled(true);
                    mi.setVisible(true);
                    mi.setToolTipText(null);
                } else {
                    // Other menu items (including JMenu "Add") are enabled based on workspace editability
                    mi.setEnabled(editable);
                    mi.setVisible(true);
                    mi.setToolTipText(editable ? null : READ_ONLY_TIP);
                }
            }
        }

        // Also update the global drop all menu item
        if (dropAllMenuItem != null) {
            dropAllMenuItem.setEnabled(true);
        }

        // Update drop-selected button
        updateDropSelectedButtonEnabled();
    }
}<|MERGE_RESOLUTION|>--- conflicted
+++ resolved
@@ -1575,70 +1575,6 @@
         return textArea;
     }
 
-<<<<<<< HEAD
-    /** Shows a preview of the fragment contents, opening once with "Loading..." and updating in-place when ready. */
-    void showFragmentPreview(ContextFragment fragment) {
-        // This must be done on EDT
-        if (!SwingUtilities.isEventDispatchThread()) {
-            SwingUtilities.invokeLater(() -> showFragmentPreview(fragment));
-            return;
-        }
-
-        // If this is an image fragment, let Chrome's centralized preview handle it (proper image panel),
-        // instead of falling back to a text panel that shows "[Image content provided out of band]".
-        if (fragment instanceof ContextFragment.ImageFragment) {
-            chrome.openFragmentPreview(fragment);
-            return;
-        }
-
-        // Delegate StringFragment preview to Chrome to leverage previewText/previewSyntaxStyle
-        if (fragment instanceof ContextFragment.StringFragment) {
-            chrome.openFragmentPreview(fragment);
-            return;
-        }
-
-        // Determine associated file for better preview semantics (edit button, etc)
-        ProjectFile associatedFile =
-                fragment.files().renderNowOr(Set.of()).stream().findFirst().orElse(null);
-
-        // Try to get initial content and syntax style without blocking the EDT
-        String initialText = fragment.text().renderNowOr("(Loading...)");
-        String initialSyntax = fragment.syntaxStyle().renderNowOrNull();
-
-        // Create the initial preview panel
-        var title = fragment.shortDescription().renderNowOr("Preview");
-        var panel = new PreviewTextPanel(
-                contextManager, associatedFile, initialText, initialSyntax, chrome.getTheme(), fragment);
-
-        // Show the frame immediately with placeholder content
-        chrome.showPreviewFrame(contextManager, title, panel);
-
-        // Now asynchronously load/update the content
-        // Update when text is ready
-        fragment.text().onComplete((txt, ex) -> {
-            if (ex == null) {
-                // Try to also fetch syntax style if available (non-blocking)
-                var styleOpt = fragment.syntaxStyle().tryGet();
-                var syntax = styleOpt.orElse(null);
-                SwingUtilities.invokeLater(() -> panel.setContentAndStyle(txt, syntax));
-            } else {
-                logger.error("Error computing fragment text for {}", fragment, ex);
-                SwingUtilities.invokeLater(() -> panel.setContentAndStyle(
-                        "Unable to load content!", org.fife.ui.rsyntaxtextarea.SyntaxConstants.SYNTAX_STYLE_NONE));
-            }
-        });
-        // If syntax style completes separately later, update it without changing text
-        fragment.syntaxStyle().onComplete((style, ex) -> {
-            if (ex == null) {
-                SwingUtilities.invokeLater(() -> panel.setStyleOnly(style));
-            } else {
-                logger.warn("Error computing fragment syntax style for {}", fragment, ex);
-            }
-        });
-    }
-
-=======
->>>>>>> a10a3fc2
     // ------------------------------------------------------------------
     // Context Action Logic
     // ------------------------------------------------------------------
