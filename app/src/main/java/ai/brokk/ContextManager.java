package ai.brokk;

import static ai.brokk.SessionManager.SessionInfo;
import static java.lang.Math.max;
import static java.util.Objects.requireNonNull;

import ai.brokk.agents.ArchitectAgent;
import ai.brokk.agents.BuildAgent;
import ai.brokk.agents.BuildAgent.BuildDetails;
import ai.brokk.analyzer.BrokkFile;
import ai.brokk.analyzer.CallSite;
import ai.brokk.analyzer.CodeUnit;
import ai.brokk.analyzer.IAnalyzer;
import ai.brokk.analyzer.ProjectFile;
import ai.brokk.analyzer.SourceCodeProvider;
import ai.brokk.cli.HeadlessConsole;
import ai.brokk.context.Context;
import ai.brokk.context.ContextFragment;
import ai.brokk.context.ContextFragment.PathFragment;
import ai.brokk.context.ContextHistory;
import ai.brokk.context.ContextHistory.UndoResult;
import ai.brokk.exception.GlobalExceptionHandler;
import ai.brokk.git.GitDistance;
import ai.brokk.git.GitRepo;
import ai.brokk.git.GitWorkflow;
import ai.brokk.gui.Chrome;
import ai.brokk.gui.ExceptionAwareSwingWorker;
import ai.brokk.gui.dialogs.SettingsDialog;
import ai.brokk.project.AbstractProject;
import ai.brokk.project.IProject;
import ai.brokk.project.MainProject;
import ai.brokk.prompts.CodePrompts;
import ai.brokk.prompts.SummarizerPrompts;
import ai.brokk.tasks.TaskList;
import ai.brokk.tools.GitTools;
import ai.brokk.tools.SearchTools;
import ai.brokk.tools.ToolRegistry;
import ai.brokk.tools.UiTools;
import ai.brokk.util.*;
import ai.brokk.util.UserActionManager.ThrowingRunnable;
import dev.langchain4j.data.message.*;
import dev.langchain4j.model.chat.StreamingChatModel;
import java.awt.Image;
import java.io.IOException;
import java.nio.file.Files;
import java.nio.file.Path;
import java.time.Duration;
import java.time.Instant;
import java.util.*;
import java.util.concurrent.*;
import java.util.concurrent.CopyOnWriteArrayList;
import java.util.concurrent.ExecutionException;
import java.util.concurrent.atomic.AtomicBoolean;
import java.util.concurrent.atomic.AtomicInteger;
import java.util.function.Function;
import java.util.regex.Pattern;
import java.util.stream.Collectors;
import java.util.stream.IntStream;
import javax.swing.*;
import org.apache.logging.log4j.LogManager;
import org.apache.logging.log4j.Logger;
import org.fife.ui.rsyntaxtextarea.SyntaxConstants;
import org.jetbrains.annotations.Blocking;
import org.jetbrains.annotations.Nullable;

/**
 * Manages the current and previous context, along with other state like prompts and message history.
 *
 * <p>Updated to: - Remove OperationResult, - Move UI business logic from Chrome to here as asynchronous tasks, -
 * Directly call into Chrome’s UI methods from background tasks (via invokeLater), - Provide separate async methods for
 * “Go”, “Ask”, “Search”, context additions, etc.
 */
public class ContextManager implements IContextManager, AutoCloseable {
    private static final Logger logger = LogManager.getLogger(ContextManager.class);

    private IConsoleIO io; // for UI feedback - Initialized in createGui

    @SuppressWarnings("NullAway.Init")
    private IAnalyzerWrapper analyzerWrapper; // also initialized in createGui/createHeadless

    // Run main user-driven tasks in background (Code/Ask/Search/Run)
    // Only one of these can run at a time
    private final UserActionManager userActions;

    // Regex to identify test files. Matches the word "test"/"tests" (case-insensitive)
    // when it appears as its own path segment or at a camel-case boundary.
    static final Pattern TEST_FILE_PATTERN = Pattern.compile(".*" + // anything before
            "(?:[/\\\\.]|\\b|_|(?<=[a-z])(?=[A-Z])|(?<=[A-Z]))"
            + // valid prefix boundary
            "(?i:tests?)"
            + // the word test/tests (case-insensitive only here)
            "(?:[/\\\\.]|\\b|_|(?=[A-Z][^a-z])|(?=[A-Z][a-z])|$)"
            + // suffix: separator, word-boundary, underscore,
            //         UC not followed by lc  OR UC followed by lc, or EOS
            ".*");

    public static final String DEFAULT_SESSION_NAME = "New Session";
    // Cutoff: sessions modified on or after this UTC instant will NOT be migrated
    private static final long TASKLIST_MIGRATION_CUTOFF_MS =
            Instant.parse("2025-11-30T00:00:00Z").toEpochMilli();

    public static boolean isTestFile(ProjectFile file) {

        return TEST_FILE_PATTERN.matcher(file.toString()).matches();
    }

    private LoggingExecutorService createLoggingExecutorService(ExecutorService toWrap) {
        return new LoggingExecutorService(
                toWrap,
                th -> GlobalExceptionHandler.handle(
                        th, st -> io.showNotification(IConsoleIO.NotificationRole.ERROR, st)));
    }

    // Context modification tasks (Edit/Read/Summarize/Drop/etc)
    // Multiple of these can run concurrently
    private final LoggingExecutorService contextActionExecutor = createLoggingExecutorService(new ThreadPoolExecutor(
            4,
            4, // Core and Max are same due to unbounded queue behavior
            60L,
            TimeUnit.SECONDS,
            new LinkedBlockingQueue<>(), // Unbounded queue
            ExecutorServiceUtil.createNamedThreadFactory("ContextTask")));

    // Internal background tasks (unrelated to user actions)
    // Lots of threads allowed since AutoContext updates get dropped here
    // Use unbounded queue to prevent task rejection
    private final LoggingExecutorService backgroundTasks = createLoggingExecutorService(new ThreadPoolExecutor(
            max(8, Runtime.getRuntime().availableProcessors()), // Core and Max are same
            max(8, Runtime.getRuntime().availableProcessors()),
            60L,
            TimeUnit.SECONDS,
            new LinkedBlockingQueue<>(), // Unbounded queue to prevent rejection
            ExecutorServiceUtil.createNamedThreadFactory("BackgroundTask")));

    private final Service.Provider serviceProvider;

    private final IProject project;

    // Cached exception reporter for this context
    private final ExceptionReporter exceptionReporter;

    private final ToolRegistry toolRegistry;

    // Current session tracking
    private UUID currentSessionId;

    // Context history for undo/redo functionality (stores frozen contexts)
    private ContextHistory contextHistory;
    private final List<ContextListener> contextListeners = new CopyOnWriteArrayList<>();
    private final List<AnalyzerCallback> analyzerCallbacks = new CopyOnWriteArrayList<>();
    private final List<TrackedFileChangeListener> trackedFileSystemEventListeners = new CopyOnWriteArrayList<>();
    private final List<FileChangeListener> fileChangeListeners = new CopyOnWriteArrayList<>();
    // Listeners that want to be notified when the Service (models/stt) is reinitialized.
    private final List<Runnable> serviceReloadListeners = new CopyOnWriteArrayList<>();
    private final LowMemoryWatcherManager lowMemoryWatcherManager;

    // balance-notification state
    private boolean lowBalanceNotified = false;
    private boolean freeTierNotified = false;

    // BuildAgent task tracking for cancellation
    private volatile @Nullable CompletableFuture<BuildDetails> buildAgentFuture;

    // Service reload state to prevent concurrent reloads
    private final AtomicBoolean isReloadingService = new AtomicBoolean(false);

    // Publicly exposed flag for the exact TaskScope window
    private final AtomicBoolean taskScopeInProgress = new AtomicBoolean(false);

    @Override
    public ExecutorService getBackgroundTasks() {
        return backgroundTasks;
    }

    @Override
    public void addContextListener(ContextListener listener) {
        contextListeners.add(listener);
    }

    @Override
    public void removeContextListener(ContextListener listener) {
        contextListeners.remove(listener);
    }

    @Override
    public void addAnalyzerCallback(AnalyzerCallback callback) {
        analyzerCallbacks.add(callback);
    }

    @Override
    public void removeAnalyzerCallback(AnalyzerCallback callback) {
        analyzerCallbacks.remove(callback);
    }

    /**
     * Register a Runnable to be invoked when the Service (models / STT) is reinitialized. The Runnable is executed on
     * the EDT to allow UI updates.
     */
    public void addServiceReloadListener(Runnable listener) {
        serviceReloadListeners.add(listener);
    }

    /** Remove a previously registered service reload listener. */
    public void removeServiceReloadListener(Runnable listener) {
        serviceReloadListeners.remove(listener);
    }

    public void addTrackedFileChangeListener(TrackedFileChangeListener listener) {
        trackedFileSystemEventListeners.add(listener);
    }

    public void addFileChangeListener(FileChangeListener listener) {
        fileChangeListeners.add(listener);
    }

    public void removeTrackedFileChangeListener(TrackedFileChangeListener listener) {
        trackedFileSystemEventListeners.remove(listener);
    }

    public void removeFileChangeListener(FileChangeListener listener) {
        fileChangeListeners.remove(listener);
    }

    public ContextManager(IProject project) {
        this(project, new ServiceWrapper());
    }

    public ContextManager(IProject project, Service.Provider serviceProvider) {
        this.project = project;

        this.contextHistory = new ContextHistory(new Context(this));
        this.serviceProvider = serviceProvider;
        this.serviceProvider.reinit(project);

        // Initialize exception reporter with lazy service access
        this.exceptionReporter = new ExceptionReporter(this.serviceProvider::get);

        // set up global tools
        this.toolRegistry = ToolRegistry.empty()
                .builder()
                .register(new SearchTools(this))
                .register(new GitTools(this))
                .build();

        // dummy ConsoleIO until Chrome is constructed; necessary because Chrome starts submitting background tasks
        // immediately during construction, which means our own reference to it will still be null
        this.io = new IConsoleIO() {
            @Override
            public void toolError(String msg, String title) {
                logger.info(msg);
            }

            @Override
            public void llmOutput(String token, ChatMessageType type, boolean isNewMessage, boolean isReasoning) {
                // pass
            }
        };
        this.userActions = new UserActionManager(this.io);

        // Begin monitoring for excessive memory usage
        this.lowMemoryWatcherManager = new LowMemoryWatcherManager(this.backgroundTasks);
        this.lowMemoryWatcherManager.registerWithStrongReference(
                () -> LowMemoryWatcherManager.LowMemoryWarningManager.alertUser(this.io),
                LowMemoryWatcher.LowMemoryWatcherType.ONLY_AFTER_GC);

        this.currentSessionId = SessionManager.newSessionId();
    }

    /**
     * Initializes the current session by loading its history or creating a new one. This is typically called for
     * standard project openings. This method is synchronous but intended to be called from a background task.
     */
    private void initializeCurrentSessionAndHistory(boolean forceNew) {
        // load last active session, if present
        var lastActiveSessionId = ((AbstractProject) project).getLastActiveSession();
        var sessionManager = project.getSessionManager();
        var sessions = sessionManager.listSessions();
        UUID sessionIdToLoad;
        if (forceNew
                || lastActiveSessionId.isEmpty()
                || sessions.stream().noneMatch(s -> s.id().equals(lastActiveSessionId.get()))) {
            var newSessionInfo = sessionManager.newSession(DEFAULT_SESSION_NAME);
            sessionIdToLoad = newSessionInfo.id();
            logger.info("Created and loaded new session: {}", newSessionInfo.id());
        } else {
            // Try to resume the last active session for this worktree
            sessionIdToLoad = lastActiveSessionId.get();
            logger.info("Resuming last active session {}", sessionIdToLoad);
        }
        this.currentSessionId = sessionIdToLoad; // Set currentSessionId here

        // load session contents
        var loadedCH = sessionManager.loadHistory(currentSessionId, this);
        if (loadedCH == null) {
            if (forceNew) {
                contextHistory = new ContextHistory(new Context(this));
            } else {
                initializeCurrentSessionAndHistory(true);
                return;
            }
        } else {
            contextHistory = loadedCH;
        }

        // make it official
        updateActiveSession(currentSessionId);

        finalizeSessionActivation(currentSessionId);
        migrateToSessionsV3IfNeeded();
    }

    private void migrateToSessionsV3IfNeeded() {
        if (project instanceof MainProject mainProject && !mainProject.isMigrationsToSessionsV3Complete()) {
            submitBackgroundTask("Quarantine unreadable sessions", () -> {
                var sessionManager = project.getSessionManager();

                // Scan .zip files directly and quarantine unreadable ones; exercise history loading to trigger
                // migration
                var report = sessionManager.quarantineUnreadableSessions(this);

                // Mark migration pass complete to avoid re-running on subsequent startups
                mainProject.setMigrationsToSessionsV3Complete(true);

                // Log and refresh UI if anything was moved
                logger.info("Quarantine complete; moved {} unreadable session zip(s).", report.movedCount());
                if (report.movedCount() > 0 && io instanceof Chrome) {
                    project.sessionsListChanged();
                }

                // If the active session was unreadable, create a new session and notify the user
                if (report.quarantinedSessionIds().contains(currentSessionId)) {
                    createOrReuseSession(DEFAULT_SESSION_NAME);
                    SwingUtilities.invokeLater(() -> io.systemNotify(
                            "Your previously active session was unreadable and has been moved to the 'unreadable' folder. A new session has been created.",
                            "Session Quarantined",
                            JOptionPane.WARNING_MESSAGE));
                }
            });
        }
    }

    /**
     * Called from Brokk to finish wiring up references to Chrome and Coder
     *
     * <p>Returns the future doing off-EDT context loading
     */
    public CompletableFuture<Void> createGui() {
        assert SwingUtilities.isEventDispatchThread();

        this.io = new Chrome(this);
        this.toolRegistry.register(new UiTools((Chrome) this.io));
        this.userActions.setIo(this.io);

        // Check if project root is outside git repository and show warning
        if (project.getRepo() instanceof GitRepo gitRepo) {
            var workTreeRoot = gitRepo.getWorkTreeRoot();
            var projectRoot = project.getRoot();
            if (!projectRoot.startsWith(workTreeRoot)) {
                String message = String.format(
                        "This project is outside the git repository.%n%n" + "Project: %s%n"
                                + "Git repository: %s%n%n"
                                + "Gitignore filtering cannot be applied correctly and will be disabled.%n"
                                + "Files that should be ignored may appear in the project.%n%n"
                                + "To fix this, open the project from within the git repository root.",
                        projectRoot, workTreeRoot);
                this.io.systemNotify(
                        message, "Gitignore Configuration Warning", javax.swing.JOptionPane.WARNING_MESSAGE);
            }
        }

        var analyzerListener = createAnalyzerListener();

        Path globalGitignorePath = null;
        if (project instanceof AbstractProject abstractProject) {
            globalGitignorePath = abstractProject.getGlobalGitignorePath().orElse(null);
        }
        // Create watch service using factory (selects best implementation for platform)
        var watchService = WatchServiceFactory.create(
                project.getRoot(),
                project.hasGit() ? project.getRepo().getGitTopLevel() : null,
                globalGitignorePath,
                List.of() // Start with empty listeners
                );

        watchService.start(CompletableFuture.completedFuture(null));

        // Create AnalyzerWrapper with injected watch service
        this.analyzerWrapper = new AnalyzerWrapper(project, analyzerListener, watchService);

        // Add ContextManager's file watch listener dynamically
        var fileWatchListener = createFileWatchListener();
        watchService.addListener(fileWatchListener);

        // Load saved context history or create a new one
        var contextTask =
                submitBackgroundTask("Loading saved context", () -> initializeCurrentSessionAndHistory(false));

        // Ensure style guide and build details are loaded/generated asynchronously
        ensureStyleGuide();
        ensureReviewGuide();
        ensureBuildDetailsAsync();
        cleanupOldHistoryAsync();

        checkBalanceAndNotify();

        return contextTask;
    }

    private AnalyzerListener createAnalyzerListener() {
        // anything heavyweight needs to be moved off the listener thread since these are invoked by
        // the single-threaded analyzer executor

        return new AnalyzerListener() {
            @Override
            public void onBlocked() {
                if (userActions.isCurrentThreadCancelableAction()) {
                    io.systemNotify(
                            AnalyzerWrapper.ANALYZER_BUSY_MESSAGE,
                            AnalyzerWrapper.ANALYZER_BUSY_TITLE,
                            JOptionPane.INFORMATION_MESSAGE);
                }
            }

            @Override
            public void afterFirstBuild(String msg) {
                if (io instanceof Chrome chrome) {
                    chrome.notifyActionComplete("Analyzer build completed");
                }
                if (msg.isEmpty()) {
                    io.systemNotify(
                            "Code Intelligence is empty. Probably this means your language is not yet supported. File-based tools will continue to work.",
                            "Code Intelligence Warning",
                            JOptionPane.WARNING_MESSAGE);
                } else {
                    io.showNotification(IConsoleIO.NotificationRole.INFO, msg);
                }
            }

            @Override
            public void onRepoChange() {
                // NOTE: This callback is no longer used in GUI mode.
                // ContextManager.fileWatchListener now handles git changes directly via handleGitMetadataChange().
                // This method is kept for backward compatibility only.
                logger.debug("AnalyzerListener.onRepoChange fired (backward compatibility path)");
                handleGitMetadataChange();
            }

            @Override
            public void onTrackedFileChange() {
                // NOTE: This callback is no longer used in GUI mode.
                // ContextManager.fileWatchListener now handles tracked file changes directly via
                // handleTrackedFileChange().
                // This method is kept for backward compatibility only.
                logger.debug("AnalyzerListener.onTrackedFileChange fired (backward compatibility path)");
                handleTrackedFileChange(Set.of()); // Empty set since we don't have specific files from this path
            }

            @Override
            public void beforeEachBuild() {
                if (io instanceof Chrome chrome) {
                    chrome.showAnalyzerRebuildStatus();
                }

                // Notify analyzer callbacks
                for (var callback : analyzerCallbacks) {
                    submitBackgroundTask("Code Intelligence pre-build", callback::beforeEachBuild);
                }
            }

            @Override
            public void afterEachBuild(boolean externalRequest) {
                submitBackgroundTask("Code Intelligence post-build", () -> {
                    if (io instanceof Chrome chrome) {
                        chrome.hideAnalyzerRebuildStatus();
                    }

                    // Wait for context load to finish, with a timeout
                    long startTime = System.currentTimeMillis();
                    long timeoutMillis = 5000; // 5 seconds
                    while (liveContext().isEmpty() && (System.currentTimeMillis() - startTime < timeoutMillis)) {
                        Thread.onSpinWait();
                    }
                    if (liveContext().isEmpty()) {
                        logger.warn(
                                "Context did not load within 5 seconds after analyzer build. Continuing with empty context.");
                    }

                    // Update context w/ new analyzer
                    // ignore "load external changes" done by the build agent itself
                    // the build agent pauses the analyzer, which is our indicator
                    if (!analyzerWrapper.isPause()) {
                        processExternalFileChangesIfNeeded();
                        io.updateWorkspace();
                    }

                    if (externalRequest && io instanceof Chrome chrome) {
                        chrome.notifyActionComplete("Analyzer rebuild completed");
                    }

                    // Notify analyzer callbacks
                    for (var callback : analyzerCallbacks) {
                        submitBackgroundTask(
                                "Code Intelligence post-build", () -> callback.afterEachBuild(externalRequest));
                    }
                });
            }

            @Override
            public void onAnalyzerReady() {
                logger.debug("Analyzer became ready, triggering symbol lookup refresh");
                for (var callback : analyzerCallbacks) {
                    submitBackgroundTask("Code Intelligence ready", callback::onAnalyzerReady);
                }
            }

            @Override
            public void onProgress(int completed, int total, String description) {
                // Update tooltip on "Rebuilding Code Intelligence" label with progress details
                String progressMsg = String.format("%s (%d/%d)", description, completed, total);
                if (io instanceof Chrome chrome) {
                    chrome.updateAnalyzerProgress(progressMsg);
                }
            }
        };
    }

    /**
     * Creates a file watch listener that receives raw file system events directly from IWatchService.
     * This listener handles git metadata changes, tracked file changes, and preview window refreshes.
     * <p>
     * This replaces the temporary uiListener created in AnalyzerWrapper (Phase 2), moving file watching
     * responsibility to ContextManager where it belongs.
     */
    IWatchService.Listener createFileWatchListener() {
        Path gitRepoRoot = project.hasGit() ? project.getRepo().getGitTopLevel() : null;
        FileWatcherHelper helper = new FileWatcherHelper(project.getRoot(), gitRepoRoot);

        return new IWatchService.Listener() {
            @Override
            public void onFilesChanged(IWatchService.EventBatch batch) {
                logger.trace("ContextManager file watch listener received events batch: {}", batch);

                // Classify the changes using helper
                var trackedFiles = project.getRepo().getTrackedFiles();
                var classification = helper.classifyChanges(batch, trackedFiles);

                // 1) Handle git metadata changes
                if (classification.gitMetadataChanged) {
                    logger.debug("Git metadata changes detected by ContextManager");
                    handleGitMetadataChange();
                }

                // 2) Handle tracked file changes
                if (classification.trackedFilesChanged) {
                    logger.debug(
                            "Tracked file changes detected by ContextManager ({} files)",
                            classification.changedTrackedFiles.size());
                    handleTrackedFileChange(classification.changedTrackedFiles);
                }

                // 3) Handle all file changes for file change listeners
                if (!batch.files.isEmpty()) {
                    logger.debug("File changes detected by ContextManager ({} files)", batch.files.size());
                    handleFileChange(batch.files);
                }
            }

            @Override
            public void onNoFilesChangedDuringPollInterval() {
                // No action needed for "no changes"
            }
        };
    }

    /**
     * Handles git metadata changes (.git directory modifications).
     * This includes branch switches, commits, pulls, etc.
     */
    void handleGitMetadataChange() {
        try {
            var branch = project.getRepo().getCurrentBranch();
            logger.debug("Git metadata changed, current branch: {}", branch);
        } catch (Exception e) {
            logger.debug("Unable to get current branch after git change", e);
        }

        project.getRepo().invalidateCaches();
        io.updateGitRepo();

        // Notify analyzer callbacks
        for (var callback : analyzerCallbacks) {
            submitBackgroundTask("Update for Git changes", callback::onRepoChange);
        }
    }

    /**
     * Gets the set of ProjectFiles currently in the context.
     * This includes files from PathFragments (ProjectPathFragment, GitFileFragment, ExternalPathFragment).
     *
     * @return Set of ProjectFiles in the current context
     */
    Set<ProjectFile> getContextFiles() {
        return liveContext()
                .allFragments()
                .filter(f -> f instanceof ContextFragment.PathFragment)
                .map(f -> (ContextFragment.PathFragment) f)
                .map(ContextFragment.PathFragment::file)
                .filter(bf -> bf instanceof ProjectFile)
                .map(bf -> (ProjectFile) bf)
                .collect(Collectors.toSet());
    }

    void handleFileChange(Set<ProjectFile> changedFiles) {
        submitBackgroundTask("Handle file changes", () -> {
            // Notify file change listeners
            for (var listener : fileChangeListeners) {
                listener.onFilesChanged(changedFiles);
            }
        });
    }

    /**
     * Handles tracked file changes (modifications to files tracked by git).
     * This refreshes UI components that display file contents.
     * <p>
     * Phase 6 optimization: Checks if changed files are in context before refreshing workspace.
     *
     * @param changedFiles Set of files that changed (may be empty for backward compatibility)
     */
    void handleTrackedFileChange(Set<ProjectFile> changedFiles) {
        submitBackgroundTask("Update for FS changes", () -> {
            // Invalidate caches
            project.getRepo().invalidateCaches();
            project.invalidateAllFiles();
            io.updateCommitPanel();

            // Phase 6 optimization: Only check for context file changes if we have specific changed files
            boolean contextFilesChanged = false;
            if (!changedFiles.isEmpty()) {
                Set<ProjectFile> contextFiles = getContextFiles();
                contextFilesChanged = changedFiles.stream().anyMatch(contextFiles::contains);
                logger.debug(
                        "Tracked files changed: {} total, {} in context",
                        changedFiles.size(),
                        contextFilesChanged ? "some" : "none");
            } else {
                // Backward compatibility path or overflow - assume context may have changed
                contextFilesChanged = true;
            }

            // Update workspace only if context files were affected
            if (contextFilesChanged && processExternalFileChangesIfNeeded(changedFiles)) {
                // analyzer refresh will call this too, but it will be delayed
                io.updateWorkspace();
                logger.debug("Workspace updated due to context file changes");
            }

            // Notify ProjectTree to refresh
            for (var fsListener : trackedFileSystemEventListeners) {
                fsListener.onTrackedFilesChanged();
            }
        });

        // Notify analyzer callbacks - they determine their own filtering
        for (var callback : analyzerCallbacks) {
            submitBackgroundTask("Update for FS changes", callback::onTrackedFileChange);
        }
    }

    /** Submits a background task to clean up old LLM session history directories. */
    private void cleanupOldHistoryAsync() {
        submitBackgroundTask("Cleaning up LLM history", this::cleanupOldHistory);
    }

    /**
     * Scans the LLM history directory (located within the master project's .brokk/sessions) and deletes subdirectories
     * (individual session zips) whose last modified time is older than one week. This method runs synchronously but is
     * intended to be called from a background task. Note: This currently cleans up based on Llm.getHistoryBaseDir which
     * might point to a different location than the new Project.sessionsDir. This should be unified. For now, using
     * Llm.getHistoryBaseDir. If Llm.getHistoryBaseDir needs project.getMasterRootPathForConfig(), it should be updated
     * there. Assuming Llm.getHistoryBaseDir correctly points to the shared LLM log location.
     */
    private void cleanupOldHistory() {
        var historyBaseDir = Llm.getHistoryBaseDir(project.getMasterRootPathForConfig());
        if (!Files.isDirectory(historyBaseDir)) {
            logger.debug("LLM history log directory {} does not exist, skipping cleanup.", historyBaseDir);
            return;
        }

        var cutoff = Instant.now().minus(Duration.ofDays(7));
        var deletedCount = new AtomicInteger(0);

        logger.trace("Scanning LLM history directory {} for entries modified before {}", historyBaseDir, cutoff);
        try (var stream = Files.list(historyBaseDir)) {
            stream.filter(Files::isDirectory) // Process only directories
                    .forEach(entry -> {
                        Instant lastModifiedTime;
                        try {
                            lastModifiedTime = Files.getLastModifiedTime(entry).toInstant();
                        } catch (IOException e) {
                            // Log error getting last modified time for a specific entry, but continue with others
                            logger.error("Error checking last modified time for history entry: {}", entry, e);
                            return;
                        }
                        if (lastModifiedTime.isBefore(cutoff)) {
                            logger.trace(
                                    "Attempting to delete old history directory (modified {}): {}",
                                    lastModifiedTime,
                                    entry);
                            if (FileUtil.deleteRecursively(entry)) {
                                deletedCount.incrementAndGet();
                            } else {
                                logger.error("Failed to fully delete old history directory: {}", entry);
                            }
                        }
                    });
        } catch (IOException e) {
            // Log error listing the base history directory itself
            logger.error("Error listing LLM history directory {}", historyBaseDir, e);
        }

        int count = deletedCount.get();
        if (count > 0) {
            logger.debug("Deleted {} old LLM history directories.", count);
        } else {
            logger.debug("No old LLM history directories found to delete.");
        }
    }

    @Override
    public IProject getProject() {
        return project;
    }

    @Override
    public IAnalyzerWrapper getAnalyzerWrapper() {
        return analyzerWrapper;
    }

    @Override
    public IAnalyzer getAnalyzer() throws InterruptedException {
        return analyzerWrapper.get();
    }

    @Override
    public IAnalyzer getAnalyzerUninterrupted() {
        try {
            return analyzerWrapper.get();
        } catch (InterruptedException e) {
            throw new CancellationException(e.getMessage());
        }
    }

    /**
     * Return the currently selected FROZEN context from history in the UI. For operations, use topContext() to get the
     * live context.
     */
    public @Nullable Context selectedContext() {
        return contextHistory.getSelectedContext();
    }

    /**
     * Returns the current live, dynamic Context. Besides being dynamic (they load their text() content on demand, based
     * on the current files and Analyzer), live Fragments have a working sources() implementation.
     */
    @Override
    public Context liveContext() {
        return contextHistory.liveContext();
    }

    public Path getRoot() {
        return project.getRoot();
    }

    /** Returns the Models instance associated with this context manager. */
    @Override
    public AbstractService getService() {
        return serviceProvider.get();
    }

    @Override
    public void reportException(Throwable th) {
        submitBackgroundTask("Report exception", () -> {
            exceptionReporter.reportException(th);
        });
    }

    @Override
    public void reportException(Throwable th, Map<String, String> optionalFields) {
        CompletableFuture.runAsync(() -> {
            exceptionReporter.reportException(th, optionalFields);
        });
    }

    /**
     * "Exclusive actions" are short-lived, local actions that prevent new LLM actions from being started while they
     * run; only one will run at a time. These will NOT be wired up to cancellation mechanics.
     */
    public CompletableFuture<Void> submitExclusiveAction(Runnable task) {
        return userActions.submitExclusiveAction(task);
    }

    public <T> CompletableFuture<T> submitExclusiveAction(Callable<T> task) {
        return userActions.submitExclusiveAction(task);
    }

    public CompletableFuture<Void> submitLlmAction(ThrowingRunnable task) {
        return userActions.submitLlmAction(task);
    }

    // TODO should we just merge ContextTask w/ BackgroundTask?
    public Future<?> submitContextTask(Runnable task) {
        return contextActionExecutor.submit(task);
    }

    /** Attempts to re‑interrupt the thread currently executing a user‑action task. Safe to call repeatedly. */
    public void interruptLlmAction() {
        userActions.cancelActiveAction();
    }

    /** Add the given files to editable. */
    @Override
    public void addFiles(Collection<ProjectFile> files) {
        addPathFragments(toPathFragments(files));
    }

    /** Add the given files to editable. */
    public void addPathFragments(List<? extends PathFragment> fragments) {
        if (fragments.isEmpty()) {
            return;
        }
        // addFragments already handles semantic deduplication via hasSameSource
        pushContext(currentLiveCtx -> currentLiveCtx.addFragments(fragments));
        String message = "Edit " + contextDescription(fragments);
        io.showNotification(IConsoleIO.NotificationRole.INFO, message);
    }

    /** Drop all context. */
    public void dropAll() {
        pushContext(Context::removeAll);
    }

    /** Drop fragments by their IDs. */
    public void drop(Collection<? extends ContextFragment> fragments) {
        pushContext(currentLiveCtx -> currentLiveCtx.removeFragments(fragments));
        String message = "Remove " + contextDescription(fragments);
        io.showNotification(IConsoleIO.NotificationRole.INFO, message);
    }

    /** Clear conversation history. */
    public void clearHistory() {
        pushContext(Context::clearHistory);
    }

    /**
     * Drops fragments with HISTORY-aware semantics: - If selection is empty: drop all and reset selected context to the
     * latest (top) context. - If selection includes HISTORY: clear history, then drop only non-HISTORY fragments. -
     * Else: drop the selected fragments as-is.
     */
    public void dropWithHistorySemantics(Collection<? extends ContextFragment> selectedFragments) {
        if (selectedFragments.isEmpty()) {
            if (liveContext().isEmpty()) {
                return;
            }
            dropAll();
            setSelectedContext(liveContext());
            return;
        }

        boolean hasHistory =
                selectedFragments.stream().anyMatch(f -> f.getType() == ContextFragment.FragmentType.HISTORY);

        if (hasHistory) {
            clearHistory();
            var nonHistory = selectedFragments.stream()
                    .filter(f -> f.getType() != ContextFragment.FragmentType.HISTORY)
                    .toList();
            if (!nonHistory.isEmpty()) {
                drop(nonHistory);
            }
        } else {
            drop(selectedFragments);
        }
    }

    /**
     * Drops a single history entry by its sequence number. If the sequence is not found in the current top context's
     * history, this is a no-op.
     *
     * <p>Creates a new context state with: - updated task history (with the entry removed), - null parsedOutput, - and
     * action set to "Dropped message".
     *
     * <p>Special behavior: - sequence == -1 means "drop the last item of the history"
     *
     * @param sequence the TaskEntry.sequence() to remove, or -1 to remove the last entry
     */
    public void dropHistoryEntryBySequence(int sequence) {
        var currentHistory = liveContext().getTaskHistory();

        if (currentHistory.isEmpty()) {
            return;
        }

        final int seqToDrop = (sequence == -1) ? currentHistory.getLast().sequence() : sequence;

        var newHistory = currentHistory.stream()
                .filter(entry -> entry.sequence() != seqToDrop)
                .toList();

        // If nothing changed, return early
        if (newHistory.size() == currentHistory.size()) {
            return;
        }

        // Push an updated context with the modified history and a "Delete message" action
        pushContext(currentLiveCtx ->
                currentLiveCtx.withCompressedHistory(newHistory).withParsedOutput(null, "Delete task from history"));

        io.showNotification(IConsoleIO.NotificationRole.INFO, "Remove history entry " + seqToDrop);
    }

    /** request code-intel rebuild */
    @Override
    public void requestRebuild() {
        project.getRepo().invalidateCaches();
        analyzerWrapper.requestRebuild();
    }

    /** undo last context change */
    public Future<?> undoContextAsync() {
        return submitExclusiveAction(() -> {
            if (undoContext()) {
                io.showNotification(IConsoleIO.NotificationRole.INFO, "Undo most recent step");
            } else {
                io.showNotification(IConsoleIO.NotificationRole.INFO, "Nothing to undo");
            }
        });
    }

    public boolean undoContext() {
        UndoResult result = contextHistory.undo(1, io, (AbstractProject) project);
        if (result.wasUndone()) {
            notifyContextListeners(liveContext());
            project.getSessionManager()
                    .saveHistory(contextHistory, currentSessionId); // Save history of frozen contexts
            return true;
        }

        return false;
    }

    /** undo changes until we reach the target FROZEN context */
    public Future<?> undoContextUntilAsync(Context targetFrozenContext) {
        return submitExclusiveAction(() -> {
            UndoResult result = contextHistory.undoUntil(targetFrozenContext, io, (AbstractProject) project);
            if (result.wasUndone()) {
                notifyContextListeners(liveContext());
                project.getSessionManager().saveHistory(contextHistory, currentSessionId);
                String message = "Undid " + result.steps() + " step" + (result.steps() > 1 ? "s" : "") + "!";
                io.showNotification(IConsoleIO.NotificationRole.INFO, message);
            } else {
                io.showNotification(IConsoleIO.NotificationRole.INFO, "Context not found or already at that point");
            }
        });
    }

    /** redo last undone context */
    public Future<?> redoContextAsync() {
        return submitExclusiveAction(() -> {
            boolean wasRedone = contextHistory.redo(io, (AbstractProject) project);
            if (wasRedone) {
                notifyContextListeners(liveContext());
                project.getSessionManager().saveHistory(contextHistory, currentSessionId);
                io.showNotification(IConsoleIO.NotificationRole.INFO, "Redo!");
            } else {
                io.showNotification(IConsoleIO.NotificationRole.INFO, "no redo state available");
            }
        });
    }

    /**
     * Reset the live context to match the files and fragments from a historical context. A new state
     * representing this reset is pushed to history.
     */
    public Future<?> resetContextToAsync(Context targetContext) {
        return submitExclusiveAction(() -> {
            var newLive = Context.createFrom(
                    targetContext, liveContext(), liveContext().getTaskHistory());
            contextHistory.pushContext(newLive);
            contextHistory.addResetEdge(targetContext, newLive);
            SwingUtilities.invokeLater(() -> notifyContextListeners(newLive));
            project.getSessionManager().saveHistory(contextHistory, currentSessionId);
            io.showNotification(IConsoleIO.NotificationRole.INFO, "Reset workspace to historical state");
        });
    }

    /**
     * Reset the live context and its history to match a historical context. A new state representing this
     * reset is pushed to history.
     */
    public Future<?> resetContextToIncludingHistoryAsync(Context targetContext) {
        return submitExclusiveAction(() -> {
            var newLive = Context.createFrom(targetContext, liveContext(), targetContext.getTaskHistory());
            contextHistory.pushContext(newLive);
            contextHistory.addResetEdge(targetContext, newLive);
            SwingUtilities.invokeLater(() -> notifyContextListeners(newLive));
            project.getSessionManager().saveHistory(contextHistory, currentSessionId);
            io.showNotification(IConsoleIO.NotificationRole.INFO, "Reset workspace and history to historical state");
        });
    }

    /**
     * Appends selected fragments from a historical context to the current live context. If a
     * {@link ContextFragment.HistoryFragment} is among {@code fragmentsToKeep}, its task entries are also appended to
     * the current live context's history. A new state representing this action is pushed to the context history.
     *
     * @param sourceContext The historical context to source fragments and history from.
     * @param fragmentsToKeep A list of fragments from {@code sourceContext} to append. These are matched by ID.
     * @return A Future representing the completion of the task.
     */
    public Future<?> addFilteredToContextAsync(Context sourceContext, List<ContextFragment> fragmentsToKeep) {
        return submitExclusiveAction(() -> {
            String actionMessage = "Copy context from historical state: " + contextDescription(fragmentsToKeep);

            // Calculate new history
            List<TaskEntry> finalHistory = new ArrayList<>(liveContext().getTaskHistory());
            Set<TaskEntry> existingEntries = new HashSet<>(finalHistory);

            Optional<ContextFragment.HistoryFragment> selectedHistoryFragmentOpt = fragmentsToKeep.stream()
                    .filter(ContextFragment.HistoryFragment.class::isInstance)
                    .map(ContextFragment.HistoryFragment.class::cast)
                    .findFirst();

            if (selectedHistoryFragmentOpt.isPresent()) {
                List<TaskEntry> entriesToAppend =
                        selectedHistoryFragmentOpt.get().entries();
                for (TaskEntry entry : entriesToAppend) {
                    if (existingEntries.add(entry)) {
                        finalHistory.add(entry);
                    }
                }
                finalHistory.sort(Comparator.comparingInt(TaskEntry::sequence));
            }
            List<TaskEntry> newHistory = List.copyOf(finalHistory);

            // Collect fragments to add (should all be live already from migration logic)
            List<ContextFragment> fragmentsToAdd = new ArrayList<>();
            List<ContextFragment> sourceFragments = sourceContext.allFragments().toList();

            for (ContextFragment fragment : fragmentsToKeep) {
                // Use semantic comparison (hasSameSource) to identify which category this fragment belongs to
                boolean isMatch = sourceFragments.stream()
                        .anyMatch(f -> !(f instanceof ContextFragment.HistoryFragment) && fragment.hasSameSource(f));

                if (isMatch) {
                    fragmentsToAdd.add(fragment);
                } else if (!(fragment instanceof ContextFragment.HistoryFragment)) {
                    // HistoryFragment is handled by selectedHistoryFragmentOpt
                    logger.warn(
                            "Fragment '{}' (ID: {}) from fragmentsToKeep does not match any source fragments. Type: {}",
                            fragment.description(),
                            fragment.id(),
                            fragment.getClass().getSimpleName());
                }
            }

            pushContext(currentLiveCtx -> {
                Context modifiedCtx = currentLiveCtx;
                if (!fragmentsToAdd.isEmpty()) {
                    modifiedCtx = modifiedCtx.addFragments(fragmentsToAdd);
                }
                return Context.createWithId(
                        Context.newContextId(),
                        this,
                        modifiedCtx.allFragments().toList(),
                        newHistory,
                        null,
                        CompletableFuture.completedFuture(actionMessage),
                        currentLiveCtx.getGroupId(),
                        currentLiveCtx.getGroupLabel(),
                        currentLiveCtx.getMarkedReadonlyFragments().collect(Collectors.toSet()));
            });

            io.showNotification(IConsoleIO.NotificationRole.INFO, actionMessage);
        });
    }

    /**
     * Handles pasting an image from the clipboard. Submits a task to summarize the image and adds a PasteImageFragment
     * to the context.
     *
     * @param image The java.awt.Image pasted from the clipboard.
     */
    public ContextFragment.AnonymousImageFragment addPastedImageFragment(
            Image image, @Nullable String descriptionOverride) {
        Future<String> descriptionFuture;
        if (descriptionOverride != null && !descriptionOverride.isBlank()) {
            descriptionFuture = CompletableFuture.completedFuture(descriptionOverride);
        } else {
            descriptionFuture = submitSummarizePastedImage(image);
        }

        // Must be final for lambda capture in pushContext
        final var fragment = new ContextFragment.AnonymousImageFragment(this, image, descriptionFuture);
        pushContext(currentLiveCtx -> currentLiveCtx.addFragments(fragment));
        return fragment;
    }

    /**
     * Handles pasting an image from the clipboard without a predefined description. This will trigger asynchronous
     * summarization of the image.
     *
     * @param image The java.awt.Image pasted from the clipboard.
     */
    public void addPastedImageFragment(Image image) {
        addPastedImageFragment(image, null);
    }

    /**
     * Handles capturing text, e.g. from a code block in the MOP. Submits a task to summarize the text and adds a
     * PasteTextFragment to the context.
     *
     * @param text The text to capture.
     */
    public void addPastedTextFragment(String text) {
        var pasteInfoFuture = new DescribePasteWorker(this, text);
        pasteInfoFuture.execute();

        var descriptionFuture = CompletableFuture.supplyAsync(
                () -> {
                    try {
                        return pasteInfoFuture.get().description();
                    } catch (InterruptedException | ExecutionException e) {
                        logger.warn("Could not get description for pasted text", e);
                        return "pasted text";
                    }
                },
                contextActionExecutor);
        var syntaxStyleFuture = CompletableFuture.supplyAsync(
                () -> {
                    try {
                        return pasteInfoFuture.get().syntaxStyle();
                    } catch (InterruptedException | ExecutionException e) {
                        logger.warn("Could not get syntax style for pasted text", e);
                        return SyntaxConstants.SYNTAX_STYLE_NONE;
                    }
                },
                contextActionExecutor);

        var fragment = new ContextFragment.PasteTextFragment(this, text, descriptionFuture, syntaxStyleFuture);
        addFragments(fragment);
    }

    /**
     * Adds a specific ContextFragment (like GitHistoryFragment) to the live context.
     *
     * @param fragment The PathFragment to add.
     */
    public void addFragmentAsync(ContextFragment fragment) {
        submitContextTask(() -> {
            pushContext(currentLiveCtx -> currentLiveCtx.addFragments(List.of(fragment)));
        });
    }

    /** Captures text from the LLM output area and adds it to the context. Called from Chrome's capture button. */
    public void captureTextFromContextAsync() {
        submitContextTask(() -> {
            // Capture from the selected frozen context in history view
            var selectedFrozenCtx = requireNonNull(selectedContext()); // This is from history, frozen

            var history = selectedFrozenCtx.getTaskHistory();
            if (history.isEmpty()) {
                io.systemNotify("No content to capture", "Capture failed", JOptionPane.WARNING_MESSAGE);
                return;
            }

            var last = history.getLast();
            var log = last.log();
            if (log != null) {
                addFragments(log);
                return;
            }
            io.systemNotify("No content to capture", "Capture failed", JOptionPane.WARNING_MESSAGE);
        });
    }

    /** usage for identifier with control over including test files */
    public void usageForIdentifier(String identifier, boolean includeTestFiles) {
        var fragment = new ContextFragment.UsageFragment(this, identifier, includeTestFiles);
        pushContext(currentLiveCtx -> currentLiveCtx.addFragments(fragment));
        String message = "Added uses of " + identifier + (includeTestFiles ? " (including tests)" : "");
        io.showNotification(IConsoleIO.NotificationRole.INFO, message);
    }

    public void sourceCodeForCodeUnit(IAnalyzer analyzer, CodeUnit codeUnit) {
        String sourceCode = analyzer.as(SourceCodeProvider.class)
                .flatMap(provider -> provider.getSourceForCodeUnit(codeUnit, true))
                .orElse(null);

        if (sourceCode != null) {
            var fragment = new ContextFragment.StringFragment(
                    this,
                    sourceCode,
                    "Source code for " + codeUnit.fqName(),
                    codeUnit.source().getSyntaxStyle());
            pushContext(currentLiveCtx -> currentLiveCtx.addFragments(fragment));
            String message = "Add source code for " + codeUnit.shortName();
            io.showNotification(IConsoleIO.NotificationRole.INFO, message);
        } else {
            // Notify user of failed source capture
            SwingUtilities.invokeLater(() -> {
                io.systemNotify(
                        "Could not capture source code for: " + codeUnit.shortName()
                                + "\n\nThis may be due to unsupported symbol type or missing source ranges.",
                        "Capture Source Failed",
                        JOptionPane.WARNING_MESSAGE);
            });
        }
    }

    public void addCallersForMethod(String methodName, int depth, Map<String, List<CallSite>> callgraph) {
        if (callgraph.isEmpty()) {
            io.showNotification(
                    IConsoleIO.NotificationRole.INFO, "No callers found for " + methodName + " (pre-check).");
            return;
        }
        var fragment = new ContextFragment.CallGraphFragment(this, methodName, depth, false);
        pushContext(currentLiveCtx -> currentLiveCtx.addFragments(fragment));
        io.showNotification(
                IConsoleIO.NotificationRole.INFO,
                "Add call graph for callers of " + methodName + " with depth " + depth);
    }

    /** callees for method */
    public void calleesForMethod(String methodName, int depth, Map<String, List<CallSite>> callgraph) {
        if (callgraph.isEmpty()) {
            io.showNotification(
                    IConsoleIO.NotificationRole.INFO, "No callees found for " + methodName + " (pre-check).");
            return;
        }
        var fragment = new ContextFragment.CallGraphFragment(this, methodName, depth, true);
        pushContext(currentLiveCtx -> currentLiveCtx.addFragments(fragment));
        io.showNotification(
                IConsoleIO.NotificationRole.INFO,
                "Add call graph for methods called by " + methodName + " with depth " + depth);
    }

    /** parse stacktrace */
    public boolean addStacktraceFragment(StackTrace stacktrace) {
        var exception = requireNonNull(stacktrace.getExceptionType());
        var sources = new HashSet<CodeUnit>();
        var content = new StringBuilder();
        IAnalyzer localAnalyzer = getAnalyzerUninterrupted();

        localAnalyzer.as(SourceCodeProvider.class).ifPresent(sourceCodeProvider -> {
            for (var element : stacktrace.getFrames()) {
                var methodFullName = element.getClassName() + "." + element.getMethodName();
                localAnalyzer.getDefinitions(methodFullName).stream()
                        .findFirst()
                        .filter(CodeUnit::isFunction)
                        .ifPresent(methodCu -> {
                            var methodSource = sourceCodeProvider.getMethodSource(methodCu, true);
                            if (methodSource.isPresent()) {
                                String className = CodeUnit.toClassname(methodFullName);
                                localAnalyzer.getDefinitions(className).stream()
                                        .findFirst()
                                        .filter(CodeUnit::isClass)
                                        .ifPresent(sources::add);
                                content.append(methodFullName).append(":\n");
                                content.append(methodSource.get()).append("\n\n");
                            }
                        });
            }
        });

        if (content.isEmpty()) {
            logger.debug("No relevant methods found in stacktrace -- adding as text");
            return false;
        }
        var fragment = new ContextFragment.StacktraceFragment(
                this, sources, stacktrace.getOriginalText(), exception, content.toString());
        pushContext(currentLiveCtx -> currentLiveCtx.addFragments(fragment));
        return true;
    }

    /**
     * Summarize files and classes, adding skeleton fragments to the context.
     *
     * @param files A set of ProjectFiles to summarize (extracts all classes within them).
     * @param classes A set of specific CodeUnits (classes, methods, etc.) to summarize.
     * @return true if any summaries were successfully added, false otherwise.
     */
    public boolean addSummaries(Set<ProjectFile> files, Set<CodeUnit> classes) {
        IAnalyzer analyzer = getAnalyzerUninterrupted();
        if (analyzer.isEmpty()) {
            io.toolError("Code Intelligence is empty; nothing to add");
            return false;
        }

        boolean summariesAdded = false;

        // Produce one SummaryFragment per file
        if (!files.isEmpty()) {
            for (var pf : files) {
                var fragment = new ContextFragment.SummaryFragment(
                        this, pf.toString(), ContextFragment.SummaryType.FILE_SKELETONS);
                addFragments(fragment);
            }
            String message = "Summarize " + joinFilesForOutput(files);
            io.showNotification(IConsoleIO.NotificationRole.INFO, message);
            summariesAdded = true;
        }

        // Produce one SummaryFragment per class fqName
        if (!classes.isEmpty()) {
            var classFqns = classes.stream().map(CodeUnit::fqName).collect(Collectors.toList());
            for (var fqn : classFqns) {
                var fragment =
                        new ContextFragment.SummaryFragment(this, fqn, ContextFragment.SummaryType.CODEUNIT_SKELETON);
                addFragments(fragment);
            }
            String message = "Summarize " + joinClassesForOutput(classFqns);
            io.showNotification(IConsoleIO.NotificationRole.INFO, message);
            summariesAdded = true;
        }

        if (!summariesAdded) {
            io.toolError("No files or classes provided to summarize.");
            return false;
        }
        return true;
    }

    private static String joinClassesForOutput(List<String> classFqns) {
        var toJoin = classFqns.stream().sorted().toList();
        if (toJoin.size() <= 2) {
            return String.join(", ", toJoin);
        }
        return "%d classes".formatted(toJoin.size());
    }

    /**
     * Returns a short summary for a collection of context fragments: - If there are 0 fragments, returns "0 fragments".
     * - If there are 1 or 2 fragments, returns a comma-delimited list of their short descriptions. - Otherwise returns
     * "<count> fragments".
     *
     * <p>Note: Parameters are non-null by default in this codebase (NullAway).
     */
    @Blocking
    private static String contextDescription(Collection<? extends ContextFragment> fragments) {
        int count = fragments.size();
        if (count == 0) {
            return "0 fragments";
        }
        if (count <= 2) {
            return fragments.stream()
                    .map(ContextFragment::shortDescription)
                    .map(ComputedValue::join)
                    .collect(Collectors.joining(", "));
        }
        return count + " fragments";
    }

    private static String joinFilesForOutput(Collection<? extends BrokkFile> files) {
        var toJoin = files.stream().map(BrokkFile::getFileName).sorted().toList();
        if (files.size() <= 2) {
            return joinClassesForOutput(toJoin);
        }
        return "%d files".formatted(files.size());
    }

    /**
     * @return A list containing two messages: a UserMessage with the string representation of the task history, and an
     *     AiMessage acknowledging it. Returns an empty list if there is no history.
     */
    @Override
    public List<ChatMessage> getHistoryMessages() {
        return CodePrompts.instance.getHistoryMessages(liveContext());
    }

    public List<ChatMessage> getHistoryMessagesForCopy() {
        var taskHistory = liveContext().getTaskHistory();

        var messages = new ArrayList<ChatMessage>();
        var allTaskEntries = taskHistory.stream().map(TaskEntry::toString).collect(Collectors.joining("\n\n"));

        if (!allTaskEntries.isEmpty()) {
            messages.add(new UserMessage("<taskhistory>%s</taskhistory>".formatted(allTaskEntries)));
        }
        return messages;
    }

    /** Shutdown all executors */
    @Override
    public void close() {
        // we're not in a hurry when calling close(), this indicates a single window shutting down
        closeAsync(5_000).join();
    }

    public CompletableFuture<Void> closeAsync(long awaitMillis) {
        // Cancel BuildAgent task if still running
        if (buildAgentFuture != null && !buildAgentFuture.isDone()) {
            logger.debug("Cancelling BuildAgent task due to ContextManager shutdown");
            buildAgentFuture.cancel(true);
        }

        // Close watchers before shutting down executors that may be used by them
        analyzerWrapper.close();
        lowMemoryWatcherManager.close();

        var contextActionFuture = contextActionExecutor.shutdownAndAwait(awaitMillis, "contextActionExecutor");
        var backgroundFuture = backgroundTasks.shutdownAndAwait(awaitMillis, "backgroundTasks");
        var userActionsFuture = userActions.shutdownAndAwait(awaitMillis);

        return CompletableFuture.allOf(contextActionFuture, backgroundFuture, userActionsFuture)
                .whenComplete((v, t) -> project.close());
    }

    public boolean isLlmTaskInProgress() {
        return userActions.isLlmTaskInProgress();
    }

    /**
     * Returns true while a TaskScope is active, i.e. between io.setTaskInProgress(true) and io.setTaskInProgress(false).
     */
    public boolean isTaskScopeInProgress() {
        return taskScopeInProgress.get();
    }

    /** Returns current analyzer readiness without blocking. */
    public boolean isAnalyzerReady() {
        return analyzerWrapper.getNonBlocking() != null;
    }

    /** Returns the current session's domain-model task list. Always non-null. */
    public TaskList.TaskListData getTaskList() {
        return liveContext().getTaskListDataOrEmpty();
    }

    @Blocking
    private List<TaskList.TaskItem> summarizeTaskList(List<String> texts) {
        var cleanedTexts =
                texts.stream().map(String::strip).filter(s -> !s.isEmpty()).toList();
        if (cleanedTexts.isEmpty()) {
            return List.of();
        }

        // Kick off title summarizations in parallel for all additions.
        // Each future completes on Swing EDT (SwingWorker.done). This method is @Blocking,
        // so it must not be invoked from the EDT to avoid deadlock.
        var futures = cleanedTexts.stream()
                .map(text -> Map.entry(text, summarizeTaskForConversation(text)))
                .toList();

        // Resolve each future with timeout; fallback to title=text on any failure.
        List<TaskList.TaskItem> items = new ArrayList<>(futures.size());
        for (var entry : futures) {
            String text = entry.getKey();
            String title;
            try {
                String summarized =
                        entry.getValue().get(Context.CONTEXT_ACTION_SUMMARY_TIMEOUT_SECONDS, TimeUnit.SECONDS);
                title = (summarized == null || summarized.isBlank()) ? text : summarized.strip();
            } catch (Exception e) {
                // Timeout, interruption, or execution error: fallback to original text as title
                title = text;
            }
            items.add(new TaskList.TaskItem(title, text, false));
        }

        return items;
    }

    @Blocking
    @Override
    public Context createOrReplaceTaskList(Context context, List<String> tasks) {
<<<<<<< HEAD
        return createOrReplaceTaskList(context, tasks, true);
    }

    @Override
    @Blocking
    public Context createOrReplaceTaskList(Context context, List<String> tasks, boolean triggerAutoPlay) {
=======
>>>>>>> 842931a3
        var items = summarizeTaskList(tasks);
        if (items.isEmpty()) {
            // If no valid tasks provided, clear the task list
            var newData = new TaskList.TaskListData(List.of());
            return setTaskList(context, newData, "Task list cleared");
        }

        var newData = new TaskList.TaskListData(List.copyOf(items));
        return setTaskList(context, newData, "Task list replaced");
    }

    @Blocking
    @Override
    public Context appendTasksToTaskList(Context context, List<String> tasks) {
        var newItems = summarizeTaskList(tasks);
        if (newItems.isEmpty()) {
            return context; // No-op if no valid tasks
        }

        // Merge with existing tasks
        var existing = new ArrayList<>(context.getTaskListDataOrEmpty().tasks());
        existing.addAll(newItems);
        var newData = new TaskList.TaskListData(List.copyOf(existing));
        return setTaskList(context, newData, "Task list updated");
    }

    /**
     * Replace the current session's task list and persist it via SessionManager. This is the single entry-point UI code
     * should call after modifying the task list.
     */
    public Context setTaskList(TaskList.TaskListData data, String action) {
        // Track the change in history by pushing a new context with the Task List fragment
        var updated = pushContext(currentLiveCtx -> currentLiveCtx.withTaskList(data, action));
        // Centralized UI refresh after persistence (no execution logic)
        if (io instanceof Chrome chrome) {
            SwingUtilities.invokeLater(chrome::refreshTaskListUI);
        }

        return updated;
    }

    public Context setTaskList(Context context, TaskList.TaskListData data, String action) {
        var updated = context.withTaskList(data, action);
        // Centralized UI refresh after persistence (no execution logic)
        if (io instanceof Chrome chrome) {
            SwingUtilities.invokeLater(chrome::refreshTaskListUI);
        }

        return updated;
    }

    private void finalizeSessionActivation(UUID sessionId) {
        // Always migrate legacy Task List for the active session first, then notify UI.
        migrateLegacyTaskLists(sessionId);

        // Notify listeners and UI on the EDT
        SwingUtilities.invokeLater(() -> {
            notifyContextListeners(liveContext());
            io.updateContextHistoryTable(liveContext());
            if (io instanceof Chrome) {
                io.enableActionButtons();
            }
        });
    }

    @SuppressWarnings("deprecation")
    private void migrateLegacyTaskLists(UUID sessionId) {
        try {
            // Prefer fragment-backed Task List if present
            var maybeFragment = liveContext().getTaskListFragment();
            if (maybeFragment.isPresent()) {
                return;
            }

            // Gate migration by session modified time against a fixed release cutoff
            var infoOpt = project.getSessionManager().listSessions().stream()
                    .filter(s -> s.id().equals(sessionId))
                    .findFirst();
            if (infoOpt.isEmpty()) {
                logger.debug("Skipping task list migration: no SessionInfo found for session {}", sessionId);
                return;
            }
            long modified = infoOpt.get().modified();
            if (modified >= TASKLIST_MIGRATION_CUTOFF_MS) {
                logger.debug(
                        "Skipping task list migration for session {} (modified {} >= cutoff {})",
                        sessionId,
                        modified,
                        TASKLIST_MIGRATION_CUTOFF_MS);
                return;
            }

            // if not, migrate from legacy tasklist.json
            var legacy = project.getSessionManager().readTaskList(sessionId).get(10, TimeUnit.SECONDS);
            if (!legacy.tasks().isEmpty()) {
                pushContext(currentLiveCtx -> currentLiveCtx.withTaskList(legacy, "Task list migrated"));
                // Migration succeeded: drop legacy tasklist.json and log
                logger.debug("Migrated task list from legacy storage for session {}", sessionId);
                project.getSessionManager().deleteTaskList(sessionId);
            }
        } catch (Exception e) {
            logger.error("Unable to load task list for session {}", sessionId, e);
        }
    }

    /**
     * Execute a single task using ArchitectAgent with explicit options.
     *
     * @param task Task to execute (non-blank text).
     * @param autoCommit whether to commit any modified files after a successful run
     * @param autoCompress whether to compress conversation history after a successful run
     * @return TaskResult from ArchitectAgent execution.
     */
    public TaskResult executeTask(TaskList.TaskItem task, boolean autoCommit, boolean autoCompress)
            throws InterruptedException {
        var planningModel = io.getInstructionsPanel().getSelectedModel();
        var codeModel = getCodeModel();
        return executeTask(task, planningModel, codeModel, autoCommit, autoCompress);
    }

    public TaskResult executeTask(
            TaskList.TaskItem task,
            StreamingChatModel planningModel,
            StreamingChatModel codeModel,
            boolean autoCommit,
            boolean autoCompress)
            throws InterruptedException {
        // IMPORTANT: Use task.text() as the LLM prompt, NOT task.title().
        // The title is UI-only metadata for display/organization; the text is the actual task body.
        var prompt = task.text().strip();
        if (prompt.isEmpty()) {
            throw new IllegalArgumentException("Task text must be non-blank");
        }

        TaskResult result;
        var title = task.title() == null ? task.text() : task.title();
        try (var scope = beginTask(prompt, false, "Task: " + title)) {
            var agent = new ArchitectAgent(this, planningModel, codeModel, prompt, scope);
            result = agent.executeWithScan();
        } finally {
            // mirror panel behavior
            checkBalanceAndNotify();
        }

        if (result.stopDetails().reason() == TaskResult.StopReason.SUCCESS) {
            if (autoCommit) {
                new GitWorkflow(this).performAutoCommit(prompt);
            }
            if (autoCompress) {
                compressHistory(); // synchronous
            }
            // Mark the task as done and persist the updated list
            var ctx = markTaskDoneAndPersist(result.context(), task);
            result = result.withContext(ctx);
        }

        return result;
    }

    /** Replace the given task with its 'done=true' variant and persist the task list for the current session. */
    private Context markTaskDoneAndPersist(Context context, TaskList.TaskItem task) {
        var tasks = getTaskList().tasks();

        // Find index: prefer exact match, fall back to first incomplete task with matching text
        int idx = tasks.indexOf(task);
        if (idx < 0) {
            idx = IntStream.range(0, tasks.size())
                    .filter(i -> !tasks.get(i).done() && tasks.get(i).text().equals(task.text()))
                    .findFirst()
                    .orElse(-1);
        }
        if (idx < 0) {
            logger.error("Task not found !? {}", task.toString());
            return context;
        }

        var updated = new ArrayList<>(tasks);
        updated.set(idx, new TaskList.TaskItem(task.title(), task.text(), true));
        return setTaskList(context, new TaskList.TaskListData(List.copyOf(updated)), "Task list marked task done");
    }

    private void captureGitState(Context frozenContext) {
        if (!project.hasGit()) {
            return;
        }

        try {
            var repo = project.getRepo();
            String commitHash = repo.getCurrentCommitId();
            String diff = repo.diff();

            var gitState = new ContextHistory.GitState(commitHash, diff.isEmpty() ? null : diff);
            logger.trace("Current git HEAD is {}", ((GitRepo) repo).shortHash(commitHash));
            contextHistory.addGitState(frozenContext.id(), gitState);
        } catch (Exception e) {
            logger.error("Failed to capture git state", e);
        }
    }

    /**
     * Processes external file changes by refreshing fragments that reference the given files.
     * Returns true if a new context was pushed or replaced.
     */
    private boolean processExternalFileChangesIfNeeded(Set<ProjectFile> changedFiles) {
        var ctx = contextHistory.processExternalFileChangesIfNeeded(changedFiles);
        if (ctx != null) {
            contextPushed(ctx);
            return true;
        }
        return false;
    }

    /**
     * Convenience overload used when we don't have an explicit changed-files set (e.g., after analyzer rebuilds).
     * Refreshes any fragment that references any file in the current context.
     */
    @Blocking
    private void processExternalFileChangesIfNeeded() {
        // Avoid indefinite blocking on fragment computations. Time-bound each files() retrieval.
        var fragments = liveContext().allFragments().toList();
        Set<ProjectFile> allReferenced = new HashSet<>();
        for (var f : fragments) {
            try {
                var files =
                        f.files().await(ContextHistory.SNAPSHOT_AWAIT_TIMEOUT).orElseThrow(TimeoutException::new);
                allReferenced.addAll(files);
            } catch (TimeoutException te) {
                logger.warn("Timed out waiting for files() of fragment {}", f.id());
            }
        }
        processExternalFileChangesIfNeeded(allReferenced);
    }

    /**
     * Pushes context changes using a generator function. The generator is applied to the current `liveContext`. The
     * resulting context becomes the new `liveContext`. A frozen snapshot of this new `liveContext` is added to
     * `ContextHistory`.
     *
     * @param contextGenerator A function that takes the current live context and returns an updated context.
     * @return The new `liveContext`, or the existing `liveContext` if no changes were made by the generator.
     */
    @SuppressWarnings("RedundantNullCheck") // called during Chrome init while instructionsPanel is null
    @Override
    public Context pushContext(Function<Context, Context> contextGenerator) {
        var oldLiveContext = liveContext();
        var newLiveContext = contextHistory.push(contextGenerator);
        if (oldLiveContext.equals(newLiveContext)) {
            // No change occurred
            return newLiveContext;
        }

        contextPushed(contextHistory.liveContext());

        // Auto-compress conversation history if enabled and exceeds configured threshold of the context window.
        // This does not run for headless tasks, I think this is not a problem b/c we still compress
        // after each task; this is to protect users doing repeated manual Ask/Code.
        // (null check here against IP is NOT redundant; this is called during Chrome init)
        if (io instanceof Chrome
                && MainProject.getHistoryAutoCompress()
                && !newLiveContext.getTaskHistory().isEmpty()) {
            var cf = new ContextFragment.HistoryFragment(this, newLiveContext.getTaskHistory());
            int tokenCount = Messages.getApproximateTokens(cf.format().renderNowOr("(Unknown)"));

            var svc = getService();
            var model = io.getInstructionsPanel().getSelectedModel();
            int maxInputTokens = svc.getMaxInputTokens(model);
            double thresholdPct = MainProject.getHistoryAutoCompressThresholdPercent() / 100.0;
            if (tokenCount > (int) Math.ceil(maxInputTokens * thresholdPct)) {
                compressHistoryAsync();
            }
        }
        return newLiveContext;
    }

    private void contextPushed(Context context) {
        captureGitState(context);
        // Ensure listeners are notified on the EDT
        SwingUtilities.invokeLater(() -> notifyContextListeners(context));

        project.getSessionManager()
                .saveHistory(contextHistory, currentSessionId); // Persist the history of the contexts
    }

    /**
     * Updates the selected context in history from the UI. Called by Chrome when the user selects a row in the
     * history table.
     *
     * @param contextFromHistory The context selected in the UI.
     */
    public void setSelectedContext(Context contextFromHistory) {
        contextHistory.setSelectedContext(contextFromHistory);
    }

    /**
     * Notifies all registered context listeners of a context change.
     *
     * <p>Contexts passed here may be live (containing dynamic fragments with ComputedValue futures)
     * or previously frozen. Listeners should use non-blocking access methods (ComputedValue.tryGet()
     * or ComputedValue.await()) to retrieve fragment values without blocking the EDT.
     */
    private void notifyContextListeners(@Nullable Context ctx) {
        if (ctx == null) {
            logger.warn("notifyContextListeners called with null context");
            return;
        }
        for (var listener : contextListeners) {
            listener.contextChanged(ctx);
        }
    }

    private final ConcurrentMap<Callable<?>, String> taskDescriptions = new ConcurrentHashMap<>();

    public CompletableFuture<String> summarizeTaskForConversation(String input) {
        var future = new CompletableFuture<String>();

        var worker = new SummarizeWorker(this, input, SummarizerPrompts.WORD_BUDGET_5) {
            @Override
            protected void done() {
                try {
                    future.complete(get()); // complete successfully
                } catch (Exception ex) {
                    future.completeExceptionally(ex);
                }
            }
        };

        worker.execute();
        return future;
    }

    /**
     * Submits a background task using SwingWorker to summarize a pasted image. This uses the quickest model to generate
     * a short description.
     *
     * @param pastedImage The java.awt.Image that was pasted.
     * @return A SwingWorker whose `get()` method will return the description string.
     */
    public SwingWorker<String, Void> submitSummarizePastedImage(Image pastedImage) {
        ExceptionAwareSwingWorker<String, Void> worker = new ExceptionAwareSwingWorker<>(io) {
            @Override
            protected String doInBackground() {
                try {
                    // Convert AWT Image to LangChain4j Image (requires Base64 encoding)
                    var l4jImage = ImageUtil.toL4JImage(pastedImage); // Assumes ImageUtil helper exists
                    var imageContent = ImageContent.from(l4jImage);

                    // Create prompt messages for the LLM
                    var textContent = TextContent.from(
                            "Briefly describe this image in a few words (e.g., 'screenshot of code', 'diagram of system').");
                    var userMessage = UserMessage.from(textContent, imageContent);
                    List<ChatMessage> messages = List.of(userMessage);
                    Llm.StreamingResult result;
                    try {
                        result = getLlm(serviceProvider.get().quickModel(), "Summarize pasted image")
                                .sendRequest(messages);
                    } catch (InterruptedException e) {
                        throw new RuntimeException(e);
                    }
                    if (result.error() != null) {
                        logger.warn("Image summarization failed or was cancelled.");
                        return "(Image summarization failed)";
                    }
                    var description = result.text();
                    return description.isBlank() ? "(Image description empty)" : description.trim();
                } catch (IOException e) {
                    logger.error("Failed to convert pasted image for summarization", e);
                    return "(Error processing image)";
                }
            }

            @Override
            protected void done() {
                super.done();
                io.postSummarize();
            }
        };

        worker.execute();
        return worker;
    }

    /** Submits a background task to the internal background executor (non-user actions). */
    @Override
    public <T> CompletableFuture<T> submitBackgroundTask(String taskDescription, Callable<T> task) {
        var future = backgroundTasks.submit(() -> {
            try {
                io.backgroundOutput(taskDescription);
                return task.call();
            } finally {
                // Remove this task from the map
                taskDescriptions.remove(task);
                int remaining = taskDescriptions.size();
                SwingUtilities.invokeLater(() -> {
                    if (remaining <= 0) {
                        io.backgroundOutput("");
                    } else if (remaining == 1) {
                        // Find the last remaining task description. If there's a race just end the spin
                        var lastTaskDescription =
                                taskDescriptions.values().stream().findFirst().orElse("");
                        io.backgroundOutput(lastTaskDescription);
                    } else {
                        io.backgroundOutput(
                                "Tasks running: " + remaining, String.join("\n", taskDescriptions.values()));
                    }
                });
            }
        });

        // Track the future with its description
        taskDescriptions.put(task, taskDescription);
        return future;
    }

    /**
     * Submits a background task that doesn't return a result.
     *
     * @param taskDescription a description of the task
     * @param task the task to execute
     * @return a {@link Future} representing pending completion of the task
     */
    public CompletableFuture<Void> submitBackgroundTask(String taskDescription, Runnable task) {
        return submitBackgroundTask(taskDescription, () -> {
            task.run();
            return null;
        });
    }

    /**
     * Ensures build details are loaded or inferred using BuildAgent if necessary. Runs asynchronously in the
     * background.
     */
    private synchronized void ensureBuildDetailsAsync() {
        if (project.hasBuildDetails()) {
            logger.debug("Using existing build details");
            return;
        }

        // Check if a BuildAgent task is already in progress
        if (buildAgentFuture != null && !buildAgentFuture.isDone()) {
            logger.debug("BuildAgent task already in progress, skipping");
            return;
        }

        // No details found, run the BuildAgent asynchronously
        buildAgentFuture = submitBackgroundTask("Inferring build details", () -> {
            io.showNotification(IConsoleIO.NotificationRole.INFO, "Inferring project build details");

            // Check if task was cancelled before starting
            if (Thread.currentThread().isInterrupted()) {
                logger.debug("BuildAgent task cancelled before execution");
                return BuildDetails.EMPTY;
            }

            BuildAgent agent = new BuildAgent(
                    project, getLlm(serviceProvider.get().getScanModel(), "Infer build details"), toolRegistry);
            BuildDetails inferredDetails;
            try {
                inferredDetails = agent.execute();
            } catch (InterruptedException e) {
                logger.debug("BuildAgent execution interrupted");
                Thread.currentThread().interrupt();
                return BuildDetails.EMPTY;
            } catch (Exception e) {
                var msg =
                        "Build Information Agent did not complete successfully (aborted or errored). Build details not saved. Error: "
                                + e.getMessage();
                logger.error(msg, e);
                io.toolError(msg, "Build Information Agent failed");
                inferredDetails = BuildDetails.EMPTY;
            }

            // Check if task was cancelled after execution
            if (Thread.currentThread().isInterrupted()) {
                logger.debug("BuildAgent task cancelled after execution, not saving results");
                return BuildDetails.EMPTY;
            }

            project.saveBuildDetails(inferredDetails);

            if (io instanceof Chrome chrome) {
                SwingUtilities.invokeLater(() -> {
                    var dlg = SettingsDialog.showSettingsDialog(chrome, "Build");
                    dlg.getProjectPanel().showBuildBanner();
                });
            }

            io.showNotification(IConsoleIO.NotificationRole.INFO, "Build details inferred and saved");
            return inferredDetails;
        });
    }

    public void reloadService() {
        if (isReloadingService.compareAndSet(false, true)) {
            // Run reinit in the background so callers don't block; notify UI listeners when finished.
            submitBackgroundTask("Reloading service", () -> {
                try {
                    serviceProvider.reinit(project);
                    // Notify registered listeners on the EDT so they can safely update Swing UI.
                    SwingUtilities.invokeLater(() -> {
                        for (var l : serviceReloadListeners) {
                            try {
                                l.run();
                            } catch (Exception e) {
                                logger.warn("Service reload listener threw exception", e);
                            }
                        }
                    });
                } finally {
                    isReloadingService.set(false);
                }
                return null;
            });
        } else {
            logger.debug("Service reload already in progress, skipping request.");
        }
    }

    public <T> T withFileChangeNotificationsPaused(Callable<T> callable) {
        analyzerWrapper.pause();
        try {
            return callable.call();
        } catch (Exception e) {
            throw new RuntimeException(e);
        } finally {
            analyzerWrapper.resume();
        }
    }

    @FunctionalInterface
    public interface TaskRunner {
        /**
         * Submits a background task with the given description.
         *
         * @param taskDescription a description of the task
         * @param task the task to execute
         * @param <T> the result type of the task
         * @return a {@link Future} representing pending completion of the task
         */
        <T> Future<T> submit(String taskDescription, Callable<T> task);
    }

    // Removed BuildCommand record

    /** Ensure style guide exists, generating if needed */
    private void ensureStyleGuide() {
        if (!project.getStyleGuide().isEmpty()) {
            return;
        }

        if (!project.hasGit()) {
            io.showNotification(
                    IConsoleIO.NotificationRole.INFO, "No Git repository found, skipping style guide generation.");
            return;
        }

        submitBackgroundTask("Generating style guide", () -> {
            try {
                io.showNotification(IConsoleIO.NotificationRole.INFO, "Generating project style guide...");
                // Use a reasonable limit for style guide generation context
                var topClasses = GitDistance.getMostImportantFiles((GitRepo) project.getRepo(), 10);

                if (topClasses.isEmpty()) {
                    io.showNotification(
                            IConsoleIO.NotificationRole.INFO,
                            "No classes found via PageRank for style guide generation.");
                    project.saveStyleGuide(
                            "# Style Guide\n\n(Could not be generated automatically - no relevant classes found)\n");
                    return null;
                }

                var codeForLLM = new StringBuilder();
                var tokens = 0;
                int MAX_STYLE_TOKENS = 30000; // Limit context size for style guide
                for (var file : topClasses) {
                    if (file.isBinary()) {
                        continue;
                    }
                    String chunk; // Declare chunk once outside the try-catch
                    var contentOpt = file.read();
                    // Use project root for relative path display if possible
                    var relativePath =
                            project.getRoot().relativize(file.absPath()).toString();
                    if (contentOpt.isEmpty()) {
                        logger.warn("Skipping unreadable file {} for style guide", relativePath);
                        continue;
                    }
                    chunk = "<file path=\"%s\">\n%s\n</file>\n".formatted(relativePath, contentOpt.get());
                    // Calculate tokens and check limits
                    var chunkTokens = Messages.getApproximateTokens(chunk);
                    if (tokens > 0 && tokens + chunkTokens > MAX_STYLE_TOKENS) { // Check if adding exceeds limit
                        logger.debug(
                                "Style guide context limit ({}) reached after {} tokens.", MAX_STYLE_TOKENS, tokens);
                        break; // Exit the loop if limit reached
                    }
                    if (chunkTokens > MAX_STYLE_TOKENS) { // Skip single large files
                        logger.debug(
                                "Skipping large file {} ({} tokens) for style guide context.",
                                relativePath,
                                chunkTokens);
                        continue; // Skip to next file
                    }
                    // Append chunk if within limits
                    codeForLLM.append(chunk);
                    tokens += chunkTokens;
                    logger.trace(
                            "Added {} ({} tokens, total {}) to style guide context", relativePath, chunkTokens, tokens);
                }

                if (codeForLLM.isEmpty()) {
                    io.showNotification(
                            IConsoleIO.NotificationRole.INFO, "No relevant code found for style guide generation");
                    return null;
                }

                var messages = List.of(
                        new SystemMessage(
                                "You are an expert software engineer. Your task is to extract a concise coding style guide from the provided code examples."),
                        new UserMessage(
                                """
                                        Based on these code examples, create a concise, clear coding style guide in Markdown format
                                        that captures the conventions used in this codebase, particularly the ones that leverage new or uncommon features.
                                        DO NOT repeat what are simply common best practices.

                                        %s
                                        """
                                        .formatted(codeForLLM)));

                var result = getLlm(serviceProvider.get().getScanModel(), "Generate style guide")
                        .sendRequest(messages);
                if (result.error() != null) {
                    String message =
                            "Failed to generate style guide: " + result.error().getMessage();
                    io.showNotification(IConsoleIO.NotificationRole.INFO, message);
                    project.saveStyleGuide("# Style Guide\n\n(Generation failed)\n");
                    return null;
                }
                var styleGuide = result.text();
                if (styleGuide.isBlank()) {
                    io.showNotification(IConsoleIO.NotificationRole.INFO, "LLM returned empty style guide.");
                    project.saveStyleGuide("# Style Guide\n\n(LLM returned empty result)\n");
                    return null;
                }
                project.saveStyleGuide(styleGuide);

                String savedFileName;
                Path agentsPath = project.getMasterRootPathForConfig().resolve(AbstractProject.STYLE_GUIDE_FILE);
                if (Files.exists(agentsPath)) {
                    savedFileName = "AGENTS.md";
                } else {
                    savedFileName = ".brokk/style.md";
                }
                io.showNotification(
                        IConsoleIO.NotificationRole.INFO, "Style guide generated and saved to " + savedFileName);
            } catch (Exception e) {
                logger.error("Error generating style guide", e);
            }
            return null;
        });
    }

    /** Ensure review guide exists, generating if needed */
    private void ensureReviewGuide() {
        if (!project.getReviewGuide().isEmpty()) {
            return;
        }

        project.saveReviewGuide(MainProject.DEFAULT_REVIEW_GUIDE);
        io.showNotification(IConsoleIO.NotificationRole.INFO, "Review guide created at .brokk/review.md");
    }

    /**
     * Compresses a single TaskEntry into a summary string using the quickest model.
     *
     * @param entry The TaskEntry to compress.
     * @return A new compressed TaskEntry, or the original entry (with updated sequence) if compression fails.
     */
    public TaskEntry compressHistory(TaskEntry entry) {
        // If already compressed, return as is
        if (entry.isCompressed()) {
            return entry;
        }

        // Compress
        var historyString = entry.toString();
        var msgs = SummarizerPrompts.instance.compressHistory(historyString);
        Llm.StreamingResult result;
        try {
            result = getLlm(serviceProvider.get().quickModel(), "Compress history entry")
                    .sendRequest(msgs);
        } catch (InterruptedException e) {
            throw new RuntimeException(e);
        }

        if (result.error() != null) {
            logger.warn("History compression failed for entry: {}", entry, result.error());
            return entry;
        }

        String summary = result.text();
        if (summary.isBlank()) {
            logger.warn("History compression resulted in empty summary for entry: {}", entry);
            return entry;
        }

        logger.debug("Compressed summary:\n{}", summary);
        return TaskEntry.fromCompressed(entry.sequence(), summary);
    }

    /** Begin a new aggregating scope with explicit compress-at-commit semantics and non-text resolution mode. */
    public TaskScope beginTask(String input, boolean compressAtCommit) {
        return beginTask(input, compressAtCommit, null);
    }

    /** Begin a new aggregating scope with explicit compress-at-commit semantics and optional grouping label. */
    public TaskScope beginTask(String input, boolean compressAtCommit, @Nullable String groupLabel) {
        TaskScope scope = new TaskScope(compressAtCommit, groupLabel);

        // prepare MOP
        var history = liveContext().getTaskHistory();
        var messages = List.<ChatMessage>of(new UserMessage(input));
        var taskFragment = new ContextFragment.TaskFragment(this, messages, input);
        io.setLlmAndHistoryOutput(history, new TaskEntry(-1, taskFragment, null));

        // rename the session if needed
        var sessionManager = project.getSessionManager();
        var sessions = sessionManager.listSessions();
        var currentSession =
                sessions.stream().filter(s -> s.id().equals(currentSessionId)).findFirst();

        if (currentSession.isPresent()
                && DEFAULT_SESSION_NAME.equals(currentSession.get().name())) {
            var actionFuture = summarizeTaskForConversation(input);
            renameSessionAsync(currentSessionId, actionFuture).thenRun(() -> {
                if (io instanceof Chrome) {
                    project.sessionsListChanged();
                }
            });
        }

        return scope;
    }

    /**
     * Aggregating scope that collects messages/files and commits once.
     * By design, this keeps only the Context from the final TaskResult in the Scope.
     * This means it is the agent's responsibility to propagate any sub-agents' Contexts
     * without losing important history.
     */
    public final class TaskScope implements AutoCloseable {
        private final boolean compressResults;
        private boolean closed = false;
        private final @Nullable UUID groupId;
        private final @Nullable String groupLabel;

        private TaskScope(boolean compressResults, @Nullable String groupLabel) {
            this.compressResults = compressResults;
            this.groupLabel = groupLabel;
            this.groupId = (groupLabel != null) ? UUID.randomUUID() : null;
            io.setTaskInProgress(true);
            taskScopeInProgress.set(true);
        }

        /**
         * Appends a TaskResult to the context history and returns updated local context, optionally attaching metadata.
         * If meta is provided and the TaskResult does not already carry metadata, the metadata is attached before
         * creating the TaskEntry to ensure persistence in history.
         *
         * @param result   The TaskResult to append.
         */
        public Context append(TaskResult result) {
            assert !closed : "TaskScope already closed";

            // If interrupted before any LLM output, skip
            if (result.stopDetails().reason() == TaskResult.StopReason.INTERRUPTED
                    && result.output().messages().stream().noneMatch(m -> m instanceof AiMessage)) {
                logger.debug("Command cancelled before LLM responded");
                return result.context();
            }

            // If there is literally nothing to record (no messages and no content changes), skip
            if (result.output().messages().isEmpty()) {
                try {
                    // Treat result.context() as new (right) and current topContext() as old (left)
                    var diffs = result.context().getDiff(liveContext());
                    if (diffs.isEmpty()) {
                        logger.debug("Empty TaskResult (no messages and no content changes)");
                        return result.context();
                    }
                } catch (Exception e) {
                    // Be conservative: if diff computation fails, proceed to record the result
                    logger.warn("Failed to compute diff for empty-result check; proceeding to record result", e);
                }
            }

            var action = result.actionDescription();
            logger.debug("Adding session result to history. Action: '{}', Reason: {}", action, result.stopDetails());

            var actionFuture = summarizeTaskForConversation(action).thenApply(r -> {
                io.postSummarize();
                return r;
            });

            // push context
            var updatedContext = pushContext(currentLiveCtx -> {
                var updated = result.context().withGroup(groupId, groupLabel);
                TaskEntry entry = updated.createTaskEntry(result);
                TaskEntry finalEntry = compressResults ? compressHistory(entry) : entry;
                return updated.addHistoryEntry(finalEntry, result.output(), actionFuture)
                        .withGroup(groupId, groupLabel);
            });

            // prepare MOP to display new history with the next streamed message
            // needed because after the last append (before close) the MOP should not update
            io.prepareOutputForNextStream(updatedContext.getTaskHistory());

            return updatedContext;
        }

        @Override
        public void close() {
            if (closed) return;
            closed = true;
            SwingUtilities.invokeLater(() -> {
                // deferred cleanup
                taskScopeInProgress.set(false);
                io.setTaskInProgress(false);
            });
        }
    }

    public List<Context> getContextHistoryList() {
        return contextHistory.getHistory();
    }

    public ContextHistory getContextHistory() {
        return contextHistory;
    }

    /**
     * @return true if the currently selected context is live/top context.
     */
    public boolean isLive() {
        return Objects.equals(liveContext(), selectedContext());
    }

    public UUID getCurrentSessionId() {
        return currentSessionId;
    }

    /**
     * Loads the ContextHistory for a specific session without switching to it. This allows viewing/inspecting session
     * history without changing the current session.
     *
     * @param sessionId The UUID of the session whose history to load
     * @return A CompletableFuture that resolves to the ContextHistory for the specified session
     */
    public CompletableFuture<ContextHistory> loadSessionHistoryAsync(UUID sessionId) {
        return CompletableFuture.supplyAsync(
                () -> project.getSessionManager().loadHistory(sessionId, this), backgroundTasks);
    }

    /**
     * Creates a new session with the given name and switches to it asynchronously. First attempts to reuse an existing
     * empty session before creating a new one.
     *
     * @param name The name for the new session
     * @return A CompletableFuture representing the completion of the session creation task
     */
    public CompletableFuture<Void> createSessionAsync(String name) {
        // No explicit exclusivity check for new session, as it gets a new unique ID.
        return submitExclusiveAction(() -> {
            createOrReuseSession(name);
        });
    }

    private void createOrReuseSession(String name) {
        Optional<SessionInfo> existingSessionInfo = getEmptySessionToReuseInsteadOfCreatingNew(name);
        if (existingSessionInfo.isPresent()) {
            SessionInfo sessionInfo = existingSessionInfo.get();
            logger.info("Reused existing empty session {} with name '{}'", sessionInfo.id(), name);
            switchToSession(sessionInfo.id());
        } else {
            // No empty session found, create a new one
            SessionInfo sessionInfo = project.getSessionManager().newSession(name);
            logger.info("Created new session: {} ({})", sessionInfo.name(), sessionInfo.id());

            updateActiveSession(sessionInfo.id()); // Mark as active for this project

            // initialize history for the session
            contextHistory = new ContextHistory(new Context(this));
            project.getSessionManager()
                    .saveHistory(contextHistory, currentSessionId); // Save the initial empty/welcome state

            // notifications
            notifyContextListeners(liveContext());
            io.updateContextHistoryTable(liveContext());
        }
    }

    private Optional<SessionInfo> getEmptySessionToReuseInsteadOfCreatingNew(String name) {
        var potentialEmptySessions = project.getSessionManager().listSessions().stream()
                .filter(session -> session.name().equals(name))
                .filter(session -> !session.isSessionModified())
                .filter(session -> !SessionRegistry.isSessionActiveElsewhere(project.getRoot(), session.id()))
                .sorted(Comparator.comparingLong(SessionInfo::created).reversed()) // Newest first
                .toList();

        return potentialEmptySessions.stream()
                .filter(session -> {
                    try {
                        var history = project.getSessionManager().loadHistory(session.id(), this);
                        return SessionManager.isSessionEmpty(session, history);
                    } catch (Exception e) {
                        logger.warn(
                                "Error checking if session {} is empty, skipping: {}", session.id(), e.getMessage());
                        return false;
                    }
                })
                .findFirst();
    }

    public void updateActiveSession(UUID sessionId) {
        currentSessionId = sessionId;
        SessionRegistry.update(project.getRoot(), sessionId);
        ((AbstractProject) project).setLastActiveSession(sessionId);
    }

    public void createSessionWithoutGui(Context sourceContext, String newSessionName) {
        var sessionManager = project.getSessionManager();
        var newSessionInfo = sessionManager.newSession(newSessionName);
        updateActiveSession(newSessionInfo.id());
        var ctx = newContextFrom(sourceContext);
        // the intent is that we save a history to the new session that initializeCurrentSessionAndHistory will pull in
        // later
        var ch = new ContextHistory(ctx);
        sessionManager.saveHistory(ch, newSessionInfo.id());
    }

    /**
     * Creates a new session with the given name, copies the workspace from the sourceFrozenContext, and switches to it
     * asynchronously.
     *
     * @param sourceContext The context whose workspace items will be copied.
     * @param newSessionName The name for the new session.
     * @return A CompletableFuture representing the completion of the session creation task.
     */
    public CompletableFuture<Void> createSessionFromContextAsync(Context sourceContext, String newSessionName) {
        return submitExclusiveAction(() -> {
                    logger.debug(
                            "Attempting to create and switch to new session '{}' from workspace of context '{}'",
                            newSessionName,
                            sourceContext.getAction());

                    var sessionManager = project.getSessionManager();
                    // 1. Create new session info
                    var newSessionInfo = sessionManager.newSession(newSessionName);
                    updateActiveSession(newSessionInfo.id());
                    logger.debug("Switched to new session: {} ({})", newSessionInfo.name(), newSessionInfo.id());

                    // 2. Create the initial context for the new session.
                    // Only its top-level action/parsedOutput will be changed to reflect it's a new session.
                    var initialContextForNewSession = newContextFrom(sourceContext);

                    // 3. Initialize the ContextManager's history for the new session with this single context.
                    // Context should already be live from migration logic
                    var newCh = new ContextHistory(initialContextForNewSession);
                    newCh.addResetEdge(sourceContext, initialContextForNewSession);
                    this.contextHistory = newCh;

                    // 4. Save the new session's history (which now contains one entry).
                    // ensureFilesSnapshot() is called internally by ContextHistory.pushLive()
                    sessionManager.saveHistory(this.contextHistory, this.currentSessionId);

                    notifyContextListeners(liveContext());
                })
                .exceptionally(e -> {
                    logger.error("Failed to create new session from workspace", e);
                    throw new RuntimeException("Failed to create new session from workspace", e);
                });
    }

    /** returns a new Context based on the source one */
    private Context newContextFrom(Context sourceContext) {
        var newActionDescription = "New session (from: " + sourceContext.getAction() + ")";
        var newActionFuture = CompletableFuture.completedFuture(newActionDescription);
        var newParsedOutputFragment = new ContextFragment.TaskFragment(
                this, List.of(SystemMessage.from(newActionDescription)), newActionDescription);
        return sourceContext.withParsedOutput(newParsedOutputFragment, newActionFuture);
    }

    /**
     * Switches to an existing session asynchronously. Checks if the session is active elsewhere before switching.
     *
     * @param sessionId The UUID of the session to switch to
     * @return A CompletableFuture representing the completion of the session switch task
     */
    public CompletableFuture<Void> switchSessionAsync(UUID sessionId) {
        var sessionManager = project.getSessionManager();
        var otherWorktreeOpt = SessionRegistry.findAnotherWorktreeWithActiveSession(project.getRoot(), sessionId);
        if (otherWorktreeOpt.isPresent()) {
            var otherWorktree = otherWorktreeOpt.get();
            String sessionName = sessionManager.listSessions().stream()
                    .filter(s -> s.id().equals(sessionId))
                    .findFirst()
                    .map(SessionInfo::name)
                    .orElse("Unknown session");
            io.systemNotify(
                    "Session '" + sessionName + "' (" + sessionId.toString().substring(0, 8) + ")"
                            + " is currently active in worktree:\n"
                            + otherWorktree + "\n\n"
                            + "Please close it there or choose a different session.",
                    "Session In Use",
                    JOptionPane.WARNING_MESSAGE);
            project.sessionsListChanged(); // to make sure sessions combo box switches back to the old session
            return CompletableFuture.failedFuture(new IllegalStateException("Session is active elsewhere."));
        }

        io.showSessionSwitchSpinner();
        return submitExclusiveAction(() -> {
                    try {
                        switchToSession(sessionId);
                    } finally {
                        io.hideSessionSwitchSpinner();
                    }
                })
                .exceptionally(e -> {
                    logger.error("Failed to switch to session {}", sessionId, e);
                    throw new RuntimeException("Failed to switch session", e);
                });
    }

    private void switchToSession(UUID sessionId) {
        var sessionManager = project.getSessionManager();

        String sessionName = sessionManager.listSessions().stream()
                .filter(s -> s.id().equals(sessionId))
                .findFirst()
                .map(SessionInfo::name)
                .orElse("(Unknown Name)");
        logger.debug("Switched to session: {} ({})", sessionName, sessionId);

        ContextHistory loadedCh = sessionManager.loadHistory(sessionId, this);

        if (loadedCh == null) {
            io.toolError("Error while loading history for session '%s'.".formatted(sessionName));
        } else {
            updateActiveSession(sessionId); // Mark as active
            contextHistory = loadedCh;

            // Activate session: migrate legacy tasks then notify UI on EDT
            finalizeSessionActivation(sessionId);
        }
    }

    /**
     * Renames an existing session asynchronously.
     *
     * @param sessionId The UUID of the session to rename
     * @param newNameFuture A Future that will provide the new name for the session
     * @return A CompletableFuture representing the completion of the session rename task
     */
    public CompletableFuture<Void> renameSessionAsync(UUID sessionId, Future<String> newNameFuture) {
        return submitBackgroundTask("Renaming session", () -> {
            try {
                String newName = newNameFuture.get(Context.CONTEXT_ACTION_SUMMARY_TIMEOUT_SECONDS, TimeUnit.SECONDS);
                project.getSessionManager().renameSession(sessionId, newName);
                logger.debug("Renamed session {} to {}", sessionId, newName);
            } catch (Exception e) {
                logger.warn("Error renaming Session {}", sessionId, e);
            }
        });
    }

    /**
     * Deletes an existing session asynchronously.
     *
     * @param sessionIdToDelete The UUID of the session to delete
     * @return A CompletableFuture representing the completion of the session delete task
     */
    public CompletableFuture<Void> deleteSessionAsync(UUID sessionIdToDelete) {
        return submitExclusiveAction(() -> {
                    try {
                        project.getSessionManager().deleteSession(sessionIdToDelete);
                    } catch (Exception e) {
                        logger.error("Failed to delete session {}", sessionIdToDelete, e);
                        throw new RuntimeException(e);
                    }
                    logger.info("Deleted session {}", sessionIdToDelete);
                    if (sessionIdToDelete.equals(currentSessionId)) {
                        var sessionToSwitchTo = project.getSessionManager().listSessions().stream()
                                .max(Comparator.comparingLong(SessionInfo::created))
                                .map(SessionInfo::id)
                                .orElse(null);

                        if (sessionToSwitchTo != null
                                && project.getSessionManager().loadHistory(sessionToSwitchTo, this) != null) {
                            switchToSession(sessionToSwitchTo);
                        } else {
                            createOrReuseSession(DEFAULT_SESSION_NAME);
                        }
                    }
                })
                .exceptionally(e -> {
                    logger.error("Failed to delete session {}", sessionIdToDelete, e);
                    throw new RuntimeException(e);
                });
    }

    /**
     * Copies an existing session with a new name and switches to it asynchronously.
     *
     * @param originalSessionId The UUID of the session to copy
     * @param originalSessionName The name of the session to copy
     * @return A CompletableFuture representing the completion of the session copy task
     */
    public CompletableFuture<Void> copySessionAsync(UUID originalSessionId, String originalSessionName) {
        return submitExclusiveAction(() -> {
                    var sessionManager = project.getSessionManager();
                    String newSessionName = "Copy of " + originalSessionName;
                    SessionInfo copiedSessionInfo;
                    try {
                        copiedSessionInfo = sessionManager.copySession(originalSessionId, newSessionName);
                    } catch (Exception e) {
                        logger.error(e);
                        io.toolError("Failed to copy session " + originalSessionName);
                        return;
                    }

                    logger.info(
                            "Copied session {} ({}) to {} ({})",
                            originalSessionName,
                            originalSessionId,
                            copiedSessionInfo.name(),
                            copiedSessionInfo.id());
                    var loadedCh = sessionManager.loadHistory(copiedSessionInfo.id(), this);
                    assert loadedCh != null && !loadedCh.getHistory().isEmpty()
                            : "Copied session history should not be null or empty";
                    final ContextHistory nnLoadedCh = requireNonNull(
                            loadedCh, "Copied session history (loadedCh) should not be null after assertion");
                    this.contextHistory = nnLoadedCh;
                    updateActiveSession(copiedSessionInfo.id());

                    finalizeSessionActivation(copiedSessionInfo.id());
                })
                .exceptionally(e -> {
                    logger.error("Failed to copy session {}", originalSessionId, e);
                    throw new RuntimeException(e);
                });
    }

    @SuppressWarnings("unused")
    public void restoreGitProjectState(UUID sessionId, UUID contextId) {
        if (!project.hasGit()) {
            return;
        }
        var ch = project.getSessionManager().loadHistory(sessionId, this);
        if (ch == null) {
            io.toolError("Could not load session " + sessionId, "Error");
            return;
        }

        var gitState = ch.getGitState(contextId).orElse(null);
        if (gitState == null) {
            io.toolError("Could not find git state for context " + contextId, "Error");
            return;
        }

        var restorer = new GitProjectStateRestorer(project, io);
        restorer.restore(gitState);
    }

    /**
     * Override the active {@link IConsoleIO}. Intended for headless execution: callers should install
     * their console implementation before starting a job and restore the previous console around the job run.
     *
     * <p>The provided console must be non-null; it will be wired into {@link UserActionManager} so that
     * user-action callbacks and background tasks emit events through the replacement console.
     */
    public void setIo(IConsoleIO io) {
        this.io = io;
        this.userActions.setIo(this.io);
    }

    @Override
    public IConsoleIO getIo() {
        return io;
    }

    public void createHeadless() {
        createHeadless(BuildDetails.EMPTY);
    }

    /**
     * This should be invoked immediately after constructing the {@code ContextManager} but before any tasks are
     * submitted, so that all logging and UI callbacks are routed to the desired sink.
     */
    public void createHeadless(BuildDetails buildDetails) {
        this.io = new HeadlessConsole();
        this.userActions.setIo(this.io);

        initializeCurrentSessionAndHistory(true);

        ensureReviewGuide();
        cleanupOldHistoryAsync();
        // we deliberately don't infer style guide or build details here -- if they already exist, great;
        // otherwise we leave them empty
        var mp = project.getMainProject();
        if (mp.loadBuildDetails().equals(BuildDetails.EMPTY)) {
            mp.setBuildDetails(buildDetails);
        }

        // no AnalyzerListener, instead we will block for it to be ready
        // Headless mode doesn't need file watching, so pass null for both analyzerListener and watchService
        this.analyzerWrapper = new AnalyzerWrapper(project, new NullAnalyzerListener(), new IWatchService() {});
        try {
            analyzerWrapper.get();
        } catch (InterruptedException e) {
            throw new RuntimeException(e);
        }

        checkBalanceAndNotify();
    }

    @Override
    public ToolRegistry getToolRegistry() {
        return toolRegistry;
    }

    /**
     * Checks the user’s account balance (only when using the Brokk proxy) and notifies via
     * {@link IConsoleIO#systemNotify} if the balance is low or exhausted. The expensive work is executed on the
     * background executor so callers may invoke this from any thread without blocking.
     */
    public void checkBalanceAndNotify() {
        if (MainProject.getProxySetting() != MainProject.LlmProxySetting.BROKK) {
            return; // Only relevant when using the Brokk proxy
        }

        submitBackgroundTask("Balance Check", () -> {
            try {
                float balance = serviceProvider.get().getUserBalance();
                logger.debug("Checked balance: ${}", String.format("%.2f", balance));

                if (balance < Service.MINIMUM_PAID_BALANCE) {
                    // Free-tier: reload models and warn once
                    reloadService();
                    if (!freeTierNotified) {
                        freeTierNotified = true;
                        lowBalanceNotified = false; // reset low-balance flag
                        var msg =
                                """
                        Brokk is running in the free tier. Only low-cost models are available.

                        To enable smarter models, subscribe or top-up at
                        %s
                        """
                                        .formatted(Service.TOP_UP_URL);
                        SwingUtilities.invokeLater(
                                () -> io.systemNotify(msg, "Balance Exhausted", JOptionPane.WARNING_MESSAGE));
                    }
                } else if (balance < Service.LOW_BALANCE_WARN_AT) {
                    // Low balance warning
                    freeTierNotified = false; // recovered from exhausted state
                    if (!lowBalanceNotified) {
                        lowBalanceNotified = true;
                        var msg = "Low account balance: $%.2f.\nTop-up at %s to avoid interruptions."
                                .formatted(balance, Service.TOP_UP_URL);
                        SwingUtilities.invokeLater(
                                () -> io.systemNotify(msg, "Low Balance Warning", JOptionPane.WARNING_MESSAGE));
                    }
                } else {
                    // Healthy balance – clear flags
                    lowBalanceNotified = false;
                    freeTierNotified = false;
                }
            } catch (IOException e) {
                logger.error("Failed to check user balance", e);
            }
        });
    }

    /**
     * Asynchronously compresses the entire conversation history of the currently selected context. Replaces the history
     * with summarized versions of each task entry. This runs as a user action because it visibly modifies the context
     * history.
     */
    public CompletableFuture<?> compressHistoryAsync() {
        return submitExclusiveAction(() -> {
            compressHistory();
        });
    }

    public void compressHistory() {
        io.disableHistoryPanel();
        try {
            // Operate on the task history
            var taskHistoryToCompress = liveContext().getTaskHistory();
            if (taskHistoryToCompress.isEmpty()) {
                io.showNotification(IConsoleIO.NotificationRole.INFO, "No history to compress.");
                return;
            }

            io.showNotification(IConsoleIO.NotificationRole.INFO, "Compressing conversation history...");

            // Use bounded-concurrency executor to avoid overwhelming the LLM provider
            int concurrency = MainProject.getHistoryCompressionConcurrency();
            ExecutorService exec = ExecutorServiceUtil.newFixedThreadExecutor(concurrency, "HistoryCompress-");
            List<Future<TaskEntry>> futures = new ArrayList<>(taskHistoryToCompress.size());
            try {
                // Submit all compression tasks
                for (TaskEntry entry : taskHistoryToCompress) {
                    futures.add(exec.submit(() -> compressHistory(entry)));
                }

                // Collect results in order, with fallback to original on failure
                List<TaskEntry> compressedTaskEntries = new ArrayList<>(taskHistoryToCompress.size());
                for (int i = 0; i < futures.size(); i++) {
                    try {
                        compressedTaskEntries.add(futures.get(i).get());
                    } catch (InterruptedException ie) {
                        Thread.currentThread().interrupt();
                        compressedTaskEntries.add(taskHistoryToCompress.get(i));
                    } catch (ExecutionException ee) {
                        logger.warn("History compression task failed", ee);
                        compressedTaskEntries.add(taskHistoryToCompress.get(i));
                    }
                }

                boolean changed = IntStream.range(0, taskHistoryToCompress.size())
                        .anyMatch(i -> !taskHistoryToCompress.get(i).equals(compressedTaskEntries.get(i)));

                if (!changed) {
                    io.showNotification(IConsoleIO.NotificationRole.INFO, "History is already compressed.");
                    return;
                }

                // pushContext will update liveContext with the compressed history
                // and add a frozen version to contextHistory.
                pushContext(currentLiveCtx -> currentLiveCtx.withCompressedHistory(List.copyOf(compressedTaskEntries)));
                io.showNotification(IConsoleIO.NotificationRole.INFO, "Task history compressed successfully.");
            } finally {
                exec.shutdownNow();
            }
        } finally {
            SwingUtilities.invokeLater(io::enableHistoryPanel);
        }
    }

    public static class SummarizeWorker extends ExceptionAwareSwingWorker<String, String> {
        private final IContextManager cm;
        private final String content;
        private final int words;

        public SummarizeWorker(IContextManager cm, String content, int words) {
            super(cm.getIo());
            this.cm = cm;
            this.content = content;
            this.words = words;
        }

        @Override
        protected String doInBackground() throws Exception {
            var msgs = SummarizerPrompts.instance.collectMessages(content, words);
            // Use quickModel for summarization
            Llm.StreamingResult result = cm.getLlm(cm.getService().quickestModel(), "Summarize: " + content)
                    .sendRequest(msgs);
            if (result.error() != null) {
                logger.warn("Summarization failed or was cancelled.");
                return "Summarization failed.";
            }
            var summary = result.text().trim();
            if (summary.endsWith(".")) {
                return summary.substring(0, summary.length() - 1);
            }
            return summary;
        }
    }
}<|MERGE_RESOLUTION|>--- conflicted
+++ resolved
@@ -1474,15 +1474,6 @@
     @Blocking
     @Override
     public Context createOrReplaceTaskList(Context context, List<String> tasks) {
-<<<<<<< HEAD
-        return createOrReplaceTaskList(context, tasks, true);
-    }
-
-    @Override
-    @Blocking
-    public Context createOrReplaceTaskList(Context context, List<String> tasks, boolean triggerAutoPlay) {
-=======
->>>>>>> 842931a3
         var items = summarizeTaskList(tasks);
         if (items.isEmpty()) {
             // If no valid tasks provided, clear the task list
