package ai.brokk;

import static ai.brokk.SessionManager.SessionInfo;
import static java.lang.Math.max;
import static java.util.Objects.requireNonNull;

import ai.brokk.agents.ArchitectAgent;
import ai.brokk.agents.BuildAgent;
import ai.brokk.agents.BuildAgent.BuildDetails;
import ai.brokk.analyzer.BrokkFile;
import ai.brokk.analyzer.CallSite;
import ai.brokk.analyzer.CodeUnit;
import ai.brokk.analyzer.IAnalyzer;
import ai.brokk.analyzer.ProjectFile;
import ai.brokk.analyzer.SourceCodeProvider;
import ai.brokk.cli.HeadlessConsole;
import ai.brokk.context.Context;
import ai.brokk.context.ContextFragment;
import ai.brokk.context.ContextFragments;
import ai.brokk.context.ContextFragments.PathFragment;
import ai.brokk.context.ContextHistory;
import ai.brokk.context.ContextHistory.UndoResult;
import ai.brokk.exception.GlobalExceptionHandler;
import ai.brokk.git.GitDistance;
import ai.brokk.git.GitRepo;
import ai.brokk.git.GitWorkflow;
import ai.brokk.gui.Chrome;
import ai.brokk.gui.ExceptionAwareSwingWorker;
import ai.brokk.project.AbstractProject;
import ai.brokk.project.IProject;
import ai.brokk.project.MainProject;
import ai.brokk.prompts.SummarizerPrompts;
import ai.brokk.tasks.TaskList;
import ai.brokk.tools.GitTools;
import ai.brokk.tools.SearchTools;
import ai.brokk.tools.ToolRegistry;
import ai.brokk.tools.UiTools;
import ai.brokk.util.*;
import ai.brokk.util.UserActionManager.ThrowingRunnable;
import dev.langchain4j.data.message.*;
import dev.langchain4j.model.chat.StreamingChatModel;
import java.awt.Image;
import java.io.IOException;
import java.nio.file.Files;
import java.nio.file.Path;
import java.time.Duration;
import java.time.Instant;
import java.util.*;
import java.util.concurrent.*;
import java.util.concurrent.CopyOnWriteArrayList;
import java.util.concurrent.ExecutionException;
import java.util.concurrent.atomic.AtomicBoolean;
import java.util.concurrent.atomic.AtomicInteger;
import java.util.function.Function;
import java.util.regex.Pattern;
import java.util.stream.Collectors;
import java.util.stream.IntStream;
import javax.swing.*;
import org.apache.logging.log4j.LogManager;
import org.apache.logging.log4j.Logger;
import org.fife.ui.rsyntaxtextarea.SyntaxConstants;
import org.jetbrains.annotations.Blocking;
import org.jetbrains.annotations.Nullable;
import org.jetbrains.annotations.TestOnly;

/**
 * Manages the current and previous context, along with other state like prompts and message history.
 *
 * <p>Updated to: - Remove OperationResult, - Move UI business logic from Chrome to here as asynchronous tasks, -
 * Directly call into Chrome’s UI methods from background tasks (via invokeLater), - Provide separate async methods for
 * “Go”, “Ask”, “Search”, context additions, etc.
 */
public class ContextManager implements IContextManager, AutoCloseable {
    private static final Logger logger = LogManager.getLogger(ContextManager.class);

    private IConsoleIO io; // for UI feedback - Initialized in createGui

    @SuppressWarnings("NullAway.Init")
    private IAnalyzerWrapper analyzerWrapper; // also initialized in createGui/createHeadless

    // Run main user-driven tasks in background (Code/Ask/Search/Run)
    // Only one of these can run at a time
    private final UserActionManager userActions;

    // Regex to identify test files. Matches the word "test"/"tests" (case-insensitive)
    // when it appears as its own path segment or at a camel-case boundary.
    static final Pattern TEST_FILE_PATTERN = Pattern.compile(".*" + // anything before
            "(?:[/\\\\.]|\\b|_|(?<=[a-z])(?=[A-Z])|(?<=[A-Z]))"
            + // valid prefix boundary
            "(?i:tests?)"
            + // the word test/tests (case-insensitive only here)
            "(?:[/\\\\.]|\\b|_|(?=[A-Z][^a-z])|(?=[A-Z][a-z])|$)"
            + // suffix: separator, word-boundary, underscore,
            //         UC not followed by lc  OR UC followed by lc, or EOS
            ".*");

    public static final String DEFAULT_SESSION_NAME = "New Session";
    // Cutoff: sessions modified on or after this UTC instant will NOT be migrated
    private static final long TASKLIST_MIGRATION_CUTOFF_MS =
            Instant.parse("2025-11-30T00:00:00Z").toEpochMilli();

    public static boolean isTestFile(ProjectFile file) {

        return TEST_FILE_PATTERN.matcher(file.toString()).matches();
    }

    private LoggingExecutorService createLoggingExecutorService(ExecutorService toWrap) {
        return new LoggingExecutorService(
                toWrap,
                th -> GlobalExceptionHandler.handle(
                        th, st -> io.showNotification(IConsoleIO.NotificationRole.ERROR, st)));
    }

    // Context modification tasks (Edit/Read/Summarize/Drop/etc)
    // Multiple of these can run concurrently
    private final LoggingExecutorService contextActionExecutor = createLoggingExecutorService(new ThreadPoolExecutor(
            4,
            4, // Core and Max are same due to unbounded queue behavior
            60L,
            TimeUnit.SECONDS,
            new LinkedBlockingQueue<>(), // Unbounded queue
            ExecutorServiceUtil.createNamedThreadFactory("ContextTask")));

    // Internal background tasks (unrelated to user actions)
    // Lots of threads allowed since AutoContext updates get dropped here
    // Use unbounded queue to prevent task rejection
    private final LoggingExecutorService backgroundTasks = createLoggingExecutorService(new ThreadPoolExecutor(
            max(8, Runtime.getRuntime().availableProcessors()), // Core and Max are same
            max(8, Runtime.getRuntime().availableProcessors()),
            60L,
            TimeUnit.SECONDS,
            new LinkedBlockingQueue<>(), // Unbounded queue to prevent rejection
            ExecutorServiceUtil.createNamedThreadFactory("BackgroundTask")));

    private final Service.Provider serviceProvider;

    private final IProject project;

    // Cached exception reporter for this context
    private final ExceptionReporter exceptionReporter;

    private final ToolRegistry toolRegistry;

    // Current session tracking
    private UUID currentSessionId;

    // Context history for undo/redo functionality (stores frozen contexts)
    private ContextHistory contextHistory;
    private final List<ContextListener> contextListeners = new CopyOnWriteArrayList<>();
    private final List<AnalyzerCallback> analyzerCallbacks = new CopyOnWriteArrayList<>();
    private final List<TrackedFileChangeListener> trackedFileSystemEventListeners = new CopyOnWriteArrayList<>();
    private final List<FileChangeListener> fileChangeListeners = new CopyOnWriteArrayList<>();
    // Listeners that want to be notified when the Service (models/stt) is reinitialized.
    private final List<Runnable> serviceReloadListeners = new CopyOnWriteArrayList<>();
    private final LowMemoryWatcherManager lowMemoryWatcherManager;

    // balance-notification state
    private boolean lowBalanceNotified = false;
    private boolean freeTierNotified = false;

    // BuildAgent task tracking for cancellation
    private volatile @Nullable CompletableFuture<BuildDetails> buildAgentFuture;

    // Style guide generation completion tracking
    private volatile CompletableFuture<String> styleGuideFuture = CompletableFuture.completedFuture("");

    // Track whether style guide generation was skipped due to missing Git
    // Used by PostGitStyleRegenerationStep to offer regeneration after Git is configured
    private volatile boolean styleGenerationSkipped = false;

    // Service reload state to prevent concurrent reloads
    private final AtomicBoolean isReloadingService = new AtomicBoolean(false);

    // Publicly exposed flag for the exact TaskScope window
    private final AtomicBoolean taskScopeInProgress = new AtomicBoolean(false);

    @Override
    public ExecutorService getBackgroundTasks() {
        return backgroundTasks;
    }

    @Override
    public void addContextListener(ContextListener listener) {
        contextListeners.add(listener);
    }

    @Override
    public void removeContextListener(ContextListener listener) {
        contextListeners.remove(listener);
    }

    @Override
    public void addAnalyzerCallback(AnalyzerCallback callback) {
        analyzerCallbacks.add(callback);
    }

    @Override
    public void removeAnalyzerCallback(AnalyzerCallback callback) {
        analyzerCallbacks.remove(callback);
    }

    /**
     * Register a Runnable to be invoked when the Service (models / STT) is reinitialized. The Runnable is executed on
     * the EDT to allow UI updates.
     */
    public void addServiceReloadListener(Runnable listener) {
        serviceReloadListeners.add(listener);
    }

    /** Remove a previously registered service reload listener. */
    public void removeServiceReloadListener(Runnable listener) {
        serviceReloadListeners.remove(listener);
    }

    public void addTrackedFileChangeListener(TrackedFileChangeListener listener) {
        trackedFileSystemEventListeners.add(listener);
    }

    public void addFileChangeListener(FileChangeListener listener) {
        fileChangeListeners.add(listener);
    }

    public void removeTrackedFileChangeListener(TrackedFileChangeListener listener) {
        trackedFileSystemEventListeners.remove(listener);
    }

    public void removeFileChangeListener(FileChangeListener listener) {
        fileChangeListeners.remove(listener);
    }

    public ContextManager(IProject project) {
        this(project, new ServiceWrapper());
    }

    public ContextManager(IProject project, Service.Provider serviceProvider) {
        this.project = project;

        this.contextHistory = new ContextHistory(new Context(this));
        this.serviceProvider = serviceProvider;
        this.serviceProvider.reinit(project);

        // Initialize exception reporter with lazy service access
        this.exceptionReporter = new ExceptionReporter(this.serviceProvider::get);

        // set up global tools
        this.toolRegistry = ToolRegistry.empty()
                .builder()
                .register(new SearchTools(this))
                .register(new GitTools(this))
                .build();

        // dummy ConsoleIO until Chrome is constructed; necessary because Chrome starts submitting background tasks
        // immediately during construction, which means our own reference to it will still be null
        this.io = new IConsoleIO() {
            @Override
            public void toolError(String msg, String title) {
                logger.info(msg);
            }

            @Override
            public void llmOutput(String token, ChatMessageType type, boolean isNewMessage, boolean isReasoning) {
                // pass
            }
        };
        this.userActions = new UserActionManager(this.io);

        // Begin monitoring for excessive memory usage
        this.lowMemoryWatcherManager = new LowMemoryWatcherManager(this.backgroundTasks);
        this.lowMemoryWatcherManager.registerWithStrongReference(
                () -> LowMemoryWatcherManager.LowMemoryWarningManager.alertUser(this.io),
                LowMemoryWatcher.LowMemoryWatcherType.ONLY_AFTER_GC);

        this.currentSessionId = SessionManager.newSessionId();
    }

    private void initializeCurrentSessionAndHistory(boolean forceNew) {
        // load last active session, if present
        var lastActiveSessionId = ((AbstractProject) project).getLastActiveSession();
        var sessionManager = project.getSessionManager();
        var sessions = sessionManager.listSessions();
        UUID sessionIdToLoad;
        if (forceNew
                || lastActiveSessionId.isEmpty()
                || sessions.stream().noneMatch(s -> s.id().equals(lastActiveSessionId.get()))) {
            var newSessionInfo = sessionManager.newSession(DEFAULT_SESSION_NAME);
            sessionIdToLoad = newSessionInfo.id();
            logger.info("Created and loaded new session: {}", newSessionInfo.id());
        } else {
            // Try to resume the last active session for this worktree
            sessionIdToLoad = lastActiveSessionId.get();
            logger.info("Resuming last active session {}", sessionIdToLoad);
        }
        this.currentSessionId = sessionIdToLoad; // Set currentSessionId here

        // load session contents
        var loadedCH = sessionManager.loadHistoryAndRefresh(currentSessionId, this);
        if (loadedCH == null) {
            if (forceNew) {
                contextHistory = new ContextHistory(new Context(this));
            } else {
                initializeCurrentSessionAndHistory(true);
                return;
            }
        } else {
            contextHistory = loadedCH;
        }

        // make it official
        updateActiveSession(currentSessionId);

        finalizeSessionActivation(currentSessionId);
        migrateToSessionsV3IfNeeded();
    }

    private void migrateToSessionsV3IfNeeded() {
        if (project instanceof MainProject mainProject && !mainProject.isMigrationsToSessionsV3Complete()) {
            submitBackgroundTask("Quarantine unreadable sessions", () -> {
                var sessionManager = project.getSessionManager();

                // Scan .zip files directly and quarantine unreadable ones; exercise history loading to trigger
                // migration
                var report = sessionManager.quarantineUnreadableSessions(this);

                // Mark migration pass complete to avoid re-running on subsequent startups
                mainProject.setMigrationsToSessionsV3Complete(true);

                // Log and refresh UI if anything was moved
                logger.info("Quarantine complete; moved {} unreadable session zip(s).", report.movedCount());
                if (report.movedCount() > 0 && io instanceof Chrome) {
                    project.sessionsListChanged();
                }

                // If the active session was unreadable, create a new session and notify the user
                if (report.quarantinedSessionIds().contains(currentSessionId)) {
                    createOrReuseSession(DEFAULT_SESSION_NAME);
                    SwingUtilities.invokeLater(() -> io.systemNotify(
                            "Your previously active session was unreadable and has been moved to the 'unreadable' folder. A new session has been created.",
                            "Session Quarantined",
                            JOptionPane.WARNING_MESSAGE));
                }
            });
        }
    }

    /**
     * Called from Brokk to finish wiring up references to Chrome and Coder
     *
     * <p>Returns the future doing off-EDT context loading
     */
    public CompletableFuture<Void> createGui() {
        assert SwingUtilities.isEventDispatchThread();

        // Ensure style guide is initialized BEFORE creating Chrome
        // (Chrome's constructor calls scheduleGitConfigurationAfterInit which needs the future)
        styleGuideFuture = ensureStyleGuide();

        this.io = new Chrome(this);
        this.toolRegistry.register(new UiTools((Chrome) this.io));
        this.userActions.setIo(this.io);

        // Check if project root is outside git repository and show warning
        if (project.getRepo() instanceof GitRepo gitRepo) {
            var workTreeRoot = gitRepo.getWorkTreeRoot();
            var projectRoot = project.getRoot();
            if (!projectRoot.startsWith(workTreeRoot)) {
                String message = String.format(
                        "This project is outside the git repository.%n%n" + "Project: %s%n"
                                + "Git repository: %s%n%n"
                                + "Gitignore filtering cannot be applied correctly and will be disabled.%n"
                                + "Files that should be ignored may appear in the project.%n%n"
                                + "To fix this, open the project from within the git repository root.",
                        projectRoot, workTreeRoot);
                this.io.systemNotify(
                        message, "Gitignore Configuration Warning", javax.swing.JOptionPane.WARNING_MESSAGE);
            }
        }

        var analyzerListener = createAnalyzerListener();

        Path globalGitignorePath = null;
        if (project instanceof AbstractProject abstractProject) {
            globalGitignorePath = abstractProject.getGlobalGitignorePath().orElse(null);
        }
        // Create watch service using factory (selects best implementation for platform)
        // Use project.getRoot() for gitRepoRoot so worktrees resolve their external git metadata
        var watchService = WatchServiceFactory.create(
                project.getRoot(),
                project.hasGit() ? project.getRoot() : null,
                globalGitignorePath,
                List.of() // Start with empty listeners
                );

        watchService.start(CompletableFuture.completedFuture(null));

        // Create AnalyzerWrapper with injected watch service
        this.analyzerWrapper = new AnalyzerWrapper(project, analyzerListener, watchService);

        // Add ContextManager's file watch listener dynamically
        var fileWatchListener = createFileWatchListener();
        watchService.addListener(fileWatchListener);

        // Load saved context history or create a new one
        var contextTask =
                submitBackgroundTask("Loading saved context", () -> initializeCurrentSessionAndHistory(false));

        // Ensure review guide and build details are loaded/generated asynchronously
        // (style guide was initialized earlier, before Chrome creation)
        ensureReviewGuide();
        ensureBuildDetailsAsync();
        cleanupOldHistoryAsync();

        checkBalanceAndNotify();

        return contextTask;
    }

    private AnalyzerListener createAnalyzerListener() {
        // anything heavyweight needs to be moved off the listener thread since these are invoked by
        // the single-threaded analyzer executor

        return new AnalyzerListener() {
            @Override
            public void onBlocked() {
                if (userActions.isCurrentThreadCancelableAction()) {
                    io.systemNotify(
                            AnalyzerWrapper.ANALYZER_BUSY_MESSAGE,
                            AnalyzerWrapper.ANALYZER_BUSY_TITLE,
                            JOptionPane.INFORMATION_MESSAGE);
                }
            }

            @Override
            public void afterFirstBuild(String msg) {
                if (io instanceof Chrome chrome) {
                    chrome.notifyActionComplete("Analyzer build completed");
                }
                if (msg.isEmpty()) {
                    io.systemNotify(
                            "Code Intelligence is empty. Probably this means your language is not yet supported. File-based tools will continue to work.",
                            "Code Intelligence Warning",
                            JOptionPane.WARNING_MESSAGE);
                } else {
                    io.showNotification(IConsoleIO.NotificationRole.INFO, msg);
                }
            }

            @Override
            public void onRepoChange() {
                // NOTE: This callback is no longer used in GUI mode.
                // ContextManager.fileWatchListener now handles git changes directly via handleGitMetadataChange().
                // This method is kept for backward compatibility only.
                logger.debug("AnalyzerListener.onRepoChange fired (backward compatibility path)");
                handleGitMetadataChange();
            }

            @Override
            public void onTrackedFileChange() {
                // NOTE: This callback is no longer used in GUI mode.
                // ContextManager.fileWatchListener now handles tracked file changes directly via
                // handleTrackedFileChange().
                // This method is kept for backward compatibility only.
                logger.debug("AnalyzerListener.onTrackedFileChange fired (backward compatibility path)");
                handleTrackedFileChange(project.getAllFiles());
            }

            @Override
            public void beforeEachBuild() {
                if (io instanceof Chrome chrome) {
                    chrome.showAnalyzerRebuildStatus();
                }

                // Notify analyzer callbacks
                for (var callback : analyzerCallbacks) {
                    submitBackgroundTask("Code Intelligence pre-build", callback::beforeEachBuild);
                }
            }

            @Override
            public void afterEachBuild(boolean externalRequest) {
                submitBackgroundTask("Code Intelligence post-build", () -> {
                    if (io instanceof Chrome chrome) {
                        chrome.hideAnalyzerRebuildStatus();
                    }

                    // Wait for context load to finish, with a timeout
                    long startTime = System.currentTimeMillis();
                    long timeoutMillis = 5000; // 5 seconds
                    while (liveContext().isEmpty() && (System.currentTimeMillis() - startTime < timeoutMillis)) {
                        Thread.onSpinWait();
                    }
                    if (liveContext().isEmpty()) {
                        logger.warn(
                                "Context did not load within 5 seconds after analyzer build. Continuing with empty context.");
                    }

                    // Update context w/ new analyzer
                    // ignore "load external changes" done by the build agent itself
                    // the build agent pauses the analyzer, which is our indicator
                    if (!analyzerWrapper.isPause()) {
                        processExternalFileChangesIfNeeded();
                        io.updateWorkspace();
                    }

                    if (externalRequest && io instanceof Chrome chrome) {
                        chrome.notifyActionComplete("Analyzer rebuild completed");
                    }

                    // Notify analyzer callbacks
                    for (var callback : analyzerCallbacks) {
                        submitBackgroundTask(
                                "Code Intelligence post-build", () -> callback.afterEachBuild(externalRequest));
                    }
                });
            }

            @Override
            public void onAnalyzerReady() {
                logger.debug("Analyzer became ready, triggering symbol lookup refresh");
                for (var callback : analyzerCallbacks) {
                    submitBackgroundTask("Code Intelligence ready", callback::onAnalyzerReady);
                }
            }

            @Override
            public void onProgress(int completed, int total, String description) {
                // Update tooltip on "Rebuilding Code Intelligence" label with progress details
                String progressMsg = String.format("%s (%d/%d)", description, completed, total);
                if (io instanceof Chrome chrome) {
                    chrome.updateAnalyzerProgress(progressMsg);
                }
            }
        };
    }

    /**
     * Creates a file watch listener that receives raw file system events directly from IWatchService.
     * This listener handles git metadata changes, tracked file changes, and preview window refreshes.
     * <p>
     * This replaces the temporary uiListener created in AnalyzerWrapper (Phase 2), moving file watching
     * responsibility to ContextManager where it belongs.
     */
    IWatchService.Listener createFileWatchListener() {
        Path gitRepoRoot = project.hasGit() ? project.getRepo().getGitTopLevel() : null;
        FileWatcherHelper helper = new FileWatcherHelper(gitRepoRoot);

        return new IWatchService.Listener() {
            @Override
            public void onFilesChanged(IWatchService.EventBatch batch) {
                logger.trace("ContextManager file watch listener received events batch: {}", batch);

                // Classify the changes using helper
                var trackedFiles = project.getRepo().getTrackedFiles();
                var classification = helper.classifyChanges(batch, trackedFiles);

                // 1) Handle git metadata changes
                if (classification.gitMetadataChanged) {
                    logger.debug("Git metadata changes detected by ContextManager");
                    handleGitMetadataChange();
                }

                // 2) Handle tracked file changes
                if (classification.trackedFilesChanged) {
                    logger.debug(
                            "Tracked file changes detected by ContextManager ({} files)",
                            classification.changedTrackedFiles.size());
                    handleTrackedFileChange(classification.changedTrackedFiles);
                }

                // 3) Handle all file changes for file change listeners
                if (!batch.files.isEmpty()) {
                    logger.debug("File changes detected by ContextManager ({} files)", batch.files.size());
                    handleFileChange(batch.files);
                }
            }

            @Override
            public void onNoFilesChangedDuringPollInterval() {
                // No action needed for "no changes"
            }
        };
    }

    /**
     * Handles git metadata changes (.git directory modifications).
     * This includes branch switches, commits, pulls, etc.
     */
    void handleGitMetadataChange() {
        try {
            var branch = project.getRepo().getCurrentBranch();
            logger.debug("Git metadata changed, current branch: {}", branch);
        } catch (Exception e) {
            logger.debug("Unable to get current branch after git change", e);
        }

        project.getRepo().invalidateCaches();
        io.updateGitRepo();

        // Notify analyzer callbacks
        for (var callback : analyzerCallbacks) {
            submitBackgroundTask("Update for Git changes", callback::onRepoChange);
        }
    }

    /**
     * Gets the set of ProjectFiles currently in the context.
     * This includes files from PathFragments (ProjectPathFragment, GitFileFragment, ExternalPathFragment).
     *
     * @return Set of ProjectFiles in the current context
     */
    Set<ProjectFile> getContextFiles() {
        return liveContext()
                .allFragments()
                .filter(f -> f instanceof PathFragment)
                .map(f -> (PathFragment) f)
                .map(ContextFragments.PathFragment::file)
                .filter(bf -> bf instanceof ProjectFile)
                .map(bf -> (ProjectFile) bf)
                .collect(Collectors.toSet());
    }

    void handleFileChange(Set<ProjectFile> changedFiles) {
        submitBackgroundTask("Handle file changes", () -> {
            // Notify file change listeners
            for (var listener : fileChangeListeners) {
                listener.onFilesChanged(changedFiles);
            }
        });
    }

    /**
     * Handles tracked file changes (modifications to files tracked by git).
     * This refreshes UI components that display file contents.
     * <p>
     * Phase 6 optimization: Checks if changed files are in context before refreshing workspace.
     *
     * @param changedFiles Set of files that changed (may be empty for backward compatibility)
     */
    void handleTrackedFileChange(Set<ProjectFile> changedFiles) {
        submitBackgroundTask("Update for FS changes", () -> {
            // Invalidate caches
            project.getRepo().invalidateCaches();
            project.invalidateAllFiles();
            io.updateCommitPanel();

            // Phase 6 optimization: Only check for context file changes if we have specific changed files
            boolean contextFilesChanged = false;
            if (!changedFiles.isEmpty()) {
                Set<ProjectFile> contextFiles = getContextFiles();
                contextFilesChanged = changedFiles.stream().anyMatch(contextFiles::contains);
                logger.debug(
                        "Tracked files changed: {} total, {} in context",
                        changedFiles.size(),
                        contextFilesChanged ? "some" : "none");
            } else {
                // Backward compatibility path or overflow - assume context may have changed
                contextFilesChanged = true;
            }

            // Update workspace only if context files were affected
            if (contextFilesChanged && processExternalFileChangesIfNeeded(changedFiles)) {
                // analyzer refresh will call this too, but it will be delayed
                io.updateWorkspace();
                logger.debug("Workspace updated due to context file changes");
            }

            // Notify ProjectTree to refresh
            for (var fsListener : trackedFileSystemEventListeners) {
                fsListener.onTrackedFilesChanged();
            }
        });

        // Notify analyzer callbacks - they determine their own filtering
        for (var callback : analyzerCallbacks) {
            submitBackgroundTask("Update for FS changes", callback::onTrackedFileChange);
        }
    }

    /** Submits a background task to clean up old LLM session history directories. */
    private void cleanupOldHistoryAsync() {
        submitBackgroundTask("Cleaning up LLM history", this::cleanupOldHistory);
    }

    /**
     * Scans the LLM history directory (located within the master project's .brokk/sessions) and deletes subdirectories
     * (individual session zips) whose last modified time is older than one week. This method runs synchronously but is
     * intended to be called from a background task. Note: This currently cleans up based on Llm.getHistoryBaseDir which
     * might point to a different location than the new Project.sessionsDir. This should be unified. For now, using
     * Llm.getHistoryBaseDir. If Llm.getHistoryBaseDir needs project.getMasterRootPathForConfig(), it should be updated
     * there. Assuming Llm.getHistoryBaseDir correctly points to the shared LLM log location.
     */
    private void cleanupOldHistory() {
        var historyBaseDir = Llm.getHistoryBaseDir(project.getMasterRootPathForConfig());
        if (!Files.isDirectory(historyBaseDir)) {
            logger.debug("LLM history log directory {} does not exist, skipping cleanup.", historyBaseDir);
            return;
        }

        var cutoff = Instant.now().minus(Duration.ofDays(7));
        var deletedCount = new AtomicInteger(0);

        logger.trace("Scanning LLM history directory {} for entries modified before {}", historyBaseDir, cutoff);
        try (var stream = Files.list(historyBaseDir)) {
            stream.filter(Files::isDirectory) // Process only directories
                    .forEach(entry -> {
                        Instant lastModifiedTime;
                        try {
                            lastModifiedTime = Files.getLastModifiedTime(entry).toInstant();
                        } catch (IOException e) {
                            // Log error getting last modified time for a specific entry, but continue with others
                            logger.error("Error checking last modified time for history entry: {}", entry, e);
                            return;
                        }
                        if (lastModifiedTime.isBefore(cutoff)) {
                            logger.trace(
                                    "Attempting to delete old history directory (modified {}): {}",
                                    lastModifiedTime,
                                    entry);
                            if (FileUtil.deleteRecursively(entry)) {
                                deletedCount.incrementAndGet();
                            } else {
                                logger.error("Failed to fully delete old history directory: {}", entry);
                            }
                        }
                    });
        } catch (IOException e) {
            // Log error listing the base history directory itself
            logger.error("Error listing LLM history directory {}", historyBaseDir, e);
        }

        int count = deletedCount.get();
        if (count > 0) {
            logger.debug("Deleted {} old LLM history directories.", count);
        } else {
            logger.debug("No old LLM history directories found to delete.");
        }
    }

    @Override
    public IProject getProject() {
        return project;
    }

    @Override
    public IAnalyzerWrapper getAnalyzerWrapper() {
        return analyzerWrapper;
    }

    @Override
    public IAnalyzer getAnalyzer() throws InterruptedException {
        return analyzerWrapper.get();
    }

    @Override
    public IAnalyzer getAnalyzerUninterrupted() {
        try {
            return analyzerWrapper.get();
        } catch (InterruptedException e) {
            throw new CancellationException(e.getMessage());
        }
    }

    /**
     * Return the currently selected FROZEN context from history in the UI. For operations, use topContext() to get the
     * live context.
     */
    public @Nullable Context selectedContext() {
        return contextHistory.getSelectedContext();
    }

    /**
     * Returns the current live, dynamic Context. Besides being dynamic (they load their text() content on demand, based
     * on the current files and Analyzer), live Fragments have a working sources() implementation.
     */
    @Override
    public Context liveContext() {
        return contextHistory.liveContext();
    }

    public Path getRoot() {
        return project.getRoot();
    }

    /** Returns the Models instance associated with this context manager. */
    @Override
    public AbstractService getService() {
        return serviceProvider.get();
    }

    @Override
    public void reportException(Throwable th) {
        submitBackgroundTask("Report exception", () -> {
            exceptionReporter.reportException(th);
        });
    }

    @Override
    public void reportException(Throwable th, Map<String, String> optionalFields) {
        CompletableFuture.runAsync(() -> {
            exceptionReporter.reportException(th, optionalFields);
        });
    }

    /**
     * "Exclusive actions" are short-lived, local actions that prevent new LLM actions from being started while they
     * run; only one will run at a time. These will NOT be wired up to cancellation mechanics.
     */
    public CompletableFuture<Void> submitExclusiveAction(Runnable task) {
        return userActions.submitExclusiveAction(task);
    }

    public <T> CompletableFuture<T> submitExclusiveAction(Callable<T> task) {
        return userActions.submitExclusiveAction(task);
    }

    /**
     * THE PROVIDED TASK IS RESPONSIBLE FOR HANDLING InterruptedException WITHOUT PROPAGATING IT FURTHER.
     */
    public CompletableFuture<Void> submitLlmAction(ThrowingRunnable task) {
        return userActions.submitLlmAction(task);
    }

    // TODO should we just merge ContextTask w/ BackgroundTask?
    public Future<?> submitContextTask(Runnable task) {
        return contextActionExecutor.submit(task);
    }

    /** Attempts to re‑interrupt the thread currently executing a user‑action task. Safe to call repeatedly. */
    public void interruptLlmAction() {
        userActions.cancelActiveAction();
    }

    /** Add the given files to editable. */
    @Override
    public void addFiles(Collection<ProjectFile> files) {
        addPathFragments(toPathFragments(files));
    }

    /** Add the given files to editable. */
    public void addPathFragments(List<? extends PathFragment> fragments) {
        if (fragments.isEmpty()) {
            return;
        }
        // addFragments already handles semantic deduplication via hasSameSource
        pushContext(currentLiveCtx -> currentLiveCtx.addFragments(fragments));
        String message = "Edit " + contextDescription(fragments);
        io.showNotification(IConsoleIO.NotificationRole.INFO, message);
    }

    /** Drop all context. */
    public void dropAll() {
        pushContext(Context::removeAll);
    }

    /** Drop fragments by their IDs. */
    public void drop(Collection<? extends ContextFragment> fragments) {
        pushContext(currentLiveCtx -> currentLiveCtx.removeFragments(fragments));
        String message = "Remove " + contextDescription(fragments);
        io.showNotification(IConsoleIO.NotificationRole.INFO, message);
    }

    /** Clear conversation history and task list. */
    public void clearHistory() {
        pushContext(currentLiveCtx -> currentLiveCtx
                .clearHistory()
                .withTaskList(new TaskList.TaskListData(List.of()), "Clear task history and tasks"));
    }

    /**
     * Drops fragments with HISTORY-aware semantics: - If selection is empty: drop all and reset selected context to the
     * latest (top) context. - If selection includes HISTORY: clear history, then drop only non-HISTORY fragments. -
     * Else: drop the selected fragments as-is.
     */
    public void dropWithHistorySemantics(Collection<? extends ContextFragment> selectedFragments) {
        if (selectedFragments.isEmpty()) {
            if (liveContext().isEmpty()) {
                return;
            }
            dropAll();
            setSelectedContext(liveContext());
            return;
        }

        boolean hasHistory =
                selectedFragments.stream().anyMatch(f -> f.getType() == ContextFragment.FragmentType.HISTORY);

        if (hasHistory) {
            clearHistory();
            var nonHistory = selectedFragments.stream()
                    .filter(f -> f.getType() != ContextFragment.FragmentType.HISTORY)
                    .toList();
            if (!nonHistory.isEmpty()) {
                drop(nonHistory);
            }
        } else {
            drop(selectedFragments);
        }
    }

    /**
     * Drops a single history entry by its sequence number. If the sequence is not found in the current top context's
     * history, this is a no-op.
     *
     * <p>Creates a new context state with: - updated task history (with the entry removed), - null parsedOutput, - and
     * action set to "Dropped message".
     *
     * <p>Special behavior: - sequence == -1 means "drop the last item of the history"
     *
     * @param sequence the TaskEntry.sequence() to remove, or -1 to remove the last entry
     */
    public void dropHistoryEntryBySequence(int sequence) {
        var currentHistory = liveContext().getTaskHistory();

        if (currentHistory.isEmpty()) {
            return;
        }

        final int seqToDrop = (sequence == -1) ? currentHistory.getLast().sequence() : sequence;

        var newHistory = currentHistory.stream()
                .filter(entry -> entry.sequence() != seqToDrop)
                .toList();

        // If nothing changed, return early
        if (newHistory.size() == currentHistory.size()) {
            return;
        }

        // Push an updated context with the modified history and a "Delete message" action
        pushContext(currentLiveCtx ->
                currentLiveCtx.withHistory(newHistory).withParsedOutput(null, "Delete task from history"));

        io.showNotification(IConsoleIO.NotificationRole.INFO, "Remove history entry " + seqToDrop);
    }

    /** request code-intel rebuild */
    @Override
    public void requestRebuild() {
        project.getRepo().invalidateCaches();
        analyzerWrapper.requestRebuild();
    }

    /** undo last context change */
    public Future<?> undoContextAsync() {
        return submitExclusiveAction(() -> {
            if (undoContext()) {
                io.showNotification(IConsoleIO.NotificationRole.INFO, "Undo most recent step");
            } else {
                io.showNotification(IConsoleIO.NotificationRole.INFO, "Nothing to undo");
            }
        });
    }

    @Override
    public boolean undoContext() {
        return withFileChangeNotificationsPaused(() -> {
            UndoResult result = contextHistory.undo(1, io, project);
            if (result.wasUndone()) {
                notifyContextListeners(liveContext());
                project.getSessionManager()
                        .saveHistory(contextHistory, currentSessionId); // Save history of frozen contexts
                if (!result.changedFiles().isEmpty()) {
                    analyzerWrapper.updateFiles(result.changedFiles());
                }
                return true;
            }
            return false;
        });
    }

    /** undo changes until we reach the target FROZEN context */
    public Future<?> undoContextUntilAsync(Context targetFrozenContext) {
        return submitExclusiveAction(() -> {
            UndoResult result =
                    withFileChangeNotificationsPaused(() -> contextHistory.undoUntil(targetFrozenContext, io, project));
            if (result.wasUndone()) {
                notifyContextListeners(liveContext());
                project.getSessionManager().saveHistory(contextHistory, currentSessionId);
                String message = "Undid " + result.steps() + " step" + (result.steps() > 1 ? "s" : "") + "!";
                io.showNotification(IConsoleIO.NotificationRole.INFO, message);
                if (!result.changedFiles().isEmpty()) {
                    analyzerWrapper.updateFiles(result.changedFiles());
                }
            } else {
                io.showNotification(IConsoleIO.NotificationRole.INFO, "Context not found or already at that point");
            }
        });
    }

    /** redo last undone context */
    public Future<?> redoContextAsync() {
        return submitExclusiveAction(() -> {
            ContextHistory.RedoResult redoResult =
                    withFileChangeNotificationsPaused(() -> contextHistory.redo(io, project));
            if (redoResult.wasRedone()) {
                notifyContextListeners(liveContext());
                project.getSessionManager().saveHistory(contextHistory, currentSessionId);
                io.showNotification(IConsoleIO.NotificationRole.INFO, "Redo!");
                if (!redoResult.changedFiles().isEmpty()) {
                    analyzerWrapper.updateFiles(redoResult.changedFiles());
                }
            } else {
                io.showNotification(IConsoleIO.NotificationRole.INFO, "no redo state available");
            }
        });
    }

    /**
     * Reset the live context to match the files and fragments from a historical context. A new state
     * representing this reset is pushed to history.
     */
    public Future<?> resetContextToAsync(Context targetContext) {
        return submitExclusiveAction(() -> {
            var newLive = Context.createFrom(
                            targetContext, liveContext(), liveContext().getTaskHistory())
                    .copyAndRefresh("Copy from History");
            contextHistory.pushContext(newLive);
            contextHistory.addResetEdge(targetContext, newLive);
            SwingUtilities.invokeLater(() -> notifyContextListeners(newLive));
            project.getSessionManager().saveHistory(contextHistory, currentSessionId);
            io.showNotification(IConsoleIO.NotificationRole.INFO, "Reset workspace to historical state");
        });
    }

    /**
     * Reset the live context and its history to match a historical context. A new state representing this
     * reset is pushed to history.
     */
    public Future<?> resetContextToIncludingHistoryAsync(Context targetContext) {
        return submitExclusiveAction(() -> {
            var newLive = Context.createFrom(targetContext, liveContext(), targetContext.getTaskHistory())
                    .copyAndRefresh("Copy from History");
            contextHistory.pushContext(newLive);
            contextHistory.addResetEdge(targetContext, newLive);
            SwingUtilities.invokeLater(() -> notifyContextListeners(newLive));
            project.getSessionManager().saveHistory(contextHistory, currentSessionId);
            io.showNotification(IConsoleIO.NotificationRole.INFO, "Reset workspace and history to historical state");
        });
    }

    /**
     * Handles pasting an image from the clipboard. Submits a task to summarize the image and adds a PasteImageFragment
     * to the context.
     *
     * @param image The java.awt.Image pasted from the clipboard.
     */
    public ContextFragments.AnonymousImageFragment addPastedImageFragment(
            Image image, @Nullable String descriptionOverride) {
        CompletableFuture<String> descriptionFuture;
        if (descriptionOverride != null && !descriptionOverride.isBlank()) {
            descriptionFuture = CompletableFuture.completedFuture(descriptionOverride);
        } else {
            descriptionFuture = submitSummarizePastedImage(image);
        }

        // Must be final for lambda capture in pushContext
        final var fragment = new ContextFragments.AnonymousImageFragment(this, image, descriptionFuture);
        pushContext(currentLiveCtx -> currentLiveCtx.addFragments(fragment));
        return fragment;
    }

    /**
     * Handles pasting an image from the clipboard without a predefined description. This will trigger asynchronous
     * summarization of the image.
     *
     * @param image The java.awt.Image pasted from the clipboard.
     */
    public void addPastedImageFragment(Image image) {
        addPastedImageFragment(image, null);
    }

    /**
     * Handles capturing text, e.g. from a code block in the MOP. Submits a task to summarize the text and adds a
     * PasteTextFragment to the context.
     *
     * @param text The text to capture.
     */
    public void addPastedTextFragment(String text) {
        var pasteInfoFuture = new DescribePasteWorker(this, text);
        pasteInfoFuture.execute();

        var descriptionFuture = CompletableFuture.supplyAsync(
                () -> {
                    try {
                        return pasteInfoFuture.get().description();
                    } catch (InterruptedException | ExecutionException e) {
                        logger.warn("Could not get description for pasted text", e);
                        return "pasted text";
                    }
                },
                contextActionExecutor);
        var syntaxStyleFuture = CompletableFuture.supplyAsync(
                () -> {
                    try {
                        return pasteInfoFuture.get().syntaxStyle();
                    } catch (InterruptedException | ExecutionException e) {
                        logger.warn("Could not get syntax style for pasted text", e);
                        return SyntaxConstants.SYNTAX_STYLE_NONE;
                    }
                },
                contextActionExecutor);

        var fragment = new ContextFragments.PasteTextFragment(this, text, descriptionFuture, syntaxStyleFuture);
        addFragments(fragment);
    }

    /**
     * Adds a specific ContextFragment (like GitHistoryFragment) to the live context.
     *
     * @param fragment The PathFragment to add.
     */
    public void addFragmentAsync(ContextFragment fragment) {
        submitContextTask(() -> {
            pushContext(currentLiveCtx -> currentLiveCtx.addFragments(List.of(fragment)));
        });
    }

    /** Captures text from the LLM output area and adds it to the context. Called from Chrome's capture button. */
    public void captureTextFromContextAsync() {
        submitContextTask(() -> {
            // Capture from the selected frozen context in history view
            var selectedFrozenCtx = requireNonNull(selectedContext()); // This is from history, frozen

            var history = selectedFrozenCtx.getTaskHistory();
            if (history.isEmpty()) {
                io.systemNotify("No content to capture", "Capture failed", JOptionPane.WARNING_MESSAGE);
                return;
            }

            var last = history.getLast();
            var log = last.log();
            if (log != null) {
                addFragments(log);
                return;
            }
            io.systemNotify("No content to capture", "Capture failed", JOptionPane.WARNING_MESSAGE);
        });
    }

    /** usage for identifier with control over including test files */
    public void usageForIdentifier(String identifier, boolean includeTestFiles) {
        var fragment = new ContextFragments.UsageFragment(this, identifier, includeTestFiles);
        pushContext(currentLiveCtx -> currentLiveCtx.addFragments(fragment));
        String message = "Added uses of " + identifier + (includeTestFiles ? " (including tests)" : "");
        io.showNotification(IConsoleIO.NotificationRole.INFO, message);
    }

    public void sourceCodeForCodeUnit(IAnalyzer analyzer, CodeUnit codeUnit) {
        String sourceCode = analyzer.as(SourceCodeProvider.class)
                .flatMap(provider -> provider.getSourceForCodeUnit(codeUnit, true))
                .orElse(null);

        if (sourceCode != null) {
            var fragment = new ContextFragments.StringFragment(
                    this,
                    sourceCode,
                    "Source code for " + codeUnit.fqName(),
                    codeUnit.source().getSyntaxStyle());
            pushContext(currentLiveCtx -> currentLiveCtx.addFragments(fragment));
            String message = "Add source code for " + codeUnit.shortName();
            io.showNotification(IConsoleIO.NotificationRole.INFO, message);
        } else {
            // Notify user of failed source capture
            SwingUtilities.invokeLater(() -> {
                io.systemNotify(
                        "Could not capture source code for: " + codeUnit.shortName()
                                + "\n\nThis may be due to unsupported symbol type or missing source ranges.",
                        "Capture Source Failed",
                        JOptionPane.WARNING_MESSAGE);
            });
        }
    }

    public void addCallersForMethod(String methodName, int depth, Map<String, List<CallSite>> callgraph) {
        if (callgraph.isEmpty()) {
            io.showNotification(
                    IConsoleIO.NotificationRole.INFO, "No callers found for " + methodName + " (pre-check).");
            return;
        }
        var fragment = new ContextFragments.CallGraphFragment(this, methodName, depth, false);
        pushContext(currentLiveCtx -> currentLiveCtx.addFragments(fragment));
        io.showNotification(
                IConsoleIO.NotificationRole.INFO,
                "Add call graph for callers of " + methodName + " with depth " + depth);
    }

    /** callees for method */
    public void calleesForMethod(String methodName, int depth, Map<String, List<CallSite>> callgraph) {
        if (callgraph.isEmpty()) {
            io.showNotification(
                    IConsoleIO.NotificationRole.INFO, "No callees found for " + methodName + " (pre-check).");
            return;
        }
        var fragment = new ContextFragments.CallGraphFragment(this, methodName, depth, true);
        pushContext(currentLiveCtx -> currentLiveCtx.addFragments(fragment));
        io.showNotification(
                IConsoleIO.NotificationRole.INFO,
                "Add call graph for methods called by " + methodName + " with depth " + depth);
    }

    /** parse stacktrace */
    public boolean addStacktraceFragment(StackTrace stacktrace) {
        var exception = requireNonNull(stacktrace.getExceptionType());
        var sources = new HashSet<CodeUnit>();
        var content = new StringBuilder();
        IAnalyzer localAnalyzer = getAnalyzerUninterrupted();

        localAnalyzer.as(SourceCodeProvider.class).ifPresent(sourceCodeProvider -> {
            for (var element : stacktrace.getFrames()) {
                var methodFullName = element.getClassName() + "." + element.getMethodName();
                localAnalyzer.getDefinitions(methodFullName).stream()
                        .findFirst()
                        .filter(CodeUnit::isFunction)
                        .ifPresent(methodCu -> {
                            var methodSource = sourceCodeProvider.getMethodSource(methodCu, true);
                            if (methodSource.isPresent()) {
                                String className = CodeUnit.toClassname(methodFullName);
                                localAnalyzer.getDefinitions(className).stream()
                                        .findFirst()
                                        .filter(CodeUnit::isClass)
                                        .ifPresent(sources::add);
                                content.append(methodFullName).append(":\n");
                                content.append(methodSource.get()).append("\n\n");
                            }
                        });
            }
        });

        if (content.isEmpty()) {
            logger.debug("No relevant methods found in stacktrace -- adding as text");
            return false;
        }
        var fragment = new ContextFragments.StacktraceFragment(
                this, sources, stacktrace.getOriginalText(), exception, content.toString());
        pushContext(currentLiveCtx -> currentLiveCtx.addFragments(fragment));
        return true;
    }

    /**
     * Summarize files and classes, adding skeleton fragments to the context.
     *
     * @param files A set of ProjectFiles to summarize (extracts all classes within them).
     * @param classes A set of specific CodeUnits (classes, methods, etc.) to summarize.
     * @return true if any summaries were successfully added, false otherwise.
     */
    public boolean addSummaries(Set<ProjectFile> files, Set<CodeUnit> classes) {
        IAnalyzer analyzer = getAnalyzerUninterrupted();
        if (analyzer.isEmpty()) {
            io.toolError("Code Intelligence is empty; nothing to add");
            return false;
        }

        boolean summariesAdded = false;

        // Produce one SummaryFragment per file
        if (!files.isEmpty()) {
            for (var pf : files) {
                var fragment = new ContextFragments.SummaryFragment(
                        this, pf.toString(), ContextFragment.SummaryType.FILE_SKELETONS);
                addFragments(fragment);
            }
            String message = "Summarize " + joinFilesForOutput(files);
            io.showNotification(IConsoleIO.NotificationRole.INFO, message);
            summariesAdded = true;
        }

        // Produce one SummaryFragment per class fqName
        if (!classes.isEmpty()) {
            var classFqns = classes.stream().map(CodeUnit::fqName).collect(Collectors.toList());
            for (var fqn : classFqns) {
                var fragment =
                        new ContextFragments.SummaryFragment(this, fqn, ContextFragment.SummaryType.CODEUNIT_SKELETON);
                addFragments(fragment);
            }
            String message = "Summarize " + joinClassesForOutput(classFqns);
            io.showNotification(IConsoleIO.NotificationRole.INFO, message);
            summariesAdded = true;
        }

        if (!summariesAdded) {
            io.toolError("No files or classes provided to summarize.");
            return false;
        }
        return true;
    }

    private static String joinClassesForOutput(List<String> classFqns) {
        var toJoin = classFqns.stream().sorted().toList();
        if (toJoin.size() <= 2) {
            return String.join(", ", toJoin);
        }
        return "%d classes".formatted(toJoin.size());
    }

    /**
     * Returns a short summary for a collection of context fragments: - If there are 0 fragments, returns "0 fragments".
     * - If there are 1 or 2 fragments, returns a comma-delimited list of their short descriptions. - Otherwise returns
     * "<count> fragments".
     *
     * <p>Note: Parameters are non-null by default in this codebase (NullAway).
     */
    private static String contextDescription(Collection<? extends ContextFragment> fragments) {
        int count = fragments.size();
        if (count == 0) {
            return "0 fragments";
        }
        if (count <= 2) {
            return fragments.stream()
                    .map(ContextFragment::shortDescription)
                    .map(cv -> cv.renderNowOr("<pending>"))
                    .collect(Collectors.joining(", "));
        }
        return count + " fragments";
    }

    private static String joinFilesForOutput(Collection<? extends BrokkFile> files) {
        var toJoin = files.stream().map(BrokkFile::getFileName).sorted().toList();
        if (files.size() <= 2) {
            return joinClassesForOutput(toJoin);
        }
        return "%d files".formatted(files.size());
    }

    public List<ChatMessage> getHistoryMessagesForCopy() {
        var taskHistory = liveContext().getTaskHistory();

        var messages = new ArrayList<ChatMessage>();
        var allTaskEntries = taskHistory.stream().map(TaskEntry::toString).collect(Collectors.joining("\n\n"));

        if (!allTaskEntries.isEmpty()) {
            messages.add(new UserMessage("<taskhistory>%s</taskhistory>".formatted(allTaskEntries)));
        }
        return messages;
    }

    /** Shutdown all executors */
    @Override
    public void close() {
        // we're not in a hurry when calling close(), this indicates a single window shutting down
        closeAsync(5_000).join();
    }

    public CompletableFuture<Void> closeAsync(long awaitMillis) {
        // Cancel BuildAgent task if still running
        if (buildAgentFuture != null && !buildAgentFuture.isDone()) {
            logger.debug("Cancelling BuildAgent task due to ContextManager shutdown");
            buildAgentFuture.cancel(true);
        }

        // Close watchers before shutting down executors that may be used by them
        analyzerWrapper.close();
        lowMemoryWatcherManager.close();

        var contextActionFuture = contextActionExecutor.shutdownAndAwait(awaitMillis, "contextActionExecutor");
        var backgroundFuture = backgroundTasks.shutdownAndAwait(awaitMillis, "backgroundTasks");
        var userActionsFuture = userActions.shutdownAndAwait(awaitMillis);

        return CompletableFuture.allOf(contextActionFuture, backgroundFuture, userActionsFuture)
                .whenComplete((v, t) -> project.close());
    }

    public boolean isLlmTaskInProgress() {
        return userActions.isLlmTaskInProgress();
    }

    /**
     * Returns true while a TaskScope is active, i.e. between io.setTaskInProgress(true) and io.setTaskInProgress(false).
     */
    public boolean isTaskScopeInProgress() {
        return taskScopeInProgress.get();
    }

    /** Returns current analyzer readiness without blocking. */
    public boolean isAnalyzerReady() {
        return analyzerWrapper.getNonBlocking() != null;
    }

    /** Returns the current session's domain-model task list. Always non-null. */
    public TaskList.TaskListData getTaskList() {
        return liveContext().getTaskListDataOrEmpty();
    }

    @Blocking
    private List<TaskList.TaskItem> summarizeTaskList(List<String> texts) {
        var cleanedTexts =
                texts.stream().map(String::strip).filter(s -> !s.isEmpty()).toList();
        if (cleanedTexts.isEmpty()) {
            return List.of();
        }

        // Kick off title summarizations in parallel for all additions.
        // Each future completes on Swing EDT (SwingWorker.done). This method is @Blocking,
        // so it must not be invoked from the EDT to avoid deadlock.
        var futures = cleanedTexts.stream()
                .map(text -> Map.entry(text, summarizeTaskForConversation(text)))
                .toList();

        // Resolve each future with timeout; fallback to title=text on any failure.
        List<TaskList.TaskItem> items = new ArrayList<>(futures.size());
        for (var entry : futures) {
            String text = entry.getKey();
            String title;
            try {
                String summarized =
                        entry.getValue().get(Context.CONTEXT_ACTION_SUMMARY_TIMEOUT_SECONDS, TimeUnit.SECONDS);
                title = (summarized == null || summarized.isBlank()) ? text : summarized.strip();
            } catch (Exception e) {
                // Timeout, interruption, or execution error: fallback to original text as title
                title = text;
            }
            items.add(new TaskList.TaskItem(title, text, false));
        }

        return items;
    }

    @Blocking
    @Override
    public Context createOrReplaceTaskList(Context context, List<String> tasks) {
        var items = summarizeTaskList(tasks);
        if (items.isEmpty()) {
            // If no valid tasks provided, clear the task list
            var newData = new TaskList.TaskListData(List.of());
            return deriveContextWithTaskList(context, newData, "Task list cleared");
        }

        var newData = new TaskList.TaskListData(List.copyOf(items));
        return deriveContextWithTaskList(context, newData, "Task list replaced");
    }

    /**
     * Replace the current session's task list and persist it via SessionManager. This is the single entry-point UI code
     * should call after modifying the task list.
     */
    public Context setTaskList(TaskList.TaskListData data, String action) {
        return pushContext(currentLiveCtx -> currentLiveCtx.withTaskList(data, action));
    }

    public Context deriveContextWithTaskList(Context context, TaskList.TaskListData data, String action) {
        return context.withTaskList(data, action);
    }

    private void finalizeSessionActivation(UUID sessionId) {
        // Always migrate legacy Task List for the active session first, then notify UI.
        migrateLegacyTaskLists(sessionId);

        // Notify listeners and UI on the EDT
        SwingUtilities.invokeLater(() -> {
            notifyContextListeners(liveContext());
            io.updateContextHistoryTable(liveContext());
            if (io instanceof Chrome) {
                io.enableActionButtons();
            }
        });
    }

    @SuppressWarnings("deprecation")
    private void migrateLegacyTaskLists(UUID sessionId) {
        try {
            // Prefer fragment-backed Task List if present
            var maybeFragment = liveContext().getTaskListFragment();
            if (maybeFragment.isPresent()) {
                return;
            }

            // Gate migration by session modified time against a fixed release cutoff
            var infoOpt = project.getSessionManager().listSessions().stream()
                    .filter(s -> s.id().equals(sessionId))
                    .findFirst();
            if (infoOpt.isEmpty()) {
                logger.debug("Skipping task list migration: no SessionInfo found for session {}", sessionId);
                return;
            }
            long modified = infoOpt.get().modified();
            if (modified >= TASKLIST_MIGRATION_CUTOFF_MS) {
                logger.debug(
                        "Skipping task list migration for session {} (modified {} >= cutoff {})",
                        sessionId,
                        modified,
                        TASKLIST_MIGRATION_CUTOFF_MS);
                return;
            }

            // if not, migrate from legacy tasklist.json
            var legacy = project.getSessionManager().readTaskList(sessionId).get(10, TimeUnit.SECONDS);
            if (!legacy.tasks().isEmpty()) {
                pushContext(currentLiveCtx -> currentLiveCtx.withTaskList(legacy, "Task list migrated"));
                // Migration succeeded: drop legacy tasklist.json and log
                logger.debug("Migrated task list from legacy storage for session {}", sessionId);
                project.getSessionManager().deleteTaskList(sessionId);
            }
        } catch (Exception e) {
            logger.error("Unable to load task list for session {}", sessionId, e);
        }
    }

    /**
     * Execute a single task using ArchitectAgent with explicit options.
     *
     * @param task Task to execute (non-blank text).
     * @return TaskResult from ArchitectAgent execution.
     */
    public TaskResult executeTask(TaskList.TaskItem task) throws InterruptedException {
        var planningModel = io.getInstructionsPanel().getSelectedModel();
        var codeModel = getCodeModel();
        return executeTask(task, planningModel, codeModel);
    }

    public TaskResult executeTask(
            TaskList.TaskItem task, StreamingChatModel planningModel, StreamingChatModel codeModel)
            throws InterruptedException {
        // IMPORTANT: Use task.text() as the LLM prompt, NOT task.title().
        // The title is UI-only metadata for display/organization; the text is the actual task body.
        var prompt = task.text().strip();
        if (prompt.isEmpty()) {
            throw new IllegalArgumentException("Task text must be non-blank");
        }

        TaskResult result;
        var title = task.title() == null ? task.text() : task.title();
        try (var scope = beginTask(prompt, false, "Task: " + title)) {
            var agent = new ArchitectAgent(this, planningModel, codeModel, prompt, scope);
            result = agent.executeWithScan();
        } finally {
            // mirror panel behavior
            checkBalanceAndNotify();
        }

        if (result.stopDetails().reason() == TaskResult.StopReason.SUCCESS) {
            new GitWorkflow(this).performAutoCommit(prompt);
            compressHistory(); // synchronous
            var ctx = markTaskDone(result.context(), task);
            result = result.withContext(ctx);
        }

        return result;
    }

    /** Replace the given task with its 'done=true' variant. */
    private Context markTaskDone(Context context, TaskList.TaskItem task) {
        var tasks = context.getTaskListDataOrEmpty().tasks();

        // Find index: prefer exact match, fall back to first incomplete task with matching text
        int idx = tasks.indexOf(task);
        if (idx < 0) {
            idx = IntStream.range(0, tasks.size())
                    .filter(i -> !tasks.get(i).done() && tasks.get(i).text().equals(task.text()))
                    .findFirst()
                    .orElse(-1);
        }
        if (idx < 0) {
            logger.error("Task not found !? {}", task.toString());
            return context;
        }

        var updated = new ArrayList<>(tasks);
        updated.set(idx, new TaskList.TaskItem(task.title(), task.text(), true));
        return deriveContextWithTaskList(
                context, new TaskList.TaskListData(List.copyOf(updated)), "Task list marked task done");
    }

    private void captureGitState(Context frozenContext) {
        if (!project.hasGit()) {
            return;
        }

        try {
            var repo = project.getRepo();
            String commitHash = repo.getCurrentCommitId();
            String diff = repo.diff();

            var gitState = new ContextHistory.GitState(commitHash, diff.isEmpty() ? null : diff);
            logger.trace("Current git HEAD is {}", ((GitRepo) repo).shortHash(commitHash));
            contextHistory.addGitState(frozenContext.id(), gitState);
        } catch (Exception e) {
            logger.error("Failed to capture git state", e);
        }
    }

    /**
     * Processes external file changes by refreshing fragments that reference the given files.
     * Returns true if a new context was pushed or replaced.
     */
    private boolean processExternalFileChangesIfNeeded(Set<ProjectFile> changedFiles) {
        var ctx = contextHistory.processExternalFileChangesIfNeeded(changedFiles);
        if (ctx != null) {
            contextPushed(ctx);
            return true;
        }
        return false;
    }

    /**
     * Convenience overload used when we don't have an explicit changed-files set (e.g., after analyzer rebuilds).
     * Refreshes any fragment that references any file in the current context.
     */
    @Blocking
    private void processExternalFileChangesIfNeeded() {
        // Avoid indefinite blocking on fragment computations. Time-bound each files() retrieval.
        var fragments = liveContext().allFragments().toList();
        Set<ProjectFile> allReferenced = new HashSet<>();
        for (var f : fragments) {
            try {
                var files =
                        f.files().await(ContextHistory.SNAPSHOT_AWAIT_TIMEOUT).orElseThrow(TimeoutException::new);
                allReferenced.addAll(files);
            } catch (TimeoutException te) {
                logger.warn("Timed out waiting for files() of fragment {}", f.id());
            }
        }
        processExternalFileChangesIfNeeded(allReferenced);
    }

    /**
     * Pushes context changes using a generator function. The generator is applied to the current `liveContext`. The
     * resulting context becomes the new `liveContext`. A frozen snapshot of this new `liveContext` is added to
     * `ContextHistory`.
     *
     * @param contextGenerator A function that takes the current live context and returns an updated context.
     * @return The new `liveContext`, or the existing `liveContext` if no changes were made by the generator.
     */
    @SuppressWarnings("RedundantNullCheck") // called during Chrome init while instructionsPanel is null
    @Override
    public Context pushContext(Function<Context, Context> contextGenerator) {
        var oldLiveContext = liveContext();
        var newLiveContext = contextHistory.push(contextGenerator);
        if (oldLiveContext.equals(newLiveContext)) {
            // No change occurred
            return newLiveContext;
        }

        contextPushed(contextHistory.liveContext());
        return newLiveContext;
    }

    private void contextPushed(Context context) {
        captureGitState(context);
        // Ensure listeners are notified on the EDT
        SwingUtilities.invokeLater(() -> notifyContextListeners(context));

        project.getSessionManager()
                .saveHistory(contextHistory, currentSessionId); // Persist the history of the contexts
    }

    /**
     * Updates the selected context in history from the UI. Called by Chrome when the user selects a row in the
     * history table.
     *
     * @param contextFromHistory The context selected in the UI.
     */
    public void setSelectedContext(Context contextFromHistory) {
        contextHistory.setSelectedContext(contextFromHistory);
    }

    /**
     * Notifies all registered context listeners of a context change.
     *
     * <p>Contexts passed here may be live (containing dynamic fragments with ComputedValue futures)
     * or previously frozen. Listeners should use non-blocking access methods (ComputedValue.tryGet()
     * or ComputedValue.await()) to retrieve fragment values without blocking the EDT.
     */
    private void notifyContextListeners(@Nullable Context ctx) {
        if (ctx == null) {
            logger.warn("notifyContextListeners called with null context");
            return;
        }
        for (var listener : contextListeners) {
            listener.contextChanged(ctx);
        }
    }

    private final ConcurrentMap<Callable<?>, String> taskDescriptions = new ConcurrentHashMap<>();

    public CompletableFuture<String> summarizeTaskForConversation(String input) {
        var future = new CompletableFuture<String>();

        var worker = new SummarizeWorker(this, input, SummarizerPrompts.WORD_BUDGET_5) {
            @Override
            protected void done() {
                try {
                    future.complete(get()); // complete successfully
                } catch (Exception ex) {
                    future.completeExceptionally(ex);
                }
            }
        };

        worker.execute();
        return future;
    }

    /**
     * Submits a background task to summarize a pasted image. This uses the quickest model to generate
     * a short description.
     *
     * @param pastedImage The java.awt.Image that was pasted.
     * @return A CompletableFuture that will return the description string.
     */
    public CompletableFuture<String> submitSummarizePastedImage(Image pastedImage) {
        return submitBackgroundTask("Summarizing pasted image", () -> {
            try {
                // Convert AWT Image to LangChain4j Image (requires Base64 encoding)
                var l4jImage = ImageUtil.toL4JImage(pastedImage);
                var imageContent = ImageContent.from(l4jImage);

                // Create prompt messages for the LLM
                var textContent = TextContent.from(
                        "Briefly describe this image in a few words (e.g., 'screenshot of code', 'diagram of system').");
                var userMessage = UserMessage.from(textContent, imageContent);
                List<ChatMessage> messages = List.of(userMessage);

                Llm.StreamingResult result = getLlm(serviceProvider.get().summarizeModel(), "Summarize pasted image")
                        .sendRequest(messages);
<<<<<<< HEAD

                if (result.error() != null) {
                    logger.warn("Image summarization failed or was cancelled.");
                    return "(Image summarization failed)";
                }
                var description = result.text();
                return description.isBlank() ? "(Image description empty)" : description.trim();
            } catch (IOException e) {
                logger.error("Failed to convert pasted image for summarization", e);
                return "(Error processing image)";
            } finally {
                SwingUtilities.invokeLater(io::postSummarize);
            }
        });
    }
=======
>>>>>>> ac1dd735

                if (result.error() != null) {
                    logger.warn("Image summarization failed or was cancelled.");
                    return "(Image summarization failed)";
                }
                var description = result.text();
                return description.isBlank() ? "(Image description empty)" : description.trim();
            } catch (IOException e) {
                logger.error("Failed to convert pasted image for summarization", e);
                return "(Error processing image)";
            } finally {
                SwingUtilities.invokeLater(io::postSummarize);
            }
        });
    }
    /** Submits a background task to the internal background executor (non-user actions). */
    @Override
    public <T> CompletableFuture<T> submitBackgroundTask(String taskDescription, Callable<T> task) {
        var future = backgroundTasks.submit(() -> {
            try {
                io.backgroundOutput(taskDescription);
                return task.call();
            } finally {
                // Remove this task from the map
                taskDescriptions.remove(task);
                int remaining = taskDescriptions.size();
                SwingUtilities.invokeLater(() -> {
                    if (remaining <= 0) {
                        io.backgroundOutput("");
                    } else if (remaining == 1) {
                        // Find the last remaining task description. If there's a race just end the spin
                        var lastTaskDescription =
                                taskDescriptions.values().stream().findFirst().orElse("");
                        io.backgroundOutput(lastTaskDescription);
                    } else {
                        io.backgroundOutput(
                                "Tasks running: " + remaining, String.join("\n", taskDescriptions.values()));
                    }
                });
            }
        });

        // Track the future with its description
        taskDescriptions.put(task, taskDescription);
        return future;
    }

    /**
     * Submits a background task that doesn't return a result.
     *
     * @param taskDescription a description of the task
     * @param task the task to execute
     * @return a {@link Future} representing pending completion of the task
     */
    public CompletableFuture<Void> submitBackgroundTask(String taskDescription, Runnable task) {
        return submitBackgroundTask(taskDescription, () -> {
            task.run();
            return null;
        });
    }

    /**
     * Ensures build details are loaded or inferred using BuildAgent if necessary. Runs asynchronously in the
     * background.
     */
    private synchronized void ensureBuildDetailsAsync() {
        if (project.hasBuildDetails()) {
            logger.debug("Using existing build details");
            return;
        }

        if (project.isEmptyProject()) {
            logger.debug("Project has no analyzable source files, skipping build details inference");
            if (!project.hasBuildDetails()) {
                project.saveBuildDetails(BuildDetails.EMPTY);
            }
            return;
        }

        // Check if a BuildAgent task is already in progress
        if (buildAgentFuture != null && !buildAgentFuture.isDone()) {
            logger.debug("BuildAgent task already in progress, skipping");
            return;
        }

        // No details found, run the BuildAgent asynchronously
        buildAgentFuture = submitBackgroundTask("Inferring build details", () -> {
            io.showNotification(IConsoleIO.NotificationRole.INFO, "Inferring project build details");

            // Check if task was cancelled before starting
            if (Thread.currentThread().isInterrupted()) {
                logger.debug("BuildAgent task cancelled before execution");
                return BuildDetails.EMPTY;
            }

            BuildAgent agent = new BuildAgent(
                    project, getLlm(serviceProvider.get().getScanModel(), "Infer build details"), toolRegistry);
            BuildDetails inferredDetails;
            try {
                inferredDetails = agent.execute();
            } catch (InterruptedException e) {
                logger.debug("BuildAgent execution interrupted");
                Thread.currentThread().interrupt();
                return BuildDetails.EMPTY;
            } catch (Exception e) {
                var msg =
                        "Build Information Agent did not complete successfully (aborted or errored). Build details not saved. Error: "
                                + e.getMessage();
                logger.error(msg, e);
                io.toolError(msg, "Build Information Agent failed");
                inferredDetails = BuildDetails.EMPTY;
            }

            // Check if task was cancelled after execution
            if (Thread.currentThread().isInterrupted()) {
                logger.debug("BuildAgent task cancelled after execution, not saving results");
                return BuildDetails.EMPTY;
            }

            project.saveBuildDetails(inferredDetails);

            // Show appropriate notification based on whether build details were found
            if (BuildDetails.EMPTY.equals(inferredDetails)) {
                io.showNotification(
                        IConsoleIO.NotificationRole.INFO,
                        "Could not determine build configuration - project structure may be unsupported or incomplete");
            } else {
                io.showNotification(IConsoleIO.NotificationRole.INFO, "Build details inferred and saved");
            }

            return inferredDetails;
        });
    }

    public void reloadService() {
        if (isReloadingService.compareAndSet(false, true)) {
            // Run reinit in the background so callers don't block; notify UI listeners when finished.
            submitBackgroundTask("Reloading service", () -> {
                try {
                    serviceProvider.reinit(project);
                    // Notify registered listeners on the EDT so they can safely update Swing UI.
                    SwingUtilities.invokeLater(() -> {
                        for (var l : serviceReloadListeners) {
                            try {
                                l.run();
                            } catch (Exception e) {
                                logger.warn("Service reload listener threw exception", e);
                            }
                        }
                    });
                } finally {
                    isReloadingService.set(false);
                }
                return null;
            });
        } else {
            logger.debug("Service reload already in progress, skipping request.");
        }
    }

    public <T> T withFileChangeNotificationsPaused(Callable<T> callable) {
        analyzerWrapper.pause();
        try {
            return callable.call();
        } catch (Exception e) {
            throw new RuntimeException(e);
        } finally {
            analyzerWrapper.resume();
        }
    }

    @FunctionalInterface
    public interface TaskRunner {
        /**
         * Submits a background task with the given description.
         *
         * @param taskDescription a description of the task
         * @param task the task to execute
         * @param <T> the result type of the task
         * @return a {@link Future} representing pending completion of the task
         */
        <T> Future<T> submit(String taskDescription, Callable<T> task);
    }

    // Removed BuildCommand record

    /** Ensure style guide exists, generating if needed. */
    public CompletableFuture<String> ensureStyleGuide() {
        String existingStyleGuide = project.getStyleGuide();

        if (!existingStyleGuide.isEmpty()) {
            logger.info("Style guide already exists; skipping generation");
            return CompletableFuture.completedFuture(existingStyleGuide);
        }

        if (!project.hasGit()) {
            logger.info("No Git repository found, skipping style guide generation.");
            styleGenerationSkipped = true;
            io.showNotification(
                    IConsoleIO.NotificationRole.INFO, "No Git repository found, skipping style guide generation.");
            return CompletableFuture.completedFuture("");
        }

        return submitBackgroundTask("Generating style guide", () -> {
            try {
                io.showNotification(IConsoleIO.NotificationRole.INFO, "Generating project style guide...");
                // Use a reasonable limit for style guide generation context
                var topClasses = GitDistance.getMostImportantFiles((GitRepo) project.getRepo(), 10);

                if (topClasses.isEmpty()) {
                    io.showNotification(
                            IConsoleIO.NotificationRole.INFO,
                            "No classes found via PageRank for style guide generation.");
                    String fallbackContent =
                            "# Style Guide\n\n(Could not be generated automatically - no relevant classes found)\n";
                    project.saveStyleGuide(fallbackContent);
                    return fallbackContent;
                }

                var codeForLLM = new StringBuilder();
                var tokens = 0;
                int MAX_STYLE_TOKENS = 30000; // Limit context size for style guide
                for (var file : topClasses) {
                    if (file.isBinary()) {
                        continue;
                    }
                    String chunk; // Declare chunk once outside the try-catch
                    var contentOpt = file.read();
                    // Use project root for relative path display if possible
                    var relativePath =
                            project.getRoot().relativize(file.absPath()).toString();
                    if (contentOpt.isEmpty()) {
                        logger.warn("Skipping unreadable file {} for style guide", relativePath);
                        continue;
                    }
                    chunk = "<file path=\"%s\">\n%s\n</file>\n".formatted(relativePath, contentOpt.get());
                    // Calculate tokens and check limits
                    var chunkTokens = Messages.getApproximateTokens(chunk);
                    if (tokens > 0 && tokens + chunkTokens > MAX_STYLE_TOKENS) { // Check if adding exceeds limit
                        logger.debug(
                                "Style guide context limit ({}) reached after {} tokens.", MAX_STYLE_TOKENS, tokens);
                        break; // Exit the loop if limit reached
                    }
                    if (chunkTokens > MAX_STYLE_TOKENS) { // Skip single large files
                        logger.debug(
                                "Skipping large file {} ({} tokens) for style guide context.",
                                relativePath,
                                chunkTokens);
                        continue; // Skip to next file
                    }
                    // Append chunk if within limits
                    codeForLLM.append(chunk);
                    tokens += chunkTokens;
                    logger.trace(
                            "Added {} ({} tokens, total {}) to style guide context", relativePath, chunkTokens, tokens);
                }

                if (codeForLLM.isEmpty()) {
                    io.showNotification(
                            IConsoleIO.NotificationRole.INFO, "No relevant code found for style guide generation");
                    String fallbackContent = "# Style Guide\n\n(No relevant code found for generation)\n";
                    project.saveStyleGuide(fallbackContent);
                    return fallbackContent;
                }

                var messages = List.of(
                        new SystemMessage(
                                "You are an expert software engineer. Your task is to extract a concise coding style guide from the provided code examples."),
                        new UserMessage(
                                """
                                        Based on these code examples, create a concise, clear coding style guide in Markdown format
                                        that captures the conventions used in this codebase, particularly the ones that leverage new or uncommon features.
                                        DO NOT repeat what are simply common best practices.

                                        %s
                                        """
                                        .formatted(codeForLLM)));

                var result = getLlm(serviceProvider.get().getScanModel(), "Generate style guide")
                        .sendRequest(messages);
                if (result.error() != null) {
                    String message =
                            "Failed to generate style guide: " + result.error().getMessage();
                    io.showNotification(IConsoleIO.NotificationRole.INFO, message);
                    String fallbackContent = "# Style Guide\n\n(Generation failed)\n";
                    project.saveStyleGuide(fallbackContent);
                    return fallbackContent;
                }
                var styleGuide = result.text();
                if (styleGuide.isBlank()) {
                    io.showNotification(IConsoleIO.NotificationRole.INFO, "LLM returned empty style guide.");
                    String fallbackContent = "# Style Guide\n\n(LLM returned empty result)\n";
                    project.saveStyleGuide(fallbackContent);
                    return fallbackContent;
                }
                project.saveStyleGuide(styleGuide);
                styleGenerationSkipped = false; // Reset flag after successful generation

                String savedFileName;
                Path agentsPath = project.getMasterRootPathForConfig().resolve(AbstractProject.STYLE_GUIDE_FILE);
                if (Files.exists(agentsPath)) {
                    savedFileName = "AGENTS.md";
                } else {
                    savedFileName = ".brokk/style.md";
                }
                io.showNotification(
                        IConsoleIO.NotificationRole.INFO, "Style guide generated and saved to " + savedFileName);
                return styleGuide;
            } catch (Exception e) {
                logger.error("Error generating style guide", e);
                String fallbackContent = "# Style Guide\n\n(Error during generation)\n";
                project.saveStyleGuide(fallbackContent);
                return fallbackContent;
            }
        });
    }

    /**
     * Returns the CompletableFuture tracking style guide generation completion.
     * Never returns null; always initialized to a completed future.
     */
    public CompletableFuture<String> getStyleGuideFuture() {
        return styleGuideFuture;
    }

    /**
     * Checks if style guide generation was skipped due to missing Git repository.
     * Used by onboarding to offer regeneration after Git is configured.
     */
    public boolean wasStyleGenerationSkipped() {
        return styleGenerationSkipped;
    }

    /** Ensure review guide exists, generating if needed */
    private void ensureReviewGuide() {
        if (!project.getReviewGuide().isEmpty()) {
            return;
        }

        project.saveReviewGuide(MainProject.DEFAULT_REVIEW_GUIDE);
        io.showNotification(IConsoleIO.NotificationRole.INFO, "Review guide created at .brokk/review.md");
    }

    // Reduced retry count for compression - it's non-critical and shouldn't block session navigation
    private static final int COMPRESSION_MAX_ATTEMPTS = 2;

    /**
     * Compresses a single TaskEntry into a summary string using the quickest model.
     * Preserves the original log and attaches the summary, so the AI uses the summary
     * while the UI can still display the full messages.
     *
     * @param entry The TaskEntry to compress.
     * @return A new TaskEntry with both log and summary, or the original entry if compression fails.
     * @throws InterruptedException if the operation is cancelled
     */
    @Blocking
    public TaskEntry compressHistory(TaskEntry entry) throws InterruptedException {
        if (entry.isCompressed()) {
            return entry;
        }

        // Check for interruption before starting LLM call
        if (Thread.currentThread().isInterrupted()) {
            throw new InterruptedException("Compression cancelled");
        }

        // Must have a log to compress
        if (!entry.hasLog()) {
            logger.warn("Cannot compress entry without a log: {}", entry);
            return entry;
        }

        // Compress the log into a summary
        var historyString = entry.toString();
        var msgs = SummarizerPrompts.instance.compressHistory(historyString);
        Llm.StreamingResult result = getLlm(serviceProvider.get().summarizeModel(), "Compress history entry")
                .sendRequest(msgs, COMPRESSION_MAX_ATTEMPTS);

        if (result.error() != null) {
            logger.warn("History compression failed for entry: {}", entry, result.error());
            return entry;
        }

        String summary = result.text();
        if (summary.isBlank()) {
            logger.warn("History compression resulted in empty summary for entry: {}", entry);
            return entry;
        }

        logger.debug("Compressed summary:\n{}", summary);
        // Create new entry with both original log and new summary
        return entry.withSummary(summary);
    }

    /** Begin a new aggregating scope with explicit compress-at-commit semantics and non-text resolution mode. */
    public TaskScope beginTask(String input, boolean compressAtCommit) {
        return beginTask(input, compressAtCommit, null);
    }

    /** Begin a new aggregating scope with explicit compress-at-commit semantics and optional grouping label. */
    public TaskScope beginTask(String input, boolean compressAtCommit, @Nullable String groupLabel) {
        TaskScope scope = new TaskScope(compressAtCommit, groupLabel);

        // prepare MOP
        var history = liveContext().getTaskHistory();
        var messages = List.<ChatMessage>of(new UserMessage(input));
        var taskFragment = new ContextFragments.TaskFragment(this, messages, input);
        io.setLlmAndHistoryOutput(history, new TaskEntry(-1, taskFragment, null));

        // rename the session if needed
        var sessionManager = project.getSessionManager();
        var sessions = sessionManager.listSessions();
        var currentSession =
                sessions.stream().filter(s -> s.id().equals(currentSessionId)).findFirst();

        if (currentSession.isPresent()
                && DEFAULT_SESSION_NAME.equals(currentSession.get().name())) {
            var actionFuture = summarizeTaskForConversation(input);
            renameSessionAsync(currentSessionId, actionFuture).thenRun(() -> {
                if (io instanceof Chrome) {
                    project.sessionsListChanged();
                }
            });
        }

        return scope;
    }

    /**
     * Aggregating scope that collects messages/files and commits once.
     * By design, this keeps only the Context from the final TaskResult in the Scope.
     * This means it is the agent's responsibility to propagate any sub-agents' Contexts
     * without losing important history.
     */
    public final class TaskScope implements AutoCloseable {
        private final boolean compressResults;
        private final AtomicBoolean closed = new AtomicBoolean(false);
        private final @Nullable UUID groupId;
        private final @Nullable String groupLabel;

        private TaskScope(boolean compressResults, @Nullable String groupLabel) {
            this.compressResults = compressResults;
            this.groupLabel = groupLabel;
            this.groupId = (groupLabel != null) ? UUID.randomUUID() : null;
            io.setTaskInProgress(true);
            taskScopeInProgress.set(true);
        }

        /**
         * Appends a TaskResult to the context history and returns updated local context, optionally attaching metadata.
         * If meta is provided and the TaskResult does not already carry metadata, the metadata is attached before
         * creating the TaskEntry to ensure persistence in history.
         *
         * @param result   The TaskResult to append.
         */
        public Context append(TaskResult result) throws InterruptedException {
            assert !closed.get() : "TaskScope already closed";

            // If interrupted before any LLM output, skip
            if (result.stopDetails().reason() == TaskResult.StopReason.INTERRUPTED
                    && result.output().messages().stream().noneMatch(m -> m instanceof AiMessage)) {
                logger.debug("Command cancelled before LLM responded");
                return result.context();
            }

            // If there is literally nothing to record (no messages and no content changes), skip
            if (result.output().messages().isEmpty()) {
                // Treat result.context() as new (right) and current topContext() as old (left)
                var diffs = result.context().getDiff(liveContext());
                if (diffs.isEmpty()) {
                    logger.debug("Empty TaskResult (no messages and no content changes)");
                    return result.context();
                }
            }

            var action = result.actionDescription();
            logger.debug("Adding session result to history. Action: '{}', Reason: {}", action, result.stopDetails());

            var actionFuture = summarizeTaskForConversation(action).thenApply(r -> {
                io.postSummarize();
                return r;
            });

            // optionally compress
            var updated = result.context().withGroup(groupId, groupLabel);
            TaskEntry entry = updated.createTaskEntry(result);
            TaskEntry finalEntry = compressResults ? compressHistory(entry) : entry;

            // push context
            var updatedContext = pushContext(currentLiveCtx -> {
                return updated.addHistoryEntry(finalEntry, result.output(), actionFuture)
                        .withGroup(groupId, groupLabel);
            });

            // prepare MOP to display new history with the next streamed message
            // needed because after the last append (before close) the MOP should not update
            io.prepareOutputForNextStream(updatedContext.getTaskHistory());

            return updatedContext;
        }

        /**
         * Publishes an intermediate Context snapshot to history without finalizing a TaskResult.
         * This allows capturing checkpoints during long-running tasks.
         */
        public void publish(Context context) {
            assert !closed.get() : "TaskScope already closed";
            var updated = context.withGroup(groupId, groupLabel);
            pushContext(currentLiveCtx -> updated);
            io.prepareOutputForNextStream(updated.getTaskHistory()); // is this necessary?
        }

        @Override
        public void close() {
            if (!closed.compareAndSet(false, true)) return;
            SwingUtilities.invokeLater(() -> {
                // deferred cleanup
                taskScopeInProgress.set(false);
                io.setTaskInProgress(false);
            });
        }
    }

    public List<Context> getContextHistoryList() {
        return contextHistory.getHistory();
    }

    public ContextHistory getContextHistory() {
        return contextHistory;
    }

    /**
     * @return true if the currently selected context is live/top context.
     */
    public boolean isLive() {
        return Objects.equals(liveContext(), selectedContext());
    }

    public UUID getCurrentSessionId() {
        return currentSessionId;
    }

    /**
     * Loads the ContextHistory for a specific session without switching to it. This allows viewing/inspecting session
     * history without changing the current session.
     *
     * @param sessionId The UUID of the session whose history to load
     * @return A CompletableFuture that resolves to the ContextHistory for the specified session
     */
    public CompletableFuture<ContextHistory> loadSessionHistoryAsync(UUID sessionId) {
        return CompletableFuture.supplyAsync(
                () -> project.getSessionManager().loadHistory(sessionId, this), backgroundTasks);
    }

    /**
     * Creates a new session with the given name and switches to it asynchronously. First attempts to reuse an existing
     * empty session before creating a new one.
     *
     * @param name The name for the new session
     * @return A CompletableFuture representing the completion of the session creation task
     */
    public CompletableFuture<Void> createSessionAsync(String name) {
        // No explicit exclusivity check for new session, as it gets a new unique ID.
        return submitExclusiveAction(() -> {
            createOrReuseSession(name);
        });
    }

    private void createOrReuseSession(String name) {
        Optional<SessionInfo> existingSessionInfo = getEmptySessionToReuseInsteadOfCreatingNew(name);
        if (existingSessionInfo.isPresent()) {
            SessionInfo sessionInfo = existingSessionInfo.get();
            logger.info("Reused existing empty session {} with name '{}'", sessionInfo.id(), name);
            switchToSession(sessionInfo.id());
        } else {
            // No empty session found, create a new one
            SessionInfo sessionInfo = project.getSessionManager().newSession(name);
            logger.info("Created new session: {} ({})", sessionInfo.name(), sessionInfo.id());

            updateActiveSession(sessionInfo.id()); // Mark as active for this project

            // initialize history for the session
            contextHistory = new ContextHistory(new Context(this));
            project.getSessionManager()
                    .saveHistory(contextHistory, currentSessionId); // Save the initial empty/welcome state

            // notifications
            notifyContextListeners(liveContext());
            io.updateContextHistoryTable(liveContext());
        }
    }

    private Optional<SessionInfo> getEmptySessionToReuseInsteadOfCreatingNew(String name) {
        var potentialEmptySessions = project.getSessionManager().listSessions().stream()
                .filter(session -> session.name().equals(name))
                .filter(session -> !session.isSessionModified())
                .filter(session -> !SessionRegistry.isSessionActiveElsewhere(project.getRoot(), session.id()))
                .sorted(Comparator.comparingLong(SessionInfo::created).reversed()) // Newest first
                .toList();

        return potentialEmptySessions.stream()
                .filter(session -> {
                    try {
                        var history = project.getSessionManager().loadHistory(session.id(), this);
                        return SessionManager.isSessionEmpty(session, history);
                    } catch (Exception e) {
                        logger.warn(
                                "Error checking if session {} is empty, skipping: {}", session.id(), e.getMessage());
                        return false;
                    }
                })
                .findFirst();
    }

    public void updateActiveSession(UUID sessionId) {
        currentSessionId = sessionId;
        SessionRegistry.update(project.getRoot(), sessionId);
        ((AbstractProject) project).setLastActiveSession(sessionId);
    }

    public void createSessionWithoutGui(Context sourceContext, String newSessionName) {
        var sessionManager = project.getSessionManager();
        var newSessionInfo = sessionManager.newSession(newSessionName);
        updateActiveSession(newSessionInfo.id());
        var ctx = newContextFrom(sourceContext).copyAndRefresh("Load External Changes");

        // the intent is that we save a history to the new session that initializeCurrentSessionAndHistory will pull in
        // later
        var ch = new ContextHistory(ctx);
        sessionManager.saveHistory(ch, newSessionInfo.id());
    }

    /**
     * Creates a new session with the given name, copies the workspace from the sourceFrozenContext, and switches to it
     * asynchronously.
     *
     * @param sourceContext The context whose workspace items will be copied.
     * @param newSessionName The name for the new session.
     * @return A CompletableFuture representing the completion of the session creation task.
     */
    public CompletableFuture<Void> createSessionFromContextAsync(Context sourceContext, String newSessionName) {
        return submitExclusiveAction(() -> {
                    logger.debug(
                            "Attempting to create and switch to new session '{}' from workspace of context '{}'",
                            newSessionName,
                            sourceContext.getAction());

                    var sessionManager = project.getSessionManager();
                    // 1. Create new session info
                    var newSessionInfo = sessionManager.newSession(newSessionName);
                    updateActiveSession(newSessionInfo.id());
                    logger.debug("Switched to new session: {} ({})", newSessionInfo.name(), newSessionInfo.id());

                    // 2. Create the initial context for the new session.
                    // Only its top-level action/parsedOutput will be changed to reflect it's a new session.
                    var initialContextForNewSession =
                            newContextFrom(sourceContext).copyAndRefresh("Load External Changes");

                    // 3. Initialize the ContextManager's history for the new session with this single context.
                    // Context should already be live from migration logic
                    var newCh = new ContextHistory(initialContextForNewSession);
                    newCh.addResetEdge(sourceContext, initialContextForNewSession);
                    this.contextHistory = newCh;

                    // 4. Save the new session's history (which now contains one entry).
                    // ensureFilesSnapshot() is called internally by ContextHistory.pushLive()
                    sessionManager.saveHistory(this.contextHistory, this.currentSessionId);

                    notifyContextListeners(liveContext());
                })
                .exceptionally(e -> {
                    logger.error("Failed to create new session from workspace", e);
                    throw new RuntimeException("Failed to create new session from workspace", e);
                });
    }

    /** returns a new Context based on the source one */
    private Context newContextFrom(Context sourceContext) {
        var newActionDescription = "New session (from: " + sourceContext.getAction() + ")";
        var newActionFuture = CompletableFuture.completedFuture(newActionDescription);
        var newParsedOutputFragment = new ContextFragments.TaskFragment(
                this, List.of(SystemMessage.from(newActionDescription)), newActionDescription);
        return sourceContext.withParsedOutput(newParsedOutputFragment, newActionFuture);
    }

    /**
     * Switches to an existing session asynchronously. Checks if the session is active elsewhere before switching.
     *
     * @param sessionId The UUID of the session to switch to
     * @return A CompletableFuture representing the completion of the session switch task
     */
    public CompletableFuture<Void> switchSessionAsync(UUID sessionId) {
        var sessionManager = project.getSessionManager();
        var otherWorktreeOpt = SessionRegistry.findAnotherWorktreeWithActiveSession(project.getRoot(), sessionId);
        if (otherWorktreeOpt.isPresent()) {
            var otherWorktree = otherWorktreeOpt.get();
            String sessionName = sessionManager.listSessions().stream()
                    .filter(s -> s.id().equals(sessionId))
                    .findFirst()
                    .map(SessionInfo::name)
                    .orElse("Unknown session");
            io.systemNotify(
                    "Session '" + sessionName + "' (" + sessionId.toString().substring(0, 8) + ")"
                            + " is currently active in worktree:\n"
                            + otherWorktree + "\n\n"
                            + "Please close it there or choose a different session.",
                    "Session In Use",
                    JOptionPane.WARNING_MESSAGE);
            project.sessionsListChanged(); // to make sure sessions combo box switches back to the old session
            return CompletableFuture.failedFuture(new IllegalStateException("Session is active elsewhere."));
        }

        io.showSessionSwitchSpinner();
        return submitExclusiveAction(() -> {
                    try {
                        switchToSession(sessionId);
                    } finally {
                        io.hideSessionSwitchSpinner();
                    }
                })
                .exceptionally(e -> {
                    logger.error("Failed to switch to session {}", sessionId, e);
                    throw new RuntimeException("Failed to switch session", e);
                });
    }

    private void switchToSession(UUID sessionId) {
        var sessionManager = project.getSessionManager();

        String sessionName = sessionManager.listSessions().stream()
                .filter(s -> s.id().equals(sessionId))
                .findFirst()
                .map(SessionInfo::name)
                .orElse("(Unknown Name)");
        logger.debug("Switched to session: {} ({})", sessionName, sessionId);

        ContextHistory loadedCh = sessionManager.loadHistoryAndRefresh(sessionId, this);

        if (loadedCh == null) {
            io.toolError("Error while loading history for session '%s'.".formatted(sessionName));
        } else {
            updateActiveSession(sessionId); // Mark as active
            contextHistory = loadedCh;

            // Activate session: migrate legacy tasks then notify UI on EDT
            finalizeSessionActivation(sessionId);
        }
    }

    /**
     * Renames an existing session asynchronously.
     *
     * @param sessionId The UUID of the session to rename
     * @param newNameFuture A Future that will provide the new name for the session
     * @return A CompletableFuture representing the completion of the session rename task
     */
    public CompletableFuture<Void> renameSessionAsync(UUID sessionId, Future<String> newNameFuture) {
        return submitBackgroundTask("Renaming session", () -> {
            try {
                String newName = newNameFuture.get(Context.CONTEXT_ACTION_SUMMARY_TIMEOUT_SECONDS, TimeUnit.SECONDS);
                project.getSessionManager().renameSession(sessionId, newName);
                logger.debug("Renamed session {} to {}", sessionId, newName);
            } catch (Exception e) {
                logger.warn("Error renaming Session {}", sessionId, e);
            }
        });
    }

    /**
     * Deletes an existing session asynchronously.
     *
     * @param sessionIdToDelete The UUID of the session to delete
     * @return A CompletableFuture representing the completion of the session delete task
     */
    public CompletableFuture<Void> deleteSessionAsync(UUID sessionIdToDelete) {
        return submitExclusiveAction(() -> {
                    try {
                        project.getSessionManager().deleteSession(sessionIdToDelete);
                    } catch (Exception e) {
                        logger.error("Failed to delete session {}", sessionIdToDelete, e);
                        throw new RuntimeException(e);
                    }
                    logger.info("Deleted session {}", sessionIdToDelete);
                    if (sessionIdToDelete.equals(currentSessionId)) {
                        var sessionToSwitchTo = project.getSessionManager().listSessions().stream()
                                .max(Comparator.comparingLong(SessionInfo::created))
                                .map(SessionInfo::id)
                                .orElse(null);

                        if (sessionToSwitchTo != null
                                && project.getSessionManager().loadHistory(sessionToSwitchTo, this) != null) {
                            switchToSession(sessionToSwitchTo);
                        } else {
                            createOrReuseSession(DEFAULT_SESSION_NAME);
                        }
                    }
                })
                .exceptionally(e -> {
                    logger.error("Failed to delete session {}", sessionIdToDelete, e);
                    throw new RuntimeException(e);
                });
    }

    public CompletableFuture<Void> copySessionAsync(UUID originalSessionId, String originalSessionName) {
        return submitExclusiveAction(() -> {
                    var sessionManager = project.getSessionManager();
                    String newSessionName = "Copy of " + originalSessionName;
                    SessionInfo copiedSessionInfo;
                    try {
                        copiedSessionInfo = sessionManager.copySession(originalSessionId, newSessionName);
                    } catch (Exception e) {
                        logger.error(e);
                        io.toolError("Failed to copy session " + originalSessionName);
                        return;
                    }

                    logger.info(
                            "Copied session {} ({}) to {} ({})",
                            originalSessionName,
                            originalSessionId,
                            copiedSessionInfo.name(),
                            copiedSessionInfo.id());
                    var loadedCh = sessionManager.loadHistoryAndRefresh(copiedSessionInfo.id(), this);
                    assert loadedCh != null && !loadedCh.getHistory().isEmpty()
                            : "Copied session history should not be null or empty";
                    contextHistory = requireNonNull(
                            loadedCh, "Copied session history (loadedCh) should not be null after assertion");

                    updateActiveSession(copiedSessionInfo.id());
                    finalizeSessionActivation(copiedSessionInfo.id());
                })
                .exceptionally(e -> {
                    logger.error("Failed to copy session {}", originalSessionId, e);
                    throw new RuntimeException(e);
                });
    }

    @SuppressWarnings("unused")
    public void restoreGitProjectState(UUID sessionId, UUID contextId) {
        if (!project.hasGit()) {
            return;
        }
        var ch = project.getSessionManager().loadHistory(sessionId, this);
        if (ch == null) {
            io.toolError("Could not load session " + sessionId, "Error");
            return;
        }

        var gitState = ch.getGitState(contextId).orElse(null);
        if (gitState == null) {
            io.toolError("Could not find git state for context " + contextId, "Error");
            return;
        }

        var restorer = new GitProjectStateRestorer(project, io);
        restorer.restore(gitState);
    }

    /**
     * Override the active {@link IConsoleIO}. Intended for headless execution: callers should install
     * their console implementation before starting a job and restore the previous console around the job run.
     *
     * <p>The provided console must be non-null; it will be wired into {@link UserActionManager} so that
     * user-action callbacks and background tasks emit events through the replacement console.
     */
    public void setIo(IConsoleIO io) {
        this.io = io;
        this.userActions.setIo(this.io);
    }

    @Override
    public IConsoleIO getIo() {
        return io;
    }

    public void createHeadless() {
        createHeadless(BuildDetails.EMPTY);
    }

    /**
     * This should be invoked immediately after constructing the {@code ContextManager} but before any tasks are
     * submitted, so that all logging and UI callbacks are routed to the desired sink.
     */
    public void createHeadless(BuildDetails buildDetails) {
        this.io = new HeadlessConsole();
        this.userActions.setIo(this.io);

        initializeCurrentSessionAndHistory(true);

        ensureReviewGuide();
        cleanupOldHistoryAsync();
        // we deliberately don't infer style guide or build details here -- if they already exist, great;
        // otherwise we leave them empty
        var mp = project.getMainProject();
        if (mp.loadBuildDetails().equals(BuildDetails.EMPTY)) {
            mp.setBuildDetails(buildDetails);
        }

        // no AnalyzerListener, instead we will block for it to be ready
        // Headless mode doesn't need file watching, so pass null for both analyzerListener and watchService
        this.analyzerWrapper = new AnalyzerWrapper(project, new NullAnalyzerListener(), new IWatchService() {});
        try {
            analyzerWrapper.get();
        } catch (InterruptedException e) {
            throw new RuntimeException(e);
        }

        checkBalanceAndNotify();
    }

    @Override
    public ToolRegistry getToolRegistry() {
        return toolRegistry;
    }

    /**
     * Checks the user’s account balance (only when using the Brokk proxy) and notifies via
     * {@link IConsoleIO#systemNotify} if the balance is low or exhausted. The expensive work is executed on the
     * background executor so callers may invoke this from any thread without blocking.
     */
    public void checkBalanceAndNotify() {
        if (MainProject.getProxySetting() != MainProject.LlmProxySetting.BROKK) {
            return; // Only relevant when using the Brokk proxy
        }

        submitBackgroundTask("Balance Check", () -> {
            try {
                float balance = serviceProvider.get().getUserBalance();
                logger.debug("Checked balance: ${}", String.format("%.2f", balance));

                if (balance < Service.MINIMUM_PAID_BALANCE) {
                    // Free-tier: reload models and warn once
                    reloadService();
                    if (!freeTierNotified) {
                        freeTierNotified = true;
                        lowBalanceNotified = false; // reset low-balance flag
                        var msg =
                                """
                        Brokk is running in the free tier. Only low-cost models are available.

                        To enable smarter models, subscribe or top-up at
                        %s
                        """
                                        .formatted(Service.TOP_UP_URL);
                        SwingUtilities.invokeLater(
                                () -> io.systemNotify(msg, "Balance Exhausted", JOptionPane.WARNING_MESSAGE));
                    }
                } else if (balance < Service.LOW_BALANCE_WARN_AT) {
                    // Low balance warning
                    freeTierNotified = false; // recovered from exhausted state
                    if (!lowBalanceNotified) {
                        lowBalanceNotified = true;
                        var msg = "Low account balance: $%.2f.\nTop-up at %s to avoid interruptions."
                                .formatted(balance, Service.TOP_UP_URL);
                        SwingUtilities.invokeLater(
                                () -> io.systemNotify(msg, "Low Balance Warning", JOptionPane.WARNING_MESSAGE));
                    }
                } else {
                    // Healthy balance – clear flags
                    lowBalanceNotified = false;
                    freeTierNotified = false;
                }
            } catch (IOException e) {
                logger.error("Failed to check user balance", e);
            }
        });
    }

    /**
     * Asynchronously compresses the entire conversation history of the currently selected context. Replaces the history
     * with summarized versions of each task entry. This runs as a cancellable LLM action, so it should NOT be
     * called from other exclusive-tasks (or it will deadlock).
     */
    public CompletableFuture<?> compressHistoryAsync() {
        return submitLlmAction(() -> {
            try {
                compressHistory();
            } catch (InterruptedException ie) {
                io.showNotification(IConsoleIO.NotificationRole.INFO, "History compression canceled");
            }
        });
    }

    @Override
    @Blocking
    public void compressHistory() throws InterruptedException {
        io.disableHistoryPanel();
        try {
            // Operate on the task history
            var taskHistoryToCompress = liveContext().getTaskHistory();
            if (taskHistoryToCompress.isEmpty()) {
                io.showNotification(IConsoleIO.NotificationRole.INFO, "No history to compress.");
                return;
            }

            io.showNotification(IConsoleIO.NotificationRole.INFO, "Compressing conversation history...");

            // Use bounded-concurrency executor to avoid overwhelming the LLM provider
            List<Future<TaskEntry>> futures = new ArrayList<>(taskHistoryToCompress.size());
            try (var exec = ExecutorServiceUtil.newFixedThreadExecutor(5, "HistoryCompress-")) {
                // Submit all compression tasks
                for (TaskEntry entry : taskHistoryToCompress) {
                    futures.add(exec.submit(() -> compressHistory(entry)));
                }

                // Collect results in order, with fallback to original on failure
                List<TaskEntry> compressedTaskEntries = new ArrayList<>(taskHistoryToCompress.size());
                for (int i = 0; i < futures.size(); i++) {
                    try {
                        compressedTaskEntries.add(futures.get(i).get());
                    } catch (InterruptedException ie) {
                        // Cancellation requested - cancel remaining futures and re-throw
                        logger.debug("History compression interrupted");
                        for (int j = i + 1; j < futures.size(); j++) {
                            futures.get(j).cancel(true);
                        }
                        throw ie;
                    } catch (ExecutionException ee) {
                        // Individual task failed - use original entry and continue
                        logger.warn("History compression task failed", ee);
                        compressedTaskEntries.add(taskHistoryToCompress.get(i));
                    }
                }

                // Check if any entries were actually modified (got a summary attached)
                boolean changed = IntStream.range(0, taskHistoryToCompress.size())
                        .anyMatch(i -> {
                            TaskEntry original = taskHistoryToCompress.get(i);
                            TaskEntry compressed = compressedTaskEntries.get(i);
                            // Entry changed if it now has a summary when it didn't before
                            return compressed.isCompressed() && !original.isCompressed();
                        });

                if (!changed) {
                    io.showNotification(IConsoleIO.NotificationRole.INFO, "History is already compressed.");
                    return;
                }

                // pushContext will update liveContext with the compressed history
                // and add a frozen version to contextHistory.
                // Entries now have both log and summary, so AI uses summary while UI can show either
                pushContext(currentLiveCtx -> currentLiveCtx.withHistory(compressedTaskEntries));
                io.showNotification(IConsoleIO.NotificationRole.INFO, "Task history compressed successfully.");
            }
        } finally {
            SwingUtilities.invokeLater(io::enableHistoryPanel);
        }
    }

    public static class SummarizeWorker extends ExceptionAwareSwingWorker<String, String> {
        private final IContextManager cm;
        private final String content;
        private final int words;

        public SummarizeWorker(IContextManager cm, String content, int words) {
            super(cm.getIo());
            this.cm = cm;
            this.content = content;
            this.words = words;
        }

        @Override
        protected String doInBackground() throws Exception {
            var msgs = SummarizerPrompts.instance.collectMessages(content, words);
            // Use quickModel for summarization
            Llm.StreamingResult result = cm.getLlm(cm.getService().quickestModel(), "Summarize: " + content)
                    .sendRequest(msgs);
            if (result.error() != null) {
                logger.warn("Summarization failed or was cancelled.");
                return "Summarization failed.";
            }
            var summary = result.text().trim();
            if (summary.endsWith(".")) {
                return summary.substring(0, summary.length() - 1);
            }
            return summary;
        }
    }

    @TestOnly
    public void setAnalyzerWrapper(IAnalyzerWrapper analyzerWrapper) {
        this.analyzerWrapper = analyzerWrapper;
    }
}<|MERGE_RESOLUTION|>--- conflicted
+++ resolved
@@ -1710,24 +1710,6 @@
 
                 Llm.StreamingResult result = getLlm(serviceProvider.get().summarizeModel(), "Summarize pasted image")
                         .sendRequest(messages);
-<<<<<<< HEAD
-
-                if (result.error() != null) {
-                    logger.warn("Image summarization failed or was cancelled.");
-                    return "(Image summarization failed)";
-                }
-                var description = result.text();
-                return description.isBlank() ? "(Image description empty)" : description.trim();
-            } catch (IOException e) {
-                logger.error("Failed to convert pasted image for summarization", e);
-                return "(Error processing image)";
-            } finally {
-                SwingUtilities.invokeLater(io::postSummarize);
-            }
-        });
-    }
-=======
->>>>>>> ac1dd735
 
                 if (result.error() != null) {
                     logger.warn("Image summarization failed or was cancelled.");
