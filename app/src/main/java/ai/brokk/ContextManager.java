--- conflicted
+++ resolved
@@ -1561,12 +1561,8 @@
         var updated = new ArrayList<>(tasks);
         updated.set(idx, new TaskList.TaskItem(task.title(), task.text(), true));
         return deriveContextWithTaskList(
-<<<<<<< HEAD
-                context, new TaskList.TaskListData(List.copyOf(updated)));
-=======
-                        context, new TaskList.TaskListData(List.copyOf(updated)), "Task list marked task done")
+                        context, new TaskList.TaskListData(List.copyOf(updated)))
                 .withGroup(groupId, groupLabel);
->>>>>>> 01393b8b
     }
 
     private void captureGitState(Context frozenContext) {
