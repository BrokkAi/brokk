--- conflicted
+++ resolved
@@ -3,11 +3,6 @@
 import static java.util.Objects.requireNonNull;
 import static org.checkerframework.checker.nullness.util.NullnessUtil.castNonNull;
 
-<<<<<<< HEAD
-import ai.brokk.*;
-import ai.brokk.AnalyzerUtil.CodeWithSource;
-import ai.brokk.analyzer.*;
-=======
 import ai.brokk.AnalyzerUtil;
 import ai.brokk.AnalyzerUtil.CodeWithSource;
 import ai.brokk.ContextManager;
@@ -23,7 +18,6 @@
 import ai.brokk.analyzer.ProjectFile;
 import ai.brokk.analyzer.SkeletonProvider;
 import ai.brokk.analyzer.SourceCodeProvider;
->>>>>>> c732e411
 import ai.brokk.analyzer.usages.FuzzyResult;
 import ai.brokk.analyzer.usages.FuzzyUsageFinder;
 import ai.brokk.analyzer.usages.UsageHit;
@@ -1936,15 +1930,11 @@
         @Override
         @Blocking
         public Set<CodeUnit> sources() {
-<<<<<<< HEAD
             var unit = getComputedUnit().renderNowOrNull();
             if (unit == null) {
                 return Set.of();
             }
-            return unit.classUnit().map(Set::of).orElseThrow();
-=======
             return Set.of(unit);
->>>>>>> c732e411
         }
 
         @Override
