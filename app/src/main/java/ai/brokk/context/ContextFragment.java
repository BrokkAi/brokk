--- conflicted
+++ resolved
@@ -1315,12 +1315,8 @@
                 logger.error("Unable to compute PasteTextFragment syntax style within specified timeout period", e);
             }
 
-<<<<<<< HEAD
-            return FragmentSnapshot.textSnapshot(desc, desc, text, syntax);
-=======
             var files = extractFilesFromText(text, contextManager);
-            return new FragmentSnapshot(desc, desc, text, syntax, Set.of(), files, (List<Byte>) null);
->>>>>>> 723ff8fb
+            return FragmentSnapshot.textSnapshot(desc, desc, text, syntax, Set.of(), files);
         }
 
         @Override
