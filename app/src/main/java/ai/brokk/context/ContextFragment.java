--- conflicted
+++ resolved
@@ -2786,13 +2786,6 @@
         }
     }
 
-<<<<<<< HEAD
-    class SummaryFragment extends VirtualFragment implements DynamicIdentity { // Dynamic, single-target, uses nextId
-        private final String targetIdentifier;
-        private final SummaryType summaryType;
-        private @Nullable ComputedValue<String> textCv;
-        private @Nullable ComputedValue<String> descCv;
-=======
     // Stateless formatter that renders skeletons grouped by package and optionally emits a
     // "// Direct ancestors of ..." section. Output depends only on input.
     class SkeletonFragmentFormatter {
@@ -2879,11 +2872,12 @@
         }
     }
 
-    class SummaryFragment extends ComputedVirtualFragment { // Dynamic, single-target, uses nextId
+    class SummaryFragment extends VirtualFragment implements DynamicIdentity { // Dynamic, single-target, uses nextId
         private final String targetIdentifier;
         private final SummaryType summaryType;
         private transient @Nullable Map<CodeUnit, String> cachedSkeletonsWithAncestors;
->>>>>>> e1d4953b
+        private @Nullable ComputedValue<String> textCv;
+        private @Nullable ComputedValue<String> descCv;
 
         public SummaryFragment(IContextManager contextManager, String targetIdentifier, SummaryType summaryType) {
             super(contextManager);
@@ -2959,7 +2953,6 @@
         }
 
         @Override
-<<<<<<< HEAD
         public ComputedValue<String> text() {
             return lazyInitCv(
                     textCv,
@@ -2967,11 +2960,31 @@
                     () -> new ComputedValue<>(
                             "sumf-text-" + id(),
                             () -> {
-                                Map<CodeUnit, String> skeletons = fetchSkeletons();
+                                Map<CodeUnit, String> skeletons = getSkeletonsWithAncestors();
                                 if (skeletons.isEmpty()) {
                                     return "No summary found for: " + targetIdentifier;
                                 }
-                                return combinedText(List.of(this));
+                                var analyzer = getAnalyzer();
+                                var formatter = new SkeletonFragmentFormatter();
+
+                                CodeUnit primaryTarget = null;
+                                List<CodeUnit> ancestors = List.of();
+
+                                if (summaryType == SummaryType.CODEUNIT_SKELETON) {
+                                    var maybeClassUnit = resolvePrimaryTargets(analyzer).stream()
+                                            .filter(CodeUnit::isClass)
+                                            .findFirst();
+                                    if (maybeClassUnit.isPresent()) {
+                                        primaryTarget = maybeClassUnit.get();
+                                        ancestors = analyzer.getDirectAncestors(primaryTarget);
+                                    }
+                                }
+
+                                var request = new SkeletonFragmentFormatter.Request(
+                                        primaryTarget, ancestors, skeletons, summaryType);
+                                String formatted = formatter.format(request);
+
+                                return formatted.isEmpty() ? "No summary found for: " + targetIdentifier : formatted;
                             },
                             getFragmentExecutor()),
                     v -> textCv = v);
@@ -2983,7 +2996,9 @@
                     sourcesCv,
                     () -> sourcesCv,
                     () -> new ComputedValue<>(
-                            "sumf-src-" + id(), () -> fetchSkeletons().keySet(), getFragmentExecutor()),
+                            "sumf-src-" + id(),
+                            () -> getSkeletonsWithAncestors().keySet(),
+                            getFragmentExecutor()),
                     v -> sourcesCv = v);
         }
 
@@ -2995,59 +3010,13 @@
                     () -> new ComputedValue<>(
                             "sumf-files-" + id(),
                             () -> switch (summaryType) {
-                                case CODEUNIT_SKELETON ->
-                                    this.sources().future().join().stream()
+                                case CODEUNIT_SKELETON, FILE_SKELETONS ->
+                                    sources().join().stream()
                                             .map(CodeUnit::source)
                                             .collect(Collectors.toSet());
-                                case FILE_SKELETONS ->
-                                    Set.of(getContextManager().toFile(targetIdentifier));
                             },
                             getFragmentExecutor()),
                     v -> filesCv = v);
-=======
-        @Blocking
-        public String text() {
-            Map<CodeUnit, String> skeletons = getSkeletonsWithAncestors();
-            if (skeletons.isEmpty()) {
-                return "No summary found for: " + targetIdentifier;
-            }
-
-            var analyzer = getAnalyzer();
-            var formatter = new SkeletonFragmentFormatter();
-
-            CodeUnit primaryTarget = null;
-            List<CodeUnit> ancestors = List.of();
-
-            if (summaryType == SummaryType.CODEUNIT_SKELETON) {
-                var maybeClassUnit = resolvePrimaryTargets(analyzer).stream()
-                        .filter(CodeUnit::isClass)
-                        .findFirst();
-                if (maybeClassUnit.isPresent()) {
-                    primaryTarget = maybeClassUnit.get();
-                    ancestors = analyzer.getDirectAncestors(primaryTarget);
-                }
-            }
-
-            var request = new SkeletonFragmentFormatter.Request(primaryTarget, ancestors, skeletons, summaryType);
-            String formatted = formatter.format(request);
-
-            return formatted.isEmpty() ? "No summary found for: " + targetIdentifier : formatted;
-        }
-
-        @Override
-        @Blocking
-        public Set<CodeUnit> sources() {
-            return getSkeletonsWithAncestors().keySet();
-        }
-
-        @Override
-        @Blocking
-        public Set<ProjectFile> files() {
-            return switch (summaryType) {
-                case CODEUNIT_SKELETON, FILE_SKELETONS ->
-                    sources().stream().map(CodeUnit::source).collect(Collectors.toSet());
-            };
->>>>>>> e1d4953b
         }
 
         @Override
@@ -3094,16 +3063,6 @@
             return new SummaryFragment(id(), getContextManager(), targetIdentifier, summaryType);
         }
 
-<<<<<<< HEAD
-=======
-        @Override
-        public ContextFragment copy() {
-            // Dynamic identity; return a new instance with a fresh ID
-            return new SummaryFragment(getContextManager(), targetIdentifier, summaryType);
-        }
-
-        // Use identity-based equals (inherited from VirtualFragment)
->>>>>>> e1d4953b
         public static String combinedText(Collection<SummaryFragment> fragments) {
             if (fragments.isEmpty()) {
                 return "No summaries available";
