--- conflicted
+++ resolved
@@ -2015,11 +2015,8 @@
             implements EditableFragment<CodeFragment> { // Dynamic, uses nextId
         private final String fullyQualifiedName;
         private @Nullable ComputedValue<CodeUnit> unitCv;
-<<<<<<< HEAD
+        private @Nullable CodeUnit preResolvedUnit;
         private transient boolean readOnly;
-=======
-        private @Nullable CodeUnit preResolvedUnit;
->>>>>>> 2370f1cf
 
         public CodeFragment(IContextManager contextManager, String fullyQualifiedName) {
             super(contextManager);
