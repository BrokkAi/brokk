package ai.brokk.context;

import static java.util.Objects.requireNonNull;
import static org.checkerframework.checker.nullness.util.NullnessUtil.castNonNull;

import ai.brokk.AnalyzerUtil;
import ai.brokk.AnalyzerUtil.CodeWithSource;
import ai.brokk.ContextManager;
import ai.brokk.IContextManager;
import ai.brokk.TaskEntry;
import ai.brokk.analyzer.BrokkFile;
import ai.brokk.analyzer.CallGraphProvider;
import ai.brokk.analyzer.CallSite;
import ai.brokk.analyzer.CodeUnit;
import ai.brokk.analyzer.ExternalFile;
import ai.brokk.analyzer.IAnalyzer;
import ai.brokk.analyzer.ProjectFile;
import ai.brokk.analyzer.SkeletonProvider;
import ai.brokk.analyzer.SourceCodeProvider;
import ai.brokk.analyzer.usages.FuzzyResult;
import ai.brokk.analyzer.usages.FuzzyUsageFinder;
import ai.brokk.analyzer.usages.UsageHit;
import ai.brokk.project.IProject;
import ai.brokk.prompts.EditBlockParser;
import ai.brokk.util.*;
import dev.langchain4j.data.message.ChatMessage;
import java.awt.*;
import java.io.IOException;
import java.io.UncheckedIOException;
import java.nio.charset.StandardCharsets;
import java.nio.file.Path;
import java.time.Duration;
import java.util.*;
import java.util.List;
import java.util.concurrent.*;
import java.util.concurrent.atomic.AtomicInteger;
import java.util.function.Consumer;
import java.util.function.Supplier;
import java.util.stream.Collectors;
import java.util.stream.Stream;
import javax.imageio.ImageIO;
import javax.swing.*;
import org.apache.logging.log4j.LogManager;
import org.apache.logging.log4j.Logger;
import org.fife.ui.rsyntaxtextarea.FileTypeUtil;
import org.fife.ui.rsyntaxtextarea.SyntaxConstants;
import org.jetbrains.annotations.Blocking;
import org.jetbrains.annotations.Nullable;
import org.jetbrains.annotations.VisibleForTesting;

/**
 * Asynchronous ContextFragment API.
 * <p>
 * All fragments return ComputedValue<T> for their public data surfaces to avoid implicit blocking.
 * Callers must explicitly block if they require synchronous behavior (e.g., via future().join()).
 * <p>
 * This is a breaking change; do not expect call sites to compile until they are updated.
 *
 * <p>ContextFragment MUST be kept in sync with FrozenFragment: any polymorphic methods added to CF must be serialized
 * into FF so they can be accurately represented as well. If you are tasked with adding such a method to CF without also
 * having FF available to edit, you MUST decline the assignment and explain the problem.
 */
public interface ContextFragment {
    /**
     * Replaces polymorphic methods or instanceof checks with something that can easily apply to FrozenFragments as well
     */
    enum FragmentType {
        PROJECT_PATH,
        GIT_FILE,
        EXTERNAL_PATH,
        IMAGE_FILE,

        STRING,
        SEARCH,
        SKELETON,
        USAGE,
        CODE,
        CALL_GRAPH,
        HISTORY,
        TASK,
        PASTE_TEXT,
        PASTE_IMAGE,
        STACKTRACE,
        BUILD_LOG;

        private static final EnumSet<FragmentType> PATH_TYPES =
                EnumSet.of(PROJECT_PATH, GIT_FILE, EXTERNAL_PATH, IMAGE_FILE);

        private static final EnumSet<FragmentType> VIRTUAL_TYPES = EnumSet.of(
                STRING,
                SEARCH,
                SKELETON,
                USAGE,
                CODE,
                CALL_GRAPH,
                HISTORY,
                TASK,
                PASTE_TEXT,
                PASTE_IMAGE,
                STACKTRACE,
                BUILD_LOG);

        private static final EnumSet<FragmentType> OUTPUT_TYPES = EnumSet.of(SEARCH, HISTORY, TASK);

        private static final EnumSet<FragmentType> EDITABLE_TYPES = EnumSet.of(PROJECT_PATH, USAGE, CODE);

        public boolean isPath() {
            return PATH_TYPES.contains(this);
        }

        public boolean isVirtual() {
            return VIRTUAL_TYPES.contains(this);
        }

        public boolean isOutput() {
            return OUTPUT_TYPES.contains(this);
        }

        public boolean isEditable() {
            return EDITABLE_TYPES.contains(this);
        }
    }

    static String describe(Collection<ContextFragment> fragments) {
        return describe(fragments.stream());
    }

    @Blocking
    static String describe(Stream<ContextFragment> fragments) {
        return fragments
                .map(cf -> cf.description().join())
                .filter(s -> !s.isBlank())
                .collect(Collectors.joining("\n"));
    }

    // Static counter for dynamic fragments
    AtomicInteger nextId = new AtomicInteger(1);

    // Dedicated executor for ContextFragment async computations (separate from ContextManager backgroundTasks)
    Logger logger = LogManager.getLogger(ContextFragment.class);

    @VisibleForTesting
    static LoggingExecutorService getFragmentExecutor() {
        return FRAGMENT_EXECUTOR;
    }

    /**
     * Forcefully shuts down the dedicated ContextFragment executor. Safe to call multiple times.
     * Intended for application shutdown to ensure no lingering threads keep the JVM alive.
     */
    static void shutdownFragmentExecutor() {
        try {
            FRAGMENT_EXECUTOR.shutdownNow();
        } catch (Throwable t) {
            logger.warn("Error shutting down fragment executor", t);
        }
    }

    LoggingExecutorService FRAGMENT_EXECUTOR = createFragmentExecutor();

    private static LoggingExecutorService createFragmentExecutor() {
        ThreadFactory virtualThreadFactory = Thread.ofVirtual()
                .name("brokk-cf-", 0) // Prefix and starting counter
                .factory();
        ExecutorService virtualExecutor = Executors.newThreadPerTaskExecutor(virtualThreadFactory);
        return new LoggingExecutorService(
                virtualExecutor,
                th -> logger.error("Uncaught exception in ContextFragment Virtual Thread executor", th));
    }

    /**
     * Gets the current max integer fragment ID used for generating new dynamic fragment IDs. Note: This refers to the
     * numeric part of dynamic IDs.
     */
    static int getCurrentMaxId() {
        return nextId.get();
    }

    /**
     * Sets the next integer fragment ID value, typically called during deserialization to ensure new dynamic fragment
     * IDs don't collide with loaded numeric IDs.
     */
    static void setMinimumId(int value) {
        nextId.accumulateAndGet(value, Math::max);
    }

    /**
     * Unique identifier for this fragment. Can be a numeric string for dynamic fragments or a hash string for
     * static/frozen fragments.
     */
    String id();

    /**
     * The type of this fragment.
     */
    FragmentType getType();

    /**
     * short description in history (defaults to description).
     */
    default ComputedValue<String> shortDescription() {
        return description();
    }

    /**
     * longer description displayed in context table
     */
    ComputedValue<String> description();

    /**
     * raw content for preview
     */
    ComputedValue<String> text();

    /**
     * content formatted for LLM
     */
    default ComputedValue<String> format() {
        return new ComputedValue<>(
                "cf-format-" + id(),
                () ->
                        """
                                <fragment description="%s" fragmentid="%s">
                                %s
                                </fragment>
                                """
                                .formatted(
                                        description().future().join(),
                                        id(),
                                        text().future().join()),
                getFragmentExecutor());
    }

    /**
     * fragment toc entry, usually id + description
     */
    default String formatToc() {
        // Non-blocking best-effort rendering
        return """
                <fragment-toc description="%s" fragmentid="%s" />
                """
                .formatted(description().renderNowOr(""), id());
    }

    default boolean isText() {
        return true;
    }

    /**
     * Optionally provide computed image payload; default is null for non-image fragments.
     */
    default @Nullable ComputedValue<byte[]> imageBytes() {
        return null;
    }

    /**
     * Retrieves the frozen contents, if any. Returns <code>null</code> if none is persisted.
     */
    byte @Nullable [] getFrozenContentBytes();

    /**
     * Retrieves the frozen contents, if any as a UTF-8 string. Returns <code>null</code> if none is persisted.
     */
    default @Nullable String getSnapshotTextOrNull() {
        var bytes = getFrozenContentBytes();
        if (bytes != null) {
            return new String(bytes, StandardCharsets.UTF_8);
        }
        return null;
    }

    /**
     * Sets the persisted immutable snapshot content for this fragment.
     * Implementations should treat this as write-once and ignore subsequent calls when already set.
     * Default implementation is a no-op.
     */
    default void setFrozenContentBytes(byte[] bytes) {
        // no-op by default
    }

    /**
     * Explicitly capture a snapshot of this fragment's content within the provided timeout.
     * For image fragments, captures image bytes; otherwise captures text as UTF-8 bytes.
     *
     * Best-effort; timeouts or failures are logged and do not throw.
     */
    @Blocking
    default void snapshot(Duration timeout) {
        try {
            if (isText()) {
                text().await(timeout).ifPresent(text -> setFrozenContentBytes(text.getBytes(StandardCharsets.UTF_8)));
            }
            var ib = imageBytes();
            if (ib != null) {
                ib.await(timeout).ifPresent(this::setFrozenContentBytes);
            }
        } catch (Exception e) {
            logger.warn("Snapshot failed for fragment {}: {}", id(), e.toString());
        }
    }

    /**
     * Return a string that can be provided to the appropriate WorkspaceTools method to recreate this fragment. Returns
     * an empty string for fragments that cannot be re-added without serializing their entire contents.
     */
    default String repr() {
        return "";
    }

    /**
     * Code sources found in this fragment.
     */
    ComputedValue<Set<CodeUnit>> sources();

    /**
     * Returns all repo files referenced by this fragment. This is used when we *just* want to manipulate or show actual
     * files, rather than the code units themselves.
     */
    ComputedValue<Set<ProjectFile>> files();

    /**
     * Syntax highlight style.
     */
    ComputedValue<String> syntaxStyle();

    default List<TaskEntry> entries() {
        return List.of();
    }

    /**
     * If false, the classes returned by sources() will be pruned from AutoContext suggestions. (Corollary: if sources()
     * always returns empty, this doesn't matter.)
     */
    default boolean isEligibleForAutoContext() {
        return true;
    }

    /**
     * Retrieves the {@link IContextManager} associated with this fragment.
     *
     * @return The context manager instance, or {@code null} if not applicable or available.
     */
    @Nullable
    IContextManager getContextManager();

    /**
     * Convenience method to get the analyzer in a non-blocking way using the fragment's context manager.
     *
     * @return The IAnalyzer instance if available, or null if it's not ready yet or if the context manager is not
     * available.
     */
    default IAnalyzer getAnalyzer() {
        var cm = getContextManager();
        requireNonNull(cm);
        return cm.getAnalyzerUninterrupted();
    }

    /**
     * Compares whether two fragments originate from the same "source" (file/symbol/session),
     * ignoring view parameters and content differences when that makes sense.
     */
    boolean hasSameSource(ContextFragment other);

    /**
     * Return a copy with cleared ComputedValues; identity (id) is preserved by default.
     * Implementations that track external state may override to trigger recomputation.
     */
    ContextFragment refreshCopy();

    /**
     * Helper for thread-safe, lazy initialization of ComputedValue fields.
     * - Does not trigger computation during construction.
     * - Uses double-checked locking to avoid duplicate work.
     * - Caches the instance via setter on first initialization.
     * <p>
     * Note: We pass a currentSupplier to re-read the latest field value inside the synchronized block.
     */
    default <T> ComputedValue<T> lazyInitCv(
            @Nullable ComputedValue<T> current,
            Supplier<@Nullable ComputedValue<T>> currentSupplier,
            Supplier<ComputedValue<T>> factory,
            Consumer<ComputedValue<T>> setter) {
        var local = current;
        if (local == null) {
            synchronized (this) {
                local = currentSupplier.get();
                if (local == null) {
                    local = factory.get();
                    setter.accept(local);
                }
            }
        }
        return local;
    }

    /**
     * Eagerly start async computations for this fragment (if `BRK_EAGER_FRAGMENTS` is enabled). Non-blocking.
     * Safe to call multiple times; ComputedValue ensures single evaluation.
     */
    default void primeComputations() {
        var envVar = System.getenv("BRK_EAGER_FRAGMENTS");
        var eagerFragmentsEnabled = envVar != null && (envVar.isBlank() || Boolean.parseBoolean(envVar));
        if (eagerFragmentsEnabled) {
            startAll();
        }
    }

    /**
     *  Eagerly start async computations for this fragment.
     */
    default void startAll() {
        shortDescription().start();
        description().start();
        text().start();
        syntaxStyle().start();
        sources().start();
        files().start();
        format().start();
        var ib = imageBytes();
        if (ib != null) {
            ib.start();
        }
        // Prime additional surfaces for specific fragment types
        if (this instanceof ContextFragment.CodeFragment cf) {
            cf.computedUnit().start();
        }
    }

    /**
     * Marker for fragments whose identity is dynamic (numeric, session-local).
     * Such fragments must use numeric IDs; content-hash IDs are reserved for non-dynamic fragments.
     */
    interface DynamicIdentity {}

    /**
     * Marker interface for fragments that provide image content.
     * Implementations must provide a stable content hash for equality checks.
     */
    interface ImageFragment extends ContextFragment {
        /**
         * A stable, cached hash of the binary image content and relevant metadata.
         */
        String contentHash();
    }

    static Set<ProjectFile> parseProjectFiles(String text, IProject project) {
        var exactMatches = project.getAllFiles().stream()
                .parallel()
                .filter(f -> text.contains(f.toString()))
                .collect(Collectors.toSet());
        if (!exactMatches.isEmpty()) {
            return exactMatches;
        }

        return project.getAllFiles().stream()
                .parallel()
                .filter(f -> text.contains(f.getFileName()))
                .collect(Collectors.toSet());
    }

    sealed interface PathFragment extends ContextFragment
            permits ProjectPathFragment, GitFileFragment, ExternalPathFragment, ImageFileFragment {
        BrokkFile file();

        @Override
        default ComputedValue<Set<ProjectFile>> files() {
            BrokkFile bf = file();
            if (bf instanceof ProjectFile pf) {
                return ComputedValue.completed("pf-files-" + id(), Set.of(pf));
            }
            return ComputedValue.completed("pf-files-" + id(), Set.of());
        }

        @Override
        default ComputedValue<String> text() {
            return new ComputedValue<>("pf-text-" + id(), () -> file().read().orElse(""), getFragmentExecutor());
        }

        @Override
        default ComputedValue<String> syntaxStyle() {
            return ComputedValue.completed(
                    "pf-syntax-" + id(),
                    FileTypeUtil.get().guessContentType(file().absPath().toFile()));
        }

        @Override
        default ComputedValue<String> format() {
            return new ComputedValue<>(
                    "pf-format-" + id(),
                    () ->
                            """
                                    <file path="%s" fragmentid="%s">
                                    %s
                                    </file>
                                    """
                                    .formatted(
                                            file().toString(),
                                            id(),
                                            text().future().join()),
                    getFragmentExecutor());
        }

        @Override
        default boolean hasSameSource(ContextFragment other) {
            if (!(other instanceof PathFragment op)) {
                return false;
            }
            var pa = this.file().absPath().normalize();
            var pb = op.file().absPath().normalize();
            return pa.equals(pb);
        }

        static String formatSummary(BrokkFile file) {
            return "<file source=\"%s\" />".formatted(file);
        }
    }

    final class ProjectPathFragment implements PathFragment {
        private final ProjectFile file;
        private final String id;
        private final IContextManager contextManager;
        private final boolean suppressSnapshot;
        private transient @Nullable String frozenContent;
        private transient @Nullable ComputedValue<String> textCv;
        private transient @Nullable ComputedValue<String> descCv;
        private transient @Nullable ComputedValue<String> syntaxCv;
        private transient @Nullable ComputedValue<Set<ProjectFile>> filesCv;
        private transient @Nullable ComputedValue<Set<CodeUnit>> sourcesCv;
        private transient @Nullable ComputedValue<String> formatCv;

        // Primary constructor for new dynamic fragments (no snapshot)
        public ProjectPathFragment(ProjectFile file, IContextManager contextManager) {
            this(file, String.valueOf(ContextFragment.nextId.getAndIncrement()), contextManager, null, false);
        }

        // Primary constructor for new dynamic fragments (with optional snapshot)
        public ProjectPathFragment(ProjectFile file, IContextManager contextManager, @Nullable String snapshotText) {
            this(file, String.valueOf(ContextFragment.nextId.getAndIncrement()), contextManager, snapshotText, false);
        }

        private ProjectPathFragment(
                ProjectFile file,
                String id,
                IContextManager contextManager,
                @Nullable String snapshotText,
                boolean suppressSnapshot) {
            this.file = file;
            this.id = id;
            this.contextManager = contextManager;
            this.frozenContent = snapshotText;
            this.suppressSnapshot = suppressSnapshot;
        }

        @Override
        public String id() {
            return id;
        }

        @Override
        public ProjectFile file() {
            return file;
        }

        @Override
        public FragmentType getType() {
            return FragmentType.PROJECT_PATH;
        }

        @Override
        public IContextManager getContextManager() {
            return contextManager;
        }

        public static ProjectPathFragment withId(ProjectFile file, String existingId, IContextManager contextManager) {
            return withId(file, existingId, contextManager, null);
        }

        public static ProjectPathFragment withId(
                ProjectFile file, String existingId, IContextManager contextManager, @Nullable String snapshotText) {
            try {
                int numericId = Integer.parseInt(existingId);
                setMinimumId(numericId + 1);
            } catch (NumberFormatException e) {
                throw new RuntimeException("Attempted to use non-numeric ID with dynamic fragment", e);
            }
            return new ProjectPathFragment(file, existingId, contextManager, snapshotText, false);
        }

        @Override
        public ComputedValue<String> shortDescription() {
            return ComputedValue.completed("ppf-short-" + id(), file().getFileName());
        }

        @Override
        public ComputedValue<Set<ProjectFile>> files() {
            return lazyInitCv(
                    filesCv,
                    () -> filesCv,
                    () -> ComputedValue.completed("ppf-files-" + id(), Set.of(file)),
                    v -> filesCv = v);
        }

        @Override
        public ComputedValue<String> description() {
            return lazyInitCv(
                    descCv,
                    () -> descCv,
                    () -> new ComputedValue<>(
                            "ppf-desc-" + id(),
                            () -> {
                                if (file.getParent().equals(Path.of(""))) {
                                    return file.getFileName();
                                }
                                return "%s [%s]".formatted(file.getFileName(), file.getParent());
                            },
                            getFragmentExecutor()),
                    v -> descCv = v);
        }

        @Override
        public String repr() {
            return "File(['%s'])".formatted(file.toString());
        }

        @Override
        public ComputedValue<Set<CodeUnit>> sources() {
            return lazyInitCv(
                    sourcesCv,
                    () -> sourcesCv,
                    () -> new ComputedValue<>(
                            "ppf-sources-" + id(), () -> getAnalyzer().getDeclarations(file), getFragmentExecutor()),
                    v -> sourcesCv = v);
        }

        @Override
        public String toString() {
            return "ProjectPathFragment('%s')".formatted(description().renderNowOr(file.toString()));
        }

        @Override
        public boolean isEligibleForAutoContext() {
            return false;
        }

        @Override
        public ContextFragment refreshCopy() {
            // Generate a new dynamic fragment with snapshot suppressed to avoid precomputing snapshot.
            return new ProjectPathFragment(
                    file, String.valueOf(ContextFragment.nextId.getAndIncrement()), contextManager, null, true);
        }

        @Override
        public ComputedValue<String> text() {
            return lazyInitCv(
                    textCv,
                    () -> textCv,
                    () -> new ComputedValue<>(
                            "ppf-text-" + id(), () -> file.read().orElse(""), getFragmentExecutor()),
                    v -> textCv = v);
        }

        @Override
        public ComputedValue<String> syntaxStyle() {
            return lazyInitCv(
                    syntaxCv,
                    () -> syntaxCv,
                    () -> ComputedValue.completed(
                            "ppf-syntax-" + id(),
                            FileTypeUtil.get().guessContentType(file.absPath().toFile())),
                    v -> syntaxCv = v);
        }

        @Override
        public ComputedValue<String> format() {
            return lazyInitCv(
                    formatCv,
                    () -> formatCv,
                    () -> new ComputedValue<>(
                            "ppf-format-" + id(),
                            () -> """
    <file path="%s" fragmentid="%s">
    %s
    </file>
    """
                                    .formatted(
                                            file().toString(),
                                            id(),
                                            this.text().future().join()),
                            getFragmentExecutor()),
                    v -> formatCv = v);
        }

        @Override
        public boolean hasSameSource(ContextFragment other) {
            if (!(other instanceof PathFragment op)) {
                return false;
            }
            var pa = this.file().absPath().normalize();
            var pb = op.file().absPath().normalize();
            return pa.equals(pb);
        }

        @Override
        public void setFrozenContentBytes(byte[] bytes) {
            if (this.frozenContent == null) {
                this.frozenContent = new String(bytes, StandardCharsets.UTF_8);
            }
        }

        @Override
        public byte @Nullable [] getFrozenContentBytes() {
            var content = this.frozenContent;
            if (content == null) {
                return null;
            }
            return content.getBytes(StandardCharsets.UTF_8);
        }

        @Override
        public void snapshot(java.time.Duration timeout) {
            // Respect suppression for refreshed copies: do not precompute snapshot.
            if (suppressSnapshot) {
                return;
            }
            try {
                // Read directly from file to avoid depending on ComputedValue scheduling/timing.
                var content = file.read().orElse("");
                setFrozenContentBytes(content.getBytes(StandardCharsets.UTF_8));
            } catch (Exception e) {
                logger.warn("Snapshot failed for ProjectPathFragment {}: {}", id(), e.toString());
            }
        }
    }

    /**
     * Represents a specific revision of a ProjectFile from Git history. This is non-dynamic.
     */
    record GitFileFragment(ProjectFile file, String revision, String content, String id) implements PathFragment {
        public GitFileFragment(ProjectFile file, String revision, String content) {
            this(
                    file,
                    revision,
                    content,
                    FragmentUtils.calculateContentHash(
                            FragmentType.GIT_FILE,
                            String.format("%s @%s", file.getFileName(), revision),
                            content, // text content for hash
                            FileTypeUtil.get().guessContentType(file.absPath().toFile()), // syntax style for hash
                            GitFileFragment.class.getName() // original class name for hash
                            ));
        }

        @Override
        public FragmentType getType() {
            return FragmentType.GIT_FILE;
        }

        @Override
        public @Nullable IContextManager getContextManager() {
            return null; // GitFileFragment does not have a context manager
        }

        // Constructor for use with DTOs where ID is already known (expected to be a hash)
        public static GitFileFragment withId(ProjectFile file, String revision, String content, String existingId) {
            // For GitFileFragment, existingId is expected to be the content hash.
            // No need to update ContextFragment.nextId.
            return new GitFileFragment(file, revision, content, existingId);
        }

        @Override
        public ComputedValue<String> shortDescription() {
            return ComputedValue.completed("gff-short-" + id, "%s @%s".formatted(file().getFileName(), id));
        }

        @Override
        public ComputedValue<String> description() {
            var parentDir = file.getParent();
            var shortDesc = "%s @%s".formatted(file().getFileName(), id);
            var desc = parentDir.equals(Path.of("")) ? shortDesc : "%s [%s]".formatted(shortDesc, parentDir);
            return ComputedValue.completed("gff-desc-" + id, desc);
        }

        @Override
        public ComputedValue<Set<CodeUnit>> sources() {
            // Treat historical content as potentially different from current; don't claim sources
            return ComputedValue.completed("gff-sources-" + id, Set.of());
        }

        @Override
        public ComputedValue<String> text() {
            return ComputedValue.completed("gff-text-" + id, content);
        }

        @Override
        public ComputedValue<String> format() {
            return ComputedValue.completed(
                    "gff-format-" + id,
                    """
                            <file path="%s" revision="%s">
                            %s
                            </file>
                            """
                            .formatted(file().toString(), revision(), content));
        }

        @Override
        public void setFrozenContentBytes(byte[] bytes) {
            // GitFileFragment content is immutable; ignore setter
        }

        @Override
        public byte @Nullable [] getFrozenContentBytes() {
            return content.getBytes(StandardCharsets.UTF_8);
        }

        @Override
        public boolean hasSameSource(ContextFragment other) {
            if (!(other instanceof GitFileFragment that)) {
                return false;
            }
            var pa = this.file().absPath().normalize();
            var pb = that.file().absPath().normalize();
            return pa.equals(pb) && this.revision().equals(that.revision());
        }

        @Override
        public String toString() {
            return "GitFileFragment('%s' @%s)".formatted(file, id);
        }

        @Override
        public ContextFragment refreshCopy() {
            // Stable, hashed identity; copy can safely return this
            return this;
        }
    }

    final class ExternalPathFragment implements PathFragment {
        private final ExternalFile file;
        private final String id;
        private final IContextManager contextManager;
        private transient @Nullable String frozenContent;
        private transient @Nullable ComputedValue<String> textCv;
        private transient @Nullable ComputedValue<String> descCv;
        private transient @Nullable ComputedValue<String> syntaxCv;
        private transient @Nullable ComputedValue<Set<ProjectFile>> filesCv;
        private transient @Nullable ComputedValue<Set<CodeUnit>> sourcesCv;
        private transient @Nullable ComputedValue<String> formatCv;

        // Primary constructor for new dynamic fragments
        public ExternalPathFragment(ExternalFile file, IContextManager contextManager) {
            this(file, String.valueOf(ContextFragment.nextId.getAndIncrement()), contextManager, null, true);
        }

        public ExternalPathFragment(ExternalFile file, IContextManager contextManager, @Nullable String snapshotText) {
            this(file, String.valueOf(ContextFragment.nextId.getAndIncrement()), contextManager, snapshotText, true);
        }

        private ExternalPathFragment(
                ExternalFile file,
                String id,
                IContextManager contextManager,
                @Nullable String snapshotText,
                boolean eagerPrime) {
            this.file = file;
            this.id = id;
            this.contextManager = contextManager;
            this.frozenContent = snapshotText;

            if (eagerPrime) {
                this.primeComputations();
            }
        }

        @Override
        public String id() {
            return id;
        }

        @Override
        public BrokkFile file() {
            return file;
        }

        @Override
        public FragmentType getType() {
            return FragmentType.EXTERNAL_PATH;
        }

        @Override
        public IContextManager getContextManager() {
            return contextManager;
        }

        public static ExternalPathFragment withId(
                ExternalFile file, String existingId, IContextManager contextManager) {
            return withId(file, existingId, contextManager, null);
        }

        public static ExternalPathFragment withId(
                ExternalFile file, String existingId, IContextManager contextManager, @Nullable String snapshotText) {
            try {
                int numericId = Integer.parseInt(existingId);
                setMinimumId(numericId + 1);
            } catch (NumberFormatException e) {
                throw new RuntimeException("Attempted to use non-numeric ID with dynamic fragment", e);
            }
            return new ExternalPathFragment(file, existingId, contextManager, snapshotText, true);
        }

        @Override
        public ComputedValue<String> shortDescription() {
            return description();
        }

        @Override
        public ComputedValue<String> description() {
            return lazyInitCv(
                    descCv,
                    () -> descCv,
                    () -> ComputedValue.completed("epf-desc-" + id(), file.toString()),
                    v -> descCv = v);
        }

        @Override
        public ComputedValue<Set<CodeUnit>> sources() {
            return lazyInitCv(
                    sourcesCv,
                    () -> sourcesCv,
                    () -> ComputedValue.completed("epf-src-" + id(), Set.of()),
                    v -> sourcesCv = v);
        }

        @Override
        public ContextFragment refreshCopy() {
            // Generate a new dynamic fragment with no eager priming to avoid populating snapshot during refresh.
            return new ExternalPathFragment(
                    file, String.valueOf(ContextFragment.nextId.getAndIncrement()), contextManager, null, false);
        }

        @Override
        public ComputedValue<String> text() {
            return lazyInitCv(
                    textCv,
                    () -> textCv,
                    () -> new ComputedValue<>(
                            "epf-text-" + id(), () -> file.read().orElse(""), getFragmentExecutor()),
                    v -> textCv = v);
        }

        @Override
        public ComputedValue<String> syntaxStyle() {
            return lazyInitCv(
                    syntaxCv,
                    () -> syntaxCv,
                    () -> ComputedValue.completed(
                            "epf-syntax-" + id(),
                            FileTypeUtil.get().guessContentType(file.absPath().toFile())),
                    v -> syntaxCv = v);
        }

        @Override
        public ComputedValue<Set<ProjectFile>> files() {
            return lazyInitCv(
                    filesCv,
                    () -> filesCv,
                    () -> ComputedValue.completed("epf-files-" + id(), Set.of()),
                    v -> filesCv = v);
        }

        @Override
        public ComputedValue<String> format() {
            return lazyInitCv(
                    formatCv,
                    () -> formatCv,
                    () -> new ComputedValue<>(
                            "epf-format-" + id(),
                            () ->
                                    """
                                            <file path="%s" fragmentid="%s">
                                            %s
                                            </file>
                                            """
                                            .formatted(
                                                    file().toString(),
                                                    id(),
                                                    this.text().future().join()),
                            getFragmentExecutor()),
                    v -> formatCv = v);
        }

        @Override
        public boolean hasSameSource(ContextFragment other) {
            if (!(other instanceof PathFragment op)) {
                return false;
            }
            var pa = this.file().absPath().normalize();
            var pb = op.file().absPath().normalize();
            return pa.equals(pb);
        }

        @Override
        public void setFrozenContentBytes(byte[] bytes) {
            if (this.frozenContent == null) {
                this.frozenContent = new String(bytes, StandardCharsets.UTF_8);
            }
        }

        @Override
        public byte @Nullable [] getFrozenContentBytes() {
            var content = this.frozenContent;
            if (content == null) {
                return null;
            }
            return content.getBytes(StandardCharsets.UTF_8);
        }
    }

    /**
     * Represents an image file, either from the project or external. This is dynamic.
     */
    final class ImageFileFragment implements PathFragment, ImageFragment {
        private final BrokkFile file;
        private final String id;
        private final IContextManager contextManager;
        private transient @Nullable ComputedValue<String> textCv;
        private transient @Nullable ComputedValue<String> descCv;
        private transient @Nullable ComputedValue<String> syntaxCv;
        private transient @Nullable ComputedValue<Set<ProjectFile>> filesCv;
        private transient @Nullable ComputedValue<byte[]> imageBytesCv;
        private transient byte @Nullable [] frozenContent;
        private transient @Nullable ComputedValue<Set<CodeUnit>> sourcesCv;
        private transient @Nullable ComputedValue<String> formatCv;

        // Primary constructor for new dynamic fragments
        public ImageFileFragment(BrokkFile file, IContextManager contextManager) {
            this(file, String.valueOf(ContextFragment.nextId.getAndIncrement()), contextManager);
        }

        private ImageFileFragment(BrokkFile file, String id, IContextManager contextManager) {
            assert !file.isText() : "ImageFileFragment should only be used for non-text files";
            this.file = file;
            this.id = id;
            this.contextManager = contextManager;
            this.primeComputations();
        }

        @Override
        public String id() {
            return id;
        }

        @Override
        public BrokkFile file() {
            return file;
        }

        @Override
        public FragmentType getType() {
            return FragmentType.IMAGE_FILE;
        }

        @Override
        public IContextManager getContextManager() {
            return contextManager;
        }

        public static ImageFileFragment withId(BrokkFile file, String existingId, IContextManager contextManager) {
            assert !file.isText() : "ImageFileFragment should only be used for non-text files";
            try {
                int numericId = Integer.parseInt(existingId);
                setMinimumId(numericId + 1);
            } catch (NumberFormatException e) {
                throw new RuntimeException("Attempted to use non-numeric ID with dynamic fragment", e);
            }
            return new ImageFileFragment(file, existingId, contextManager);
        }

        @Override
        public ComputedValue<String> shortDescription() {
            return ComputedValue.completed("iff-short-" + id, file().getFileName());
        }

        @Override
        public ComputedValue<String> description() {
            return lazyInitCv(
                    descCv,
                    () -> descCv,
                    () -> new ComputedValue<>(
                            "iff-desc-" + id(),
                            () -> {
                                if (file instanceof ProjectFile pf
                                        && !pf.getParent().equals(Path.of(""))) {
                                    return "%s [%s]".formatted(file.getFileName(), pf.getParent());
                                }
                                return file.toString(); // For ExternalFile or root ProjectFile
                            },
                            getFragmentExecutor()),
                    v -> descCv = v);
        }

        @Override
        public boolean isText() {
            return false;
        }

        @Override
        public ComputedValue<String> text() {
            return lazyInitCv(
                    textCv,
                    () -> textCv,
                    () -> ComputedValue.completed("iff-text-" + id(), "[Image content provided out of band]"),
                    v -> textCv = v);
        }

        @Blocking
        private Image readImage() throws UncheckedIOException {
            try {
                var imageFile = file.absPath().toFile();
                if (!imageFile.exists()) {
                    throw new UncheckedIOException(new IOException("Image file does not exist: " + file.absPath()));
                }
                if (!imageFile.canRead()) {
                    throw new UncheckedIOException(
                            new IOException("Cannot read image file (permission denied): " + file.absPath()));
                }

                Image result = ImageIO.read(imageFile);
                if (result == null) {
                    // ImageIO.read() returns null if no registered ImageReader can read the file
                    throw new UncheckedIOException(new IOException(
                            "Unable to read image file (unsupported format or corrupted): " + file.absPath()));
                }
                return result;
            } catch (IOException e) {
                throw new UncheckedIOException(new IOException("Failed to read image file: " + file.absPath(), e));
            }
        }

        @Override
        public String contentHash() {
            return id;
        }

        @Override
        public ComputedValue<Set<CodeUnit>> sources() {
            return lazyInitCv(
                    sourcesCv,
                    () -> sourcesCv,
                    () -> ComputedValue.completed("iff-src-" + id(), Set.of()),
                    v -> sourcesCv = v);
        }

        @Override
        public ComputedValue<Set<ProjectFile>> files() {
            return lazyInitCv(
                    filesCv,
                    () -> filesCv,
                    () -> ComputedValue.completed(
                            "iff-files-" + id(), (file instanceof ProjectFile pf) ? Set.of(pf) : Set.of()),
                    v -> filesCv = v);
        }

        @Override
        public ComputedValue<String> format() {
            return lazyInitCv(
                    formatCv,
                    () -> formatCv,
                    () -> new ComputedValue<>(
                            "iff-format-" + id(),
                            () ->
                                    """
                                            <file path="%s" fragmentid="%s">
                                            [Image content provided out of band]
                                            </file>
                                            """
                                            .formatted(file().toString(), id()),
                            getFragmentExecutor()),
                    v -> formatCv = v);
        }

        @Override
        public void setFrozenContentBytes(byte[] bytes) {
            var currImageBytesCv = this.imageBytesCv;
            if (currImageBytesCv == null || currImageBytesCv.tryGet().isEmpty()) {
                if (currImageBytesCv != null) {
                    currImageBytesCv.future().cancel(true);
                }
                this.imageBytesCv = ComputedValue.completed("iff-image-" + id(), bytes);
            }
            // also persist to the snapshot field for symmetry with getFrozenContentBytes()
            this.frozenContent = bytes;
        }

        @Override
        public byte @Nullable [] getFrozenContentBytes() {
            return frozenContent;
        }

        @Override
        public ComputedValue<String> syntaxStyle() {
            return lazyInitCv(
                    syntaxCv,
                    () -> syntaxCv,
                    () -> ComputedValue.completed("iff-syntax-" + id(), SyntaxConstants.SYNTAX_STYLE_NONE),
                    v -> syntaxCv = v);
        }

        @Override
        public @Nullable ComputedValue<byte[]> imageBytes() {
            return lazyInitCv(
                    imageBytesCv,
                    () -> imageBytesCv,
                    () -> new ComputedValue<>(
                            "iff-image-" + id(),
                            () -> {
                                try {
                                    return ImageUtil.imageToBytes(readImage());
                                } catch (IOException e) {
                                    throw new UncheckedIOException(e);
                                }
                            },
                            getFragmentExecutor()),
                    v -> imageBytesCv = v);
        }

        @Override
        public boolean hasSameSource(ContextFragment other) {
            if (!(other instanceof PathFragment op)) {
                return false;
            }
            var pa = this.file().absPath().normalize();
            var pb = op.file().absPath().normalize();
            return pa.equals(pb);
        }

        @Override
        public String toString() {
            return "ImageFileFragment('%s')".formatted(file);
        }

        @Override
        public ContextFragment refreshCopy() {
            return ImageFileFragment.withId(file, id, contextManager);
        }
    }

    static PathFragment toPathFragment(BrokkFile bf, IContextManager contextManager) {
        if (bf.isText()) {
            if (bf instanceof ProjectFile pf) {
                return new ProjectPathFragment(pf, contextManager); // Dynamic ID
            } else if (bf instanceof ExternalFile ext) {
                return new ExternalPathFragment(ext, contextManager); // Dynamic ID
            }
        } else {
            // If it's not text, treat it as an image
            return new ImageFileFragment(bf, contextManager); // Dynamic ID
        }
        // Should not happen if bf is ProjectFile or ExternalFile
        throw new IllegalArgumentException(
                "Unsupported BrokkFile subtype: " + bf.getClass().getName());
    }

    abstract class VirtualFragment implements ContextFragment {
        protected final String id; // numeric or content hash
        protected final transient IContextManager contextManager;
        protected transient @Nullable ComputedValue<Set<ProjectFile>> filesCv;
        protected transient @Nullable ComputedValue<Set<CodeUnit>> sourcesCv;
        protected transient @Nullable ComputedValue<String> formatCv;

        // Constructor for dynamic VirtualFragments that use nextId
        public VirtualFragment(IContextManager contextManager) {
            this.id = String.valueOf(ContextFragment.nextId.getAndIncrement());
            this.contextManager = contextManager;
        }

        @Override
        public IContextManager getContextManager() {
            return contextManager;
        }

        // Constructor for VirtualFragments with a pre-determined ID (e.g., hash or from DTO)
        protected VirtualFragment(String existingId, IContextManager contextManager) {
            this.id = existingId;
            this.contextManager = contextManager;
            // If the existingId is numeric (from a dynamic fragment that was frozen/unfrozen or loaded),
            // ensure nextId is updated for future dynamic fragments.
            try {
                int numericId = Integer.parseInt(existingId);
                ContextFragment.setMinimumId(numericId + 1);
            } catch (NumberFormatException e) {
                // Allow non-numeric IDs for non-dynamic fragments (content-hashed).
                // Enforce numeric IDs only for dynamic-identity fragments.
                if (this instanceof DynamicIdentity) {
                    throw new RuntimeException("Attempted to use non-numeric ID with dynamic fragment", e);
                }
            }
        }

        @Override
        public String id() {
            return id;
        }

        @Override
        public ComputedValue<String> format() {
            return lazyInitCv(
                    formatCv,
                    () -> formatCv,
                    () -> new ComputedValue<>(
                            "vf-format-" + id(),
                            () ->
                                    """
                                            <fragment description="%s" fragmentid="%s">
                                            %s
                                            </fragment>
                                            """
                                            .formatted(
                                                    description().future().join(),
                                                    id(),
                                                    text().future().join()),
                            getFragmentExecutor()),
                    v -> formatCv = v);
        }

        @Override
        public ComputedValue<String> shortDescription() {
            var cd = description();
            return ComputedValue.completed("vf-short-" + id(), cd.renderNowOr(""));
        }

        @Override
        public ComputedValue<Set<ProjectFile>> files() {
            return lazyInitCv(
                    filesCv,
                    () -> filesCv,
                    () -> new ComputedValue<>(
                            "vf-files-" + id(),
                            () -> parseProjectFiles(text().future().join(), contextManager.getProject()),
                            getFragmentExecutor()),
                    v -> filesCv = v);
        }

        @Override
        public ComputedValue<Set<CodeUnit>> sources() {
            return lazyInitCv(
                    sourcesCv,
                    () -> sourcesCv,
                    () -> ComputedValue.completed("vf-sources-" + id(), Set.of()),
                    v -> sourcesCv = v);
        }

        @Override
        public boolean hasSameSource(ContextFragment other) {
            if (this == other) return true;

            if (this.getClass() != other.getClass()) {
                return false;
            }

            var thisIsDynamic = this instanceof DynamicIdentity;
            var otherIsDynamic = other instanceof DynamicIdentity;

            // Non-dynamic (content-hashed) fragments: stable identity via ID
            if (!thisIsDynamic && !otherIsDynamic) {
                return this.id().equals(other.id());
            }

            // Dynamic fragments: use repr() for semantic equivalence
            if (thisIsDynamic && otherIsDynamic) {
                var ra = this.repr();
                var rb = other.repr();
                // Empty repr means fragment doesn't support semantic deduplication; fall back to identity
                if (ra.isEmpty() || rb.isEmpty()) {
                    return this.id().equals(other.id());
                }
                return ra.equals(rb);
            }

            // Images: compare stable content identity
            if (this instanceof ImageFragment ai && other instanceof ImageFragment bi) {
                return ai.contentHash().equals(bi.contentHash());
            }

            return false;
        }

        // Use identity-based equals (default Object behavior)
        // Explicit content-equality checks will use hasSameSource() or dedicated methods
    }

    record StringFragmentType(String description, String syntaxStyle) {}

    StringFragmentType BUILD_RESULTS =
            new StringFragmentType("Latest Build Results", SyntaxConstants.SYNTAX_STYLE_NONE);
    StringFragmentType SEARCH_NOTES = new StringFragmentType("Code Notes", SyntaxConstants.SYNTAX_STYLE_MARKDOWN);
    StringFragmentType DISCARDED_CONTEXT =
            new StringFragmentType("Discarded Context", SyntaxConstants.SYNTAX_STYLE_JSON);

    /**
     * Maps a description string to its corresponding StringFragmentType if it matches one of the
     * hardcoded StringFragmentTypes (BUILD_RESULTS, SEARCH_NOTES, DISCARDED_CONTEXT).
     *
     * @param description the description to match
     * @return the matching StringFragmentType, or null if no match found
     */
    static @Nullable StringFragmentType getStringFragmentType(String description) {
        if (description.isBlank()) {
            return null;
        }
        if (BUILD_RESULTS.description().equals(description)) {
            return BUILD_RESULTS;
        }
        if (SEARCH_NOTES.description().equals(description)) {
            return SEARCH_NOTES;
        }
        if (DISCARDED_CONTEXT.description().equals(description)) {
            return DISCARDED_CONTEXT;
        }
        return null;
    }

    class StringFragment extends VirtualFragment { // Non-dynamic, uses content hash
        private final String text;
        private final String description;
        private final String syntaxStyle;

        public StringFragment(IContextManager contextManager, String text, String description, String syntaxStyle) {
            super(
                    FragmentUtils.calculateContentHash(
                            FragmentType.STRING, description, text, syntaxStyle, StringFragment.class.getName()),
                    contextManager);
            this.syntaxStyle = syntaxStyle;
            this.text = text;
            this.description = description;
            this.primeComputations();
        }

        // Constructor for DTOs/unfreezing where ID is a pre-calculated hash
        public StringFragment(
                String existingHashId,
                IContextManager contextManager,
                String text,
                String description,
                String syntaxStyle) {
            super(existingHashId, contextManager); // existingHashId is expected to be a content hash
            this.syntaxStyle = syntaxStyle;
            this.text = text;
            this.description = description;
            this.primeComputations();
        }

        @Override
        public FragmentType getType() {
            return FragmentType.STRING;
        }

        @Override
        public ComputedValue<String> text() {
            return ComputedValue.completed("sf-text-" + id, text);
        }

        @Override
        public ComputedValue<String> description() {
            return ComputedValue.completed("sf-desc-" + id, description);
        }

        @Override
        public ComputedValue<String> syntaxStyle() {
            return ComputedValue.completed("sf-syntax-" + id, syntaxStyle);
        }

        /**
         * Returns the SpecialTextType for this fragment if the description matches a registered special type.
         */
        public Optional<SpecialTextType> specialType() {
            return SpecialTextType.fromDescription(description);
        }

        /**
         * Returns the syntax style to use when rendering the preview. Delegates to SpecialTextType when present;
         * falls back to this fragment's internal syntaxStyle() otherwise.
         */
        public String previewSyntaxStyle() {
            var st = specialType();
            return st.map(SpecialTextType::previewSyntaxStyle).orElse(syntaxStyle);
        }

        /**
         * Returns a UI-friendly preview of the text using the SpecialTextType's previewRenderer when available.
         * Falls back to the raw text for non-special fragments.
         */
        public String previewText() {
            var st = specialType();
            return st.map(specialTextType -> specialTextType.previewRenderer().apply(text))
                    .orElse(text);
        }

        /**
         * Returns text according to the viewing policy. If the SpecialTextType denies viewing
         * content for the provided policy, a generic placeholder is returned. Otherwise the raw
         * text is returned. For non-special fragments, returns raw text.
         */
        public String textForAgent(ViewingPolicy viewPolicy) {
            var st = specialType();
            if (st.isEmpty()) {
                return text;
            }
            if (!st.get().canViewContent().test(viewPolicy)) {
                return "[%s content hidden for %s]"
                        .formatted(description, viewPolicy.taskType().name());
            }
            return text;
        }

        /**
         * Returns whether this fragment is droppable according to its SpecialTextType policy.
         * Non-special fragments default to droppable.
         */
        public boolean droppable() {
            return specialType().map(SpecialTextType::droppable).orElse(true);
        }

        @Override
        public String toString() {
            return "StringFragment('%s')".formatted(description);
        }

        @Override
        public boolean hasSameSource(ContextFragment other) {
            if (this == other) return true;
            if (!(other instanceof StringFragment that)) {
                return false;
            }

            StringFragmentType thisType = getStringFragmentType(this.description);
            StringFragmentType thatType = getStringFragmentType(that.description);

            if (thisType != null && thatType != null) {
                // Both descriptions map to StringFragmentTypes entries
                return Objects.equals(thisType, thatType);
            }

            // Default behavior: compare text and syntax style for non-system fragments
            return description.equals(that.description) && syntaxStyle.equals(that.syntaxStyle);
        }

        @Override
        public ContextFragment refreshCopy() {
            // Stable, hashed identity; copy can safely return this
            return this;
        }

        @Override
        public byte @Nullable [] getFrozenContentBytes() {
            return text.getBytes(StandardCharsets.UTF_8);
        }
    }

    // FIXME SearchFragment does not preserve the tool calls output that the user sees during
    // the search, I think we need to add a messages parameter and pass them to super();
    // then we'd also want to override format() to keep it out of what the LLM sees
    class SearchFragment extends TaskFragment { // Non-dynamic (content-hashed via TaskFragment)
        private final Set<CodeUnit> sources; // This is pre-computed, so SearchFragment is not dynamic in content

        public SearchFragment(
                IContextManager contextManager, String sessionName, List<ChatMessage> messages, Set<CodeUnit> sources) {
            // The ID (hash) is calculated by the TaskFragment constructor based on sessionName and messages.
            super(contextManager, messages, sessionName, true);
            this.sources = sources;
            this.primeComputations();
        }

        // Constructor for DTOs/unfreezing where ID is a pre-calculated hash
        public SearchFragment(
                String existingHashId,
                IContextManager contextManager,
                String sessionName,
                List<ChatMessage> messages,
                Set<CodeUnit> sources) {
            super(
                    existingHashId,
                    contextManager,
                    EditBlockParser.instance,
                    messages,
                    sessionName,
                    true); // existingHashId is expected to be a content hash
            this.sources = sources;
            this.primeComputations();
        }

        @Override
        public FragmentType getType() {
            return FragmentType.SEARCH;
        }

        @Override
        public ComputedValue<Set<CodeUnit>> sources() {
            return ComputedValue.completed("sf-sources-" + id(), sources);
        }

        @Override
        public ComputedValue<Set<ProjectFile>> files() {
            return ComputedValue.completed(
                    "sf-files-" + id(), sources.stream().map(CodeUnit::source).collect(Collectors.toSet()));
        }

        @Override
        public ContextFragment refreshCopy() {
            // Stable, hashed identity; copy can safely return this
            return this;
        }
    }

    abstract class PasteFragment extends ContextFragment.VirtualFragment {
        protected transient Future<String> descriptionFuture;
        private @Nullable ComputedValue<String> descriptionCv;
        private @Nullable ComputedValue<Set<ProjectFile>> filesFuture;

        // PasteFragments are non-dynamic (content-hashed)
        // The hash will be based on the initial text/image data, not the future description.
        // Lazily initializes computed values on first access to avoid any background work during construction.
        public PasteFragment(String id, IContextManager contextManager, Future<String> descriptionFuture) {
            super(id, contextManager);
            this.descriptionFuture = descriptionFuture;
        }

        @Override
        public ComputedValue<String> description() {
            return lazyInitCv(
                    descriptionCv,
                    () -> descriptionCv,
                    () -> new ComputedValue<>(
                            "paste-desc-" + id(),
                            () -> {
                                try {
                                    String desc = descriptionFuture.get(
                                            Context.CONTEXT_ACTION_SUMMARY_TIMEOUT_SECONDS, TimeUnit.SECONDS);
                                    return "Paste of " + desc;
                                } catch (TimeoutException | ExecutionException te) {
                                    return "Paste of pasted content";
                                } catch (InterruptedException ie) {
                                    Thread.currentThread().interrupt();
                                    return "Paste of pasted content";
                                }
                            },
                            getFragmentExecutor()),
                    v -> descriptionCv = v);
        }

        @Override
        public ComputedValue<Set<ProjectFile>> files() {
            return lazyInitCv(
                    filesFuture,
                    () -> filesFuture,
                    () -> ComputedValue.completed("paste-files-" + id(), Set.of()),
                    v -> filesFuture = v);
        }

        @Override
        public String toString() {
            return "PasteFragment('%s')".formatted(description().renderNowOr("(paste)"));
        }

        public Future<String> getDescriptionFuture() {
            return descriptionFuture;
        }

        @Override
        public ContextFragment refreshCopy() {
            // Paste fragments are static; we don't need to recompute or clone.
            // Keeping the same instance preserves the content-hash id and ComputedValues.
            return this;
        }
    }

    class PasteTextFragment extends PasteFragment { // Non-dynamic, content-hashed
        private final String text;
        protected transient Future<String> syntaxStyleFuture;
        private @Nullable ComputedValue<String> syntaxCv;
        private @Nullable ComputedValue<String> textCv;

        public PasteTextFragment(
                IContextManager contextManager,
                String text,
                Future<String> descriptionFuture,
                Future<String> syntaxStyleFuture) {
            super(
                    FragmentUtils.calculateContentHash(
                            FragmentType.PASTE_TEXT,
                            "(Pasting text)", // Initial description for hashing before future completes
                            text,
                            SyntaxConstants.SYNTAX_STYLE_MARKDOWN, // Default syntax style for hashing
                            PasteTextFragment.class.getName()),
                    contextManager,
                    descriptionFuture);
            this.text = text;
            this.syntaxStyleFuture = syntaxStyleFuture;
            this.primeComputations();
        }

        // Constructor for DTOs/unfreezing where ID is a pre-calculated hash
        public PasteTextFragment(
                String existingHashId, IContextManager contextManager, String text, Future<String> descriptionFuture) {
            this(
                    existingHashId,
                    contextManager,
                    text,
                    descriptionFuture,
                    CompletableFuture.completedFuture(SyntaxConstants.SYNTAX_STYLE_MARKDOWN));
        }

        public PasteTextFragment(
                String existingHashId,
                IContextManager contextManager,
                String text,
                Future<String> descriptionFuture,
                Future<String> syntaxStyleFuture) {
            super(existingHashId, contextManager, descriptionFuture); // existingHashId is expected to be a content hash
            this.text = text;
            this.syntaxStyleFuture = syntaxStyleFuture;
            this.primeComputations();
        }

        @Override
        public FragmentType getType() {
            return FragmentType.PASTE_TEXT;
        }

        @Override
        public ComputedValue<String> syntaxStyle() {
            return lazyInitCv(
                    syntaxCv,
                    () -> syntaxCv,
                    () -> new ComputedValue<>(
                            "ptf-syntax-" + id(),
                            () -> {
                                if (syntaxStyleFuture.isDone()) {
                                    try {
                                        return syntaxStyleFuture.get();
                                    } catch (Exception e) {
                                        return SyntaxConstants.SYNTAX_STYLE_MARKDOWN;
                                    }
                                }
                                return SyntaxConstants.SYNTAX_STYLE_MARKDOWN;
                            },
                            getFragmentExecutor()),
                    v -> syntaxCv = v);
        }

        @Override
        public ComputedValue<String> text() {
            return lazyInitCv(
                    textCv, () -> textCv, () -> ComputedValue.completed("ptf-text-" + id(), text), v -> textCv = v);
        }

        @Override
        public ComputedValue<String> description() {
            return super.description();
        }

        public Future<String> getSyntaxStyleFuture() {
            return syntaxStyleFuture;
        }

        @Override
        public ComputedValue<String> shortDescription() {
            return ComputedValue.completed("ptf-short-" + id(), "pasted text");
        }

        @Override
        public boolean hasSameSource(ContextFragment other) {
            if (this == other) return true;
            if (!(other instanceof PasteTextFragment that)) {
                return false;
            }
            return text.equals(that.text);
        }

        @Override
        public ContextFragment refreshCopy() {
            // Stable, hashed identity; copy can safely return this
            return this;
        }

        @Override
        public byte @Nullable [] getFrozenContentBytes() {
            return text.getBytes(StandardCharsets.UTF_8);
        }
    }

    class AnonymousImageFragment extends PasteFragment implements ImageFragment { // Non-dynamic, content-hashed
        private final Image image;
        private @Nullable ComputedValue<String> textCv;
        private transient @Nullable ComputedValue<byte[]> imageBytesCv;
        private transient byte @Nullable [] frozenContent;

        // Helper to get image bytes, might throw UncheckedIOException
        @Nullable
        private static byte[] imageToBytes(@Nullable Image image) {
            try {
                return ImageUtil.imageToBytes(image);
            } catch (IOException e) {
                throw new UncheckedIOException(e);
            }
        }

        public AnonymousImageFragment(IContextManager contextManager, Image image, Future<String> descriptionFuture) {
            super(
                    FragmentUtils.calculateContentHash(
                            FragmentType.PASTE_IMAGE,
                            "(Pasting image)", // Initial description for hashing
                            null, // No text content for image
                            imageToBytes(image), // image bytes for hashing
                            false, // isTextFragment = false
                            SyntaxConstants.SYNTAX_STYLE_NONE,
                            Set.of(), // No project files
                            AnonymousImageFragment.class.getName(),
                            Map.of()), // No specific meta for hashing
                    contextManager,
                    descriptionFuture);
            this.image = image;
            this.primeComputations();
        }

        // Constructor for DTOs/unfreezing where ID is a pre-calculated hash
        public AnonymousImageFragment(
                String existingHashId, IContextManager contextManager, Image image, Future<String> descriptionFuture) {
            super(existingHashId, contextManager, descriptionFuture); // existingHashId is expected to be a content hash
            this.image = image;
            this.primeComputations();
        }

        @Override
        public FragmentType getType() {
            return FragmentType.PASTE_IMAGE;
        }

        @Override
        public boolean isText() {
            return false;
        }

        @Override
        public ComputedValue<String> text() {
            return lazyInitCv(
                    textCv,
                    () -> textCv,
                    () -> ComputedValue.completed("aif-text-" + id(), "[Image content provided out of band]"),
                    v -> textCv = v);
        }

        @Override
        public @Nullable ComputedValue<byte[]> imageBytes() {
            return lazyInitCv(
                    imageBytesCv,
                    () -> imageBytesCv,
                    () -> new ComputedValue<>("aif-image-" + id(), () -> imageToBytes(image), getFragmentExecutor()),
                    v -> imageBytesCv = v);
        }

        @Override
        public String contentHash() {
            return id();
        }

        @Override
        public void setFrozenContentBytes(byte[] bytes) {
            var currImageBytesCv = this.imageBytesCv;
            if (currImageBytesCv == null || currImageBytesCv.tryGet().isEmpty()) {
                if (currImageBytesCv != null) {
                    currImageBytesCv.future().cancel(true);
                }
                this.imageBytesCv = ComputedValue.completed("aif-image-" + id(), bytes);
            }
            this.frozenContent = bytes;
        }

        @Override
        public byte @Nullable [] getFrozenContentBytes() {
            return frozenContent;
        }

        @Override
        public ComputedValue<String> syntaxStyle() {
            return ComputedValue.completed("aif-syntax-" + id(), SyntaxConstants.SYNTAX_STYLE_NONE);
        }

        @Override
        public ComputedValue<String> format() {
            return new ComputedValue<>(
                    "aif-format-" + id(),
                    () ->
                            """
                                    <fragment description="%s" fragmentid="%s">
                                    %s
                                    </fragment>
                                    """
                                    .formatted(
                                            description().future().join(),
                                            id(),
                                            text().future().join()),
                    getFragmentExecutor());
        }

        @Override
        public ComputedValue<Set<ProjectFile>> files() {
            return ComputedValue.completed("aif-files-" + id(), Set.of());
        }

        @Override
        public ComputedValue<String> description() {
            return new ComputedValue<>(
                    "aif-desc-" + id(),
                    () -> {
                        try {
                            return getDescriptionFuture().get();
                        } catch (Exception e) {
                            return "(Error summarizing paste)";
                        }
                    },
                    getFragmentExecutor());
        }

        @Override
        public ComputedValue<String> shortDescription() {
            return ComputedValue.completed("aif-short-" + id(), "pasted image");
        }

        @Override
        public ContextFragment refreshCopy() {
            // Stable, hashed identity; copy can safely return this
            return this;
        }
    }

    class StacktraceFragment extends VirtualFragment { // Non-dynamic, content-hashed
        private final Set<CodeUnit> sources; // Pre-computed, so not dynamic in content
        private final String original;
        private final String exception;
        private final String code; // Pre-computed code parts

        public StacktraceFragment(
                IContextManager contextManager, Set<CodeUnit> sources, String original, String exception, String code) {
            super(
                    FragmentUtils.calculateContentHash(
                            FragmentType.STACKTRACE,
                            "stacktrace of " + exception,
                            original + "\n\nStacktrace methods in this project:\n\n" + code, // Full text for hash
                            sources.isEmpty()
                                    ? SyntaxConstants.SYNTAX_STYLE_NONE
                                    : sources.iterator().next().source().getSyntaxStyle(),
                            StacktraceFragment.class.getName()),
                    contextManager);
            this.sources = sources;
            this.original = original;
            this.exception = exception;
            this.code = code;
            this.primeComputations();
        }

        // Constructor for DTOs/unfreezing where ID is a pre-calculated hash
        public StacktraceFragment(
                String existingHashId,
                IContextManager contextManager,
                Set<CodeUnit> sources,
                String original,
                String exception,
                String code) {
            super(existingHashId, contextManager); // existingHashId is expected to be a content hash
            this.sources = sources;
            this.original = original;
            this.exception = exception;
            this.code = code;
            this.primeComputations();
        }

        @Override
        public FragmentType getType() {
            return FragmentType.STACKTRACE;
        }

        private String internalText() {
            return original + "\n\nStacktrace methods in this project:\n\n" + code;
        }

        @Override
        public ComputedValue<String> text() {
            return ComputedValue.completed("stf-text-" + id(), internalText());
        }

        @Override
        public ComputedValue<Set<CodeUnit>> sources() {
            return ComputedValue.completed("stf-sources-" + id(), sources);
        }

        @Override
        public ComputedValue<Set<ProjectFile>> files() {
            return ComputedValue.completed(
                    "stf-files-" + id(), sources.stream().map(CodeUnit::source).collect(Collectors.toSet()));
        }

        @Override
        public ComputedValue<String> description() {
            return ComputedValue.completed("stf-desc-" + id(), "stacktrace of " + exception);
        }

        @Override
        public ComputedValue<String> syntaxStyle() {
            if (sources.isEmpty()) {
                return ComputedValue.completed("stf-syntax-" + id(), SyntaxConstants.SYNTAX_STYLE_NONE);
            }
            var firstClass = sources.iterator().next();
            return ComputedValue.completed(
                    "stf-syntax-" + id(), firstClass.source().getSyntaxStyle());
        }

        public String getOriginal() {
            return original;
        }

        public String getException() {
            return exception;
        }

        public String getCode() {
            return code;
        }

        @Override
        public ContextFragment refreshCopy() {
            // Stable, hashed identity; copy can safely return this
            return this;
        }

        @Override
        public byte @Nullable [] getFrozenContentBytes() {
            return internalText().getBytes(StandardCharsets.UTF_8);
        }
    }

    class UsageFragment extends VirtualFragment implements DynamicIdentity { // Dynamic, uses nextId
        private final String targetIdentifier;
        private final boolean includeTestFiles;
        private volatile @Nullable String snapshotText;
        private @Nullable ComputedValue<String> textCv;
        private @Nullable ComputedValue<String> syntaxCv;
        private @Nullable ComputedValue<String> descCv;

        public UsageFragment(IContextManager contextManager, String targetIdentifier) {
            this(contextManager, targetIdentifier, true, null);
        }

        public UsageFragment(IContextManager contextManager, String targetIdentifier, boolean includeTestFiles) {
            this(contextManager, targetIdentifier, includeTestFiles, null);
        }

        public UsageFragment(
                IContextManager contextManager,
                String targetIdentifier,
                boolean includeTestFiles,
                @Nullable String snapshotText) {
            super(contextManager); // Assigns dynamic numeric String ID
            assert !targetIdentifier.isBlank();
            this.targetIdentifier = targetIdentifier;
            this.includeTestFiles = includeTestFiles;
            this.snapshotText = snapshotText;
            this.primeComputations();
        }

        // Constructor for DTOs/unfreezing where ID might be a numeric string or hash (if frozen)
        public UsageFragment(String existingId, IContextManager contextManager, String targetIdentifier) {
            this(existingId, contextManager, targetIdentifier, true, null);
        }

        public UsageFragment(
                String existingId, IContextManager contextManager, String targetIdentifier, boolean includeTestFiles) {
            this(existingId, contextManager, targetIdentifier, includeTestFiles, null);
        }

        public UsageFragment(
                String existingId,
                IContextManager contextManager,
                String targetIdentifier,
                boolean includeTestFiles,
                @Nullable String snapshotText) {
            super(existingId, contextManager); // Handles numeric ID parsing for nextId
            assert !targetIdentifier.isBlank();
            this.targetIdentifier = targetIdentifier;
            this.includeTestFiles = includeTestFiles;
            this.snapshotText = snapshotText;
            this.primeComputations();
        }

        @Override
        public FragmentType getType() {
            return FragmentType.USAGE;
        }

        @Override
        public ComputedValue<String> text() {
            return lazyInitCv(
                    textCv,
                    () -> textCv,
                    () -> new ComputedValue<>(
                            "usg-text-" + id(),
                            () -> {
                                var analyzer = getAnalyzer();
                                FuzzyResult usageResult = FuzzyUsageFinder.create(getContextManager())
                                        .findUsages(targetIdentifier);

                                var either = usageResult.toEither();
                                if (either.hasErrorMessage()) {
                                    return either.getErrorMessage();
                                }

                                List<CodeWithSource> parts = processUsages(analyzer, either);
                                String formatted = CodeWithSource.text(parts);
                                return formatted.isEmpty()
                                        ? "No relevant usages found for symbol: " + targetIdentifier
                                        : formatted;
                            },
                            getFragmentExecutor()),
                    v -> textCv = v);
        }

        private List<CodeWithSource> processUsages(IAnalyzer analyzer, FuzzyResult.EitherUsagesOrError either) {
            List<UsageHit> uses = either.getUsages().stream()
                    .sorted(Comparator.comparingDouble(UsageHit::confidence).reversed())
                    .toList();
            if (!includeTestFiles) {
                uses = uses.stream()
                        .filter(cu -> !ContextManager.isTestFile(cu.file()))
                        .toList();
            }
            return AnalyzerUtil.processUsages(
                    analyzer, uses.stream().map(UsageHit::enclosing).toList());
        }

        @Override
        public ComputedValue<Set<CodeUnit>> sources() {
            return lazyInitCv(
                    sourcesCv,
                    () -> sourcesCv,
                    () -> new ComputedValue<>(
                            "usg-sources-" + id(),
                            () -> {
                                var analyzer = getAnalyzer();
                                if (analyzer.isEmpty()) {
                                    return Collections.emptySet();
                                }
                                FuzzyResult usageResult = FuzzyUsageFinder.create(getContextManager())
                                        .findUsages(targetIdentifier);
                                var either = usageResult.toEither();
                                if (either.hasErrorMessage()) {
                                    return Collections.emptySet();
                                }
                                List<CodeWithSource> parts = processUsages(analyzer, either);
                                return parts.stream()
                                        .map(AnalyzerUtil.CodeWithSource::source)
                                        .collect(Collectors.toSet());
                            },
                            getFragmentExecutor()),
                    v -> sourcesCv = v);
        }

        @Override
        public ComputedValue<Set<ProjectFile>> files() {
            return lazyInitCv(
                    filesCv,
                    () -> filesCv,
                    () -> new ComputedValue<>(
                            "usg-files-" + id(),
                            () -> {
                                final var allSources =
                                        this.sources().future().join().stream().map(CodeUnit::source);
                                if (!includeTestFiles) {
                                    return allSources
                                            .filter(source -> !ContextManager.isTestFile(source))
                                            .collect(Collectors.toSet());
                                } else {
                                    return allSources.collect(Collectors.toSet());
                                }
                            },
                            getFragmentExecutor()),
                    v -> filesCv = v);
        }

        @Override
        public String repr() {
            return "SymbolUsages('%s', includeTestFiles=%s)".formatted(targetIdentifier, includeTestFiles);
        }

        @Override
        public ComputedValue<String> description() {
            return lazyInitCv(
                    descCv,
                    () -> descCv,
                    () -> ComputedValue.completed("usg-desc-" + id(), "Uses of %s".formatted(targetIdentifier)),
                    v -> descCv = v);
        }

        @Override
        public ComputedValue<String> syntaxStyle() {
            return lazyInitCv(
                    syntaxCv,
                    () -> syntaxCv,
                    () -> new ComputedValue<>(
                            "usg-syntax-" + id(),
                            () -> this.sources().future().join().stream()
                                    .findFirst()
                                    .map(s -> s.source().getSyntaxStyle())
                                    .orElse(SyntaxConstants.SYNTAX_STYLE_NONE),
                            getFragmentExecutor()),
                    v -> syntaxCv = v);
        }

        public String targetIdentifier() {
            return targetIdentifier;
        }

        public boolean includeTestFiles() {
            return includeTestFiles;
        }

        @Override
        public void setFrozenContentBytes(byte[] bytes) {
            if (this.snapshotText == null) {
                this.snapshotText = new String(bytes, StandardCharsets.UTF_8);
            }
        }

        @Override
        public byte @Nullable [] getFrozenContentBytes() {
            var content = this.snapshotText;
            if (content == null) {
                return null;
            }
            return content.getBytes(StandardCharsets.UTF_8);
        }

        @Override
        public ContextFragment refreshCopy() {
            // Create a new instance without snapshot so text recomputes from live data
            return new UsageFragment(id(), getContextManager(), targetIdentifier, includeTestFiles);
        }
    }

    class CodeFragment extends VirtualFragment implements DynamicIdentity { // Dynamic, uses nextId
        private final String fullyQualifiedName;
        private volatile @Nullable String snapshotText;
        private @Nullable ComputedValue<CodeUnit> unitCv;
        private @Nullable CodeUnit preResolvedUnit;
        private @Nullable ComputedValue<String> textCv;
        private @Nullable ComputedValue<String> descCv;
        private @Nullable ComputedValue<String> shortCv;
        private @Nullable ComputedValue<String> syntaxCv;

        public CodeFragment(IContextManager contextManager, String fullyQualifiedName) {
            this(contextManager, fullyQualifiedName, null);
        }

        public CodeFragment(IContextManager contextManager, String fullyQualifiedName, @Nullable String snapshotText) {
            super(contextManager);
            assert !fullyQualifiedName.isBlank();
            this.fullyQualifiedName = fullyQualifiedName;
            this.snapshotText = snapshotText;
            this.primeComputations();
        }

        public CodeFragment(String existingId, IContextManager contextManager, String fullyQualifiedName) {
            this(existingId, contextManager, fullyQualifiedName, null);
        }

        public CodeFragment(
                String existingId,
                IContextManager contextManager,
                String fullyQualifiedName,
                @Nullable String snapshotText) {
            super(existingId, contextManager);
            assert !fullyQualifiedName.isBlank();
            this.fullyQualifiedName = fullyQualifiedName;
            this.snapshotText = snapshotText;
            this.primeComputations();
        }

        /**
         * A convenience constructor for if we already have our code unit, to avoid unnecessary re-computation.
         */
        public CodeFragment(IContextManager contextManager, CodeUnit unit) {
            super(contextManager);
            validateCodeUnit(unit);
            this.fullyQualifiedName = unit.fqName();
            this.preResolvedUnit = unit;
            this.snapshotText = null;
            this.primeComputations();
        }

        private static void validateCodeUnit(CodeUnit unit) {
            if (!(unit.isClass() || unit.isFunction())) {
                throw new IllegalArgumentException(unit.toString());
            }
        }

        @Override
        public FragmentType getType() {
            return FragmentType.CODE;
        }

        public ComputedValue<CodeUnit> computedUnit() {
            return lazyInitCv(
                    unitCv,
                    () -> unitCv,
                    () -> {
                        var pr = preResolvedUnit;
                        if (pr != null) {
                            return ComputedValue.completed("cf-unit-" + id(), pr);
                        }
                        return new ComputedValue<>(
                                "cf-unit-" + id(),
                                () -> {
                                    var analyzer = getAnalyzer();
                                    return analyzer.getDefinitions(fullyQualifiedName).stream()
                                            .findFirst()
                                            .orElseThrow(() -> new IllegalArgumentException(
                                                    "Unable to resolve CodeUnit for fqName: " + fullyQualifiedName));
                                },
                                getFragmentExecutor());
                    },
                    v -> unitCv = v);
        }

        @Override
        public ComputedValue<String> description() {
            return lazyInitCv(
                    descCv,
                    () -> descCv,
                    () -> computedUnit()
                            .future()
                            .thenApply(CodeUnit::shortName)
                            .thenApply(shortName -> "Source for " + shortName)
                            .thenApply(ComputedValue::completed)
                            .join(),
                    v -> descCv = v);
        }

        @Override
        public ComputedValue<String> shortDescription() {
            return lazyInitCv(
                    shortCv,
                    () -> shortCv,
                    () -> computedUnit()
                            .future()
                            .thenApply(CodeUnit::shortName)
                            .thenApply(ComputedValue::completed)
                            .join(),
                    v -> shortCv = v);
        }

        @Override
        public ComputedValue<String> text() {
            return lazyInitCv(
                    textCv,
                    () -> textCv,
                    () -> new ComputedValue<>(
                            "cf-text-" + id(),
                            () -> {
                                var analyzer = getAnalyzer();
                                var unit = computedUnit().future().join();
                                var maybeSourceCodeProvider = analyzer.as(SourceCodeProvider.class);

                                String result;
                                if (maybeSourceCodeProvider.isEmpty()) {
                                    result = "Code Intelligence cannot extract source for: " + fullyQualifiedName;
                                } else {
                                    var scp = maybeSourceCodeProvider.get();
                                    if (unit.isFunction()) {
                                        var code =
                                                scp.getMethodSource(unit, true).orElse("");
                                        if (!code.isEmpty()) {
                                            result = new AnalyzerUtil.CodeWithSource(code, unit).text();
                                        } else {
                                            result = "No source found for method: " + fullyQualifiedName;
                                        }
                                    } else {
                                        var code =
                                                scp.getClassSource(unit, true).orElse("");
                                        if (!code.isEmpty()) {
                                            result = new AnalyzerUtil.CodeWithSource(code, unit).text();
                                        } else {
                                            result = "No source found for class: " + fullyQualifiedName;
                                        }
                                    }
                                }
                                return result;
                            },
                            getFragmentExecutor()),
                    v -> textCv = v);
        }

        @Override
        public ComputedValue<Set<CodeUnit>> sources() {
            return lazyInitCv(
                    sourcesCv,
                    () -> sourcesCv,
                    () -> computedUnit()
                            .future()
                            .thenApply(u -> Set.of(u))
                            .thenApply(ComputedValue::completed)
                            .join(),
                    v -> sourcesCv = v);
        }

        @Override
        public ComputedValue<Set<ProjectFile>> files() {
            return lazyInitCv(
                    filesCv,
                    () -> filesCv,
                    () -> this.sources()
                            .future()
                            .thenApply(set -> set.stream().map(CodeUnit::source).collect(Collectors.toSet()))
                            .thenApply(ComputedValue::completed)
                            .join(),
                    v -> filesCv = v);
        }

        @Override
        public String repr() {
            return "Method(['%s'])".formatted(fullyQualifiedName);
        }

        @Override
        public ComputedValue<String> syntaxStyle() {
            return lazyInitCv(
                    syntaxCv,
                    () -> syntaxCv,
                    () -> computedUnit()
                            .future()
                            .thenApply(u -> u.source().getSyntaxStyle())
                            .thenApply(ComputedValue::completed)
                            .join(),
                    v -> syntaxCv = v);
        }

        public String getFullyQualifiedName() {
            return fullyQualifiedName;
        }

        @Override
        public void setFrozenContentBytes(byte[] bytes) {
            if (this.snapshotText == null) {
                this.snapshotText = new String(bytes, StandardCharsets.UTF_8);
            }
        }

        @Override
        public byte @Nullable [] getFrozenContentBytes() {
            var content = this.snapshotText;
            if (content == null) {
                return null;
            }
            return content.getBytes(StandardCharsets.UTF_8);
        }

        @Override
        public ContextFragment refreshCopy() {
            // Clear snapshot on refresh so subsequent text() calls recompute from live content
            return new CodeFragment(id(), getContextManager(), fullyQualifiedName);
        }
    }

    class CallGraphFragment extends VirtualFragment implements DynamicIdentity { // Dynamic, uses nextId
        private final String methodName;
        private final int depth;
        private final boolean isCalleeGraph; // true for callees (OUT), false for callers (IN)
        private @Nullable ComputedValue<String> textCv;

        public CallGraphFragment(IContextManager contextManager, String methodName, int depth, boolean isCalleeGraph) {
            super(contextManager); // Assigns dynamic numeric String ID
            assert !methodName.isBlank();
            assert depth > 0;
            this.methodName = methodName;
            this.depth = depth;
            this.isCalleeGraph = isCalleeGraph;
            this.primeComputations();
        }

        // Constructor for DTOs/unfreezing where ID might be a numeric string or hash (if frozen)
        public CallGraphFragment(
                String existingId,
                IContextManager contextManager,
                String methodName,
                int depth,
                boolean isCalleeGraph) {
            super(existingId, contextManager); // Handles numeric ID parsing for nextId
            assert !methodName.isBlank();
            assert depth > 0;
            this.methodName = methodName;
            this.depth = depth;
            this.isCalleeGraph = isCalleeGraph;
            this.primeComputations();
        }

        @Override
        public FragmentType getType() {
            return FragmentType.CALL_GRAPH;
        }

        @Override
<<<<<<< HEAD
        public ComputedValue<String> text() {
            return lazyInitCv(
                    textCv,
                    () -> textCv,
                    () -> new ComputedValue<>(
                            "cgf-text-" + id(),
                            () -> {
                                var analyzer = getAnalyzer();
                                var methodCodeUnit =
                                        analyzer.getDefinition(methodName).filter(CodeUnit::isFunction);
=======
        @Blocking
        public String text() {
            var analyzer = getAnalyzer();
            var methodCodeUnit = analyzer.getDefinitions(methodName).stream()
                    .filter(CodeUnit::isFunction)
                    .findFirst();

            if (methodCodeUnit.isEmpty()) {
                return "Method not found: " + methodName;
            }
>>>>>>> 587b5a3d

                                if (methodCodeUnit.isEmpty()) {
                                    return "Method not found: " + methodName;
                                }

                                final Map<String, List<CallSite>> graphData = new HashMap<>();
                                final var maybeCallGraphProvider = analyzer.as(CallGraphProvider.class);

                                if (maybeCallGraphProvider.isPresent()) {
                                    var cpg = maybeCallGraphProvider.get();
                                    if (isCalleeGraph) {
                                        graphData.putAll(cpg.getCallgraphFrom(methodCodeUnit.get(), depth));
                                    } else {
                                        graphData.putAll(cpg.getCallgraphTo(methodCodeUnit.get(), depth));
                                    }
                                } else {
                                    return "Code intelligence is not ready. Cannot generate call graph for "
                                            + methodName + ".";
                                }

                                if (graphData.isEmpty()) {
                                    return "No call graph available for " + methodName;
                                }
                                return AnalyzerUtil.formatCallGraph(graphData, methodName, !isCalleeGraph);
                            },
                            getFragmentExecutor()),
                    v -> textCv = v);
        }

        @Override
<<<<<<< HEAD
        public ComputedValue<Set<CodeUnit>> sources() {
            return lazyInitCv(
                    sourcesCv,
                    () -> sourcesCv,
                    () -> new ComputedValue<>(
                            "cgf-sources-" + id(),
                            () -> getAnalyzer()
                                    .getDefinition(methodName)
                                    .map(Set::of)
                                    .orElse(Set.of()),
                            getFragmentExecutor()),
                    v -> sourcesCv = v);
=======
        @Blocking
        public Set<CodeUnit> sources() {
            // FIXME this is broken, needs to include the actual call sites as well
            IAnalyzer analyzer = getAnalyzer();
            return analyzer.getDefinitions(methodName).stream()
                    .findFirst()
                    .map(Set::of)
                    .orElse(Set.of());
>>>>>>> 587b5a3d
        }

        @Override
        public ComputedValue<Set<ProjectFile>> files() {
            return lazyInitCv(
                    filesCv,
                    () -> filesCv,
                    () -> this.sources()
                            .future()
                            .thenApply(set -> set.stream().map(CodeUnit::source).collect(Collectors.toSet()))
                            .thenApply(ComputedValue::completed)
                            .join(),
                    v -> filesCv = v);
        }

        @Override
        public String repr() {
            String direction = isCalleeGraph ? "OUT" : "IN";
            return "CallGraph('%s', depth=%d, direction=%s)".formatted(methodName, depth, direction);
        }

        @Override
        public ComputedValue<String> description() {
            String type = isCalleeGraph ? "Callees" : "Callers";
            return ComputedValue.completed(
                    "cgf-desc-" + id(), "%s of %s (depth %d)".formatted(type, methodName, depth));
        }

        @Override
        public ComputedValue<String> syntaxStyle() {
            return ComputedValue.completed("cgf-syntax-" + id(), SyntaxConstants.SYNTAX_STYLE_NONE);
        }

        public String getMethodName() {
            return methodName;
        }

        public int getDepth() {
            return depth;
        }

        public boolean isCalleeGraph() {
            return isCalleeGraph;
        }

        @Override
        public byte @Nullable [] getFrozenContentBytes() {
            if (textCv == null) {
                return null;
            }
            var text = textCv.renderNowOrNull();
            if (text == null) {
                return null;
            }
            return text.getBytes(StandardCharsets.UTF_8);
        }

        @Override
        public ContextFragment refreshCopy() {
            return new CallGraphFragment(id(), getContextManager(), methodName, depth, isCalleeGraph);
        }
    }

    enum SummaryType {
        CODEUNIT_SKELETON, // Summary for a single symbol
        FILE_SKELETONS // Summaries for all top-level declarations in a file
    }

    class SkeletonFragment extends VirtualFragment
            implements DynamicIdentity { // Dynamic composite wrapper around SummaryFragments
        private final List<SummaryFragment> summaries;
        private @Nullable ComputedValue<String> textCv;
        private @Nullable ComputedValue<String> descCv;

        public SkeletonFragment(
                IContextManager contextManager, List<String> targetIdentifiers, SummaryType summaryType) {
            super(contextManager); // Assigns dynamic numeric String ID
            this.summaries = targetIdentifiers.stream()
                    .map(target -> new SummaryFragment(contextManager, target, summaryType))
                    .toList();
            this.primeComputations();
        }

        // Constructor for DTOs/unfreezing where ID might be a numeric string or hash (if frozen)
        public SkeletonFragment(
                String existingId,
                IContextManager contextManager,
                List<String> targetIdentifiers,
                SummaryType summaryType) {
            super(existingId, contextManager); // Handles numeric ID parsing for nextId
            assert !targetIdentifiers.isEmpty();
            this.summaries = targetIdentifiers.stream()
                    .map(target -> new SummaryFragment(contextManager, target, summaryType))
                    .toList();
            this.primeComputations();
        }

        @Override
        public FragmentType getType() {
            return FragmentType.SKELETON;
        }

        @Override
        public ComputedValue<String> text() {
            return lazyInitCv(
                    textCv,
                    () -> textCv,
                    () -> new ComputedValue<>(
                            "skf-text-" + id(), () -> SummaryFragment.combinedText(summaries), getFragmentExecutor()),
                    v -> textCv = v);
        }

        @Override
        public ComputedValue<Set<CodeUnit>> sources() {
            return lazyInitCv(
                    sourcesCv,
                    () -> sourcesCv,
                    () -> new ComputedValue<>(
                            "skf-sources-" + id(),
                            () -> summaries.stream()
                                    .flatMap(s -> s.sources().future().join().stream())
                                    .collect(Collectors.toSet()),
                            getFragmentExecutor()),
                    v -> sourcesCv = v);
        }

        @Override
        public ComputedValue<Set<ProjectFile>> files() {
            return lazyInitCv(
                    filesCv,
                    () -> filesCv,
                    () -> new ComputedValue<>(
                            "skf-files-" + id(),
                            () -> summaries.stream()
                                    .flatMap(s -> s.files().future().join().stream())
                                    .collect(Collectors.toSet()),
                            getFragmentExecutor()),
                    v -> filesCv = v);
        }

        @Override
        public String repr() {
            var targets = getTargetIdentifiers();
            var summaryType = getSummaryType();
            return switch (summaryType) {
                case CODEUNIT_SKELETON ->
                    "ClassSummaries([%s])"
                            .formatted(targets.stream().map(s -> "'" + s + "'").collect(Collectors.joining(", ")));
                case FILE_SKELETONS ->
                    "FileSummaries([%s])"
                            .formatted(targets.stream().map(s -> "'" + s + "'").collect(Collectors.joining(", ")));
            };
        }

        @Override
        public ComputedValue<String> description() {
            return lazyInitCv(
                    descCv,
                    () -> descCv,
                    () -> ComputedValue.completed(
                            "skf-desc-" + id(), "Summary of %s".formatted(String.join(", ", getTargetIdentifiers()))),
                    v -> descCv = v);
        }

        @Override
        public ComputedValue<String> format() {
            return lazyInitCv(
                    formatCv,
                    () -> formatCv,
                    () -> new ComputedValue<>(
                            "skf-format-" + id(),
                            () ->
                                    """
                                            <summary targets="%s" type="%s" fragmentid="%s">
                                            %s
                                            </summary>
                                            """
                                            .formatted(
                                                    String.join(", ", getTargetIdentifiers()),
                                                    getSummaryType().name(),
                                                    id(),
                                                    text().future().join()),
                            getFragmentExecutor()),
                    v -> formatCv = v);
        }

        public List<String> getTargetIdentifiers() {
            return summaries.stream().map(SummaryFragment::getTargetIdentifier).toList();
        }

        public SummaryType getSummaryType() {
            // All wrapped SummaryFragments have the same type; return the first one's
            return summaries.isEmpty()
                    ? SummaryType.CODEUNIT_SKELETON
                    : summaries.getFirst().getSummaryType();
        }

        @Override
        public ComputedValue<String> syntaxStyle() {
            // Skeletons are usually in the language of the summarized code.
            return ComputedValue.completed("skf-syntax-" + id(), SyntaxConstants.SYNTAX_STYLE_JAVA);
        }

        @Override
        public String toString() {
            return "SkeletonFragment('%s')".formatted(this.description().renderNowOr(""));
        }

        @Override
        public ContextFragment refreshCopy() {
            return new SkeletonFragment(id(), getContextManager(), getTargetIdentifiers(), getSummaryType());
        }

        @Override
        public byte @Nullable [] getFrozenContentBytes() {
            if (textCv == null) {
                return null;
            }
            var text = textCv.renderNowOrNull();
            if (text == null) {
                return null;
            }
            return text.getBytes(StandardCharsets.UTF_8);
        }
    }

    class SummaryFragment extends VirtualFragment implements DynamicIdentity { // Dynamic, single-target, uses nextId
        private final String targetIdentifier;
        private final SummaryType summaryType;
        private @Nullable ComputedValue<String> textCv;
        private @Nullable ComputedValue<String> descCv;

        public SummaryFragment(IContextManager contextManager, String targetIdentifier, SummaryType summaryType) {
            super(contextManager);
            assert !targetIdentifier.isBlank();
            this.targetIdentifier = targetIdentifier;
            this.summaryType = summaryType;
            this.primeComputations();
        }

        // Constructor for DTOs/unfreezing where ID might be numeric (dynamic) or hash (if frozen)
        public SummaryFragment(
                String existingId, IContextManager contextManager, String targetIdentifier, SummaryType summaryType) {
            super(existingId, contextManager);
            assert !targetIdentifier.isBlank();
            this.targetIdentifier = targetIdentifier;
            this.summaryType = summaryType;
            this.primeComputations();
        }

        @Override
        public FragmentType getType() {
            // Keep semantics aligned with Skeleton for downstream consumers
            return FragmentType.SKELETON;
        }

        private Map<CodeUnit, String> fetchSkeletons() {
            IAnalyzer analyzer = getAnalyzer();
            Map<CodeUnit, String> skeletonsMap = new HashMap<>();
            analyzer.as(SkeletonProvider.class).ifPresent(skeletonProvider -> {
                switch (summaryType) {
                    case CODEUNIT_SKELETON -> {
                        analyzer.getDefinitions(targetIdentifier).forEach(cu -> {
                            skeletonProvider.getSkeleton(cu).ifPresent(s -> skeletonsMap.put(cu, s));
                        });
                    }
                    case FILE_SKELETONS -> {
                        IContextManager cm = getContextManager();
                        ProjectFile projectFile = cm.toFile(targetIdentifier);
                        skeletonsMap.putAll(skeletonProvider.getSkeletons(projectFile));
                    }
                }
            });
            return skeletonsMap;
        }

        @Override
        public ComputedValue<String> text() {
            return lazyInitCv(
                    textCv,
                    () -> textCv,
                    () -> new ComputedValue<>(
                            "sumf-text-" + id(),
                            () -> {
                                Map<CodeUnit, String> skeletons = fetchSkeletons();
                                if (skeletons.isEmpty()) {
                                    return "No summary found for: " + targetIdentifier;
                                }
                                return combinedText(List.of(this));
                            },
                            getFragmentExecutor()),
                    v -> textCv = v);
        }

        @Override
        public ComputedValue<Set<CodeUnit>> sources() {
            return lazyInitCv(
                    sourcesCv,
                    () -> sourcesCv,
                    () -> new ComputedValue<>(
                            "sumf-src-" + id(), () -> fetchSkeletons().keySet(), getFragmentExecutor()),
                    v -> sourcesCv = v);
        }

        @Override
        public ComputedValue<Set<ProjectFile>> files() {
            return lazyInitCv(
                    filesCv,
                    () -> filesCv,
                    () -> new ComputedValue<>(
                            "sumf-files-" + id(),
                            () -> switch (summaryType) {
                                case CODEUNIT_SKELETON ->
                                    this.sources().future().join().stream()
                                            .map(CodeUnit::source)
                                            .collect(Collectors.toSet());
                                case FILE_SKELETONS ->
                                    Set.of(getContextManager().toFile(targetIdentifier));
                            },
                            getFragmentExecutor()),
                    v -> filesCv = v);
        }

        @Override
        public String repr() {
            return switch (summaryType) {
                case CODEUNIT_SKELETON -> "ClassSummary('%s')".formatted(targetIdentifier);
                case FILE_SKELETONS -> "FileSummary('%s')".formatted(targetIdentifier);
            };
        }

        @Override
        public ComputedValue<String> description() {
            return lazyInitCv(
                    descCv,
                    () -> descCv,
                    () -> ComputedValue.completed("sumf-desc-" + id(), "Summary of %s".formatted(targetIdentifier)),
                    v -> descCv = v);
        }

        @Override
        public ComputedValue<String> syntaxStyle() {
            return ComputedValue.completed("sumf-syntax-" + id(), SyntaxConstants.SYNTAX_STYLE_JAVA);
        }

        public String getTargetIdentifier() {
            return targetIdentifier;
        }

        public List<String> getTargetIdentifiers() {
            return List.of(targetIdentifier);
        }

        public SummaryType getSummaryType() {
            return summaryType;
        }

        @Override
        public String toString() {
            return "SummaryFragment('%s')".formatted(this.description().renderNowOr(""));
        }

        @Override
        public ContextFragment refreshCopy() {
            return new SummaryFragment(id(), getContextManager(), targetIdentifier, summaryType);
        }

        public static String combinedText(Collection<SummaryFragment> fragments) {
            if (fragments.isEmpty()) {
                return "No summaries available";
            }

            // Collect all skeletons from all fragments
            Map<CodeUnit, String> allSkeletons = fragments.stream()
                    .flatMap(f -> f.fetchSkeletons().entrySet().stream())
                    .collect(Collectors.toMap(
                            Map.Entry::getKey,
                            Map.Entry::getValue,
                            (v1, v2) -> v1, // Keep first value if duplicates
                            LinkedHashMap::new));

            if (allSkeletons.isEmpty()) {
                return "No summaries available";
            }

            // Group by package, then format
            var skeletonsByPackage = allSkeletons.entrySet().stream()
                    .collect(Collectors.groupingBy(
                            e -> e.getKey().packageName().isEmpty()
                                    ? "(default package)"
                                    : e.getKey().packageName(),
                            Collectors.toMap(
                                    Map.Entry::getKey, Map.Entry::getValue, (v1, v2) -> v1, LinkedHashMap::new)));

            return skeletonsByPackage.entrySet().stream()
                    .sorted(Map.Entry.comparingByKey())
                    .map(pkgEntry -> {
                        String packageHeader = "package " + pkgEntry.getKey() + ";";
                        String pkgCode = String.join("\n\n", pkgEntry.getValue().values());
                        return packageHeader + "\n\n" + pkgCode;
                    })
                    .collect(Collectors.joining("\n\n"));
        }

        @Override
        public boolean isEligibleForAutoContext() {
            return false;
        }

        @Override
        public byte @Nullable [] getFrozenContentBytes() {
            if (textCv == null) {
                return null;
            }
            var text = textCv.renderNowOrNull();
            if (text == null) {
                return null;
            }
            return text.getBytes(StandardCharsets.UTF_8);
        }
    }

    interface OutputFragment {
        List<TaskEntry> entries();

        /**
         * Should raw HTML inside markdown be escaped before rendering?
         */
        default boolean isEscapeHtml() {
            return true;
        }
    }

    /**
     * represents the entire Task History
     */
    class HistoryFragment extends VirtualFragment implements OutputFragment { // Non-dynamic, content-hashed
        private final List<TaskEntry> history; // Content is fixed once created
        private transient @Nullable ComputedValue<String> textCv;

        public HistoryFragment(IContextManager contextManager, List<TaskEntry> history) {
            super(
                    FragmentUtils.calculateContentHash(
                            FragmentType.HISTORY,
                            "Task History (" + history.size() + " task" + (history.size() > 1 ? "s" : "") + ")",
                            TaskEntry.formatMessages(history.stream()
                                    .flatMap(e -> e.isCompressed()
                                            ? Stream.of(Messages.customSystem(castNonNull(e.summary())))
                                            : castNonNull(e.log()).messages().stream())
                                    .toList()),
                            SyntaxConstants.SYNTAX_STYLE_MARKDOWN,
                            HistoryFragment.class.getName()),
                    contextManager);
            this.history = List.copyOf(history);
            this.primeComputations();
        }

        // Constructor for DTOs/unfreezing where ID is a pre-calculated hash
        public HistoryFragment(String existingHashId, IContextManager contextManager, List<TaskEntry> history) {
            super(existingHashId, contextManager); // existingHashId is expected to be a content hash
            this.history = List.copyOf(history);
            this.primeComputations();
        }

        @Override
        public FragmentType getType() {
            return FragmentType.HISTORY;
        }

        @Override
        public List<TaskEntry> entries() {
            return history;
        }

        @Override
        public ComputedValue<String> text() {
            return lazyInitCv(
                    textCv,
                    () -> textCv,
                    () -> new ComputedValue<>(
                            "hf-text-" + id(),
                            () -> TaskEntry.formatMessages(history.stream()
                                    .flatMap(e -> e.isCompressed()
                                            ? Stream.of(Messages.customSystem(castNonNull(e.summary())))
                                            : castNonNull(e.log()).messages().stream())
                                    .toList()),
                            getFragmentExecutor()),
                    v -> textCv = v);
        }

        @Override
        public ComputedValue<Set<ProjectFile>> files() {
            return ComputedValue.completed("hf-files-" + id(), Set.of());
        }

        @Override
        public ComputedValue<String> description() {
            return ComputedValue.completed(
                    "hf-desc-" + id(),
                    "Conversation (" + history.size() + " thread%s)".formatted(history.size() > 1 ? "s" : ""));
        }

        @Override
        public ComputedValue<String> format() {
            return new ComputedValue<>(
                    "hf-format-" + id(),
                    () ->
                            """
                                    <taskhistory fragmentid="%s">
                                    %s
                                    </taskhistory>
                                    """
                                    .formatted(id(), text().future().join()),
                    getFragmentExecutor());
        }

        @Override
        public String toString() {
            return "ConversationFragment(" + history.size() + " tasks)";
        }

        @Override
        public ComputedValue<String> syntaxStyle() {
            return ComputedValue.completed("hf-syntax-" + id(), SyntaxConstants.SYNTAX_STYLE_MARKDOWN);
        }

        @Override
        public ContextFragment refreshCopy() {
            // Stable, hashed identity; copy can safely return this
            return this;
        }

        @Override
        public byte @Nullable [] getFrozenContentBytes() {
            var textCv = this.text();
            var text = textCv.renderNowOrNull();
            if (text == null) {
                return null;
            }
            return text.getBytes(StandardCharsets.UTF_8);
        }
    }

    /**
     * represents a single session's Task History
     */
    class TaskFragment extends VirtualFragment implements OutputFragment { // Non-dynamic, content-hashed
        private final List<ChatMessage> messages; // Content is fixed once created
        private transient @Nullable ComputedValue<String> textCv;

        @SuppressWarnings({"unused", "UnusedVariable"})
        private final EditBlockParser parser;

        private final String description;
        private final boolean escapeHtml;

        private static String calculateId(String sessionName, List<ChatMessage> messages) {
            return FragmentUtils.calculateContentHash(
                    FragmentType.TASK, // Or SEARCH if SearchFragment calls this path
                    sessionName,
                    TaskEntry.formatMessages(messages),
                    SyntaxConstants.SYNTAX_STYLE_MARKDOWN,
                    TaskFragment.class
                            .getName() // Note: SearchFragment might want its own class name if it were hashing
                    // independently
                    );
        }

        public TaskFragment(
                IContextManager contextManager,
                EditBlockParser parser,
                List<ChatMessage> messages,
                String description,
                boolean escapeHtml) {
            super(calculateId(description, messages), contextManager); // ID is content hash
            this.parser = parser;
            this.messages = List.copyOf(messages);
            this.description = description;
            this.escapeHtml = escapeHtml;
            this.primeComputations();
        }

        public TaskFragment(
                IContextManager contextManager, List<ChatMessage> messages, String description, boolean escapeHtml) {
            this(contextManager, EditBlockParser.instance, messages, description, escapeHtml);
        }

        public TaskFragment(IContextManager contextManager, List<ChatMessage> messages, String description) {
            this(contextManager, EditBlockParser.instance, messages, description, true);
        }

        // Constructor for DTOs/unfreezing where ID is a pre-calculated hash
        public TaskFragment(
                String existingHashId,
                IContextManager contextManager,
                EditBlockParser parser,
                List<ChatMessage> messages,
                String description,
                boolean escapeHtml) {
            super(existingHashId, contextManager); // existingHashId is expected to be a content hash
            this.parser = parser;
            this.messages = List.copyOf(messages);
            this.description = description;
            this.escapeHtml = escapeHtml;
            this.primeComputations();
        }

        public TaskFragment(
                String existingHashId,
                IContextManager contextManager,
                EditBlockParser parser,
                List<ChatMessage> messages,
                String description) {
            this(existingHashId, contextManager, parser, messages, description, true);
        }

        public TaskFragment(
                String existingHashId,
                IContextManager contextManager,
                List<ChatMessage> messages,
                String description,
                boolean escapeHtml) {
            this(existingHashId, contextManager, EditBlockParser.instance, messages, description, escapeHtml);
        }

        public TaskFragment(
                String existingHashId, IContextManager contextManager, List<ChatMessage> messages, String description) {
            this(existingHashId, contextManager, EditBlockParser.instance, messages, description, true);
        }

        @Override
        public boolean isEscapeHtml() {
            return escapeHtml;
        }

        @Override
        public FragmentType getType() {
            // SearchFragment overrides this to return FragmentType.SEARCH
            return FragmentType.TASK;
        }

        @Override
        public ComputedValue<String> description() {
            return ComputedValue.completed("tf-desc-" + id(), description);
        }

        @Override
        public ComputedValue<String> text() {
            return lazyInitCv(
                    textCv,
                    () -> textCv,
                    () -> new ComputedValue<>(
                            "tf-text-" + id(), () -> TaskEntry.formatMessages(messages), getFragmentExecutor()),
                    v -> textCv = v);
        }

        @Override
        public ComputedValue<String> syntaxStyle() {
            return ComputedValue.completed("tf-syntax-" + id(), SyntaxConstants.SYNTAX_STYLE_MARKDOWN);
        }

        public List<ChatMessage> messages() {
            return messages;
        }

        @Override
        public List<TaskEntry> entries() {
            return List.of(new TaskEntry(-1, this, null));
        }

        @Override
        public ComputedValue<Set<ProjectFile>> files() {
            return ComputedValue.completed("tf-files-" + id(), Set.of());
        }

        @Override
        public ContextFragment refreshCopy() {
            // Stable, hashed identity; copy can safely return this
            return this;
        }

        @Override
        public byte @Nullable [] getFrozenContentBytes() {
            var textCv = this.text();
            var text = textCv.renderNowOrNull();
            if (text == null) {
                return null;
            }
            return text.getBytes(StandardCharsets.UTF_8);
        }
    }
}<|MERGE_RESOLUTION|>--- conflicted
+++ resolved
@@ -2507,7 +2507,6 @@
         }
 
         @Override
-<<<<<<< HEAD
         public ComputedValue<String> text() {
             return lazyInitCv(
                     textCv,
@@ -2516,20 +2515,9 @@
                             "cgf-text-" + id(),
                             () -> {
                                 var analyzer = getAnalyzer();
-                                var methodCodeUnit =
-                                        analyzer.getDefinition(methodName).filter(CodeUnit::isFunction);
-=======
-        @Blocking
-        public String text() {
-            var analyzer = getAnalyzer();
-            var methodCodeUnit = analyzer.getDefinitions(methodName).stream()
-                    .filter(CodeUnit::isFunction)
-                    .findFirst();
-
-            if (methodCodeUnit.isEmpty()) {
-                return "Method not found: " + methodName;
-            }
->>>>>>> 587b5a3d
+                                var methodCodeUnit = analyzer.getDefinitions(methodName).stream()
+                                        .filter(CodeUnit::isFunction)
+                                        .findFirst();
 
                                 if (methodCodeUnit.isEmpty()) {
                                     return "Method not found: " + methodName;
@@ -2560,29 +2548,18 @@
         }
 
         @Override
-<<<<<<< HEAD
         public ComputedValue<Set<CodeUnit>> sources() {
             return lazyInitCv(
                     sourcesCv,
                     () -> sourcesCv,
                     () -> new ComputedValue<>(
                             "cgf-sources-" + id(),
-                            () -> getAnalyzer()
-                                    .getDefinition(methodName)
+                            () -> getAnalyzer().getDefinitions(methodName).stream()
+                                    .findFirst()
                                     .map(Set::of)
                                     .orElse(Set.of()),
                             getFragmentExecutor()),
                     v -> sourcesCv = v);
-=======
-        @Blocking
-        public Set<CodeUnit> sources() {
-            // FIXME this is broken, needs to include the actual call sites as well
-            IAnalyzer analyzer = getAnalyzer();
-            return analyzer.getDefinitions(methodName).stream()
-                    .findFirst()
-                    .map(Set::of)
-                    .orElse(Set.of());
->>>>>>> 587b5a3d
         }
 
         @Override
