package ai.brokk.context;

import static java.util.Objects.requireNonNull;
import static org.checkerframework.checker.nullness.util.NullnessUtil.castNonNull;

import ai.brokk.AnalyzerUtil;
import ai.brokk.AnalyzerUtil.CodeWithSource;
import ai.brokk.ContextManager;
import ai.brokk.IContextManager;
import ai.brokk.TaskEntry;
import ai.brokk.analyzer.BrokkFile;
import ai.brokk.analyzer.CallGraphProvider;
import ai.brokk.analyzer.CallSite;
import ai.brokk.analyzer.CodeUnit;
import ai.brokk.analyzer.ExternalFile;
import ai.brokk.analyzer.IAnalyzer;
import ai.brokk.analyzer.ProjectFile;
import ai.brokk.analyzer.SkeletonProvider;
import ai.brokk.analyzer.SourceCodeProvider;
import ai.brokk.analyzer.usages.FuzzyResult;
import ai.brokk.analyzer.usages.FuzzyUsageFinder;
import ai.brokk.analyzer.usages.UsageHit;
import ai.brokk.project.IProject;
import ai.brokk.prompts.EditBlockParser;
import ai.brokk.util.*;
import dev.langchain4j.data.message.ChatMessage;
import java.awt.*;
import java.io.IOException;
import java.io.UncheckedIOException;
import java.nio.file.Path;
import java.util.*;
import java.util.List;
import java.util.concurrent.*;
import java.util.concurrent.atomic.AtomicInteger;
import java.util.function.Consumer;
import java.util.function.Supplier;
import java.util.stream.Collectors;
import java.util.stream.Stream;
import javax.imageio.ImageIO;
import javax.swing.*;
import org.apache.logging.log4j.LogManager;
import org.apache.logging.log4j.Logger;
import org.fife.ui.rsyntaxtextarea.FileTypeUtil;
import org.fife.ui.rsyntaxtextarea.SyntaxConstants;
import org.jetbrains.annotations.Blocking;
import org.jetbrains.annotations.Nullable;
import org.jetbrains.annotations.VisibleForTesting;

/**
 * ContextFragment methods do not throw checked exceptions, which make it difficult to use in Streams Instead, it throws
 * UncheckedIOException or CancellationException for IOException/InterruptedException, respectively; freeze() will throw
 * the checked variants at which point the caller should deal with the interruption or remove no-longer-valid Fragments
 *
 * <p>ContextFragment MUST be kept in sync with FrozenFragment: any polymorphic methods added to CF must be serialized
 * into FF so they can be accurately represented as well. If you are tasked with adding such a method to CF without also
 * having FF available to edit, you MUST decline the assignment and explain the problem.
 */
public interface ContextFragment {
    /**
     * Replaces polymorphic methods or instanceof checks with something that can easily apply to FrozenFragments as well
     */
    enum FragmentType {
        PROJECT_PATH,
        GIT_FILE,
        EXTERNAL_PATH,
        IMAGE_FILE,

        STRING,
        SEARCH,
        SKELETON,
        USAGE,
        CODE,
        CALL_GRAPH,
        HISTORY,
        TASK,
        PASTE_TEXT,
        PASTE_IMAGE,
        STACKTRACE,
        BUILD_LOG;

        private static final EnumSet<FragmentType> PATH_TYPES =
                EnumSet.of(PROJECT_PATH, GIT_FILE, EXTERNAL_PATH, IMAGE_FILE);

        private static final EnumSet<FragmentType> VIRTUAL_TYPES = EnumSet.of(
                STRING,
                SEARCH,
                SKELETON,
                USAGE,
                CODE,
                CALL_GRAPH,
                HISTORY,
                TASK,
                PASTE_TEXT,
                PASTE_IMAGE,
                STACKTRACE,
                BUILD_LOG);

        private static final EnumSet<FragmentType> OUTPUT_TYPES = EnumSet.of(SEARCH, HISTORY, TASK);

        private static final EnumSet<FragmentType> EDITABLE_TYPES = EnumSet.of(PROJECT_PATH, USAGE, CODE);

        public boolean isPath() {
            return PATH_TYPES.contains(this);
        }

        public boolean isVirtual() {
            return VIRTUAL_TYPES.contains(this);
        }

        public boolean isOutput() {
            return OUTPUT_TYPES.contains(this);
        }

        public boolean isEditable() {
            return EDITABLE_TYPES.contains(this);
        }
    }

    static String describe(Collection<ContextFragment> fragments) {
        return describe(fragments.stream());
    }

    static String describe(Stream<ContextFragment> fragments) {
        return fragments
                .map(ContextFragment::description)
                .filter(s -> !s.isBlank())
                .collect(Collectors.joining("\n"));
    }

    // Static counter for dynamic fragments
    AtomicInteger nextId = new AtomicInteger(1);

    // Dedicated executor for ContextFragment async computations (separate from ContextManager backgroundTasks)
    Logger logger = LogManager.getLogger(ContextFragment.class);

    @VisibleForTesting
    static LoggingExecutorService getFragmentExecutor() {
        return FRAGMENT_EXECUTOR;
    }

    /**
     * Forcefully shuts down the dedicated ContextFragment executor. Safe to call multiple times.
     * Intended for application shutdown to ensure no lingering threads keep the JVM alive.
     */
    public static void shutdownFragmentExecutor() {
        try {
            FRAGMENT_EXECUTOR.shutdownNow();
        } catch (Throwable t) {
            logger.warn("Error shutting down fragment executor", t);
        }
    }

    // IMPORTANT: Keep corePoolSize <= maximumPoolSize on low-core CI runners.
    // We once saw macOS CI with 2 vCPUs blow up during static init with
    // IllegalArgumentException("corePoolSize > maximumPoolSize"). To make this robust,
    // we pick a safe parallelism and set core == max. With an unbounded queue, core==max
    // is the correct configuration to avoid IllegalArgumentException and unexpected scaling.
    // Additionally: use daemon threads and allow core thread timeout so the JVM can exit cleanly without explicit
    // shutdown.
    LoggingExecutorService FRAGMENT_EXECUTOR = createFragmentExecutor();

    private static LoggingExecutorService createFragmentExecutor() {
        // Build a daemon thread factory with helpful names
        ThreadFactory baseFactory = Executors.defaultThreadFactory();
        ThreadFactory daemonFactory = r -> {
            var t = baseFactory.newThread(r);
            t.setDaemon(true);
            t.setName("brokk-cf-" + t.threadId());
            return t;
        };

        var tpe = new ThreadPoolExecutor(
                computeNThreads(), // core
                computeNThreads(), // max
                60L,
                TimeUnit.SECONDS,
                new LinkedBlockingQueue<>(),
                daemonFactory);
        // Allow core threads to time out so the pool can shrink to zero when idle
        tpe.allowCoreThreadTimeOut(true);

        return new LoggingExecutorService(
                tpe, th -> logger.error("Uncaught exception in ContextFragment executor", th));
    }

    private static int computeNThreads() {
        int cpus = Runtime.getRuntime().availableProcessors();
        // Use at least 2 threads to avoid starvation on tiny runners; no cap required since
        // tasks are short-lived and the queue is unbounded.
        return Math.max(2, cpus);
    }

    /**
     * Gets the current max integer fragment ID used for generating new dynamic fragment IDs. Note: This refers to the
     * numeric part of dynamic IDs.
     */
    static int getCurrentMaxId() {
        return nextId.get();
    }

    /**
     * Sets the next integer fragment ID value, typically called during deserialization to ensure new dynamic fragment
     * IDs don't collide with loaded numeric IDs.
     */
    static void setMinimumId(int value) {
        nextId.accumulateAndGet(value, Math::max);
    }

    /**
     * Unique identifier for this fragment. Can be a numeric string for dynamic fragments or a hash string for
     * static/frozen fragments.
     */
    String id();

    /** The type of this fragment. */
    FragmentType getType();

    /** short description in history */
    String shortDescription();

    /** longer description displayed in context table */
    String description();

    /** raw content for preview */
    String text() throws UncheckedIOException, CancellationException;

    /** content formatted for LLM */
    String format() throws UncheckedIOException, CancellationException;

    /** fragment toc entry, usually id + description */
    default String formatToc() {
        // ACHTUNG! if we ever start overriding this, we'll need to serialize it into FrozenFragment
        return """
                <fragment-toc description="%s" fragmentid="%s" />
                """
                .formatted(description(), id());
    }

    default boolean isText() {
        return true;
    }

    default Image image() throws UncheckedIOException {
        throw new UnsupportedOperationException();
    }

    /**
     * Return a string that can be provided to the appropriate WorkspaceTools method to recreate this fragment. Returns
     * an empty string for fragments that cannot be re-added without serializing their entire contents.
     */
    default String repr() {
        return "";
    }

    /**
     * Code sources found in this fragment.
     */
    Set<CodeUnit> sources();

    /**
     * Returns all repo files referenced by this fragment. This is used when we *just* want to manipulate or show actual
     * files, rather than the code units themselves.
     */
    Set<ProjectFile> files();

    String syntaxStyle();

    /**
     * Return a new instance of this fragment with a fresh ID, or if the fragment is not dynamically updateable,
     * return the original instance.
     */
    ContextFragment copy();

    default List<TaskEntry> entries() {
        return List.of();
    }

    /**
     * If false, the classes returned by sources() will be pruned from AutoContext suggestions. (Corollary: if sources()
     * always returns empty, this doesn't matter.)
     */
    default boolean isEligibleForAutoContext() {
        return true;
    }

    /**
     * Retrieves the {@link IContextManager} associated with this fragment.
     *
     * @return The context manager instance, or {@code null} if not applicable or available.
     */
    @Nullable
    IContextManager getContextManager();

    /**
     * Convenience method to get the analyzer in a non-blocking way using the fragment's context manager.
     *
     * @return The IAnalyzer instance if available, or null if it's not ready yet or if the context manager is not
     *     available.
     */
    default IAnalyzer getAnalyzer() {
        var cm = getContextManager();
        requireNonNull(cm);
        return cm.getAnalyzerUninterrupted();
    }

    /**
     * Compares whether two fragments originate from the same "source" (file/symbol/session),
     * ignoring view parameters and content differences when that makes sense.
     */
    boolean hasSameSource(ContextFragment other);

    /**
     * Non-breaking dynamic accessors for fragments that may compute values asynchronously.
     * Default adapters should provide completed values based on current state so legacy
     * call sites keep working without changes.
     */
    interface ComputedFragment extends ContextFragment {

        /**
         * Helper for thread-safe, lazy initialization of ComputedValue fields.
         * - Does not trigger computation during construction.
         * - Uses double-checked locking to avoid duplicate work.
         * - Caches the instance via setter on first initialization.
         *
         * Note: We pass a currentSupplier to re-read the latest field value inside the synchronized block.
         */
        default <T> ComputedValue<T> lazyInitCv(
                @Nullable ComputedValue<T> current,
                Supplier<@Nullable ComputedValue<T>> currentSupplier,
                Supplier<ComputedValue<T>> factory,
                Consumer<ComputedValue<T>> setter) {
            var local = current;
            if (local == null) {
                synchronized (this) {
                    local = currentSupplier.get();
                    if (local == null) {
                        local = factory.get();
                        setter.accept(local);
                    }
                }
            }
            return local;
        }

        /**
         * Non-blocking accessor mirroring text().
         * Lazily produces a ComputedValue that computes text() on demand.
         */
        default ComputedValue<String> computedText() {
            return new ComputedValue<>("cf-text-" + id(), this::text, ContextFragment.getFragmentExecutor());
        }

        /**
         * Non-blocking accessor mirroring description().
         * Lazily produces a ComputedValue that computes description() on demand.
         */
        default ComputedValue<String> computedDescription() {
            return new ComputedValue<>(
                    "cf-description-" + id(), this::description, ContextFragment.getFragmentExecutor());
        }

        /**
         * Non-blocking accessor mirroring syntaxStyle().
         * Lazily produces a ComputedValue that computes syntaxStyle() on demand.
         */
        default ComputedValue<String> computedSyntaxStyle() {
            return new ComputedValue<>(
                    "cf-syntax-style-" + id(), this::syntaxStyle, ContextFragment.getFragmentExecutor());
        }

        /**
         * Non-blocking accessor mirroring files().
         * Lazily produces a ComputedValue that computes files() on demand.
         */
        default ComputedValue<Set<ProjectFile>> computedFiles() {
            return new ComputedValue<>("cf-files-" + id(), this::files, ContextFragment.getFragmentExecutor());
        }

        /**
         * Optionally provide computed image payload; default is null for non-image fragments.
         */
        default @Nullable ComputedValue<byte[]> computedImageBytes() {
            return null;
        }

        /**
         * Return a copy with cleared ComputedValues; identity (id) is preserved by default.
         * Implementations that track external state may override to trigger recomputation.
         */
        ContextFragment refreshCopy();
    }

    /**
     * Marker for fragments whose identity is dynamic (numeric, session-local).
     * Such fragments must use numeric IDs; content-hash IDs are reserved for non-dynamic fragments.
     */
    interface DynamicIdentity {}

    /**
     * Marker interface for fragments that provide image content.
     * Implementations must provide a stable content hash for equality checks.
     */
    interface ImageFragment extends ContextFragment {
        @Override
        Image image() throws UncheckedIOException;

        /**
         * A stable, cached hash of the binary image content and relevant metadata.
         */
        String contentHash();
    }

    /**
     * Base class for dynamic virtual fragments. Uses numeric String IDs and supports async computation via
     * ComputedValue exposed by ComputedFragment.
     */
    abstract class ComputedVirtualFragment extends VirtualFragment implements ComputedFragment, DynamicIdentity {
        private @Nullable ComputedValue<String> textCv;
        private @Nullable ComputedValue<String> descCv;
        private @Nullable ComputedValue<String> syntaxCv;
        private @Nullable ComputedValue<Set<ProjectFile>> filesCv;

        protected ComputedVirtualFragment(IContextManager contextManager) {
            super(contextManager);
        }

        protected ComputedVirtualFragment(String existingId, IContextManager contextManager) {
            super(existingId, contextManager);
        }

        @Override
        public ComputedValue<String> computedText() {
            return lazyInitCv(
                    textCv,
                    () -> textCv,
                    () -> new ComputedValue<>("cvf-text-" + id(), this::text, getFragmentExecutor()),
                    v -> textCv = v);
        }

        @Override
        public ComputedValue<String> computedDescription() {
            return lazyInitCv(
                    descCv,
                    () -> descCv,
                    () -> new ComputedValue<>("cvf-desc-" + id(), this::description, getFragmentExecutor()),
                    v -> descCv = v);
        }

        @Override
        public ComputedValue<String> computedSyntaxStyle() {
            return lazyInitCv(
                    syntaxCv,
                    () -> syntaxCv,
                    () -> new ComputedValue<>("cvf-syntax-" + id(), this::syntaxStyle, getFragmentExecutor()),
                    v -> syntaxCv = v);
        }

        @Override
        public ComputedValue<Set<ProjectFile>> computedFiles() {
            return lazyInitCv(
                    filesCv,
                    () -> filesCv,
                    () -> new ComputedValue<>("cvf-files-" + id(), this::files, getFragmentExecutor()),
                    v -> filesCv = v);
        }
    }

    static Set<ProjectFile> parseProjectFiles(String text, IProject project) {
        var exactMatches = project.getAllFiles().stream()
                .parallel()
                .filter(f -> text.contains(f.toString()))
                .collect(Collectors.toSet());
        if (!exactMatches.isEmpty()) {
            return exactMatches;
        }

        return project.getAllFiles().stream()
                .parallel()
                .filter(f -> text.contains(f.getFileName()))
                .collect(Collectors.toSet());
    }

    sealed interface PathFragment extends ContextFragment
            permits ProjectPathFragment, GitFileFragment, ExternalPathFragment, ImageFileFragment {
        BrokkFile file();

        @Override
        default Set<ProjectFile> files() {
            BrokkFile bf = file();
            if (bf instanceof ProjectFile pf) {
                return Set.of(pf);
            }
            return Set.of();
        }

        @Override
        @Blocking
        default String text() throws UncheckedIOException {
            return file().read().orElse("");
        }

        @Override
        default String syntaxStyle() {
            return FileTypeUtil.get().guessContentType(file().absPath().toFile());
        }

        @Override
        default String format() {
            return """
                    <file path="%s" fragmentid="%s">
                    %s
                    </file>
                    """
                    .formatted(file().toString(), id(), text());
        }

        @Override
        default boolean hasSameSource(ContextFragment other) {
            if (!(other instanceof PathFragment op)) {
                return false;
            }
            var pa = this.file().absPath().normalize();
            var pb = op.file().absPath().normalize();
            return pa.equals(pb);
        }

        static String formatSummary(BrokkFile file) {
            return "<file source=\"%s\" />".formatted(file);
        }
    }

    final class ProjectPathFragment implements PathFragment, ComputedFragment {
        private final ProjectFile file;
        private final String id;
        private final IContextManager contextManager;
        private transient @Nullable ComputedValue<String> textCv;
        private transient @Nullable ComputedValue<String> descCv;
        private transient @Nullable ComputedValue<String> syntaxCv;
        private transient @Nullable ComputedValue<Set<ProjectFile>> filesCv;

        // Primary constructor for new dynamic fragments
        public ProjectPathFragment(ProjectFile file, IContextManager contextManager) {
            this(file, String.valueOf(ContextFragment.nextId.getAndIncrement()), contextManager);
        }

        private ProjectPathFragment(ProjectFile file, String id, IContextManager contextManager) {
            this.file = file;
            this.id = id;
            this.contextManager = contextManager;
        }

        @Override
        public String id() {
            return id;
        }

        @Override
        public ProjectFile file() {
            return file;
        }

        @Override
        public FragmentType getType() {
            return FragmentType.PROJECT_PATH;
        }

        @Override
        public IContextManager getContextManager() {
            return contextManager;
        }

        public static ProjectPathFragment withId(ProjectFile file, String existingId, IContextManager contextManager) {
            try {
                int numericId = Integer.parseInt(existingId);
                setMinimumId(numericId + 1);
            } catch (NumberFormatException e) {
                throw new RuntimeException("Attempted to use non-numeric ID with dynamic fragment", e);
            }
            return new ProjectPathFragment(file, existingId, contextManager);
        }

        @Override
        public String shortDescription() {
            return file().getFileName();
        }

        @Override
        public Set<ProjectFile> files() {
            return Set.of(file);
        }

        @Override
        public String description() {
            if (file.getParent().equals(Path.of(""))) {
                return file.getFileName();
            }
            return "%s [%s]".formatted(file.getFileName(), file.getParent());
        }

        @Override
        public String repr() {
            return "File(['%s'])".formatted(file.toString());
        }

        @Override
        @Blocking
        public Set<CodeUnit> sources() {
            IAnalyzer analyzer = getAnalyzer();
            return analyzer.getDeclarations(file);
        }

        @Override
        public String toString() {
            return "ProjectPathFragment('%s')".formatted(file);
        }

        @Override
        public boolean isEligibleForAutoContext() {
            return false;
        }

        @Override
        public ContextFragment refreshCopy() {
            return ProjectPathFragment.withId(file, id, contextManager);
        }

        @Override
        public ComputedValue<String> computedText() {
            return lazyInitCv(
                    textCv,
                    () -> textCv,
                    () -> new ComputedValue<>("ppf-text-" + id(), this::text, getFragmentExecutor()),
                    v -> textCv = v);
        }

        @Override
        public ComputedValue<String> computedDescription() {
            return lazyInitCv(
                    descCv,
                    () -> descCv,
                    () -> new ComputedValue<>("ppf-desc-" + id(), this::description, getFragmentExecutor()),
                    v -> descCv = v);
        }

        @Override
        public ComputedValue<String> computedSyntaxStyle() {
            return lazyInitCv(
                    syntaxCv,
                    () -> syntaxCv,
                    () -> new ComputedValue<>("ppf-syntax-" + id(), this::syntaxStyle, getFragmentExecutor()),
                    v -> syntaxCv = v);
        }

        @Override
        public ComputedValue<Set<ProjectFile>> computedFiles() {
            return lazyInitCv(
                    filesCv,
                    () -> filesCv,
                    () -> new ComputedValue<>("ppf-files-" + id(), this::files, getFragmentExecutor()),
                    v -> filesCv = v);
        }

        @Override
        public ContextFragment copy() {
            return new ProjectPathFragment(file, contextManager);
        }

        @Override
        public boolean hasSameSource(ContextFragment other) {
            if (!(other instanceof PathFragment op)) {
                return false;
            }
            var pa = this.file().absPath().normalize();
            var pb = op.file().absPath().normalize();
            return pa.equals(pb);
        }
    }

    /** Represents a specific revision of a ProjectFile from Git history. This is non-dynamic. */
    record GitFileFragment(ProjectFile file, String revision, String content, String id) implements PathFragment {
        public GitFileFragment(ProjectFile file, String revision, String content) {
            this(
                    file,
                    revision,
                    content,
                    FragmentUtils.calculateContentHash(
                            FragmentType.GIT_FILE,
                            String.format("%s @%s", file.getFileName(), revision),
                            content, // text content for hash
                            FileTypeUtil.get().guessContentType(file.absPath().toFile()), // syntax style for hash
                            GitFileFragment.class.getName() // original class name for hash
                            ));
        }

        @Override
        public FragmentType getType() {
            return FragmentType.GIT_FILE;
        }

        @Override
        public @Nullable IContextManager getContextManager() {
            return null; // GitFileFragment does not have a context manager
        }

        // Constructor for use with DTOs where ID is already known (expected to be a hash)
        public static GitFileFragment withId(ProjectFile file, String revision, String content, String existingId) {
            // For GitFileFragment, existingId is expected to be the content hash.
            // No need to update ContextFragment.nextId.
            return new GitFileFragment(file, revision, content, existingId);
        }

        @Override
        public String shortDescription() {
            return "%s @%s".formatted(file().getFileName(), id);
        }

        @Override
        public String description() {
            var parentDir = file.getParent();
            return parentDir.equals(Path.of(""))
                    ? shortDescription()
                    : "%s [%s]".formatted(shortDescription(), parentDir);
        }

        @Override
        public Set<CodeUnit> sources() {
            // Treat historical content as potentially different from current; don't claim sources
            return Set.of();
        }

        @Override
        public String text() {
            return content;
        }

        @Override
        public String format() throws UncheckedIOException {
            // Note: fragmentid attribute is not typically added to GitFileFragment in this specific format,
            // but if it were, it should use %s for the ID.
            // Keeping existing format which doesn't include fragmentid.
            return """
                    <file path="%s" revision="%s">
                    %s
                    </file>
                    """
                    .formatted(file().toString(), revision(), text());
        }

        @Override
        public boolean hasSameSource(ContextFragment other) {
            if (!(other instanceof GitFileFragment that)) {
                return false;
            }
            var pa = this.file().absPath().normalize();
            var pb = that.file().absPath().normalize();
            return pa.equals(pb) && this.revision().equals(that.revision());
        }

        @Override
        public String toString() {
            return "GitFileFragment('%s' @%s)".formatted(file, id);
        }

        @Override
        public ContextFragment copy() {
            // Stable, hashed identity; copy can safely return this
            return this;
        }
    }

    final class ExternalPathFragment implements PathFragment, ComputedFragment {
        private final ExternalFile file;
        private final String id;
        private final IContextManager contextManager;
        private transient @Nullable ComputedValue<String> textCv;
        private transient @Nullable ComputedValue<String> descCv;
        private transient @Nullable ComputedValue<String> syntaxCv;
        private transient @Nullable ComputedValue<Set<ProjectFile>> filesCv;

        // Primary constructor for new dynamic fragments
        public ExternalPathFragment(ExternalFile file, IContextManager contextManager) {
            this(file, String.valueOf(ContextFragment.nextId.getAndIncrement()), contextManager);
        }

        private ExternalPathFragment(ExternalFile file, String id, IContextManager contextManager) {
            this.file = file;
            this.id = id;
            this.contextManager = contextManager;
        }

        @Override
        public String id() {
            return id;
        }

        @Override
        public BrokkFile file() {
            return file;
        }

        @Override
        public FragmentType getType() {
            return FragmentType.EXTERNAL_PATH;
        }

        @Override
        public IContextManager getContextManager() {
            return contextManager;
        }

        public static ExternalPathFragment withId(
                ExternalFile file, String existingId, IContextManager contextManager) {
            try {
                int numericId = Integer.parseInt(existingId);
                setMinimumId(numericId + 1);
            } catch (NumberFormatException e) {
                throw new RuntimeException("Attempted to use non-numeric ID with dynamic fragment", e);
            }
            return new ExternalPathFragment(file, existingId, contextManager);
        }

        @Override
        public String shortDescription() {
            return description();
        }

        @Override
        public String description() {
            return file.toString();
        }

        @Override
        public Set<CodeUnit> sources() {
            return Set.of();
        }

        @Override
        public ContextFragment refreshCopy() {
            return ExternalPathFragment.withId(file, id, contextManager);
        }

        @Override
        public ComputedValue<String> computedText() {
            return lazyInitCv(
                    textCv,
                    () -> textCv,
                    () -> new ComputedValue<>("epf-text-" + id(), this::text, getFragmentExecutor()),
                    v -> textCv = v);
        }

        @Override
        public ComputedValue<String> computedDescription() {
            return lazyInitCv(
                    descCv,
                    () -> descCv,
                    () -> new ComputedValue<>("epf-desc-" + id(), this::description, getFragmentExecutor()),
                    v -> descCv = v);
        }

        @Override
        public ComputedValue<String> computedSyntaxStyle() {
            return lazyInitCv(
                    syntaxCv,
                    () -> syntaxCv,
                    () -> new ComputedValue<>("epf-syntax-" + id(), this::syntaxStyle, getFragmentExecutor()),
                    v -> syntaxCv = v);
        }

        @Override
        public ComputedValue<Set<ProjectFile>> computedFiles() {
            return lazyInitCv(
                    filesCv,
                    () -> filesCv,
                    () -> new ComputedValue<>("epf-files-" + id(), this::files, getFragmentExecutor()),
                    v -> filesCv = v);
        }

        @Override
        public boolean hasSameSource(ContextFragment other) {
            if (!(other instanceof PathFragment op)) {
                return false;
            }
            var pa = this.file().absPath().normalize();
            var pb = op.file().absPath().normalize();
            return pa.equals(pb);
        }

        @Override
        public ContextFragment copy() {
            return new ExternalPathFragment(file, contextManager);
        }
    }

    /** Represents an image file, either from the project or external. This is dynamic. */
    final class ImageFileFragment implements PathFragment, ImageFragment, ComputedFragment {
        private final BrokkFile file;
        private final String id;
        private final IContextManager contextManager;
        private transient @Nullable ComputedValue<String> textCv;
        private transient @Nullable ComputedValue<String> descCv;
        private transient @Nullable ComputedValue<String> syntaxCv;
        private transient @Nullable ComputedValue<Set<ProjectFile>> filesCv;
        private transient @Nullable ComputedValue<byte[]> imageBytesCv;

        // Primary constructor for new dynamic fragments
        public ImageFileFragment(BrokkFile file, IContextManager contextManager) {
            this(file, String.valueOf(ContextFragment.nextId.getAndIncrement()), contextManager);
        }

        private ImageFileFragment(BrokkFile file, String id, IContextManager contextManager) {
            assert !file.isText() : "ImageFileFragment should only be used for non-text files";
            this.file = file;
            this.id = id;
            this.contextManager = contextManager;
        }

        @Override
        public String id() {
            return id;
        }

        @Override
        public BrokkFile file() {
            return file;
        }

        @Override
        public FragmentType getType() {
            return FragmentType.IMAGE_FILE;
        }

        @Override
        public IContextManager getContextManager() {
            return contextManager;
        }

        public static ImageFileFragment withId(BrokkFile file, String existingId, IContextManager contextManager) {
            assert !file.isText() : "ImageFileFragment should only be used for non-text files";
            try {
                int numericId = Integer.parseInt(existingId);
                setMinimumId(numericId + 1);
            } catch (NumberFormatException e) {
                throw new RuntimeException("Attempted to use non-numeric ID with dynamic fragment", e);
            }
            return new ImageFileFragment(file, existingId, contextManager);
        }

        @Override
        public String shortDescription() {
            return file().getFileName();
        }

        @Override
        public String description() {
            if (file instanceof ProjectFile pf && !pf.getParent().equals(Path.of(""))) {
                return "%s [%s]".formatted(file.getFileName(), pf.getParent());
            }
            return file.toString(); // For ExternalFile or root ProjectFile
        }

        @Override
        public boolean isText() {
            return false;
        }

        @Override
        public String text() {
            // return this text tu support ContextMenu Fragment > Copy
            return "[Image content provided out of band]";
        }

        @Override
        @Blocking
        public Image image() throws UncheckedIOException {
            try {
                var imageFile = file.absPath().toFile();
                if (!imageFile.exists()) {
                    throw new UncheckedIOException(new IOException("Image file does not exist: " + file.absPath()));
                }
                if (!imageFile.canRead()) {
                    throw new UncheckedIOException(
                            new IOException("Cannot read image file (permission denied): " + file.absPath()));
                }

                Image result = ImageIO.read(imageFile);
                if (result == null) {
                    // ImageIO.read() returns null if no registered ImageReader can read the file
                    // This can happen for unsupported formats, corrupted files, or non-image files
                    throw new UncheckedIOException(new IOException(
                            "Unable to read image file (unsupported format or corrupted): " + file.absPath()));
                }
                return result;
            } catch (IOException e) {
                throw new UncheckedIOException(new IOException("Failed to read image file: " + file.absPath(), e));
            }
        }

        @Override
        public String contentHash() {
            return id;
        }

        @Override
        public Set<CodeUnit> sources() {
            return Set.of();
        }

        @Override
        public Set<ProjectFile> files() {
            return (file instanceof ProjectFile pf) ? Set.of(pf) : Set.of();
        }

        @Override
        public String format() {
            // Format for LLM, indicating image content (similar to PasteImageFragment)
            return """
                    <file path="%s" fragmentid="%s">
                    [Image content provided out of band]
                    </file>
                    """
                    .formatted(file().toString(), id());
        }

        @Override
        public ContextFragment refreshCopy() {
            return ImageFileFragment.withId(file, id, contextManager);
        }

        @Override
        public ComputedValue<String> computedText() {
            return lazyInitCv(
                    textCv,
                    () -> textCv,
                    () -> new ComputedValue<>("iff-text-" + id(), this::text, getFragmentExecutor()),
                    v -> textCv = v);
        }

        @Override
        public ComputedValue<String> computedDescription() {
            return lazyInitCv(
                    descCv,
                    () -> descCv,
                    () -> new ComputedValue<>("iff-desc-" + id(), this::description, getFragmentExecutor()),
                    v -> descCv = v);
        }

        @Override
        public ComputedValue<String> computedSyntaxStyle() {
            return lazyInitCv(
                    syntaxCv,
                    () -> syntaxCv,
                    () -> new ComputedValue<>("iff-syntax-" + id(), this::syntaxStyle, getFragmentExecutor()),
                    v -> syntaxCv = v);
        }

        @Override
        public ComputedValue<Set<ProjectFile>> computedFiles() {
            return lazyInitCv(
                    filesCv,
                    () -> filesCv,
                    () -> new ComputedValue<>("iff-files-" + id(), this::files, getFragmentExecutor()),
                    v -> filesCv = v);
        }

        @Override
        public @Nullable ComputedValue<byte[]> computedImageBytes() {
            return lazyInitCv(
                    imageBytesCv,
                    () -> imageBytesCv,
                    () -> new ComputedValue<>(
                            "iff-image-" + id(),
                            () -> {
                                try {
                                    return ImageUtil.imageToBytes(image());
                                } catch (IOException e) {
                                    throw new UncheckedIOException(e);
                                }
                            },
                            getFragmentExecutor()),
                    v -> imageBytesCv = v);
        }

        @Override
        public boolean hasSameSource(ContextFragment other) {
            if (!(other instanceof PathFragment op)) {
                return false;
            }
            var pa = this.file().absPath().normalize();
            var pb = op.file().absPath().normalize();
            return pa.equals(pb);
        }

        @Override
        public String toString() {
            return "ImageFileFragment('%s')".formatted(file);
        }

        @Override
        public ContextFragment copy() {
            return new ImageFileFragment(file, contextManager);
        }
    }

    static PathFragment toPathFragment(BrokkFile bf, IContextManager contextManager) {
        if (bf.isText()) {
            if (bf instanceof ProjectFile pf) {
                return new ProjectPathFragment(pf, contextManager); // Dynamic ID
            } else if (bf instanceof ExternalFile ext) {
                return new ExternalPathFragment(ext, contextManager); // Dynamic ID
            }
        } else {
            // If it's not text, treat it as an image
            return new ImageFileFragment(bf, contextManager); // Dynamic ID
        }
        // Should not happen if bf is ProjectFile or ExternalFile
        throw new IllegalArgumentException(
                "Unsupported BrokkFile subtype: " + bf.getClass().getName());
    }

    abstract class VirtualFragment implements ContextFragment {
        protected final String id; // Changed from int to String
        protected final transient IContextManager contextManager;

        // Constructor for dynamic VirtualFragments that use nextId
        public VirtualFragment(IContextManager contextManager) {
            this.id = String.valueOf(ContextFragment.nextId.getAndIncrement());
            this.contextManager = contextManager;
        }

        @Override
        public IContextManager getContextManager() {
            return contextManager;
        }

        // Constructor for VirtualFragments with a pre-determined ID (e.g., hash or from DTO)
        protected VirtualFragment(String existingId, IContextManager contextManager) {
            this.id = existingId;
            this.contextManager = contextManager;
            // If the existingId is numeric (from a dynamic fragment that was frozen/unfrozen or loaded),
            // ensure nextId is updated for future dynamic fragments.
            try {
                int numericId = Integer.parseInt(existingId);
                ContextFragment.setMinimumId(numericId + 1);
            } catch (NumberFormatException e) {
                // Allow non-numeric IDs for non-dynamic fragments (content-hashed).
                // Enforce numeric IDs only for dynamic-identity fragments.
                if (this instanceof DynamicIdentity) {
                    throw new RuntimeException("Attempted to use non-numeric ID with dynamic fragment", e);
                }
            }
        }

        @Override
        public String id() {
            return id;
        }

        @Override
        public String format() {
            return """
                    <fragment description="%s" fragmentid="%s">
                    %s
                    </fragment>
                    """
                    .formatted(description(), id(), text());
        }

        @Override
        public String shortDescription() {
            assert !description().isEmpty();
            return description();
        }

        @Override
        @Blocking
        public Set<ProjectFile> files() {
            return parseProjectFiles(text(), contextManager.getProject());
        }

        @Override
        public Set<CodeUnit> sources() {
            return Set.of();
        }

        @Override
        public abstract String text();

        @Override
        public boolean hasSameSource(ContextFragment other) {
            if (this == other) return true;

            if (this.getClass() != other.getClass()) {
                return false;
            }

            var thisIsDynamic = this instanceof DynamicIdentity;
            var otherIsDynamic = other instanceof DynamicIdentity;

            // Non-dynamic (content-hashed) fragments: stable identity via ID
            if (!thisIsDynamic && !otherIsDynamic) {
                return this.id().equals(other.id());
            }

            // Dynamic fragments: use repr() for semantic equivalence
            if (thisIsDynamic && otherIsDynamic) {
                var ra = this.repr();
                var rb = other.repr();
                // Empty repr means fragment doesn't support semantic deduplication; fall back to identity
                if (ra.isEmpty() || rb.isEmpty()) {
                    return this.id().equals(other.id());
                }
                return ra.equals(rb);
            }

            // Images: compare stable content identity
            if (this instanceof ImageFragment ai && other instanceof ImageFragment bi) {
                return ai.contentHash().equals(bi.contentHash());
            }

            return false;
        }

        // Use identity-based equals (default Object behavior)
        // Explicit content-equality checks will use hasSameSource() or dedicated methods
    }

    record StringFragmentType(String description, String syntaxStyle) {}

    StringFragmentType BUILD_RESULTS =
            new StringFragmentType("Latest Build Results", SyntaxConstants.SYNTAX_STYLE_NONE);
    StringFragmentType SEARCH_NOTES = new StringFragmentType("Code Notes", SyntaxConstants.SYNTAX_STYLE_MARKDOWN);
    StringFragmentType DISCARDED_CONTEXT =
            new StringFragmentType("Discarded Context", SyntaxConstants.SYNTAX_STYLE_JSON);

    /**
     * Maps a description string to its corresponding StringFragmentType if it matches one of the
     * hardcoded StringFragmentTypes (BUILD_RESULTS, SEARCH_NOTES, DISCARDED_CONTEXT).
     *
     * @param description the description to match
     * @return the matching StringFragmentType, or null if no match found
     */
    static @Nullable StringFragmentType getStringFragmentType(String description) {
        if (description.isBlank()) {
            return null;
        }
        if (BUILD_RESULTS.description().equals(description)) {
            return BUILD_RESULTS;
        }
        if (SEARCH_NOTES.description().equals(description)) {
            return SEARCH_NOTES;
        }
        if (DISCARDED_CONTEXT.description().equals(description)) {
            return DISCARDED_CONTEXT;
        }
        return null;
    }

    class StringFragment extends VirtualFragment { // Non-dynamic, uses content hash
        private final String text;
        private final String description;
        private final String syntaxStyle;

        public StringFragment(IContextManager contextManager, String text, String description, String syntaxStyle) {
            super(
                    FragmentUtils.calculateContentHash(
                            FragmentType.STRING, description, text, syntaxStyle, StringFragment.class.getName()),
                    contextManager);
            this.syntaxStyle = syntaxStyle;
            this.text = text;
            this.description = description;
        }

        // Constructor for DTOs/unfreezing where ID is a pre-calculated hash
        public StringFragment(
                String existingHashId,
                IContextManager contextManager,
                String text,
                String description,
                String syntaxStyle) {
            super(existingHashId, contextManager); // existingHashId is expected to be a content hash
            this.syntaxStyle = syntaxStyle;
            this.text = text;
            this.description = description;
            // No need to call ContextFragment.setNextId() as hash IDs are not numeric.
        }

        @Override
        public FragmentType getType() {
            return FragmentType.STRING;
        }

        @Override
        public String text() {
            return text;
        }

        @Override
        public String description() {
            return description;
        }

        @Override
        public String syntaxStyle() {
            return syntaxStyle;
        }

        /**
         * Returns the SpecialTextType for this fragment if the description matches a registered special type.
         */
        public Optional<SpecialTextType> specialType() {
            return SpecialTextType.fromDescription(description);
        }

        /**
         * Returns the syntax style to use when rendering the preview. Delegates to SpecialTextType when present;
         * falls back to this fragment's internal syntaxStyle() otherwise.
         */
        public String previewSyntaxStyle() {
            var st = specialType();
            if (st.isEmpty()) {
                return syntaxStyle();
            }
            return st.get().previewSyntaxStyle();
        }

        /**
         * Returns a UI-friendly preview of the text using the SpecialTextType's previewRenderer when available.
         * Falls back to the raw text for non-special fragments.
         */
        public String previewText() {
            var st = specialType();
            if (st.isEmpty()) {
                return text();
            }
            return st.get().previewRenderer().apply(text());
        }

        /**
         * Returns text according to the viewing policy. If the SpecialTextType denies viewing
         * content for the provided policy, a generic placeholder is returned. Otherwise the raw
         * text is returned. For non-special fragments, returns raw text.
         */
        public String textForAgent(ViewingPolicy viewPolicy) {
            var st = specialType();
            if (st.isEmpty()) {
                return text();
            }
            if (!st.get().canViewContent().test(viewPolicy)) {
                return "[%s content hidden for %s]"
                        .formatted(description, viewPolicy.taskType().name());
            }
            return text();
        }

        /**
         * Returns whether this fragment is droppable according to its SpecialTextType policy.
         * Non-special fragments default to droppable.
         */
        public boolean droppable() {
            return specialType().map(SpecialTextType::droppable).orElse(true);
        }

        @Override
        public String toString() {
            return "StringFragment('%s')".formatted(description);
        }

        @Override
        public boolean hasSameSource(ContextFragment other) {
            if (this == other) return true;
            if (!(other instanceof StringFragment that)) {
                return false;
            }

            // Special case: if both descriptions match the same StringFragmentTypes entry,
            // they have the same source regardless of text or syntax style.
            // This allows hardcoded system fragments (like BUILD_RESULTS, SEARCH_NOTES, etc.)
            // to be recognized as equivalent even if their content differs.
            StringFragmentType thisType = getStringFragmentType(this.description);
            StringFragmentType thatType = getStringFragmentType(that.description);

            if (thisType != null && thatType != null) {
                // Both descriptions map to StringFragmentTypes entries
                return Objects.equals(thisType, thatType);
            }

            // Default behavior: compare text and syntax style for non-system fragments
            return description.equals(that.description) && syntaxStyle.equals(that.syntaxStyle);
        }

        @Override
        public ContextFragment copy() {
            // Stable, hashed identity; copy can safely return this
            return this;
        }

        // Use identity-based equals (inherited from VirtualFragment)
    }

    // FIXME SearchFragment does not preserve the tool calls output that the user sees during
    // the search, I think we need to add a messages parameter and pass them to super();
    // then we'd also want to override format() to keep it out of what the LLM sees
    class SearchFragment extends TaskFragment { // Non-dynamic (content-hashed via TaskFragment)
        private final Set<CodeUnit> sources; // This is pre-computed, so SearchFragment is not dynamic in content

        public SearchFragment(
                IContextManager contextManager, String sessionName, List<ChatMessage> messages, Set<CodeUnit> sources) {
            // The ID (hash) is calculated by the TaskFragment constructor based on sessionName and messages.
            super(contextManager, messages, sessionName, true);
            this.sources = sources;
        }

        // Constructor for DTOs/unfreezing where ID is a pre-calculated hash
        public SearchFragment(
                String existingHashId,
                IContextManager contextManager,
                String sessionName,
                List<ChatMessage> messages,
                Set<CodeUnit> sources) {
            super(
                    existingHashId,
                    contextManager,
                    EditBlockParser.instance,
                    messages,
                    sessionName,
                    true); // existingHashId is expected to be a content hash
            this.sources = sources;
        }

        @Override
        public FragmentType getType() {
            return FragmentType.SEARCH;
        }

        @Override
        public Set<CodeUnit> sources() {
            return sources; // Return pre-computed sources
        }

        @Override
        public Set<ProjectFile> files() {
            // SearchFragment sources are pre-computed
            return sources().stream().map(CodeUnit::source).collect(Collectors.toSet());
        }

        @Override
        public ContextFragment copy() {
            // Stable, hashed identity; copy can safely return this
            return this;
        }

        // Use identity-based equals (inherited from VirtualFragment via TaskFragment)
    }

    abstract class PasteFragment extends ContextFragment.VirtualFragment implements ComputedFragment {
        protected transient Future<String> descriptionFuture;
        private @Nullable ComputedValue<String> descriptionCv;
        private @Nullable ComputedValue<String> syntaxCv;
        private @Nullable ComputedValue<Set<ProjectFile>> filesFuture;

        // PasteFragments are non-dynamic (content-hashed)
        // The hash will be based on the initial text/image data, not the future description.
        // Lazily initializes computed values on first access to avoid any background work during construction.
        public PasteFragment(String id, IContextManager contextManager, Future<String> descriptionFuture) {
            super(id, contextManager);
            this.descriptionFuture = descriptionFuture;
        }

        @Override
        @Blocking
        public String description() {
            return computedDescription().future().join();
        }

        @Override
        public ComputedValue<String> computedDescription() {
            return lazyInitCv(
                    descriptionCv,
                    () -> descriptionCv,
                    () -> new ComputedValue<>(
                            "paste-desc-" + id(),
                            () -> {
                                try {
                                    return "Paste of " + descriptionFuture.get();
                                } catch (Exception e) {
                                    throw new RuntimeException(e);
                                }
                            },
                            getFragmentExecutor()),
                    v -> descriptionCv = v);
        }

        @Override
        public ComputedValue<String> computedSyntaxStyle() {
            return lazyInitCv(
                    syntaxCv,
                    () -> syntaxCv,
                    () -> new ComputedValue<>("paste-syntax-" + id(), this::syntaxStyle, getFragmentExecutor()),
                    v -> syntaxCv = v);
        }

        @Override
        public ComputedValue<Set<ProjectFile>> computedFiles() {
            return lazyInitCv(
                    filesFuture,
                    () -> filesFuture,
                    () -> new ComputedValue<>("paste-files-" + id(), this::files, getFragmentExecutor()),
                    v -> filesFuture = v);
        }

        @Override
        public String toString() {
            return "PasteFragment('%s')".formatted(description());
        }

        public Future<String> getDescriptionFuture() {
            return descriptionFuture;
        }

        @Override
        public ContextFragment refreshCopy() {
            // Paste fragments are static; we don't need to recompute or clone.
            // Keeping the same instance preserves the content-hash id and ComputedValues.
            return this;
        }

        // Use identity-based equals (inherited from VirtualFragment)
    }

    class PasteTextFragment extends PasteFragment { // Non-dynamic, content-hashed
        private final String text;
        protected transient Future<String> syntaxStyleFuture;
        private @Nullable ComputedValue<String> syntaxCv;
        private @Nullable ComputedValue<String> textCv;

        public PasteTextFragment(
                IContextManager contextManager,
                String text,
                Future<String> descriptionFuture,
                Future<String> syntaxStyleFuture) {
            super(
                    FragmentUtils.calculateContentHash(
                            FragmentType.PASTE_TEXT,
                            "(Pasting text)", // Initial description for hashing before future completes
                            text,
                            SyntaxConstants.SYNTAX_STYLE_MARKDOWN, // Default syntax style for hashing
                            PasteTextFragment.class.getName()),
                    contextManager,
                    descriptionFuture);
            this.text = text;
            this.syntaxStyleFuture = syntaxStyleFuture;
        }

        // Constructor for DTOs/unfreezing where ID is a pre-calculated hash
        public PasteTextFragment(
                String existingHashId, IContextManager contextManager, String text, Future<String> descriptionFuture) {
            this(
                    existingHashId,
                    contextManager,
                    text,
                    descriptionFuture,
                    CompletableFuture.completedFuture(SyntaxConstants.SYNTAX_STYLE_MARKDOWN));
        }

        public PasteTextFragment(
                String existingHashId,
                IContextManager contextManager,
                String text,
                Future<String> descriptionFuture,
                Future<String> syntaxStyleFuture) {
            super(existingHashId, contextManager, descriptionFuture); // existingHashId is expected to be a content hash
            this.text = text;
            this.syntaxStyleFuture = syntaxStyleFuture;
        }

        @Override
        public FragmentType getType() {
            return FragmentType.PASTE_TEXT;
        }

        @Override
        public String syntaxStyle() {
            if (syntaxStyleFuture.isDone()) {
                try {
                    return syntaxStyleFuture.get();
                } catch (Exception e) {
                    return SyntaxConstants.SYNTAX_STYLE_MARKDOWN;
                }
            }
            return SyntaxConstants.SYNTAX_STYLE_MARKDOWN;
        }

        @Override
        public ComputedValue<String> computedSyntaxStyle() {
            return lazyInitCv(
                    syntaxCv,
                    () -> syntaxCv,
                    () -> new ComputedValue<>("ptf-syntax-" + id(), this::syntaxStyle, getFragmentExecutor()),
                    v -> syntaxCv = v);
        }

        @Override
        public ComputedValue<String> computedText() {
            return lazyInitCv(
                    textCv, () -> textCv, () -> ComputedValue.completed("ptf-text-" + id(), text), v -> textCv = v);
        }

        @Override
        public String text() {
            return text;
        }

        public Future<String> getSyntaxStyleFuture() {
            return syntaxStyleFuture;
        }

        @Override
        public String shortDescription() {
            return "pasted text";
        }

        @Override
        public boolean hasSameSource(ContextFragment other) {
            if (this == other) return true;
            if (!(other instanceof PasteTextFragment that)) {
                return false;
            }
            return text.equals(that.text);
        }

        @Override
        public ContextFragment copy() {
            // Stable, hashed identity; copy can safely return this
            return this;
        }
    }

    class AnonymousImageFragment extends PasteFragment implements ImageFragment { // Non-dynamic, content-hashed
        private final Image image;
        private @Nullable ComputedValue<String> textCv;
        private transient @Nullable ComputedValue<byte[]> imageBytesCv;

        // Helper to get image bytes, might throw UncheckedIOException
        @Nullable
        private static byte[] imageToBytes(@Nullable Image image) {
            try {
                return ImageUtil.imageToBytes(image);
            } catch (IOException e) {
                throw new UncheckedIOException(e);
            }
        }

        public AnonymousImageFragment(IContextManager contextManager, Image image, Future<String> descriptionFuture) {
            super(
                    FragmentUtils.calculateContentHash(
                            FragmentType.PASTE_IMAGE,
                            "(Pasting image)", // Initial description for hashing
                            null, // No text content for image
                            imageToBytes(image), // image bytes for hashing
                            false, // isTextFragment = false
                            SyntaxConstants.SYNTAX_STYLE_NONE,
                            Set.of(), // No project files
                            AnonymousImageFragment.class.getName(),
                            Map.of()), // No specific meta for hashing
                    contextManager,
                    descriptionFuture);
            this.image = image;
        }

        // Constructor for DTOs/unfreezing where ID is a pre-calculated hash
        public AnonymousImageFragment(
                String existingHashId, IContextManager contextManager, Image image, Future<String> descriptionFuture) {
            super(existingHashId, contextManager, descriptionFuture); // existingHashId is expected to be a content hash
            this.image = image;
        }

        @Override
        public FragmentType getType() {
            return FragmentType.PASTE_IMAGE;
        }

        @Override
        public boolean isText() {
            return false;
        }

        @Override
        public String text() {
            // return this text tu support ContextMenu Fragment > Copy
            return "[Image content provided out of band]";
        }

        @Override
        public ComputedValue<String> computedText() {
            return lazyInitCv(
                    textCv, () -> textCv, () -> ComputedValue.completed("aif-text-" + id(), text()), v -> textCv = v);
        }

        @Override
        public @Nullable ComputedValue<byte[]> computedImageBytes() {
            return lazyInitCv(
                    imageBytesCv,
                    () -> imageBytesCv,
                    () -> new ComputedValue<>("aif-image-" + id(), this::imageBytes, getFragmentExecutor()),
                    v -> imageBytesCv = v);
        }

        @Override
        public Image image() {
            return image;
        }

        @Override
        public String contentHash() {
            return id();
        }

        @Nullable
        @Blocking
        public byte[] imageBytes() {
            return imageToBytes(image);
        }

        @Override
        public String syntaxStyle() {
            return SyntaxConstants.SYNTAX_STYLE_NONE;
        }

        @Override
        public String format() {
            return """
                    <fragment description="%s" fragmentid="%s">
                    %s
                    </fragment>
                    """
                    .formatted(description(), id(), text());
        }

        @Override
        public Set<ProjectFile> files() {
            return Set.of();
        }

        @Override
        public String description() {
            if (descriptionFuture.isDone()) {
                try {
                    return descriptionFuture.get();
                } catch (Exception e) {
                    return "(Error summarizing paste)";
                }
            }
            return "(Summarizing. This does not block LLM requests)";
        }

        @Override
        public String shortDescription() {
            return "pasted image";
        }

        @Override
        public ContextFragment copy() {
            // Stable, hashed identity; copy can safely return this
            return this;
        }
    }

    class StacktraceFragment extends VirtualFragment { // Non-dynamic, content-hashed
        private final Set<CodeUnit> sources; // Pre-computed, so not dynamic in content
        private final String original;
        private final String exception;
        private final String code; // Pre-computed code parts

        public StacktraceFragment(
                IContextManager contextManager, Set<CodeUnit> sources, String original, String exception, String code) {
            super(
                    FragmentUtils.calculateContentHash(
                            FragmentType.STACKTRACE,
                            "stacktrace of " + exception,
                            original + "\n\nStacktrace methods in this project:\n\n" + code, // Full text for hash
                            sources.isEmpty()
                                    ? SyntaxConstants.SYNTAX_STYLE_NONE
                                    : sources.iterator().next().source().getSyntaxStyle(),
                            StacktraceFragment.class.getName()),
                    contextManager);
            this.sources = sources;
            this.original = original;
            this.exception = exception;
            this.code = code;
        }

        // Constructor for DTOs/unfreezing where ID is a pre-calculated hash
        public StacktraceFragment(
                String existingHashId,
                IContextManager contextManager,
                Set<CodeUnit> sources,
                String original,
                String exception,
                String code) {
            super(existingHashId, contextManager); // existingHashId is expected to be a content hash
            this.sources = sources;
            this.original = original;
            this.exception = exception;
            this.code = code;
        }

        @Override
        public FragmentType getType() {
            return FragmentType.STACKTRACE;
        }

        @Override
        public String text() {
            return original + "\n\nStacktrace methods in this project:\n\n" + code;
        }

        @Override
        public Set<CodeUnit> sources() {
            return sources; // Return pre-computed sources
        }

        @Override
        public Set<ProjectFile> files() {
            // StacktraceFragment sources are pre-computed
            return sources().stream().map(CodeUnit::source).collect(Collectors.toSet());
        }

        @Override
        public String description() {
            return "stacktrace of " + exception;
        }

        @Override
        public String syntaxStyle() {
            if (sources.isEmpty()) {
                return SyntaxConstants.SYNTAX_STYLE_NONE;
            }
            var firstClass = sources.iterator().next();
            return firstClass.source().getSyntaxStyle();
        }

        public String getOriginal() {
            return original;
        }

        public String getException() {
            return exception;
        }

        public String getCode() {
            return code;
        }

        @Override
        public ContextFragment copy() {
            // Stable, hashed identity; copy can safely return this
            return this;
        }

        // Use identity-based equals (inherited from VirtualFragment)
    }

    class UsageFragment extends ComputedVirtualFragment { // Dynamic, uses nextId
        private final String targetIdentifier;
        private final boolean includeTestFiles;

        public UsageFragment(IContextManager contextManager, String targetIdentifier) {
            this(contextManager, targetIdentifier, true);
        }

        public UsageFragment(IContextManager contextManager, String targetIdentifier, boolean includeTestFiles) {
            super(contextManager); // Assigns dynamic numeric String ID
            assert !targetIdentifier.isBlank();
            this.targetIdentifier = targetIdentifier;
            this.includeTestFiles = includeTestFiles;
        }

        // Constructor for DTOs/unfreezing where ID might be a numeric string or hash (if frozen)
        public UsageFragment(String existingId, IContextManager contextManager, String targetIdentifier) {
            this(existingId, contextManager, targetIdentifier, true);
        }

        public UsageFragment(
                String existingId, IContextManager contextManager, String targetIdentifier, boolean includeTestFiles) {
            super(existingId, contextManager); // Handles numeric ID parsing for nextId
            assert !targetIdentifier.isBlank();
            this.targetIdentifier = targetIdentifier;
            this.includeTestFiles = includeTestFiles;
        }

        @Override
        public FragmentType getType() {
            return FragmentType.USAGE;
        }

        @Override
        @Blocking
        public String text() {
            var analyzer = getAnalyzer();
            if (analyzer.isEmpty()) {
                return "Code Intelligence cannot extract source for: " + targetIdentifier + ".";
            }
            FuzzyResult usageResult = FuzzyUsageFinder.create(contextManager).findUsages(targetIdentifier);

            var either = usageResult.toEither();
            if (either.hasErrorMessage()) {
                return either.getErrorMessage();
            }

            List<CodeWithSource> parts = processUsages(analyzer, either);
            var formatted = CodeWithSource.text(parts);
            return formatted.isEmpty() ? "No relevant usages found for symbol: " + targetIdentifier : formatted;
        }

        private List<CodeWithSource> processUsages(IAnalyzer analyzer, FuzzyResult.EitherUsagesOrError either) {
            List<UsageHit> uses = either.getUsages().stream()
                    .sorted(Comparator.comparingDouble(UsageHit::confidence).reversed())
                    .toList();
            if (!includeTestFiles) {
                uses = uses.stream()
                        .filter(cu -> !ContextManager.isTestFile(cu.file()))
                        .toList();
            }
            return AnalyzerUtil.processUsages(
                    analyzer, uses.stream().map(UsageHit::enclosing).toList());
        }

        @Override
        @Blocking
        public Set<CodeUnit> sources() {
            if (SwingUtilities.isEventDispatchThread()) {
                logger.warn("Calling blocking UsageFragments.sources on EDT thread!");
            }
            var analyzer = getAnalyzer();
            if (analyzer.isEmpty()) {
                return Collections.emptySet();
            }
            FuzzyResult usageResult = FuzzyUsageFinder.create(contextManager).findUsages(targetIdentifier);

            var either = usageResult.toEither();
            if (either.hasErrorMessage()) {
                return Collections.emptySet();
            }

            List<CodeWithSource> parts = processUsages(analyzer, either);
            return parts.stream().map(AnalyzerUtil.CodeWithSource::source).collect(Collectors.toSet());
        }

        @Override
        @Blocking
        public Set<ProjectFile> files() {
            final var allSources = sources().stream().map(CodeUnit::source);
            if (!includeTestFiles) {
                return allSources
                        .filter(source -> !ContextManager.isTestFile(source))
                        .collect(Collectors.toSet());
            } else {
                return allSources.collect(Collectors.toSet());
            }
        }

        @Override
        public String repr() {
            return "SymbolUsages('%s', includeTestFiles=%s)".formatted(targetIdentifier, includeTestFiles);
        }

        @Override
        public String description() {
            return "Uses of %s".formatted(targetIdentifier);
        }

        @Override
        public String syntaxStyle() {
            return sources().stream()
                    .findFirst()
                    .map(s -> s.source().getSyntaxStyle())
                    .orElse(SyntaxConstants.SYNTAX_STYLE_NONE);
        }

        public String targetIdentifier() {
            return targetIdentifier;
        }

        public boolean includeTestFiles() {
            return includeTestFiles;
        }

        @Override
        public ContextFragment copy() {
            var repl = new UsageFragment(getContextManager(), targetIdentifier, includeTestFiles); // fresh dynamic ID
            return repl;
        }

        @Override
        public ContextFragment refreshCopy() {
            return new UsageFragment(id(), getContextManager(), targetIdentifier, includeTestFiles);
        }

        // Use identity-based equals (inherited from VirtualFragment)
    }

    /** Dynamic fragment that wraps a single CodeUnit and renders the full source */
    class CodeFragment extends ComputedVirtualFragment { // Dynamic, uses nextId
        private final String fullyQualifiedName;
        private @Nullable ComputedValue<CodeUnit> unitCv;
        private @Nullable CodeUnit preResolvedUnit;

        public CodeFragment(IContextManager contextManager, String fullyQualifiedName) {
            super(contextManager);
            assert !fullyQualifiedName.isBlank();
            this.fullyQualifiedName = fullyQualifiedName;
        }

        public CodeFragment(String existingId, IContextManager contextManager, String fullyQualifiedName) {
            super(existingId, contextManager);
            assert !fullyQualifiedName.isBlank();
            this.fullyQualifiedName = fullyQualifiedName;
        }

        /**
         * A convenience constructor for if we already have our code unit, to avoid unnecessary re-computation.
         */
        public CodeFragment(IContextManager contextManager, CodeUnit unit) {
            super(contextManager);
            validateCodeUnit(unit);
            this.fullyQualifiedName = unit.fqName();
            this.preResolvedUnit = unit;
        }

        private static void validateCodeUnit(CodeUnit unit) {
            if (!(unit.isClass() || unit.isFunction())) {
                throw new IllegalArgumentException(unit.toString());
            }
        }

        @Override
        public FragmentType getType() {
            return FragmentType.CODE;
        }

        private ComputedValue<CodeUnit> getComputedUnit() {
            return lazyInitCv(
                    unitCv,
                    () -> unitCv,
                    () -> {
                        var pr = preResolvedUnit;
                        if (pr != null) {
                            return ComputedValue.completed("cf-unit-" + id(), pr);
                        }
                        return new ComputedValue<>(
                                "cf-unit-" + id(),
                                () -> {
                                    var analyzer = getAnalyzer();
                                    return analyzer.getDefinitions(fullyQualifiedName).stream()
                                            .findFirst()
                                            .orElseThrow(() -> new IllegalArgumentException(
                                                    "Unable to resolve CodeUnit for fqName: " + fullyQualifiedName));
                                },
                                getFragmentExecutor());
                    },
                    v -> unitCv = v);
        }

        @Override
        @Blocking
        public String description() {
            return getComputedUnit()
                    .future()
                    .thenApply(CodeUnit::shortName)
                    .thenApply(shortName -> "Source for " + shortName)
                    .join();
        }

        @Override
        @Blocking
        public String shortDescription() {
            return getComputedUnit().future().thenApply(CodeUnit::shortName).join();
        }

        @Override
        @Blocking
        public String text() {
            var analyzer = getAnalyzer();
            var unit = getComputedUnit().future().join(); // block on future

            var maybeSourceCodeProvider = analyzer.as(SourceCodeProvider.class);
            if (maybeSourceCodeProvider.isEmpty()) {
                return "Code Intelligence cannot extract source for: " + fullyQualifiedName;
            }
            var scp = maybeSourceCodeProvider.get();

            if (unit.isFunction()) {
                var code = scp.getMethodSource(unit, true).orElse("");
                if (!code.isEmpty()) {
                    return new AnalyzerUtil.CodeWithSource(code, unit).text();
                }
                return "No source found for method: " + fullyQualifiedName;
            } else {
                var code = scp.getClassSource(unit, true).orElse("");
                if (!code.isEmpty()) {
                    return new AnalyzerUtil.CodeWithSource(code, unit).text();
                }
                return "No source found for class: " + fullyQualifiedName;
            }
        }

        @Override
        @Blocking
        public Set<CodeUnit> sources() {
            var unit = getComputedUnit().future().join();
            return Set.of(unit);
        }

        @Override
        @Blocking
        public Set<ProjectFile> files() {
            return sources().stream().map(CodeUnit::source).collect(Collectors.toSet());
        }

        @Override
        public String repr() {
            return "Method(['%s'])".formatted(fullyQualifiedName);
        }

        @Override
        @Blocking
        public String syntaxStyle() {
            var unit = getComputedUnit().future().join();
            return unit.source().getSyntaxStyle();
        }

        public String getFullyQualifiedName() {
            return fullyQualifiedName;
        }

        @Override
        public CodeFragment copy() {
            var repl = new CodeFragment(getContextManager(), fullyQualifiedName); // fresh dynamic ID
            return repl;
        }

        public ComputedValue<CodeUnit> computedUnit() {
            return getComputedUnit();
        }

        @Override
        public ContextFragment refreshCopy() {
            return new CodeFragment(id(), getContextManager(), fullyQualifiedName);
        }

        // Use identity-based equals (inherited from VirtualFragment)
    }

    class CallGraphFragment extends ComputedVirtualFragment { // Dynamic, uses nextId
        private final String methodName;
        private final int depth;
        private final boolean isCalleeGraph; // true for callees (OUT), false for callers (IN)

        public CallGraphFragment(IContextManager contextManager, String methodName, int depth, boolean isCalleeGraph) {
            super(contextManager); // Assigns dynamic numeric String ID
            assert !methodName.isBlank();
            assert depth > 0;
            this.methodName = methodName;
            this.depth = depth;
            this.isCalleeGraph = isCalleeGraph;
        }

        // Constructor for DTOs/unfreezing where ID might be a numeric string or hash (if frozen)
        public CallGraphFragment(
                String existingId,
                IContextManager contextManager,
                String methodName,
                int depth,
                boolean isCalleeGraph) {
            super(existingId, contextManager); // Handles numeric ID parsing for nextId
            assert !methodName.isBlank();
            assert depth > 0;
            this.methodName = methodName;
            this.depth = depth;
            this.isCalleeGraph = isCalleeGraph;
        }

        @Override
        public FragmentType getType() {
            return FragmentType.CALL_GRAPH;
        }

        @Override
        @Blocking
        public String text() {
            var analyzer = getAnalyzer();
            var methodCodeUnit = analyzer.getDefinitions(methodName).stream()
                    .filter(CodeUnit::isFunction)
                    .findFirst();

            if (methodCodeUnit.isEmpty()) {
                return "Method not found: " + methodName;
            }

            final Map<String, List<CallSite>> graphData = new HashMap<>();
            final var maybeCallGraphProvider = analyzer.as(CallGraphProvider.class);

            if (maybeCallGraphProvider.isPresent()) {
                var cpg = maybeCallGraphProvider.get();
                if (isCalleeGraph) {
                    graphData.putAll(cpg.getCallgraphFrom(methodCodeUnit.get(), depth));
                } else {
                    graphData.putAll(cpg.getCallgraphTo(methodCodeUnit.get(), depth));
                }
            } else {
                return "Code intelligence is not ready. Cannot generate call graph for " + methodName + ".";
            }

            if (graphData.isEmpty()) {
                return "No call graph available for " + methodName;
            }
            return AnalyzerUtil.formatCallGraph(graphData, methodName, !isCalleeGraph);
        }

        @Override
        @Blocking
        public Set<CodeUnit> sources() {
            // FIXME this is broken, needs to include the actual call sites as well
            IAnalyzer analyzer = getAnalyzer();
            return analyzer.getDefinitions(methodName).stream()
                    .findFirst()
                    .map(Set::of)
                    .orElse(Set.of());
        }

        @Override
        @Blocking
        public Set<ProjectFile> files() {
            return sources().stream().map(CodeUnit::source).collect(Collectors.toSet());
        }

        @Override
        public String repr() {
            String direction = isCalleeGraph ? "OUT" : "IN";
            return "CallGraph('%s', depth=%d, direction=%s)".formatted(methodName, depth, direction);
        }

        @Override
        public String description() {
            String type = isCalleeGraph ? "Callees" : "Callers";
            return "%s of %s (depth %d)".formatted(type, methodName, depth);
        }

        @Override
        public String syntaxStyle() {
            return SyntaxConstants.SYNTAX_STYLE_NONE; // Call graph is textual, not specific code language
        }

        public String getMethodName() {
            return methodName;
        }

        public int getDepth() {
            return depth;
        }

        public boolean isCalleeGraph() {
            return isCalleeGraph;
        }

        @Override
        public ContextFragment refreshCopy() {
            return new CallGraphFragment(id(), getContextManager(), methodName, depth, isCalleeGraph);
        }

        @Override
        public ContextFragment copy() {
            // Dynamic identity; return a new instance with a fresh ID
            return new CallGraphFragment(getContextManager(), methodName, depth, isCalleeGraph);
        }

        // Use identity-based equals (inherited from VirtualFragment)
    }

    enum SummaryType {
        CODEUNIT_SKELETON, // Summary for a single symbol
        FILE_SKELETONS // Summaries for all top-level declarations in a file
    }

    class SkeletonFragment extends ComputedVirtualFragment { // Dynamic composite wrapper around SummaryFragments
        private final List<SummaryFragment> summaries;

        public SkeletonFragment(
                IContextManager contextManager, List<String> targetIdentifiers, SummaryType summaryType) {
            super(contextManager); // Assigns dynamic numeric String ID
            this.summaries = targetIdentifiers.stream()
                    .map(target -> new SummaryFragment(contextManager, target, summaryType))
                    .toList();
        }

        // Constructor for DTOs/unfreezing where ID might be a numeric string or hash (if frozen)
        public SkeletonFragment(
                String existingId,
                IContextManager contextManager,
                List<String> targetIdentifiers,
                SummaryType summaryType) {
            super(existingId, contextManager); // Handles numeric ID parsing for nextId
            assert !targetIdentifiers.isEmpty();
            this.summaries = targetIdentifiers.stream()
                    .map(target -> new SummaryFragment(contextManager, target, summaryType))
                    .toList();
        }

        @Override
        public FragmentType getType() {
            return FragmentType.SKELETON;
        }

        @Override
        @Blocking
        public String text() {
            return SummaryFragment.combinedText(summaries);
        }

        @Override
        @Blocking
        public Set<CodeUnit> sources() {
            return summaries.stream().flatMap(s -> s.sources().stream()).collect(Collectors.toSet());
        }

        @Override
        @Blocking
        public Set<ProjectFile> files() {
            return summaries.stream().flatMap(s -> s.files().stream()).collect(Collectors.toSet());
        }

        @Override
        public String repr() {
            var targets = getTargetIdentifiers();
            var summaryType = getSummaryType();
            return switch (summaryType) {
                case CODEUNIT_SKELETON ->
                    "ClassSummaries([%s])"
                            .formatted(targets.stream().map(s -> "'" + s + "'").collect(Collectors.joining(", ")));
                case FILE_SKELETONS ->
                    "FileSummaries([%s])"
                            .formatted(targets.stream().map(s -> "'" + s + "'").collect(Collectors.joining(", ")));
            };
        }

        @Override
        public String description() {
            var targets = getTargetIdentifiers();
            return "Summary of %s".formatted(String.join(", ", targets));
        }

        @Override
        public boolean isEligibleForAutoContext() {
            return false;
        }

        @Override
        public String format() {
            var targets = getTargetIdentifiers();
            var summaryType = getSummaryType();
            return """
                    <summary targets="%s" type="%s" fragmentid="%s">
                    %s
                    </summary>
                    """
                    .formatted(String.join(", ", targets), summaryType.name(), id(), text());
        }

        public List<String> getTargetIdentifiers() {
            return summaries.stream().map(SummaryFragment::getTargetIdentifier).toList();
        }

        public SummaryType getSummaryType() {
            // All wrapped SummaryFragments have the same type; return the first one's
            return summaries.isEmpty()
                    ? SummaryType.CODEUNIT_SKELETON
                    : summaries.getFirst().getSummaryType();
        }

        @Override
        public String syntaxStyle() {
            // Skeletons are usually in the language of the summarized code.
            // Default to Java or try to infer from a source CodeUnit if available.
            return SyntaxConstants.SYNTAX_STYLE_JAVA;
        }

        @Override
        public String toString() {
            return "SkeletonFragment('%s')".formatted(description());
        }

        @Override
        public ContextFragment refreshCopy() {
            return new SkeletonFragment(id(), getContextManager(), getTargetIdentifiers(), getSummaryType());
        }

        @Override
        public ContextFragment copy() {
            // Dynamic identity; return a new instance with a fresh ID
            return new SkeletonFragment(getContextManager(), getTargetIdentifiers(), getSummaryType());
        }

        // Use identity-based equals (inherited from VirtualFragment)
    }

    class SummaryFragment extends ComputedVirtualFragment { // Dynamic, single-target, uses nextId
        private final String targetIdentifier;
        private final SummaryType summaryType;
        private transient @Nullable Map<CodeUnit, String> cachedSkeletonsWithAncestors;

        public SummaryFragment(IContextManager contextManager, String targetIdentifier, SummaryType summaryType) {
            super(contextManager);
            assert !targetIdentifier.isBlank();
            this.targetIdentifier = targetIdentifier;
            this.summaryType = summaryType;
        }

        // Constructor for DTOs/unfreezing where ID might be numeric (dynamic) or hash (if frozen)
        public SummaryFragment(
                String existingId, IContextManager contextManager, String targetIdentifier, SummaryType summaryType) {
            super(existingId, contextManager);
            assert !targetIdentifier.isBlank();
            this.targetIdentifier = targetIdentifier;
            this.summaryType = summaryType;
        }

        @Override
        public FragmentType getType() {
            // Keep semantics aligned with Skeleton for downstream consumers
            return FragmentType.SKELETON;
        }

<<<<<<< HEAD
        /**
         * Lazily fetches and caches skeletons for the target and its ancestors.
         * Ensures a single fetch pass regardless of how many times this method or its callers are invoked.
         */
        private Map<CodeUnit, String> getSkeletonsWithAncestors() {
            if (cachedSkeletonsWithAncestors != null) {
                return cachedSkeletonsWithAncestors;
            } else {
                IAnalyzer analyzer = getAnalyzer();
                Map<CodeUnit, String> skeletonsMap = new LinkedHashMap<>();
                analyzer.as(SkeletonProvider.class).ifPresent(skeletonProvider -> {
                    switch (summaryType) {
                        case CODEUNIT_SKELETON -> {
                            analyzer.getDefinition(targetIdentifier).ifPresent(cu -> {
                                // Always try to include the primary target's skeleton
                                skeletonProvider.getSkeleton(cu).ifPresent(s -> skeletonsMap.put(cu, s));

                                // If the target is a class, include its direct ancestors (superclass and interfaces)
                                if (cu.isClass()) {
                                    // Avoid duplicates and cycles; store seen FQNs
                                    var seen = new HashSet<String>();
                                    seen.add(cu.fqName());
                                    analyzer.getDirectAncestors(cu).stream()
                                            .filter(anc -> seen.add(anc.fqName()))
                                            .forEach(anc -> skeletonProvider
                                                    .getSkeleton(anc)
                                                    .ifPresent(s -> skeletonsMap.put(anc, s)));
                                }
                            });
                        }
                        case FILE_SKELETONS -> {
                            IContextManager cm = getContextManager();
                            ProjectFile projectFile = cm.toFile(targetIdentifier);
                            // Get all TLDs in the file
                            Map<CodeUnit, String> tldsMap = skeletonProvider.getSkeletons(projectFile);
                            skeletonsMap.putAll(tldsMap);

                            // For each TLD that is a class, fetch its direct ancestors
                            var seen = new HashSet<String>();
                            tldsMap.keySet().stream().filter(CodeUnit::isClass).forEach(classCu -> {
                                seen.add(classCu.fqName());
                                analyzer.getDirectAncestors(classCu).stream()
                                        .filter(anc -> seen.add(anc.fqName()))
                                        .forEach(anc -> skeletonProvider
                                                .getSkeleton(anc)
                                                .ifPresent(s -> skeletonsMap.put(anc, s)));
                            });
                        }
=======
        private Map<CodeUnit, String> fetchSkeletons() {
            IAnalyzer analyzer = getAnalyzer();
            Map<CodeUnit, String> skeletonsMap = new HashMap<>();
            analyzer.as(SkeletonProvider.class).ifPresent(skeletonProvider -> {
                switch (summaryType) {
                    case CODEUNIT_SKELETON -> {
                        analyzer.getDefinitions(targetIdentifier).forEach(cu -> {
                            skeletonProvider.getSkeleton(cu).ifPresent(s -> skeletonsMap.put(cu, s));
                        });
                    }
                    case FILE_SKELETONS -> {
                        IContextManager cm = getContextManager();
                        ProjectFile projectFile = cm.toFile(targetIdentifier);
                        skeletonsMap.putAll(skeletonProvider.getSkeletons(projectFile));
>>>>>>> 587b5a3d
                    }
                });
                cachedSkeletonsWithAncestors = Collections.unmodifiableMap(skeletonsMap);
                return cachedSkeletonsWithAncestors;
            }
        }

        @Override
        @Blocking
        public String text() {
            Map<CodeUnit, String> skeletons = getSkeletonsWithAncestors();
            if (skeletons.isEmpty()) {
                return "No summary found for: " + targetIdentifier;
            }

            var analyzer = getAnalyzer();

            if (summaryType == SummaryType.CODEUNIT_SKELETON) {
                var maybeCu = analyzer.getDefinition(targetIdentifier);
                if (maybeCu.isPresent()) {
                    var cu = maybeCu.get();
                    if (cu.isClass()) {
                        return formatSummaryWithAncestors(cu, skeletons);
                    }
                }
            }

            // For FILE_SKELETONS or non-class CODEUNIT_SKELETON, format by package
            return formatSkeletonsByPackage(skeletons);
        }

        /**
         * Shared helper: formats skeletons grouped by package.
         * Groups CodeUnit → skeleton pairs by package name, emits sorted package headers with skeleton bodies.
         * Preserves insertion order of CodeUnits within each package (does not sort).
         */
        private static String formatSkeletonsByPackage(Map<CodeUnit, String> skeletons) {
            if (skeletons.isEmpty()) {
                return "";
            }

            var skeletonsByPackage = skeletons.entrySet().stream()
                    .collect(Collectors.groupingBy(
                            e -> e.getKey().packageName().isEmpty()
                                    ? "(default package)"
                                    : e.getKey().packageName(),
                            Collectors.toMap(
                                    Map.Entry::getKey, Map.Entry::getValue, (v1, v2) -> v1, LinkedHashMap::new)));

            return skeletonsByPackage.entrySet().stream()
                    .sorted(Map.Entry.comparingByKey())
                    .map(pkgEntry -> {
                        String packageHeader = "package " + pkgEntry.getKey() + ";";
                        // Preserve insertion order of CodeUnits within each package
                        String pkgCode = String.join("\n\n", pkgEntry.getValue().values());
                        return packageHeader + "\n\n" + pkgCode;
                    })
                    .collect(Collectors.joining("\n\n"));
        }

        /**
         * Formats skeletons grouped by package, with CodeUnits sorted by fqName within each package.
         * Used for deterministic rendering of ancestors and other sorted outputs.
         */
        private static String formatSkeletonsByPackageSorted(Map<CodeUnit, String> skeletons) {
            if (skeletons.isEmpty()) {
                return "";
            }

            var skeletonsByPackage = skeletons.entrySet().stream()
                    .collect(Collectors.groupingBy(
                            e -> e.getKey().packageName().isEmpty()
                                    ? "(default package)"
                                    : e.getKey().packageName(),
                            Collectors.toMap(
                                    Map.Entry::getKey, Map.Entry::getValue, (v1, v2) -> v1, LinkedHashMap::new)));

            return skeletonsByPackage.entrySet().stream()
                    .sorted(Map.Entry.comparingByKey())
                    .map(pkgEntry -> {
                        String packageHeader = "package " + pkgEntry.getKey() + ";";
                        // Sort CodeUnits within each package by fqName for deterministic output
                        String pkgCode = pkgEntry.getValue().entrySet().stream()
                                .sorted(Map.Entry.comparingByKey(Comparator.comparing(CodeUnit::fqName)))
                                .map(Map.Entry::getValue)
                                .collect(Collectors.joining("\n\n"));
                        return packageHeader + "\n\n" + pkgCode;
                    })
                    .collect(Collectors.joining("\n\n"));
        }

        /**
         * Formats the primary class skeleton and its direct ancestors into a single, deterministic output.
         * - Partitions provided skeletons into primary and ancestors (by FQN equality with cu)
         * - Groups by package, preserving insertion order for primary, sorting for ancestors
         * - Includes ancestor skeletons without language-specific comments
         * - Adds a comment header listing direct ancestors in order
         */
        private String formatSummaryWithAncestors(CodeUnit cu, Map<CodeUnit, String> skeletons) {
            // Partition fetched skeletons into primary and ancestors
            Map<CodeUnit, String> primary = new LinkedHashMap<>();
            List<CodeUnit> ancestorList = new ArrayList<>();
            skeletons.forEach((k, v) -> {
                if (k.fqName().equals(cu.fqName())) {
                    primary.put(k, v);
                } else {
                    ancestorList.add(k);
                }
            });

            // Sort ancestors by fqName for deterministic output
            ancestorList.sort(Comparator.comparing(CodeUnit::fqName));

            var sb = new StringBuilder();

            // Emit primary class skeleton(s) preserving insertion order
            String primaryFormatted = formatSkeletonsByPackage(primary);
            if (!primaryFormatted.isEmpty()) {
                sb.append(primaryFormatted).append("\n\n");
            }

            // Emit direct ancestors comment header if any
            if (!ancestorList.isEmpty()) {
                String ancestorNames =
                        ancestorList.stream().map(CodeUnit::shortName).collect(Collectors.joining(", "));
                sb.append("// Direct ancestors of ")
                        .append(cu.shortName())
                        .append(": ")
                        .append(ancestorNames)
                        .append("\n\n");

                // Emit ancestor skeletons sorted by fqName for determinism
                Map<CodeUnit, String> ancestorsMap = new LinkedHashMap<>();
                ancestorList.forEach(anc -> ancestorsMap.put(anc, skeletons.get(anc)));
                String ancestorsFormatted = formatSkeletonsByPackageSorted(ancestorsMap);
                if (!ancestorsFormatted.isEmpty()) {
                    sb.append(ancestorsFormatted).append("\n\n");
                }
            }

            String out = sb.toString().trim();
            return out.isEmpty() ? "No summary found for: " + targetIdentifier : out;
        }

        @Override
        @Blocking
        public Set<CodeUnit> sources() {
            return getSkeletonsWithAncestors().keySet();
        }

        @Override
        @Blocking
        public Set<ProjectFile> files() {
            return switch (summaryType) {
                case CODEUNIT_SKELETON, FILE_SKELETONS ->
                    sources().stream().map(CodeUnit::source).collect(Collectors.toSet());
            };
        }

        @Override
        public String repr() {
            return switch (summaryType) {
                case CODEUNIT_SKELETON -> "ClassSummary('%s')".formatted(targetIdentifier);
                case FILE_SKELETONS -> "FileSummary('%s')".formatted(targetIdentifier);
            };
        }

        @Override
        public String description() {
            return "Summary of %s".formatted(targetIdentifier);
        }

        @Override
        public String syntaxStyle() {
            return SyntaxConstants.SYNTAX_STYLE_JAVA;
        }

        public String getTargetIdentifier() {
            return targetIdentifier;
        }

        public List<String> getTargetIdentifiers() {
            return List.of(targetIdentifier);
        }

        public SummaryType getSummaryType() {
            return summaryType;
        }

        @Override
        public String toString() {
            return "SummaryFragment('%s')".formatted(description());
        }

        @Override
        public ContextFragment refreshCopy() {
            return new SummaryFragment(id(), getContextManager(), targetIdentifier, summaryType);
        }

        @Override
        public ContextFragment copy() {
            // Dynamic identity; return a new instance with a fresh ID
            return new SummaryFragment(getContextManager(), targetIdentifier, summaryType);
        }

        // Use identity-based equals (inherited from VirtualFragment)
        public static String combinedText(Collection<SummaryFragment> fragments) {
            if (fragments.isEmpty()) {
                return "No summaries available";
            }

            // Collect all skeletons from all fragments
            Map<CodeUnit, String> allSkeletons = fragments.stream()
                    .flatMap(f -> f.getSkeletonsWithAncestors().entrySet().stream())
                    .collect(Collectors.toMap(
                            Map.Entry::getKey,
                            Map.Entry::getValue,
                            (v1, v2) -> v1, // Keep first value if duplicates
                            LinkedHashMap::new));

            if (allSkeletons.isEmpty()) {
                return "No summaries available";
            }

            // Use shared helper to format by package
            String formatted = formatSkeletonsByPackage(allSkeletons);
            return formatted.isEmpty() ? "No summaries available" : formatted;
        }

        @Override
        public boolean isEligibleForAutoContext() {
            return false;
        }
    }

    interface OutputFragment {
        List<TaskEntry> entries();

        /** Should raw HTML inside markdown be escaped before rendering? */
        default boolean isEscapeHtml() {
            return true;
        }
    }

    /** represents the entire Task History */
    class HistoryFragment extends VirtualFragment implements OutputFragment { // Non-dynamic, content-hashed
        private final List<TaskEntry> history; // Content is fixed once created

        public HistoryFragment(IContextManager contextManager, List<TaskEntry> history) {
            super(
                    FragmentUtils.calculateContentHash(
                            FragmentType.HISTORY,
                            "Task History (" + history.size() + " task" + (history.size() > 1 ? "s" : "") + ")",
                            TaskEntry.formatMessages(history.stream()
                                    .flatMap(e -> e.isCompressed()
                                            ? Stream.of(Messages.customSystem(castNonNull(e.summary())))
                                            : castNonNull(e.log()).messages().stream())
                                    .toList()),
                            SyntaxConstants.SYNTAX_STYLE_MARKDOWN,
                            HistoryFragment.class.getName()),
                    contextManager);
            this.history = List.copyOf(history);
        }

        // Constructor for DTOs/unfreezing where ID is a pre-calculated hash
        public HistoryFragment(String existingHashId, IContextManager contextManager, List<TaskEntry> history) {
            super(existingHashId, contextManager); // existingHashId is expected to be a content hash
            this.history = List.copyOf(history);
        }

        @Override
        public FragmentType getType() {
            return FragmentType.HISTORY;
        }

        @Override
        public List<TaskEntry> entries() {
            return history;
        }

        @Override
        public String text() {
            // FIXME the right thing to do here is probably to throw UncheckedIOException,
            // but lots of stuff breaks without text(), so I am putting that off for another refactor
            return TaskEntry.formatMessages(history.stream()
                    .flatMap(e -> e.isCompressed()
                            ? Stream.of(Messages.customSystem(castNonNull(e.summary())))
                            : castNonNull(e.log()).messages().stream())
                    .toList());
        }

        @Override
        public Set<ProjectFile> files() {
            return Set.of();
        }

        @Override
        public String description() {
            return "Conversation (" + history.size() + " thread%s)".formatted(history.size() > 1 ? "s" : "");
        }

        @Override
        public String format() {
            return """
                    <taskhistory fragmentid="%s">
                    %s
                    </taskhistory>
                    """
                    .formatted(id(), text()); // Analyzer not used by its text()
        }

        @Override
        public String toString() {
            return "ConversationFragment(" + history.size() + " tasks)";
        }

        @Override
        public String syntaxStyle() {
            return SyntaxConstants.SYNTAX_STYLE_MARKDOWN;
        }

        @Override
        public ContextFragment copy() {
            // Stable, hashed identity; copy can safely return this
            return this;
        }

        // Use identity-based equals (inherited from VirtualFragment)
    }

    /** represents a single session's Task History */
    class TaskFragment extends VirtualFragment implements OutputFragment { // Non-dynamic, content-hashed
        private final List<ChatMessage> messages; // Content is fixed once created

        @SuppressWarnings({"unused", "UnusedVariable"})
        private final EditBlockParser parser;

        private final String description;
        private final boolean escapeHtml;

        private static String calculateId(String sessionName, List<ChatMessage> messages) {
            return FragmentUtils.calculateContentHash(
                    FragmentType.TASK, // Or SEARCH if SearchFragment calls this path
                    sessionName,
                    TaskEntry.formatMessages(messages),
                    SyntaxConstants.SYNTAX_STYLE_MARKDOWN,
                    TaskFragment.class
                            .getName() // Note: SearchFragment might want its own class name if it were hashing
                    // independently
                    );
        }

        public TaskFragment(
                IContextManager contextManager,
                EditBlockParser parser,
                List<ChatMessage> messages,
                String description,
                boolean escapeHtml) {
            super(calculateId(description, messages), contextManager); // ID is content hash
            // don't break sessions saved like this
            // assert !messages.isEmpty() : "No messages provided in the task fragment";
            this.parser = parser;
            this.messages = List.copyOf(messages);
            this.description = description;
            this.escapeHtml = escapeHtml;
        }

        public TaskFragment(
                IContextManager contextManager, List<ChatMessage> messages, String description, boolean escapeHtml) {
            this(contextManager, EditBlockParser.instance, messages, description, escapeHtml);
        }

        public TaskFragment(IContextManager contextManager, List<ChatMessage> messages, String description) {
            this(contextManager, EditBlockParser.instance, messages, description, true);
        }

        // Constructor for DTOs/unfreezing where ID is a pre-calculated hash
        public TaskFragment(
                String existingHashId,
                IContextManager contextManager,
                EditBlockParser parser,
                List<ChatMessage> messages,
                String description,
                boolean escapeHtml) {
            super(existingHashId, contextManager); // existingHashId is expected to be a content hash
            // don't break sessions saved like this
            // assert !messages.isEmpty() : "No messages provided in the task fragment";
            this.parser = parser;
            this.messages = List.copyOf(messages);
            this.description = description;
            this.escapeHtml = escapeHtml;
        }

        public TaskFragment(
                String existingHashId,
                IContextManager contextManager,
                EditBlockParser parser,
                List<ChatMessage> messages,
                String description) {
            this(existingHashId, contextManager, parser, messages, description, true);
        }

        public TaskFragment(
                String existingHashId,
                IContextManager contextManager,
                List<ChatMessage> messages,
                String description,
                boolean escapeHtml) {
            this(existingHashId, contextManager, EditBlockParser.instance, messages, description, escapeHtml);
        }

        public TaskFragment(
                String existingHashId, IContextManager contextManager, List<ChatMessage> messages, String description) {
            this(existingHashId, contextManager, EditBlockParser.instance, messages, description, true);
        }

        @Override
        public boolean isEscapeHtml() {
            return escapeHtml;
        }

        @Override
        public FragmentType getType() {
            // SearchFragment overrides this to return FragmentType.SEARCH
            return FragmentType.TASK;
        }

        @Override
        public String description() {
            return description;
        }

        @Override
        public String text() {
            // FIXME the right thing to do here is probably to throw UnsupportedOperationException,
            // but lots of stuff breaks without text(), so I am putting that off for another refactor
            return TaskEntry.formatMessages(messages);
        }

        @Override
        public String syntaxStyle() {
            return SyntaxConstants.SYNTAX_STYLE_MARKDOWN;
        }

        public List<ChatMessage> messages() {
            return messages;
        }

        @Override
        public List<TaskEntry> entries() {
            return List.of(new TaskEntry(-1, this, null));
        }

        @Override
        public ContextFragment copy() {
            // Stable, hashed identity; copy can safely return this
            return this;
        }

        // Use identity-based equals (inherited from VirtualFragment)
    }
}<|MERGE_RESOLUTION|>--- conflicted
+++ resolved
@@ -2430,7 +2430,6 @@
             return FragmentType.SKELETON;
         }
 
-<<<<<<< HEAD
         /**
          * Lazily fetches and caches skeletons for the target and its ancestors.
          * Ensures a single fetch pass regardless of how many times this method or its callers are invoked.
@@ -2444,7 +2443,7 @@
                 analyzer.as(SkeletonProvider.class).ifPresent(skeletonProvider -> {
                     switch (summaryType) {
                         case CODEUNIT_SKELETON -> {
-                            analyzer.getDefinition(targetIdentifier).ifPresent(cu -> {
+                            analyzer.getDefinitions(targetIdentifier).forEach(cu -> {
                                 // Always try to include the primary target's skeleton
                                 skeletonProvider.getSkeleton(cu).ifPresent(s -> skeletonsMap.put(cu, s));
 
@@ -2479,22 +2478,6 @@
                                                 .ifPresent(s -> skeletonsMap.put(anc, s)));
                             });
                         }
-=======
-        private Map<CodeUnit, String> fetchSkeletons() {
-            IAnalyzer analyzer = getAnalyzer();
-            Map<CodeUnit, String> skeletonsMap = new HashMap<>();
-            analyzer.as(SkeletonProvider.class).ifPresent(skeletonProvider -> {
-                switch (summaryType) {
-                    case CODEUNIT_SKELETON -> {
-                        analyzer.getDefinitions(targetIdentifier).forEach(cu -> {
-                            skeletonProvider.getSkeleton(cu).ifPresent(s -> skeletonsMap.put(cu, s));
-                        });
-                    }
-                    case FILE_SKELETONS -> {
-                        IContextManager cm = getContextManager();
-                        ProjectFile projectFile = cm.toFile(targetIdentifier);
-                        skeletonsMap.putAll(skeletonProvider.getSkeletons(projectFile));
->>>>>>> 587b5a3d
                     }
                 });
                 cachedSkeletonsWithAncestors = Collections.unmodifiableMap(skeletonsMap);
