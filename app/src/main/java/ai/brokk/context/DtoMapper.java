--- conflicted
+++ resolved
@@ -192,20 +192,13 @@
             case ProjectFileDto pfd -> {
                 ContextFragment.setMinimumId(parseNumericId(pfd.id()));
                 // Use current project root for cross-platform compatibility
-<<<<<<< HEAD
-                yield ContextFragment.ProjectPathFragment.withId(
-                        new ProjectFile(mgr.getProject().getRoot(), Path.of(pfd.relPath())), pfd.id(), mgr);
+                yield ContextFragment.ProjectPathFragment.withId(mgr.toFile(pfd.relPath()), pfd.id(), mgr);
             }
             case ExternalFileDto efd -> {
                 ContextFragment.setMinimumId(parseNumericId(efd.id()));
                 yield ContextFragment.ExternalPathFragment.withId(
                         new ExternalFile(Path.of(efd.absPath())), efd.id(), mgr);
             }
-=======
-                ContextFragment.ProjectPathFragment.withId(mgr.toFile(pfd.relPath()), pfd.id(), mgr);
-            case ExternalFileDto efd ->
-                ContextFragment.ExternalPathFragment.withId(new ExternalFile(Path.of(efd.absPath())), efd.id(), mgr);
->>>>>>> ce9dd455
             case ImageFileDto ifd -> {
                 ContextFragment.setMinimumId(parseNumericId(ifd.id()));
                 BrokkFile file = fromImageFileDtoToBrokkFile(ifd, mgr);
