package ai.brokk.context;

import ai.brokk.Completions;
import ai.brokk.IContextManager;
import ai.brokk.TaskEntry;
import ai.brokk.TaskResult;
import ai.brokk.analyzer.CodeUnit;
import ai.brokk.analyzer.IAnalyzer;
import ai.brokk.analyzer.ProjectFile;
import ai.brokk.context.ContextFragment.HistoryFragment;
import ai.brokk.git.GitDistance;
import ai.brokk.git.GitRepo;
import ai.brokk.gui.ActivityTableRenderers;
import ai.brokk.project.AbstractProject;
import ai.brokk.tasks.TaskList;
import ai.brokk.tools.WorkspaceTools;
import ai.brokk.util.*;
import com.fasterxml.jackson.core.type.TypeReference;
import com.github.f4b6a3.uuid.UuidCreator;
import com.google.common.collect.Streams;
import dev.langchain4j.data.message.ChatMessageType;
import java.io.IOException;
import java.net.URI;
import java.net.URISyntaxException;
import java.time.Duration;
import java.util.*;
import java.util.ArrayList;
import java.util.Collection;
import java.util.Collections;
import java.util.Comparator;
import java.util.HashMap;
import java.util.List;
import java.util.Map;
import java.util.Optional;
import java.util.UUID;
import java.util.concurrent.CompletableFuture;
import java.util.concurrent.Future;
import java.util.function.Function;
import java.util.function.UnaryOperator;
import java.util.stream.Collectors;
import java.util.stream.Stream;
import org.apache.logging.log4j.LogManager;
import org.apache.logging.log4j.Logger;
import org.fife.ui.rsyntaxtextarea.SyntaxConstants;
import org.jetbrains.annotations.Blocking;
import org.jetbrains.annotations.Nullable;
import org.jetbrains.annotations.TestOnly;

/**
 * Encapsulates all state that will be sent to the model (prompts, filename context, conversation history).
 */
public class Context {
    private static final Logger logger = LogManager.getLogger(Context.class);

    private final UUID id;
    public static final Context EMPTY = new Context(new IContextManager() {}, null);

    private static final String WELCOME_ACTION = "Session Start";
    public static final String SUMMARIZING = "(Summarizing)";
    public static final long CONTEXT_ACTION_SUMMARY_TIMEOUT_SECONDS = 5;

    private final transient IContextManager contextManager;

    // Unified list for all fragments (paths and virtuals)
    final List<ContextFragment> fragments;

    /**
     * Task history list. Each entry represents a user request and the subsequent conversation
     */
    final List<TaskEntry> taskHistory;

    /**
     * LLM output or other parsed content, with optional fragment. May be null
     */
    @Nullable
    final transient ContextFragment.TaskFragment parsedOutput;

    /**
     * description of the action that created this context, can be a future (like PasteFragment)
     */
    public final transient Future<String> action;

    @Nullable
    private final UUID groupId;

    @Nullable
    private final String groupLabel;

    private final Set<ContextFragment> markedReadonlyFragments;

    /**
     * Constructor for initial empty context
     */
    public Context(IContextManager contextManager, @Nullable String initialOutputText) {
        this(
                newContextId(),
                contextManager,
                List.of(),
                List.of(),
                null,
                CompletableFuture.completedFuture(WELCOME_ACTION),
                null,
                null,
                Set.of());
    }

    private Context(
            UUID id,
            IContextManager contextManager,
            List<ContextFragment> fragments,
            List<TaskEntry> taskHistory,
            @Nullable ContextFragment.TaskFragment parsedOutput,
            Future<String> action,
            @Nullable UUID groupId,
            @Nullable String groupLabel,
            Set<ContextFragment> markedReadonlyFragments) {
        this.id = id;
        this.contextManager = contextManager;
        this.fragments = List.copyOf(fragments);
        this.taskHistory = List.copyOf(taskHistory);
        this.action = action;
        this.parsedOutput = parsedOutput;
        this.groupId = groupId;
        this.groupLabel = groupLabel;
        this.markedReadonlyFragments = validateReadOnlyFragments(markedReadonlyFragments, fragments);
    }

    public Context(
            IContextManager contextManager,
            List<ContextFragment> fragments,
            List<TaskEntry> taskHistory,
            @Nullable ContextFragment.TaskFragment parsedOutput,
            Future<String> action) {
        this(newContextId(), contextManager, fragments, taskHistory, parsedOutput, action, null, null, Set.of());
    }

    public Map<ProjectFile, String> buildRelatedIdentifiers(int k) throws InterruptedException {
        var candidates = getMostRelevantFiles(k).stream().sorted().toList();
        IAnalyzer analyzer = contextManager.getAnalyzer();

        // TODO: Get this off common FJP
        return candidates.parallelStream()
                .map(pf -> Map.entry(pf, buildRelatedIdentifiers(analyzer, pf)))
                .filter(e -> !e.getValue().isBlank())
                .collect(Collectors.toMap(Map.Entry::getKey, Map.Entry::getValue, (a, b) -> a));
    }

    public static String buildRelatedIdentifiers(IAnalyzer analyzer, ProjectFile file) {
        return buildRelatedIdentifiers(analyzer, analyzer.getTopLevelDeclarations(file), 0);
    }

    private static String buildRelatedIdentifiers(IAnalyzer analyzer, List<CodeUnit> units, int indent) {
        var prefix = "  ".repeat(Math.max(0, indent));
        var sb = new StringBuilder();
        for (var cu : units) {
            // Use FQN for top-level entries, simple identifier for nested entries
            String name = indent == 0 ? cu.fqName() : cu.identifier();
            sb.append(prefix).append("- ").append(name);

            var children = analyzer.getDirectChildren(cu);
            if (!children.isEmpty()) {
                sb.append("\n");
                sb.append(buildRelatedIdentifiers(analyzer, children, indent + 2));
            }
            sb.append("\n");
        }
        return sb.toString().stripTrailing();
    }

    /**
     * Per-fragment diff entry between two contexts.
     */
    public record DiffEntry(
            ContextFragment fragment,
            String diff,
            int linesAdded,
            int linesDeleted,
            String oldContent,
            String newContent) {}

    public static UUID newContextId() {
        return UuidCreator.getTimeOrderedEpoch();
    }

    public String getEditableToc() {
        return getEditableFragments().map(ContextFragment::formatToc).collect(Collectors.joining("\n"));
    }

    public String getReadOnlyToc() {
        return getReadonlyFragments().map(ContextFragment::formatToc).collect(Collectors.joining("\n"));
    }

    @Blocking
    public Context addFragments(Collection<? extends ContextFragment> toAdd) {
        // Partition into path vs non-path fragments for separate action messages
        var pathCandidates = new ArrayList<ContextFragment.PathFragment>();
        var otherCandidates = new ArrayList<ContextFragment>();
        for (var f : toAdd) {
            if (f instanceof ContextFragment.PathFragment pf) {
                pathCandidates.add(pf);
            } else {
                otherCandidates.add(f);
            }
        }

        Context newCtx = this;
        if (!pathCandidates.isEmpty()) {
            newCtx = newCtx.addFragments(pathCandidates, added -> {
                String actionDetails = toAdd.stream()
                        .map(ContextFragment::shortDescription)
                        .map(ComputedValue::join)
                        .collect(Collectors.joining(", "));
                return "Edit " + actionDetails;
            });
        }
        if (!otherCandidates.isEmpty()) {
            newCtx = newCtx.addFragments(otherCandidates, added -> {
                int addedCount = added.size();
                return "Added " + addedCount + " fragment" + (addedCount == 1 ? "" : "s");
            });
        }
        return newCtx;
    }

    /**
     * Adds fragments to the context.
     * <p>
     * Fragments are deduplicated by semantic equivalence ({@code hasSameSource}) within the input and against the current context.
     * <p>
     * This method also handles context promotion: if a full {@code PATH} fragment is being added, any existing
     * {@code SKELETON} fragments covering the same files are considered superseded and are removed from the context.
     *
     * @param toAdd         the collection of fragments to add
     * @param actionBuilder function to generate the action description based on the net-new fragments actually added
     * @return the updated Context
     */
    private Context addFragments(
            Collection<? extends ContextFragment> toAdd, Function<List<ContextFragment>, String> actionBuilder) {

        if (toAdd.isEmpty()) {
            return this;
        }

        // 1. Deduplicate the input 'toAdd' collection internally first.
        // We use a LinkedHashSet or manual stream to preserve insertion order if that matters.
        var uniqueInputs = new ArrayList<ContextFragment>();
        for (var f : toAdd) {
            if (uniqueInputs.stream().noneMatch(existing -> existing.hasSameSource(f))) {
                uniqueInputs.add(f);
            }
        }

        // 2. Identify files that are being added as full PATH fragments.
        // These will "kill" any existing SKELETON fragments for the same files.
        var incomingPathFiles = uniqueInputs.stream()
                .filter(f -> f instanceof ContextFragment.PathFragment)
                .map(f -> (ContextFragment.PathFragment) f)
                .flatMap(pf -> pf.files().join().stream())
                .collect(Collectors.toSet());

        // 3. Process the CURRENT fragments:
        //    a) Remove SUMMARY fragments if they are superseded by incoming PATHS.
        //    b) Keep everything else (we will deduplicate against new inputs in the next step).
        var keptExistingFragments = this.fragments.stream()
                .filter(f -> {
                    if (f instanceof ContextFragment.SummaryFragment) {
                        var skeletonFiles = f.files().join();
                        // If the skeleton's files overlap with incoming full paths, drop the skeleton.
                        return Collections.disjoint(skeletonFiles, incomingPathFiles);
                    }
                    return true;
                })
                .collect(Collectors.toCollection(ArrayList::new));

        // 4. Calculate the ACTUAL new items to add.
        //    We filter 'uniqueInputs' to ensure we don't add something that already exists
        //    in the (cleaned) existing list.
        var fragmentsToAdd = uniqueInputs.stream()
                .filter(input -> keptExistingFragments.stream().noneMatch(existing -> existing.hasSameSource(input)))
                .toList();

        if (fragmentsToAdd.isEmpty()) {
            // If we filtered out skeletons but didn't actually add anything new (rare but possible),
            // we might still want to return the updated context with skeletons removed.
            // If strict "no-op if nothing added" is preferred, return 'this';
            // otherwise return the keptExistingFragments.
            // Assuming we return updated context:
            return this.withFragments(keptExistingFragments, CompletableFuture.completedFuture(null));
        }

        // 5. Merge and Build Action
        keptExistingFragments.addAll(fragmentsToAdd);
        String action = actionBuilder.apply(fragmentsToAdd);

        return this.withFragments(keptExistingFragments, CompletableFuture.completedFuture(action));
    }

    public Context addFragments(ContextFragment fragment) {
        return addFragments(List.of(fragment));
    }

    private Context withFragments(List<ContextFragment> newFragments, Future<String> action) {
        // By default, derived contexts should NOT inherit grouping; grouping is explicit via withGroup(...)
        return new Context(
                newContextId(),
                contextManager,
                newFragments,
                taskHistory,
                null,
                action,
                null,
                null,
                this.markedReadonlyFragments);
    }

    /**
     * Returns the files from the git repo that are most relevant to this context, up to the specified limit.
     */
    @Blocking
    public List<ProjectFile> getMostRelevantFiles(int topK) throws InterruptedException {
        var ineligibleSources = fragments.stream()
                .filter(f -> !f.isEligibleForAutoContext())
                .flatMap(f -> f.files().join().stream())
                .collect(Collectors.toSet());

        record WeightedFile(ProjectFile file, double weight) {}

        var weightedSeeds = fragments.stream()
                .filter(f -> !f.files().join().isEmpty())
                .flatMap(fragment -> {
                    double weight = Math.sqrt(1.0 / fragment.files().join().size());
                    return fragment.files().join().stream().map(file -> new WeightedFile(file, weight));
                })
                .collect(Collectors.groupingBy(wf -> wf.file, HashMap::new, Collectors.summingDouble(wf -> wf.weight)));

        if (weightedSeeds.isEmpty()) {
            return List.of();
        }

        var gitDistanceResults =
                GitDistance.getRelatedFiles((GitRepo) contextManager.getRepo(), weightedSeeds, topK, false);
        return gitDistanceResults.stream()
                .map(IAnalyzer.FileRelevance::file)
                .filter(file -> !ineligibleSources.contains(file))
                .toList();
    }

    /**
     * 1) Gather all classes from each fragment.
     * 2) Compute related files and take up to topK.
     * 3) Return a List of SummaryFragment for the top results.
     */
    public List<ContextFragment.SummaryFragment> buildAutoContext(int topK) throws InterruptedException {
        IAnalyzer analyzer = contextManager.getAnalyzer();

        var relevantFiles = getMostRelevantFiles(topK);
        if (relevantFiles.isEmpty()) {
            return List.of();
        }

        List<String> targetFqns = new ArrayList<>();
        for (var sourceFile : relevantFiles) {
            targetFqns.addAll(analyzer.getTopLevelDeclarations(sourceFile).stream()
                    .map(CodeUnit::fqName)
                    .toList());
            if (targetFqns.size() >= topK) break;
        }

        if (targetFqns.isEmpty()) {
            return List.of();
        }

        return targetFqns.stream()
                .limit(topK)
                .map(fqn -> new ContextFragment.SummaryFragment(
                        contextManager, fqn, ContextFragment.SummaryType.CODEUNIT_SKELETON))
                .toList();
    }

    // ---------------------------------------------------------
    // Accessors
    // ---------------------------------------------------------

    public UUID id() {
        return id;
    }

    @Nullable
    public UUID getGroupId() {
        return groupId;
    }

    @Nullable
    public String getGroupLabel() {
        return groupLabel;
    }

<<<<<<< HEAD
    /**
     * Convenience overload to test if a fragment instance is tracked as read-only in this Context.
     */
    public boolean isReadOnly(ContextFragment fragment) {
=======
    /** Convenience overload to test if a fragment instance is tracked as read-only in this Context. */
    public boolean isMarkedReadonly(ContextFragment fragment) {
>>>>>>> 097e2435
        return markedReadonlyFragments.contains(fragment);
    }

    public Stream<ContextFragment> fileFragments() {
        return fragments.stream().filter(f -> f.getType().isPath());
    }

    public Stream<ContextFragment> virtualFragments() {
        // Virtual fragments are non-path fragments
        return fragments.stream().filter(f -> !f.getType().isPath());
    }

    /**
     * Returns the fragments explicitly marked read-only in this Context.
     * Only fragments that have been setReadOnly(...) are included.
     */
    public Stream<ContextFragment> getMarkedReadonlyFragments() {
        return markedReadonlyFragments.stream();
    }

    /**
     * Anything that's not editable is implicitly read-only
     */
    public Stream<ContextFragment> getReadonlyFragments() {
        var editable = getEditableFragments().collect(Collectors.toSet());
        return fragments.stream().filter(cf -> !editable.contains(cf));
    }

    /**
     * Returns file fragments and editable virtual fragments (usage), ordered with most-recently-modified last
     */
    public Stream<ContextFragment> getEditableFragments() {
        // Helper record for associating a fragment with its mtime for safe sorting and filtering
        record EditableFileWithMtime(ContextFragment.ProjectPathFragment fragment, long mtime) {}

        Stream<ContextFragment.ProjectPathFragment> sortedProjectFiles = fragments.stream()
                .filter(ContextFragment.ProjectPathFragment.class::isInstance)
                .map(ContextFragment.ProjectPathFragment.class::cast)
                .map(pf -> {
                    if (pf.file().exists()) {
                        try {
                            return new EditableFileWithMtime(pf, pf.file().mtime());
                        } catch (IOException e) {
                            logger.warn(
                                    "Could not get mtime for editable file [{}], it will be excluded from ordered editable fragments.",
                                    pf.shortDescription().renderNowOr(toString()),
                                    e);
                            return new EditableFileWithMtime(pf, -1L);
                        }
                    } else {
                        logger.warn(
                                "Could not get mtime for editable file [{}] as it no longer exists. It will be excluded from ordered editable fragments.",
                                pf.shortDescription().renderNowOr(toString()));
                        return new EditableFileWithMtime(pf, -1L);
                    }
                })
                .filter(mf -> mf.mtime() >= 0)
                .sorted(Comparator.comparingLong(EditableFileWithMtime::mtime))
                .map(EditableFileWithMtime::fragment);

        Stream<ContextFragment> otherEditablePathFragments = fragments.stream()
                .filter(f -> f.getType().isPath() && !(f instanceof ContextFragment.ProjectPathFragment));

        Stream<ContextFragment> editableVirtuals = fragments.stream()
                .filter(f -> !f.getType().isPath() && f.getType().isEditable());

        return Streams.concat(
                        editableVirtuals,
                        otherEditablePathFragments,
                        sortedProjectFiles.map(ContextFragment.class::cast))
                .filter(cf -> !markedReadonlyFragments.contains(cf));
    }

    public Stream<ContextFragment> allFragments() {
        return fragments.stream();
    }

    public Context removeFragmentsByIds(Collection<String> ids) {
        if (ids.isEmpty()) return this;
        var toDrop = this.fragments.stream().filter(f -> ids.contains(f.id())).collect(Collectors.toList());
        return removeFragments(toDrop);
    }

    /**
     * Removes fragments from this context.
     */
    public Context removeFragments(Collection<? extends ContextFragment> toRemove) {
        var toRemoveSet = new HashSet<>(toRemove);
        var newFragments =
                fragments.stream().filter(f -> !toRemoveSet.contains(f)).toList();

        int removedCount = fragments.size() - newFragments.size();
        if (removedCount == 0) {
            return this;
        }

        // Remove any read-only tracking for dropped fragments
        var newReadOnly = this.markedReadonlyFragments.stream()
                .filter(f -> !toRemoveSet.contains(f))
                .collect(Collectors.toSet());

        String actionString = "Removed " + removedCount + " fragment" + (removedCount == 1 ? "" : "s");
        return new Context(
                newContextId(),
                contextManager,
                newFragments,
                taskHistory,
                null,
                CompletableFuture.completedFuture(actionString),
                null,
                null,
                newReadOnly);
    }

    public Context removeAll() {
        String action = ActivityTableRenderers.DROPPED_ALL_CONTEXT;
        return new Context(
                newContextId(),
                contextManager,
                List.of(),
                List.of(),
                null,
                CompletableFuture.completedFuture(action),
                null,
                null,
                Set.of());
    }

    public Context setReadonly(ContextFragment fragment, boolean readonly) {
        assert fragment.getType().isEditable();
        assert fragments.contains(fragment) : "%s is not part of %s".formatted(fragment, fragments);

        // Update Context-level read-only tracking using the exact instance passed
        var newReadOnly = new HashSet<>(this.markedReadonlyFragments);
        if (readonly) {
            newReadOnly.add(fragment);
        } else {
            newReadOnly.remove(fragment);
        }

        // Build action message (non-blocking where possible)
        Future<String> actionFuture;
        String actionPrefix = readonly ? "Set Read-Only: " : "Unset Read-Only: ";

        var cv = fragment.description();
        cv.start();
        var actionCf = new CompletableFuture<String>();
        cv.onComplete((label, ex) -> {
            if (ex != null) {
                logger.error("Exception occurred while computing fragment description!");
            } else {
                actionCf.complete(actionPrefix + label);
            }
        });
        actionFuture = actionCf;

        return new Context(
                newContextId(), contextManager, fragments, taskHistory, null, actionFuture, null, null, newReadOnly);
    }

    public boolean isEmpty() {
        return fragments.isEmpty() && taskHistory.isEmpty();
    }

    public TaskEntry createTaskEntry(TaskResult result) {
        int nextSequence = taskHistory.isEmpty() ? 1 : taskHistory.getLast().sequence() + 1;
        return TaskEntry.fromSession(nextSequence, result);
    }

    public Context addHistoryEntry(
            TaskEntry taskEntry, @Nullable ContextFragment.TaskFragment parsed, Future<String> action) {
        var newTaskHistory =
                Streams.concat(taskHistory.stream(), Stream.of(taskEntry)).toList();
        // Do not inherit grouping on derived contexts; grouping is explicit
        return new Context(
                newContextId(),
                contextManager,
                fragments,
                newTaskHistory,
                parsed,
                action,
                null,
                null,
                this.markedReadonlyFragments);
    }

    public Context clearHistory() {
        return new Context(
                newContextId(),
                contextManager,
                fragments,
                List.of(),
                null,
                CompletableFuture.completedFuture(ActivityTableRenderers.CLEARED_TASK_HISTORY),
                null,
                null,
                this.markedReadonlyFragments);
    }

    /**
     * @return an immutable copy of the task history.
     */
    public List<TaskEntry> getTaskHistory() {
        return taskHistory;
    }

    /**
     * Get the action that created this context
     */
    public String getAction() {
        if (action.isDone()) {
            try {
                return action.get();
            } catch (Exception e) {
                logger.warn("Error retrieving action", e);
                return "(Error retrieving action)";
            }
        }
        return SUMMARIZING;
    }

    public IContextManager getContextManager() {
        return contextManager;
    }

    /**
     * Returns all fragments in display order:
     * 1. Conversation history (if not empty)
     * 2. Task List (if present) — special pinned position for task management
     * 3. File/path fragments
     * 4. Other virtual fragments (excluding Task List to avoid duplication)
     */
    public List<ContextFragment> getAllFragmentsInDisplayOrder() {
        var result = new ArrayList<ContextFragment>();

        if (!taskHistory.isEmpty()) {
            result.add(new HistoryFragment(contextManager, taskHistory));
        }

        // Add Task List immediately after history if present
        var taskListFragment = getTaskListFragment();
        if (taskListFragment.isPresent()) {
            result.add(taskListFragment.get());
        }

        result.addAll(fragments.stream().filter(f -> f.getType().isPath()).toList());

        // Add virtual fragments, excluding the Task List to avoid duplication
        result.addAll(fragments.stream()
                .filter(f -> !f.getType().isPath())
                .filter(f -> taskListFragment.isEmpty()
                        || !f.id().equals(taskListFragment.get().id()))
                .toList());

        return result;
    }

    public Context withParsedOutput(@Nullable ContextFragment.TaskFragment parsedOutput, Future<String> action) {
        // Clear grouping by default on derived contexts
        return new Context(
                newContextId(),
                contextManager,
                fragments,
                taskHistory,
                parsedOutput,
                action,
                null,
                null,
                this.markedReadonlyFragments);
    }

    public Context withParsedOutput(@Nullable ContextFragment.TaskFragment parsedOutput, String action) {
        // Clear grouping by default on derived contexts
        return new Context(
                newContextId(),
                contextManager,
                fragments,
                taskHistory,
                parsedOutput,
                CompletableFuture.completedFuture(action),
                null,
                null,
                this.markedReadonlyFragments);
    }

    public Context withAction(Future<String> action) {
        // Clear grouping by default on derived contexts
        return new Context(
                newContextId(),
                contextManager,
                fragments,
                taskHistory,
                parsedOutput,
                action,
                null,
                null,
                this.markedReadonlyFragments);
    }

    public Context withGroup(@Nullable UUID groupId, @Nullable String groupLabel) {
        return new Context(
                newContextId(),
                contextManager,
                fragments,
                taskHistory,
                parsedOutput,
                action,
                groupId,
                groupLabel,
                this.markedReadonlyFragments);
    }

    public static Context createWithId(
            UUID id,
            IContextManager cm,
            List<ContextFragment> fragments,
            List<TaskEntry> history,
            @Nullable ContextFragment.TaskFragment parsed,
            Future<String> action) {
        return createWithId(id, cm, fragments, history, parsed, action, null, null, Set.of());
    }

    /**
     * Creates a Context with explicit control over the read-only fragment IDs to persist.
     * Prefer this when deriving a new Context from an existing one to preserve read-only tracking.
     */
    public static Context createWithId(
            UUID id,
            IContextManager cm,
            List<ContextFragment> fragments,
            List<TaskEntry> history,
            @Nullable ContextFragment.TaskFragment parsed,
            Future<String> action,
            @Nullable UUID groupId,
            @Nullable String groupLabel,
            Set<ContextFragment> readOnlyFragments) {
        return new Context(id, cm, fragments, history, parsed, action, groupId, groupLabel, readOnlyFragments);
    }

    /**
     * Creates a new Context with a modified task history list. This generates a new context state with a new ID and
     * action.
     */
    public Context withCompressedHistory(List<TaskEntry> newHistory) {
        return new Context(
                newContextId(),
                contextManager,
                fragments,
                newHistory,
                null,
                CompletableFuture.completedFuture("Compress History"),
                null,
                null,
                this.markedReadonlyFragments);
    }

    @Nullable
    public ContextFragment.TaskFragment getParsedOutput() {
        return parsedOutput;
    }

    /**
     * Returns true if the parsedOutput contains AI messages (useful for UI decisions).
     */
    public boolean isAiResult() {
        var parsed = getParsedOutput();
        if (parsed == null) {
            return false;
        }
        return parsed.messages().stream().anyMatch(m -> m.type() == ChatMessageType.AI);
    }

    /**
     * Creates a new (live) Context that copies specific elements from the provided context.
     */
    public static Context createFrom(Context sourceContext, Context currentContext, List<TaskEntry> newHistory) {
        // Fragments should already be live from migration logic; use them directly
        var fragments = sourceContext.allFragments().toList();

        return new Context(
                newContextId(),
                currentContext.contextManager,
                fragments,
                newHistory,
                null,
                CompletableFuture.completedFuture("Reset context to historical state"),
                sourceContext.getGroupId(),
                sourceContext.getGroupLabel(),
                sourceContext.markedReadonlyFragments);
    }

    @Override
    public boolean equals(@Nullable Object o) {
        if (this == o) return true;
        if (!(o instanceof Context context)) return false;
        return id.equals(context.id);
    }

    @Override
    public int hashCode() {
        return id.hashCode();
    }

    /**
     * Retrieves the Discarded Context special fragment and returns a Map of description -> explanation.
     * Parses JSON directly; returns an empty map if absent or parse fails.
     */
    @Blocking
    public Map<String, String> getDiscardedFragmentsNote() {
        return getSpecial(SpecialTextType.DISCARDED_CONTEXT.description())
                .map(sf -> {
                    try {
                        Map<String, Object> raw =
                                Json.fromJson(sf.text().join(), new TypeReference<Map<String, Object>>() {});
                        return raw.entrySet().stream()
                                .collect(Collectors.toMap(
                                        Map.Entry::getKey,
                                        e -> Objects.toString(e.getValue(), ""),
                                        (a, b) -> a,
                                        LinkedHashMap::new));
                    } catch (Exception e) {
                        logger.warn("Failed to parse Discarded Context JSON", e);
                        return new LinkedHashMap<String, String>();
                    }
                })
                .orElseGet(LinkedHashMap::new);
    }

    // --- SpecialTextType helpers ---

    public Optional<ContextFragment.StringFragment> getSpecial(String description) {
        // Since special looks for self-freezing fragments, we can reliably use `renderNow`
        return virtualFragments()
                .filter(f -> f instanceof ContextFragment.StringFragment sf
                        && description.equals(sf.description().renderNowOrNull()))
                .map(ContextFragment.StringFragment.class::cast)
                .findFirst();
    }

    @Blocking
    public Context putSpecial(SpecialTextType type, String content) {
        var desc = type.description();

        var idsToDrop = type.singleton()
                ? virtualFragments()
                        .filter(f -> f instanceof ContextFragment.StringFragment sf
                                && desc.equals(sf.description().join()))
                        .map(ContextFragment::id)
                        .toList()
                : List.<String>of();

        var afterClear = idsToDrop.isEmpty() ? this : removeFragmentsByIds(idsToDrop);

        var sf = new ContextFragment.StringFragment(getContextManager(), content, desc, type.syntaxStyle());

        var newFragments = new ArrayList<>(afterClear.fragments);
        newFragments.add(sf);

        // Preserve parsedOutput and action by default; callers can override action as needed.
        return new Context(
                newContextId(),
                getContextManager(),
                newFragments,
                afterClear.taskHistory,
                afterClear.parsedOutput,
                afterClear.action,
                null,
                null,
                afterClear.markedReadonlyFragments);
    }

    @Blocking
    public Context updateSpecial(SpecialTextType type, UnaryOperator<String> updater) {
        var current = getSpecial(type.description())
                .map(ContextFragment.StringFragment::text)
                .map(ComputedValue::join)
                .orElse("");
        var updated = updater.apply(current);
        return putSpecial(type, updated);
    }

    public boolean workspaceContentEquals(Context other) {
        var thisFragments = allFragments().toList();
        var otherFragments = other.allFragments().toList();

        if (thisFragments.size() != otherFragments.size()) {
            return false;
        }

        // Check semantic equivalence using hasSameSource for all fragments
        for (var thisFragment : thisFragments) {
            boolean found = otherFragments.stream().anyMatch(thisFragment::hasSameSource);
            if (!found) {
                return false;
            }
        }

        return true;
    }

    /**
     * Merges this context with another context, combining their fragments while avoiding duplicates.
     * Fragments from {@code other} that are not present in this context are added.
     * File fragments are deduplicated by their source file; virtual fragments by their id().
     * Task history and parsed output from this context are preserved.
     *
     * @param other the context to merge with
     * @return a new context containing the union of fragments from both contexts
     */
    public Context union(Context other) {
        if (this.fragments.isEmpty()) {
            return other;
        }

        return this.addFragments(other.allFragments().toList());
    }

    /**
     * Adds class definitions (CodeFragments) to the context for the given FQCNs.
     * Skips classes whose source files are already in the workspace as ProjectPathFragments.
     *
     * @param context    the current context
     * @param classNames fully qualified class names to add
     * @param analyzer   the code analyzer
     * @return a new context with the added class fragments
     */
    public static Context withAddedClasses(Context context, List<String> classNames, IAnalyzer analyzer) {
        if (classNames.isEmpty()) {
            return context;
        }

        var liveContext = context;
        var workspaceFiles = liveContext
                .fileFragments()
                .filter(f -> f instanceof ContextFragment.ProjectPathFragment)
                .map(f -> (ContextFragment.ProjectPathFragment) f)
                .map(ContextFragment.ProjectPathFragment::file)
                .collect(Collectors.toSet());

        var toAdd = new ArrayList<ContextFragment>();
        for (String className : classNames.stream().distinct().toList()) {
            if (className.isBlank()) {
                continue;
            }
            var cuOpt = analyzer.getDefinitions(className).stream()
                    .filter(CodeUnit::isClass)
                    .findFirst();
            if (cuOpt.isPresent()) {
                var codeUnit = cuOpt.get();
                // Skip if the source file is already in workspace as a ProjectPathFragment
                if (!workspaceFiles.contains(codeUnit.source())) {
                    toAdd.add(new ContextFragment.CodeFragment(context.contextManager, codeUnit));
                }
            } else {
                logger.warn("Could not find definition for class: {}", className);
            }
        }

        return toAdd.isEmpty() ? context : liveContext.addFragments(toAdd);
    }

    /**
     * Adds class summary fragments (SkeletonFragments) for the given FQCNs.
     *
     * @param context    the current context
     * @param classNames fully qualified class names to summarize
     * @return a new context with the added summary fragments
     */
    public static Context withAddedClassSummaries(Context context, List<String> classNames) {
        if (classNames.isEmpty()) {
            return context;
        }

        var toAdd = new ArrayList<ContextFragment>();
        for (String name : classNames.stream().distinct().toList()) {
            if (name.isBlank()) {
                continue;
            }
            toAdd.add(new ContextFragment.SummaryFragment(
                    context.contextManager, name, ContextFragment.SummaryType.CODEUNIT_SKELETON));
        }

        return toAdd.isEmpty() ? context : context.addFragments(toAdd);
    }

    /**
     * Adds file summary fragments for all classes in the given file paths (with glob support).
     *
     * @param context   the current context
     * @param filePaths file paths relative to project root; supports glob patterns
     * @param project   the project for path resolution
     * @return a new context with the added file summary fragments
     */
    public static Context withAddedFileSummaries(Context context, List<String> filePaths, AbstractProject project) {
        if (filePaths.isEmpty()) {
            return context;
        }

        var resolvedFilePaths = filePaths.stream()
                .flatMap(pattern -> Completions.expandPath(project, pattern).stream())
                .filter(ProjectFile.class::isInstance)
                .map(ProjectFile.class::cast)
                .map(ProjectFile::toString)
                .distinct()
                .toList();

        if (resolvedFilePaths.isEmpty()) {
            return context;
        }

        var toAdd = new ArrayList<ContextFragment>();
        for (String path : resolvedFilePaths) {
            toAdd.add(new ContextFragment.SummaryFragment(
                    context.contextManager, path, ContextFragment.SummaryType.FILE_SKELETONS));
        }

        return context.addFragments(toAdd);
    }

    /**
     * Adds method source code fragments for the given FQ method names.
     * Skips methods whose source files are already in the workspace.
     *
     * @param context     the current context
     * @param methodNames fully qualified method names to add sources for
     * @param analyzer    the code analyzer
     * @return a new context with the added method fragments
     */
    public static Context withAddedMethodSources(Context context, List<String> methodNames, IAnalyzer analyzer) {
        if (methodNames.isEmpty()) {
            return context;
        }

        var liveContext = context;
        var workspaceFiles = liveContext
                .fileFragments()
                .filter(f -> f instanceof ContextFragment.ProjectPathFragment)
                .map(f -> (ContextFragment.ProjectPathFragment) f)
                .map(ContextFragment.ProjectPathFragment::file)
                .collect(Collectors.toSet());

        var toAdd = new ArrayList<ContextFragment>();
        for (String methodName : methodNames.stream().distinct().toList()) {
            if (methodName.isBlank()) {
                continue;
            }
            var cuOpt = analyzer.getDefinitions(methodName).stream()
                    .filter(CodeUnit::isFunction)
                    .findFirst();
            if (cuOpt.isPresent()) {
                var codeUnit = cuOpt.get();
                // Skip if the source file is already in workspace as a ProjectPathFragment
                if (!workspaceFiles.contains(codeUnit.source())) {
                    toAdd.add(new ContextFragment.CodeFragment(context.contextManager, codeUnit));
                }
            } else {
                logger.warn("Could not find method definition for: {}", methodName);
            }
        }

        return toAdd.isEmpty() ? context : liveContext.addFragments(toAdd);
    }

    /**
     * Adds a URL content fragment to the context by fetching and converting to Markdown.
     *
     * @param context   the current context
     * @param urlString the URL to fetch
     * @return a new context with the added URL fragment
     * @throws IOException        if fetching or processing fails
     * @throws URISyntaxException if the URL string is malformed
     */
    public static Context withAddedUrlContent(Context context, String urlString)
            throws IOException, URISyntaxException {
        if (urlString.isBlank()) {
            return context;
        }

        var content = WorkspaceTools.fetchUrlContent(new URI(urlString));
        content = HtmlToMarkdown.maybeConvertToMarkdown(content);

        if (content.isBlank()) {
            return context;
        }

        var fragment = new ContextFragment.StringFragment(
                context.contextManager, content, "Content from " + urlString, SyntaxConstants.SYNTAX_STYLE_NONE);
        return context.addFragments(fragment);
    }

    /**
     * Returns the processed output text from the latest build failure fragment in this Context. Empty string if there
     * is no build failure recorded.
     */
    @Blocking
    public String getBuildError() {
        return getBuildFragment()
                .map(ContextFragment::text)
                .map(ComputedValue::join)
                .orElse("");
    }

    public Optional<ContextFragment.StringFragment> getBuildFragment() {
        return getSpecial(SpecialTextType.BUILD_RESULTS.description());
    }

    /**
     * Updates the Latest Build Results special fragment.
     * - On success: remove existing BUILD_RESULTS StringFragment if present; no fragment otherwise.
     * - On failure: upsert the BUILD_RESULTS StringFragment with the processed output.
     */
    @Blocking
    public Context withBuildResult(boolean success, String processedOutput) {
        var desc = SpecialTextType.BUILD_RESULTS.description();

        var fragmentsToDrop = virtualFragments()
                .filter(f -> f.getType() == ContextFragment.FragmentType.BUILD_LOG
                        || (f.getType() == ContextFragment.FragmentType.STRING
                                && f instanceof ContextFragment.StringFragment sf
                                && desc.equals(sf.description().join())))
                .toList();

        var afterClear = fragmentsToDrop.isEmpty() ? this : removeFragments(fragmentsToDrop);
        if (success) {
            var existing = afterClear.getSpecial(SpecialTextType.BUILD_RESULTS.description());
            if (existing.isEmpty()) {
                return afterClear.withAction(CompletableFuture.completedFuture("Build results cleared (success)"));
            }
            return afterClear
                    .removeFragmentsByIds(List.of(existing.get().id()))
                    .withAction(CompletableFuture.completedFuture("Build results cleared (success)"));
        }
        return afterClear
                .putSpecial(SpecialTextType.BUILD_RESULTS, processedOutput)
                .withAction(CompletableFuture.completedFuture("Build results updated (failure)"));
    }

    /**
     * Retrieves the Task List fragment if present.
     */
    public Optional<ContextFragment.StringFragment> getTaskListFragment() {
        return getSpecial(SpecialTextType.TASK_LIST.description());
    }

    /**
     * Returns the current Task List data parsed from the Task List fragment or an empty list on absence/parse error.
     */
    public TaskList.TaskListData getTaskListDataOrEmpty() {
        var existing = getTaskListFragment();
        if (existing.isEmpty()) {
            return new TaskList.TaskListData(List.of());
        }
        try {
            var fragment = existing.get();
            var textOpt = fragment.text().tryGet();
            return textOpt.map(s -> Json.fromJson(s, TaskList.TaskListData.class))
                    .orElseGet(() -> {
                        logger.warn("Failed to load Task List JSON in time for {}", fragment);
                        return new TaskList.TaskListData(List.of());
                    });
        } catch (Exception e) {
            logger.warn("Failed to parse Task List JSON", e);
            return new TaskList.TaskListData(List.of());
        }
    }

    /**
     * Updates the Task List fragment with the provided JSON. Clears previous Task List fragments before adding a new one.
     */
    private Context withTaskList(String json, String action) {
        var next = putSpecial(SpecialTextType.TASK_LIST, json);
        return next.withParsedOutput(null, CompletableFuture.completedFuture(action));
    }

    /**
     * Serializes and updates the Task List fragment using TaskList.TaskListData.
     * If the task list is empty, removes any existing Task List fragment instead of creating an empty one.
     */
    public Context withTaskList(TaskList.TaskListData data, String action) {
        // Guard: if data hasn't changed, return this context unchanged
        var currentData = getTaskListDataOrEmpty();
        if (currentData.equals(data)) {
            return this;
        }

        // If tasks are empty, remove the Task List fragment instead of creating an empty one
        if (data.tasks().isEmpty()) {
            var existing = getSpecial(SpecialTextType.TASK_LIST.description());
            if (existing.isEmpty()) {
                return this; // No change needed; no fragment to remove
            }
            return removeFragmentsByIds(List.of(existing.get().id()))
                    .withAction(CompletableFuture.completedFuture("Task list cleared"));
        }

        // Non-empty case: serialize and update normally
        try {
            String json = Json.toJson(data);
            return withTaskList(json, action);
        } catch (Exception e) {
            logger.warn("Failed to serialize Task List to JSON", e);
            return withTaskList("{\"tasks\":[]}", action);
        }
    }

    @Blocking
    public Context copyAndRefresh(Set<ProjectFile> changed) {
        if (changed.isEmpty()) {
            return this;
        }

        var newFragments = new ArrayList<ContextFragment>(fragments.size());
        boolean anyReplaced = false;

        // Track replacements so we can remap read-only membership
        var replacementMap = new HashMap<ContextFragment, ContextFragment>();

        for (var f : fragments) {
            // Refresh computed fragments whose referenced files intersect the changed set
            boolean intersects = !Collections.disjoint(f.files().join(), changed);
            if (intersects) {
                var refreshed = f.refreshCopy();
                if (refreshed != f) {
                    anyReplaced = true;
                    replacementMap.put(f, refreshed);
                    newFragments.add(refreshed);
                } else {
                    // If refresh returns the same instance, add exactly once
                    newFragments.add(f);
                }
            } else {
                // Unaffected fragments are preserved as-is
                newFragments.add(f);
            }
        }

        // Create a new Context only if any fragment actually changed, or parsed output is present.
        boolean mustCreateNew = anyReplaced || parsedOutput != null;

        if (!mustCreateNew && newFragments.equals(fragments)) {
            // No content to update; keep original Context
            return this;
        }

        // Remap read-only membership to refreshed fragments to preserve state across replacement
        var newReadOnly = new HashSet<>(this.markedReadonlyFragments);
        for (var e : replacementMap.entrySet()) {
            var oldFrag = e.getKey();
            var newFrag = e.getValue();
            if (newReadOnly.remove(oldFrag)) {
                newReadOnly.add(newFrag);
            }
        }

        return new Context(
                newContextId(),
                contextManager,
                newFragments,
                taskHistory,
                parsedOutput,
                CompletableFuture.completedFuture("Load external changes"),
                this.groupId,
                this.groupLabel,
                newReadOnly);
    }

    /**
     * Compute per-fragment diffs between this (right/new) and the other (left/old) context. Results are cached per other.id().
     * This method awaits all async computations (e.g., ComputedValue) before returning the final diff list.
     */
    public List<DiffEntry> getDiff(Context other) {
        return DiffService.computeDiff(this, other);
    }

    /**
     * Compute the set of ProjectFile objects that differ between this (new/right) context and {@code other} (old/left).
     * This is a convenience wrapper around {@link #getDiff(Context)} which returns per-fragment diffs.
     * <p>
     * Note: Both contexts should be frozen (no dynamic fragments) for reliable results.
     */
    public Set<ProjectFile> getChangedFiles(Context other) {
        return DiffService.getChangedFiles(this, other);
    }

    /**
     * Best-effort snapshot seeding to ensure context contents are materialized.
     */
    @Blocking
    @TestOnly
    public void awaitContextsAreComputed(Duration timeout) {
        for (var fragment : this.allFragments().toList()) {
            if (fragment instanceof ContextFragment.AbstractComputedFragment cf) {
                cf.snapshot().await(timeout);
            }
        }
    }

    /**
     * Kicks off asynchronous snapshotting of all fragments in this context using a given timeout.
     * This is intended to capture the state of a context before it becomes historical, without blocking the caller.
     * Snapshotting runs in the background on the ContextFragment executor and captures text and/or image bytes
     * for each fragment where possible.
     */
    public void startSnapshotting(Duration timeout) {
        for (var fragment : this.allFragments().toList()) {
            ContextFragment.getFragmentExecutor().submit(() -> {
                try {
                    fragment.snapshot().start();
                    fragment.snapshot().await(timeout); // best-effort bounded await
                } catch (Exception e) {
                    logger.warn("Snapshot task failed for fragment {}: {}", fragment.id(), e.toString());
                }
            });
        }
    }

    private static Set<ContextFragment> validateReadOnlyFragments(
            Set<ContextFragment> readonly, List<ContextFragment> all) {
        for (var cf : readonly) {
            assert all.contains(cf);
        }

        return Set.copyOf(readonly);
    }
}<|MERGE_RESOLUTION|>--- conflicted
+++ resolved
@@ -395,15 +395,10 @@
         return groupLabel;
     }
 
-<<<<<<< HEAD
     /**
      * Convenience overload to test if a fragment instance is tracked as read-only in this Context.
      */
-    public boolean isReadOnly(ContextFragment fragment) {
-=======
-    /** Convenience overload to test if a fragment instance is tracked as read-only in this Context. */
     public boolean isMarkedReadonly(ContextFragment fragment) {
->>>>>>> 097e2435
         return markedReadonlyFragments.contains(fragment);
     }
 
