package ai.brokk.context;

import ai.brokk.AbstractProject;
import ai.brokk.Completions;
import ai.brokk.IContextManager;
import ai.brokk.TaskEntry;
import ai.brokk.TaskResult;
import ai.brokk.analyzer.CodeUnit;
import ai.brokk.analyzer.IAnalyzer;
import ai.brokk.analyzer.ProjectFile;
import ai.brokk.context.ContextFragment.HistoryFragment;
import ai.brokk.git.GitDistance;
import ai.brokk.git.GitRepo;
import ai.brokk.git.IGitRepo;
import ai.brokk.gui.ActivityTableRenderers;
import ai.brokk.tools.WorkspaceTools;
import ai.brokk.util.ContentDiffUtils;
import ai.brokk.util.HtmlToMarkdown;
import ai.brokk.util.Json;
import com.fasterxml.jackson.core.type.TypeReference;
import com.github.f4b6a3.uuid.UuidCreator;
import com.google.common.collect.Streams;
import dev.langchain4j.data.message.ChatMessageType;
import java.io.IOException;
import java.io.UncheckedIOException;
import java.net.URI;
import java.net.URISyntaxException;
import java.time.Duration;
import java.util.*;
import java.util.concurrent.CompletableFuture;
import java.util.concurrent.ConcurrentHashMap;
import java.util.concurrent.Future;
import java.util.stream.Collectors;
import java.util.stream.Stream;
import org.apache.logging.log4j.LogManager;
import org.apache.logging.log4j.Logger;
import org.fife.ui.rsyntaxtextarea.SyntaxConstants;
import org.jetbrains.annotations.Blocking;
import org.jetbrains.annotations.Nullable;
import org.jetbrains.annotations.TestOnly;

/**
 * Encapsulates all state that will be sent to the model (prompts, filename context, conversation history).
 */
public class Context {
    private static final Logger logger = LogManager.getLogger(Context.class);

    private final UUID id;
    public static final Context EMPTY = new Context(new IContextManager() {}, null);

    // Cache diffs per "other" context id; contexts are immutable so diffs won't change
    private final transient Map<UUID, List<DiffEntry>> diffCache = new ConcurrentHashMap<>();

    public static final int MAX_AUTO_CONTEXT_FILES = 100;
    private static final String WELCOME_ACTION = "Session Start";
    public static final String SUMMARIZING = "(Summarizing)";
    public static final long CONTEXT_ACTION_SUMMARY_TIMEOUT_SECONDS = 5;
    private static final Duration SNAPSHOT_AWAIT_TIMEOUT = Duration.ofSeconds(5);

    private final transient IContextManager contextManager;

    // Unified list for all fragments (paths and virtuals)
    final List<ContextFragment> fragments;

    /**
     * Task history list. Each entry represents a user request and the subsequent conversation
     */
    final List<TaskEntry> taskHistory;

    /**
     * LLM output or other parsed content, with optional fragment. May be null
     */
    @Nullable
    final transient ContextFragment.TaskFragment parsedOutput;

    /**
     * description of the action that created this context, can be a future (like PasteFragment)
     */
    public final transient Future<String> action;

    @Nullable
    private final UUID groupId;

    @Nullable
    private final String groupLabel;

    /**
     * Constructor for initial empty context
     */
    public Context(IContextManager contextManager, @Nullable String initialOutputText) {
        this(
                newContextId(),
                contextManager,
                List.of(),
                List.of(),
                null,
                CompletableFuture.completedFuture(WELCOME_ACTION),
                null,
                null);
    }

    private Context(
            UUID id,
            IContextManager contextManager,
            List<ContextFragment> fragments,
            List<TaskEntry> taskHistory,
            @Nullable ContextFragment.TaskFragment parsedOutput,
            Future<String> action,
            @Nullable UUID groupId,
            @Nullable String groupLabel) {
        this.id = id;
        this.contextManager = contextManager;
        this.fragments = List.copyOf(fragments);
        this.taskHistory = List.copyOf(taskHistory);
        this.action = action;
        this.parsedOutput = parsedOutput;
        this.groupId = groupId;
        this.groupLabel = groupLabel;
    }

    public Context(
            IContextManager contextManager,
            List<ContextFragment> fragments,
            List<TaskEntry> taskHistory,
            @Nullable ContextFragment.TaskFragment parsedOutput,
            Future<String> action) {
        this(newContextId(), contextManager, fragments, taskHistory, parsedOutput, action, null, null);
    }

    public Map<CodeUnit, String> buildRelatedIdentifiers(int k) throws InterruptedException {
        var candidates = getMostRelevantFiles(k).stream().sorted().toList();
        IAnalyzer analyzer = contextManager.getAnalyzer();
        return candidates.parallelStream()
                .flatMap(c -> buildRelatedIdentifiers(analyzer, c).entrySet().stream())
                .collect(Collectors.toMap(Map.Entry::getKey, Map.Entry::getValue, (v1, v2) -> v1));
    }

    public static Map<CodeUnit, String> buildRelatedIdentifiers(IAnalyzer analyzer, ProjectFile file) {
        return analyzer.getTopLevelDeclarations(file).stream()
                .collect(Collectors.toMap(cu -> cu, cu -> analyzer.getSubDeclarations(cu).stream()
                        .map(CodeUnit::shortName)
                        .distinct()
                        .sorted()
                        .collect(Collectors.joining(", "))));
    }

    /**
     * Per-fragment diff entry between two contexts.
     */
    public record DiffEntry(
            ContextFragment fragment,
            String diff,
            int linesAdded,
            int linesDeleted,
            String oldContent,
            String newContent) {}

<<<<<<< HEAD
=======
    /**
     * Produces a live context whose fragments are un-frozen versions of those in {@code frozen}.
     */
    public static Context unfreeze(Context frozen) {
        var cm = frozen.getContextManager();

        var newFragments = new ArrayList<ContextFragment>();

        frozen.allFragments().forEach(f -> {
            if (f instanceof FrozenFragment ff) {
                try {
                    newFragments.add(ff.unfreeze(cm));
                } catch (IOException e) {
                    logger.warn("Unable to unfreeze fragment {}: {}", ff.description(), e.getMessage());
                    newFragments.add(ff); // fall back to frozen
                }
            } else {
                newFragments.add(f); // Already live or non-dynamic
            }
        });

        // Convert legacy SkeletonFragments to individual SummaryFragments
        var expandedFragments = new ArrayList<ContextFragment>();
        for (var fragment : newFragments) {
            if (fragment instanceof ContextFragment.SkeletonFragment skeleton) {
                logger.debug(
                        "Converting legacy SkeletonFragment id={} with {} target(s) to individual SummaryFragments",
                        skeleton.id(),
                        skeleton.getTargetIdentifiers().size());
                for (String targetId : skeleton.getTargetIdentifiers()) {
                    var summary = new ContextFragment.SummaryFragment(cm, targetId, skeleton.getSummaryType());
                    expandedFragments.add(summary);
                }
            } else {
                expandedFragments.add(fragment);
            }
        }

        return new Context(
                frozen.id(),
                cm,
                List.copyOf(expandedFragments),
                frozen.getTaskHistory(),
                frozen.getParsedOutput(),
                frozen.action,
                frozen.getGroupId(),
                frozen.getGroupLabel());
    }

>>>>>>> 70d07fb0
    public static UUID newContextId() {
        return UuidCreator.getTimeOrderedEpoch();
    }

    public String getEditableToc() {
        return getEditableFragments().map(ContextFragment::formatToc).collect(Collectors.joining(", "));
    }

    public String getReadOnlyToc() {
        return getReadOnlyFragments().map(ContextFragment::formatToc).collect(Collectors.joining(", "));
    }

    public Context addPathFragments(Collection<? extends ContextFragment.PathFragment> paths) {
        var toAdd = paths.stream()
                .filter(p -> !fragments.stream().anyMatch(p::hasSameSource))
                .toList();
        if (toAdd.isEmpty()) {
            return this;
        }
        var newFragments = new ArrayList<>(fragments);
        newFragments.addAll(toAdd);

        String actionDetails =
                toAdd.stream().map(ContextFragment::shortDescription).collect(Collectors.joining(", "));
        String action = "Edit " + actionDetails;
        return withFragments(newFragments, CompletableFuture.completedFuture(action));
    }

    public Context addVirtualFragments(Collection<? extends ContextFragment.VirtualFragment> toAdd) {
        if (toAdd.isEmpty()) {
            return this;
        }

        var newFragments = new ArrayList<>(fragments);
        var existingVirtuals = fragments.stream()
                .filter(f -> f.getType().isVirtual())
                .map(f -> (ContextFragment.VirtualFragment) f)
                .toList();

        for (var fragment : toAdd) {
            // Deduplicate using hasSameSource for semantic equivalence
            boolean isDuplicate = existingVirtuals.stream().anyMatch(vf -> vf.hasSameSource(fragment))
                    || newFragments.stream()
                            .filter(f -> f.getType().isVirtual())
                            .map(f -> (ContextFragment.VirtualFragment) f)
                            .anyMatch(vf -> vf.hasSameSource(fragment));

            if (!isDuplicate) {
                newFragments.add(fragment);
            }
        }

        if (newFragments.size() == fragments.size()) {
            return this;
        }

        int addedCount = newFragments.size() - fragments.size();
        String action = "Added " + addedCount + " fragment" + (addedCount == 1 ? "" : "s");
        return withFragments(newFragments, CompletableFuture.completedFuture(action));
    }

    public Context addVirtualFragment(ContextFragment.VirtualFragment fragment) {
        return addVirtualFragments(List.of(fragment));
    }

    private Context withFragments(List<ContextFragment> newFragments, Future<String> action) {
        // By default, derived contexts should NOT inherit grouping; grouping is explicit via withGroup(...)
        return new Context(newContextId(), contextManager, newFragments, taskHistory, null, action, null, null);
    }

    /**
     * Returns the files from the git repo that are most relevant to this context, up to the specified limit.
     */
    public List<ProjectFile> getMostRelevantFiles(int topK) throws InterruptedException {
        var ineligibleSources = fragments.stream()
                .filter(f -> !f.isEligibleForAutoContext())
                .flatMap(f -> f.files().stream())
                .collect(Collectors.toSet());

        record WeightedFile(ProjectFile file, double weight) {}

        var weightedSeeds = fragments.stream()
                .filter(f -> !f.files().isEmpty())
                .flatMap(fragment -> {
                    double weight = Math.sqrt(1.0 / fragment.files().size());
                    return fragment.files().stream().map(file -> new WeightedFile(file, weight));
                })
                .collect(Collectors.groupingBy(wf -> wf.file, HashMap::new, Collectors.summingDouble(wf -> wf.weight)));

        if (weightedSeeds.isEmpty()) {
            return List.of();
        }

        var gitDistanceResults =
                GitDistance.getRelatedFiles((GitRepo) contextManager.getRepo(), weightedSeeds, topK, false);
        return gitDistanceResults.stream()
                .map(IAnalyzer.FileRelevance::file)
                .filter(file -> !ineligibleSources.contains(file))
                .toList();
    }

    /**
     * 1) Gather all classes from each fragment.
     * 2) Compute related files and take up to topK.
     * 3) Return a List of SummaryFragment for the top results.
     */
    public List<ContextFragment.SummaryFragment> buildAutoContext(int topK) throws InterruptedException {
        IAnalyzer analyzer = contextManager.getAnalyzer();

        var relevantFiles = getMostRelevantFiles(topK);
        if (relevantFiles.isEmpty()) {
            return List.of();
        }

        List<String> targetFqns = new ArrayList<>();
        for (var sourceFile : relevantFiles) {
            targetFqns.addAll(analyzer.getTopLevelDeclarations(sourceFile).stream()
                    .map(CodeUnit::fqName)
                    .toList());
            if (targetFqns.size() >= topK) break;
        }

        if (targetFqns.isEmpty()) {
            return List.of();
        }

        return targetFqns.stream()
                .limit(topK)
                .map(fqn -> new ContextFragment.SummaryFragment(
                        contextManager, fqn, ContextFragment.SummaryType.CODEUNIT_SKELETON))
                .toList();
    }

    // ---------------------------------------------------------
    // Accessors
    // ---------------------------------------------------------

    public UUID id() {
        return id;
    }

    @Nullable
    public UUID getGroupId() {
        return groupId;
    }

    @Nullable
    public String getGroupLabel() {
        return groupLabel;
    }

    public Stream<ContextFragment> fileFragments() {
        return fragments.stream().filter(f -> f.getType().isPath());
    }

    public Stream<ContextFragment.VirtualFragment> virtualFragments() {
        return fragments.stream().filter(f -> f.getType().isVirtual()).map(f -> (ContextFragment.VirtualFragment) f);
    }

    /**
     * Returns readonly files and virtual fragments (excluding usage fragments) as a combined stream
     */
    public Stream<ContextFragment> getReadOnlyFragments() {
        return fragments.stream().filter(f -> !f.getType().isEditable());
    }

    /**
     * Returns file fragments and editable virtual fragments (usage), ordered with most-recently-modified last
     */
    public Stream<ContextFragment> getEditableFragments() {
        // Helper record for associating a fragment with its mtime for safe sorting and filtering
        record EditableFileWithMtime(ContextFragment.ProjectPathFragment fragment, long mtime) {}

        Stream<ContextFragment.ProjectPathFragment> sortedProjectFiles = fragments.stream()
                .filter(ContextFragment.ProjectPathFragment.class::isInstance)
                .map(ContextFragment.ProjectPathFragment.class::cast)
                .map(pf -> {
                    try {
                        return new EditableFileWithMtime(pf, pf.file().mtime());
                    } catch (IOException e) {
                        logger.warn(
                                "Could not get mtime for editable file [{}], it will be excluded from ordered editable fragments.",
                                pf.shortDescription(),
                                e);
                        return new EditableFileWithMtime(pf, -1L);
                    }
                })
                .filter(mf -> mf.mtime() >= 0)
                .sorted(Comparator.comparingLong(EditableFileWithMtime::mtime))
                .map(EditableFileWithMtime::fragment);

        Stream<ContextFragment> otherEditablePathFragments = fragments.stream()
                .filter(f -> f.getType().isPath() && !(f instanceof ContextFragment.ProjectPathFragment));

        Stream<ContextFragment> editableVirtuals = fragments.stream()
                .filter(f -> f.getType().isVirtual() && f.getType().isEditable());

        return Streams.concat(
                editableVirtuals, otherEditablePathFragments, sortedProjectFiles.map(ContextFragment.class::cast));
    }

    public Stream<ContextFragment> allFragments() {
        return fragments.stream();
    }

    /**
     * Removes fragments from this context by their IDs.
     */
    public Context removeFragmentsByIds(Collection<String> idsToRemove) {
        if (idsToRemove.isEmpty()) {
            return this;
        }

        var newFragments =
                fragments.stream().filter(f -> !idsToRemove.contains(f.id())).toList();

        int removedCount = fragments.size() - newFragments.size();
        if (removedCount == 0) {
            return this;
        }

        String actionString = "Removed " + removedCount + " fragment" + (removedCount == 1 ? "" : "s");
        return withFragments(newFragments, CompletableFuture.completedFuture(actionString));
    }

    public Context removeAll() {
        String action = ActivityTableRenderers.DROPPED_ALL_CONTEXT;
        return new Context(
                newContextId(),
                contextManager,
                List.of(),
                List.of(),
                null,
                CompletableFuture.completedFuture(action),
                null,
                null);
    }

    public boolean isEmpty() {
        return fragments.isEmpty() && taskHistory.isEmpty();
    }

    public TaskEntry createTaskEntry(TaskResult result) {
        int nextSequence = taskHistory.isEmpty() ? 1 : taskHistory.getLast().sequence() + 1;
        return TaskEntry.fromSession(nextSequence, result);
    }

    public Context addHistoryEntry(
            TaskEntry taskEntry, @Nullable ContextFragment.TaskFragment parsed, Future<String> action) {
        var newTaskHistory =
                Streams.concat(taskHistory.stream(), Stream.of(taskEntry)).toList();
        // Do not inherit grouping on derived contexts; grouping is explicit
        return new Context(newContextId(), contextManager, fragments, newTaskHistory, parsed, action, null, null);
    }

    public Context clearHistory() {
        return new Context(
                newContextId(),
                contextManager,
                fragments,
                List.of(),
                null,
                CompletableFuture.completedFuture(ActivityTableRenderers.CLEARED_TASK_HISTORY),
                null,
                null);
    }

    /**
     * @return an immutable copy of the task history.
     */
    public List<TaskEntry> getTaskHistory() {
        return taskHistory;
    }

    /**
     * Get the action that created this context
     */
    public String getAction() {
        if (action.isDone()) {
            try {
                return action.get();
            } catch (Exception e) {
                logger.warn("Error retrieving action", e);
                return "(Error retrieving action)";
            }
        }
        return SUMMARIZING;
    }

    public IContextManager getContextManager() {
        return contextManager;
    }

    /**
     * Returns all fragments in display order: - conversation history (if not empty) - file fragments - virtual
     * fragments
     */
    public List<ContextFragment> getAllFragmentsInDisplayOrder() {
        var result = new ArrayList<ContextFragment>();

        if (!taskHistory.isEmpty()) {
            result.add(new HistoryFragment(contextManager, taskHistory));
        }

        result.addAll(fragments.stream().filter(f -> f.getType().isPath()).toList());
        result.addAll(fragments.stream().filter(f -> f.getType().isVirtual()).toList());

        return result;
    }

    public Context withParsedOutput(@Nullable ContextFragment.TaskFragment parsedOutput, Future<String> action) {
        // Clear grouping by default on derived contexts
        return new Context(newContextId(), contextManager, fragments, taskHistory, parsedOutput, action, null, null);
    }

    public Context withParsedOutput(@Nullable ContextFragment.TaskFragment parsedOutput, String action) {
        // Clear grouping by default on derived contexts
        return new Context(
                newContextId(),
                contextManager,
                fragments,
                taskHistory,
                parsedOutput,
                CompletableFuture.completedFuture(action),
                null,
                null);
    }

    public Context withAction(Future<String> action) {
        // Clear grouping by default on derived contexts
        return new Context(newContextId(), contextManager, fragments, taskHistory, parsedOutput, action, null, null);
    }

    public Context withGroup(@Nullable UUID groupId, @Nullable String groupLabel) {
        return new Context(
                newContextId(), contextManager, fragments, taskHistory, parsedOutput, action, groupId, groupLabel);
    }

    public static Context createWithId(
            UUID id,
            IContextManager cm,
            List<ContextFragment> fragments,
            List<TaskEntry> history,
            @Nullable ContextFragment.TaskFragment parsed,
            Future<String> action) {
        return createWithId(id, cm, fragments, history, parsed, action, null, null);
    }

    public static Context createWithId(
            UUID id,
            IContextManager cm,
            List<ContextFragment> fragments,
            List<TaskEntry> history,
            @Nullable ContextFragment.TaskFragment parsed,
            Future<String> action,
            @Nullable UUID groupId,
            @Nullable String groupLabel) {
        return new Context(id, cm, fragments, history, parsed, action, groupId, groupLabel);
    }

    /**
     * Creates a new Context with a modified task history list. This generates a new context state with a new ID and
     * action.
     */
    public Context withCompressedHistory(List<TaskEntry> newHistory) {
        return new Context(
                newContextId(),
                contextManager,
                fragments,
                newHistory,
                null,
                CompletableFuture.completedFuture("Compress History"),
                null,
                null);
    }

    @Nullable
    public ContextFragment.TaskFragment getParsedOutput() {
        return parsedOutput;
    }

    /**
     * Returns true if the parsedOutput contains AI messages (useful for UI decisions).
     */
    public boolean isAiResult() {
        var parsed = getParsedOutput();
        if (parsed == null) {
            return false;
        }
        return parsed.messages().stream().anyMatch(m -> m.type() == ChatMessageType.AI);
    }

    /**
     * Creates a new (live) Context that copies specific elements from the provided context.
     */
    public static Context createFrom(Context sourceContext, Context currentContext, List<TaskEntry> newHistory) {
        // Fragments should already be live from migration logic; use them directly
        var fragments = sourceContext.allFragments().toList();

        return new Context(
                newContextId(),
                currentContext.contextManager,
                fragments,
                newHistory,
                null,
                CompletableFuture.completedFuture("Reset context to historical state"),
                sourceContext.getGroupId(),
                sourceContext.getGroupLabel());
    }

    @Override
    public boolean equals(@Nullable Object o) {
        if (this == o) return true;
        if (!(o instanceof Context context)) return false;
        return id.equals(context.id);
    }

    @Override
    public int hashCode() {
        return id.hashCode();
    }

    /**
     * Retrieves the DISCARDED_CONTEXT fragment and parses it as a Map of description -> explanation.
     * Returns an empty map if no DISCARDED_CONTEXT fragment exists or if parsing fails.
     */
    public Map<String, String> getDiscardedFragmentsNote() {
        var discardedDescription = ContextFragment.DISCARDED_CONTEXT.description();
        var existingDiscarded = virtualFragments()
                .filter(vf -> vf.getType() == ContextFragment.FragmentType.STRING)
                .filter(vf -> vf instanceof ContextFragment.StringFragment)
                .map(vf -> (ContextFragment.StringFragment) vf)
                .filter(sf -> discardedDescription.equals(sf.description()))
                .findFirst();

        if (existingDiscarded.isEmpty()) {
            return Map.of();
        }

        var mapper = Json.getMapper();
        try {
            return mapper.readValue(existingDiscarded.get().text(), new TypeReference<Map<String, String>>() {});
        } catch (Exception e) {
            logger.warn("Failed to parse DISCARDED_CONTEXT JSON", e);
            return Map.of();
        }
    }

    public boolean workspaceContentEquals(Context other) {
        var thisFragments = allFragments().toList();
        var otherFragments = other.allFragments().toList();

        if (thisFragments.size() != otherFragments.size()) {
            return false;
        }

        // Check semantic equivalence using hasSameSource for all fragments
        for (var thisFragment : thisFragments) {
            boolean found = otherFragments.stream().anyMatch(thisFragment::hasSameSource);
            if (!found) {
                return false;
            }
        }

        return true;
    }

    public boolean containsFrozenFragments() {
        return allFragments().anyMatch(f -> f instanceof FrozenFragment);
    }

    /**
     * Checks if any fragments in this context are dynamic (compute values asynchronously).
     * Note: In the new live-context design, dynamic fragments are expected and should be
     * accessed via ComputedValue APIs (tryGet/await) rather than direct text() calls.
     */
    public boolean containsDynamicFragments() {
        return allFragments().anyMatch(ContextFragment::isDynamic);
    }

    /**
     * Merges this context with another context, combining their fragments while avoiding duplicates.
     * Fragments from {@code other} that are not present in this context are added.
     * File fragments are deduplicated by their source file; virtual fragments by their id().
     * Task history and parsed output from this context are preserved.
     *
     * @param other the context to merge with
     * @return a new context containing the union of fragments from both contexts
     */
    public Context union(Context other) {
        // we're going to do some casting that's not valid if FF is involved
        assert !containsFrozenFragments() : "Context.union: This context contains frozen fragments";
        assert !other.containsFrozenFragments() : "Context.union: The other context contains frozen fragments";

        if (this.fragments.isEmpty()) {
            return other;
        }

        var combined = addPathFragments(other.fileFragments()
                .map(cf -> (ContextFragment.PathFragment) cf)
                .toList());
        combined = combined.addVirtualFragments(other.virtualFragments().toList());
        return combined;
    }

    /**
     * Adds class definitions (CodeFragments) to the context for the given FQCNs.
     * Skips classes whose source files are already in the workspace as ProjectPathFragments.
     *
     * @param context    the current context
     * @param classNames fully qualified class names to add
     * @param analyzer   the code analyzer
     * @return a new context with the added class fragments
     */
    public static Context withAddedClasses(Context context, List<String> classNames, IAnalyzer analyzer) {
        if (classNames.isEmpty()) {
            return context;
        }

        var liveContext = context;
        var workspaceFiles = liveContext
                .fileFragments()
                .filter(f -> f instanceof ContextFragment.ProjectPathFragment)
                .map(f -> (ContextFragment.ProjectPathFragment) f)
                .map(ContextFragment.ProjectPathFragment::file)
                .collect(Collectors.toSet());

        var toAdd = new ArrayList<ContextFragment.VirtualFragment>();
        for (String className : classNames.stream().distinct().toList()) {
            if (className.isBlank()) {
                continue;
            }
            var cuOpt = analyzer.getDefinition(className);
            if (cuOpt.isPresent() && cuOpt.get().isClass()) {
                var codeUnit = cuOpt.get();
                // Skip if the source file is already in workspace as a ProjectPathFragment
                if (!workspaceFiles.contains(codeUnit.source())) {
                    toAdd.add(new ContextFragment.CodeFragment(context.contextManager, codeUnit));
                }
            } else {
                logger.warn("Could not find definition for class: {}", className);
            }
        }

        return toAdd.isEmpty() ? context : liveContext.addVirtualFragments(toAdd);
    }

    /**
     * Adds class summary fragments (SkeletonFragments) for the given FQCNs.
     *
     * @param context    the current context
     * @param classNames fully qualified class names to summarize
     * @return a new context with the added summary fragments
     */
    public static Context withAddedClassSummaries(Context context, List<String> classNames) {
        if (classNames.isEmpty()) {
            return context;
        }

        var toAdd = new ArrayList<ContextFragment.VirtualFragment>();
        for (String name : classNames.stream().distinct().toList()) {
            if (name.isBlank()) {
                continue;
            }
            toAdd.add(new ContextFragment.SummaryFragment(
                    context.contextManager, name, ContextFragment.SummaryType.CODEUNIT_SKELETON));
        }

        return toAdd.isEmpty() ? context : context.addVirtualFragments(toAdd);
    }

    /**
     * Adds file summary fragments for all classes in the given file paths (with glob support).
     *
     * @param context   the current context
     * @param filePaths file paths relative to project root; supports glob patterns
     * @param project   the project for path resolution
     * @return a new context with the added file summary fragments
     */
    public static Context withAddedFileSummaries(Context context, List<String> filePaths, AbstractProject project) {
        if (filePaths.isEmpty()) {
            return context;
        }

        var resolvedFilePaths = filePaths.stream()
                .flatMap(pattern -> Completions.expandPath(project, pattern).stream())
                .filter(ProjectFile.class::isInstance)
                .map(ProjectFile.class::cast)
                .map(ProjectFile::toString)
                .distinct()
                .toList();

        if (resolvedFilePaths.isEmpty()) {
            return context;
        }

        var toAdd = new ArrayList<ContextFragment.VirtualFragment>();
        for (String path : resolvedFilePaths) {
            toAdd.add(new ContextFragment.SummaryFragment(
                    context.contextManager, path, ContextFragment.SummaryType.FILE_SKELETONS));
        }

        return context.addVirtualFragments(toAdd);
    }

    /**
     * Adds method source code fragments for the given FQ method names.
     * Skips methods whose source files are already in the workspace.
     *
     * @param context     the current context
     * @param methodNames fully qualified method names to add sources for
     * @param analyzer    the code analyzer
     * @return a new context with the added method fragments
     */
    public static Context withAddedMethodSources(Context context, List<String> methodNames, IAnalyzer analyzer) {
        if (methodNames.isEmpty()) {
            return context;
        }

        var liveContext = context;
        var workspaceFiles = liveContext
                .fileFragments()
                .filter(f -> f instanceof ContextFragment.ProjectPathFragment)
                .map(f -> (ContextFragment.ProjectPathFragment) f)
                .map(ContextFragment.ProjectPathFragment::file)
                .collect(Collectors.toSet());

        var toAdd = new ArrayList<ContextFragment.VirtualFragment>();
        for (String methodName : methodNames.stream().distinct().toList()) {
            if (methodName.isBlank()) {
                continue;
            }
            var cuOpt = analyzer.getDefinition(methodName);
            if (cuOpt.isPresent() && cuOpt.get().isFunction()) {
                var codeUnit = cuOpt.get();
                // Skip if the source file is already in workspace as a ProjectPathFragment
                if (!workspaceFiles.contains(codeUnit.source())) {
                    toAdd.add(new ContextFragment.CodeFragment(context.contextManager, codeUnit));
                }
            } else {
                logger.warn("Could not find method definition for: {}", methodName);
            }
        }

        return toAdd.isEmpty() ? context : liveContext.addVirtualFragments(toAdd);
    }

    /**
     * Adds a URL content fragment to the context by fetching and converting to Markdown.
     *
     * @param context   the current context
     * @param urlString the URL to fetch
     * @return a new context with the added URL fragment
     * @throws IOException        if fetching or processing fails
     * @throws URISyntaxException if the URL string is malformed
     */
    public static Context withAddedUrlContent(Context context, String urlString)
            throws IOException, URISyntaxException {
        if (urlString.isBlank()) {
            return context;
        }

        var content = WorkspaceTools.fetchUrlContent(new URI(urlString));
        content = HtmlToMarkdown.maybeConvertToMarkdown(content);

        if (content.isBlank()) {
            return context;
        }

        var fragment = new ContextFragment.StringFragment(
                context.contextManager, content, "Content from " + urlString, SyntaxConstants.SYNTAX_STYLE_NONE);
        return context.addVirtualFragment(fragment);
    }

    /**
     * Returns the processed output text from the latest build failure fragment in this Context. Empty string if there
     * is no build failure recorded.
     */
    public String getBuildError() {
        return getBuildFragment().map(ContextFragment.VirtualFragment::text).orElse("");
    }

    public Optional<ContextFragment.StringFragment> getBuildFragment() {
        var desc = ContextFragment.BUILD_RESULTS.description();
        return virtualFragments()
                .filter(f -> f instanceof ContextFragment.StringFragment sf && desc.equals(sf.description()))
                .map(ContextFragment.StringFragment.class::cast)
                .findFirst();
    }

    /**
     * Returns a new Context reflecting the latest build result. Behavior mirrors ContextManager.updateBuildFragment: -
     * Always clears previous build fragments (legacy BUILD_LOG and the new BUILD_RESULTS StringFragment). - Adds a new
     * "Latest Build Results" StringFragment only on failure; no fragment on success.
     */
    public Context withBuildResult(boolean success, String processedOutput) {
        var desc = ContextFragment.BUILD_RESULTS.description();

        var idsToDrop = virtualFragments()
                .filter(f -> f.getType() == ContextFragment.FragmentType.BUILD_LOG
                        || (f.getType() == ContextFragment.FragmentType.STRING
                                && f instanceof ContextFragment.StringFragment sf
                                && desc.equals(sf.description())))
                .map(ContextFragment::id)
                .toList();

        var afterClear = idsToDrop.isEmpty() ? this : removeFragmentsByIds(idsToDrop);

        if (success) {
            // Build succeeded; nothing to add after clearing old fragments
            return afterClear.withAction(CompletableFuture.completedFuture("Build results cleared (success)"));
        }

        // Build failed; add a new StringFragment with the processed output
        var sf = new ContextFragment.StringFragment(
                getContextManager(), processedOutput, desc, ContextFragment.BUILD_RESULTS.syntaxStyle());

        var newFragments = new ArrayList<>(afterClear.fragments);
        newFragments.add(sf);

        return new Context(
                newContextId(),
                getContextManager(),
                newFragments,
                afterClear.taskHistory,
                afterClear.parsedOutput,
                CompletableFuture.completedFuture("Build results updated (failure)"),
                null,
                null);
    }

    /**
     * Create a new Context reflecting external file changes.
     * - Unchanged fragments are reused.
     * - For DynamicFragments whose files() intersect 'changed', call refreshCopy() to get a new instance
     * with cleared ComputedValues (id is preserved).
     * - Paste fragments (text/image) are always refreshed when 'changed' is non-empty, to clear/re-kick their
     * ComputedValues even though they may not reference files directly.
     * - Preserves taskHistory and parsedOutput; sets action to "Load external changes".
     * - If 'changed' is empty, returns this.
     */
    public Context copyAndRefresh(Set<ProjectFile> changed) {
        if (changed.isEmpty()) {
            return this;
        }

        boolean anyDynamicPresent = fragments.stream().anyMatch(ContextFragment::isDynamic);
        var newFragments = new ArrayList<ContextFragment>(fragments.size());
        boolean anyReplaced = false;

        for (var f : fragments) {
            if (f instanceof ContextFragment.ComputedFragment df) {
                // Refresh dynamic fragments whose referenced files intersect the changed set
                if (!Collections.disjoint(f.files(), changed)) {
                    var refreshed = df.refreshCopy();
                    newFragments.add(refreshed);
                    if (refreshed != f) {
                        anyReplaced = true;
                    }
                    continue;
                }
            }

            // Default: reuse as-is
            newFragments.add(f);
        }

        // Create a new Context if any fragment changed, or if we contain dynamic fragments, or parsed output is
        // present.
        boolean mustCreateNew = anyReplaced || anyDynamicPresent || parsedOutput != null;

        if (!mustCreateNew && newFragments.equals(fragments)) {
            // No dynamic content to update; keep original Context
            return this;
        }

        return new Context(
                newContextId(),
                contextManager,
                newFragments,
                taskHistory,
                parsedOutput,
                CompletableFuture.completedFuture("Load external changes"),
                this.groupId,
                this.groupLabel);
    }

    private boolean isNewFileInGitAndText(ContextFragment fragment) {
        if (fragment.getType() != ContextFragment.FragmentType.PROJECT_PATH) {
            return false;
        }
        if (!fragment.isText()) {
            return false;
        }
        var files = fragment.files();
        if (files.isEmpty()) {
            return false;
        }
        IGitRepo repo = contextManager.getRepo();
        return !repo.getTrackedFiles().contains(files.iterator().next());
    }

    /**
     * Compute per-fragment diffs between this (right/new) and the other (left/old) context. Results are cached per other.id().
     * Accepts both live and frozen contexts. Live contexts should have had ensureFilesSnapshot() pre-called to materialize
     * computed values for dynamic fragments.
     */
    public List<DiffEntry> getDiff(Context other) {
        var cached = diffCache.get(other.id()); // cache should key on "other.id()", not this.id()
        if (cached != null) {
            return cached;
        }

        var diffs = fragments.stream()
                .map(cf -> computeDiffForFragment(cf, other))
                .filter(Objects::nonNull)
                .toList();

        diffCache.put(other.id(), diffs);
        return diffs;
    }

    /**
     * Helper method to compute diff for a single fragment against the other context.
     * Handles ComputedFragment and non-dynamic virtual fragments appropriately.
     * Live fragments are stored directly in DiffEntry without freezing.
     */
    private @Nullable DiffEntry computeDiffForFragment(ContextFragment thisFragment, Context other) {
        // Find matching fragment in 'other' context using universal matching semantics
        var otherFragment = other.fragments.stream()
                .filter(thisFragment::hasSameSource)
                .findFirst()
                .orElse(null);

        if (otherFragment == null) {
            // No matching fragment in 'other'; fragment is either new or was removed
            // For any new fragment (file or virtual), diff against empty
            var newContent = extractFragmentContent(thisFragment, true);
            var result = ContentDiffUtils.computeDiffResult(
                    "", newContent, "old/" + thisFragment.shortDescription(), "new/" + thisFragment.shortDescription());
            if (result.diff().isEmpty()) {
                return null;
            }
            return new DiffEntry(thisFragment, result.diff(), result.added(), result.deleted(), "", newContent);
        }

        // Extract content from both fragments
        String oldContent = extractFragmentContent(otherFragment, false);
        String newContent = extractFragmentContent(thisFragment, true);

        // For image fragments, handle specially
        if (!thisFragment.isText() || !otherFragment.isText()) {
            return computeImageDiffEntry(thisFragment, otherFragment, oldContent, newContent);
        }

        int oldLineCount = oldContent.isEmpty() ? 0 : (int) oldContent.lines().count();
        int newLineCount = newContent.isEmpty() ? 0 : (int) newContent.lines().count();
        logger.trace(
                "getDiff: fragment='{}' id={} oldLines={} newLines={}",
                thisFragment.shortDescription(),
                id,
                oldLineCount,
                newLineCount);

        var result = ContentDiffUtils.computeDiffResult(
                oldContent,
                newContent,
                "old/" + thisFragment.shortDescription(),
                "new/" + thisFragment.shortDescription());

        logger.trace(
                "getDiff: fragment='{}' added={} deleted={} diffEmpty={}",
                thisFragment.shortDescription(),
                result.added(),
                result.deleted(),
                result.diff().isEmpty());

        if (result.diff().isEmpty()) {
            return null;
        }

        // Store live fragment directly in DiffEntry
        return new DiffEntry(thisFragment, result.diff(), result.added(), result.deleted(), oldContent, newContent);
    }

    /**
     * Extract text content from a fragment, handling FrozenFragment, ComputedFragment, and non-dynamic fragments.
     * Uses appropriate timeouts and fallback logic to avoid blocking the UI.
     */
    private String extractFragmentContent(ContextFragment fragment, boolean isNew) {
        try {
            // FrozenFragment: use in-memory getter
            if (fragment instanceof FrozenFragment ff) {
                return ff.text();
            }

            // ComputedFragment: try non-blocking access first, fall back to bounded await
            if (fragment instanceof ContextFragment.ComputedFragment cf) {
                var tryGetResult = cf.computedText().tryGet();
                if (tryGetResult.isPresent()) {
                    return tryGetResult.get();
                }

                // Fall back to bounded await with appropriate timeout based on fragment type
                Duration timeout = getTimeoutForFragmentType(fragment);
                var awaitResult = cf.computedText().await(timeout);
                if (awaitResult.isPresent()) {
                    return awaitResult.get();
                } else {
                    logger.warn(
                            "Timeout or cancelled waiting for computed text of {} fragment '{}' (timeout={}ms); continuing with empty content. "
                                    + "Fragment may not have been pre-warmed by ensureFilesSnapshot().",
                            fragment.getClass().getSimpleName(),
                            fragment.shortDescription(),
                            timeout.toMillis());
                    return "";
                }
            }

            // Non-dynamic virtual fragments: use text() directly (non-blocking)
            return fragment.text();
        } catch (java.util.concurrent.CancellationException e) {
            logger.warn(
                    "Computation cancelled for {} fragment '{}'; continuing with empty content. Cause: {}",
                    fragment.getClass().getSimpleName(),
                    fragment.shortDescription(),
                    e.getMessage());
            return "";
        } catch (UncheckedIOException e) {
            logger.warn(
                    "IO error reading content for {} fragment '{}' ({}); skipping from diff. Cause: {}",
                    fragment.getClass().getSimpleName(),
                    fragment.shortDescription(),
                    isNew ? "new" : "old",
                    e.getMessage());
            return "";
        } catch (Exception e) {
            logger.error(
                    "Unexpected error extracting content for {} fragment '{}': {}",
                    fragment.getClass().getSimpleName(),
                    fragment.shortDescription(),
                    e.getMessage(),
                    e);
            return "";
        }
    }

    /**
     * Determine the appropriate timeout for a fragment type.
     * Most fragments use SNAPSHOT_AWAIT_TIMEOUT; expensive operations like Usage and CallGraph use longer timeout.
     */
    private Duration getTimeoutForFragmentType(ContextFragment fragment) {
        if (fragment instanceof ContextFragment.UsageFragment
                || fragment instanceof ContextFragment.CallGraphFragment) {
            return Duration.ofMinutes(1);
        }
        return SNAPSHOT_AWAIT_TIMEOUT;
    }

    /**
     * Extract image bytes from a fragment, handling FrozenFragment and ComputedFragment.
     */
    private byte @Nullable [] extractImageBytes(ContextFragment fragment) {
        try {
            // Try to read via image() method if available
            if (fragment instanceof ContextFragment.ImageFragment imgFrag) {
                var image = imgFrag.image();
                return FrozenFragment.imageToBytes(image);
            }
        } catch (java.util.concurrent.CancellationException e) {
            logger.warn(
                    "Computation cancelled for image fragment '{}'; image will show as changed. Cause: {}",
                    fragment.shortDescription(),
                    e.getMessage());
            return null;
        } catch (UncheckedIOException e) {
            logger.warn(
                    "IO error reading image for fragment '{}'; image will show as changed. Cause: {}",
                    fragment.shortDescription(),
                    e.getMessage());
            return null;
        } catch (Exception e) {
            logger.error(
                    "Unexpected error extracting image bytes for fragment '{}': {}",
                    fragment.shortDescription(),
                    e.getMessage(),
                    e);
            return null;
        }

        return null;
    }

    /**
     * Compute diff entry for image fragments. Shows "[image changed]" as diff if either side unavailable.
     */
    private @Nullable DiffEntry computeImageDiffEntry(
            ContextFragment thisFragment,
            ContextFragment otherFragment,
            String oldContentPlaceholder,
            String newContentPlaceholder) {
        byte[] oldImageBytes = extractImageBytes(otherFragment);
        byte[] newImageBytes = extractImageBytes(thisFragment);

        // If both images are unavailable or identical, skip diff
        if (oldImageBytes == null && newImageBytes == null) {
            return null;
        }

        boolean imagesEqual = false;
        if (oldImageBytes != null && newImageBytes != null) {
            imagesEqual = java.util.Arrays.equals(oldImageBytes, newImageBytes);
        }

        if (imagesEqual) {
            return null;
        }

        // Generate placeholder diff showing image changed
        String diff = "[Image changed]";

        return new DiffEntry(
                thisFragment,
                diff,
                1, // 1 line "added" (image changed)
                1, // 1 line "deleted" (image changed)
                oldImageBytes != null ? "[image]" : "",
                newImageBytes != null ? "[image]" : "");
    }

    /**
     * Compute the set of ProjectFile objects that differ between this (new/right) context and {@code other} (old/left).
     * This is a convenience wrapper around {@link #getDiff(Context)} which returns per-fragment diffs.
     * <p>
     * Note: Both contexts should be frozen (no dynamic fragments) for reliable results.
     */
    public java.util.Set<ProjectFile> getChangedFiles(Context other) {
        var diffs = this.getDiff(other);
        return diffs.stream().flatMap(de -> de.fragment.files().stream()).collect(Collectors.toSet());
    }

    /**
     * Best-effort snapshot seeding to ensure context contents are materialized.
     */
    @Blocking
    @TestOnly
    public void awaitContextsAreComputed(Duration timeout) {
        for (var fragment : this.allFragments().toList()) {
            if (fragment instanceof ContextFragment.ComputedFragment cf) {
                cf.computedDescription().await(timeout);
                cf.computedSyntaxStyle().await(timeout);
                cf.computedText().await(timeout);
                cf.computedFiles().await(timeout);
                cf.computedText().await(timeout);
                // Only await image bytes for non-path fragments (e.g., paste images).
                if (!(fragment instanceof ContextFragment.PathFragment)) {
                    var futureBytes = cf.computedImageBytes();
                    if (futureBytes != null) {
                        futureBytes.await(timeout);
                    }
                }
            }
        }
    }
}<|MERGE_RESOLUTION|>--- conflicted
+++ resolved
@@ -14,9 +14,7 @@
 import ai.brokk.git.IGitRepo;
 import ai.brokk.gui.ActivityTableRenderers;
 import ai.brokk.tools.WorkspaceTools;
-import ai.brokk.util.ContentDiffUtils;
-import ai.brokk.util.HtmlToMarkdown;
-import ai.brokk.util.Json;
+import ai.brokk.util.*;
 import com.fasterxml.jackson.core.type.TypeReference;
 import com.github.f4b6a3.uuid.UuidCreator;
 import com.google.common.collect.Streams;
@@ -155,58 +153,6 @@
             String oldContent,
             String newContent) {}
 
-<<<<<<< HEAD
-=======
-    /**
-     * Produces a live context whose fragments are un-frozen versions of those in {@code frozen}.
-     */
-    public static Context unfreeze(Context frozen) {
-        var cm = frozen.getContextManager();
-
-        var newFragments = new ArrayList<ContextFragment>();
-
-        frozen.allFragments().forEach(f -> {
-            if (f instanceof FrozenFragment ff) {
-                try {
-                    newFragments.add(ff.unfreeze(cm));
-                } catch (IOException e) {
-                    logger.warn("Unable to unfreeze fragment {}: {}", ff.description(), e.getMessage());
-                    newFragments.add(ff); // fall back to frozen
-                }
-            } else {
-                newFragments.add(f); // Already live or non-dynamic
-            }
-        });
-
-        // Convert legacy SkeletonFragments to individual SummaryFragments
-        var expandedFragments = new ArrayList<ContextFragment>();
-        for (var fragment : newFragments) {
-            if (fragment instanceof ContextFragment.SkeletonFragment skeleton) {
-                logger.debug(
-                        "Converting legacy SkeletonFragment id={} with {} target(s) to individual SummaryFragments",
-                        skeleton.id(),
-                        skeleton.getTargetIdentifiers().size());
-                for (String targetId : skeleton.getTargetIdentifiers()) {
-                    var summary = new ContextFragment.SummaryFragment(cm, targetId, skeleton.getSummaryType());
-                    expandedFragments.add(summary);
-                }
-            } else {
-                expandedFragments.add(fragment);
-            }
-        }
-
-        return new Context(
-                frozen.id(),
-                cm,
-                List.copyOf(expandedFragments),
-                frozen.getTaskHistory(),
-                frozen.getParsedOutput(),
-                frozen.action,
-                frozen.getGroupId(),
-                frozen.getGroupLabel());
-    }
-
->>>>>>> 70d07fb0
     public static UUID newContextId() {
         return UuidCreator.getTimeOrderedEpoch();
     }
@@ -1174,7 +1120,7 @@
             // Try to read via image() method if available
             if (fragment instanceof ContextFragment.ImageFragment imgFrag) {
                 var image = imgFrag.image();
-                return FrozenFragment.imageToBytes(image);
+                return ImageUtil.imageToBytes(image);
             }
         } catch (java.util.concurrent.CancellationException e) {
             logger.warn(
