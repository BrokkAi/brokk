package ai.brokk.context;

import ai.brokk.AbstractProject;
import ai.brokk.Completions;
import ai.brokk.IContextManager;
import ai.brokk.TaskEntry;
import ai.brokk.TaskResult;
import ai.brokk.analyzer.CodeUnit;
import ai.brokk.analyzer.IAnalyzer;
import ai.brokk.analyzer.ProjectFile;
import ai.brokk.context.ContextFragment.HistoryFragment;
import ai.brokk.git.GitDistance;
import ai.brokk.git.GitRepo;
import ai.brokk.git.IGitRepo;
import ai.brokk.gui.ActivityTableRenderers;
import ai.brokk.tools.WorkspaceTools;
import ai.brokk.util.*;
import com.fasterxml.jackson.core.type.TypeReference;
import com.github.f4b6a3.uuid.UuidCreator;
import com.google.common.collect.Streams;
import dev.langchain4j.data.message.ChatMessageType;
import java.io.IOException;
import java.io.UncheckedIOException;
import java.net.URI;
import java.net.URISyntaxException;
import java.time.Duration;
import java.util.*;
import java.util.ArrayList;
import java.util.Collection;
import java.util.Collections;
import java.util.Comparator;
import java.util.HashMap;
import java.util.List;
import java.util.Map;
import java.util.Objects;
import java.util.Optional;
import java.util.UUID;
import java.util.concurrent.CompletableFuture;
import java.util.concurrent.ConcurrentHashMap;
import java.util.concurrent.Future;
import java.util.stream.Collectors;
import java.util.stream.Stream;
import org.apache.logging.log4j.LogManager;
import org.apache.logging.log4j.Logger;
import org.fife.ui.rsyntaxtextarea.SyntaxConstants;
import org.jetbrains.annotations.Blocking;
import org.jetbrains.annotations.Nullable;
import org.jetbrains.annotations.TestOnly;

/**
 * Encapsulates all state that will be sent to the model (prompts, filename context, conversation history).
 */
public class Context {
    private static final Logger logger = LogManager.getLogger(Context.class);

    private final UUID id;
    public static final Context EMPTY = new Context(new IContextManager() {}, null);

    // Cache diffs per "other" context id; contexts are immutable so diffs won't change
    private final transient Map<UUID, List<DiffEntry>> diffCache = new ConcurrentHashMap<>();

    public static final int MAX_AUTO_CONTEXT_FILES = 100;
    private static final String WELCOME_ACTION = "Session Start";
    public static final String SUMMARIZING = "(Summarizing)";
    public static final long CONTEXT_ACTION_SUMMARY_TIMEOUT_SECONDS = 5;
    private static final Duration SNAPSHOT_AWAIT_TIMEOUT = Duration.ofSeconds(5);

    private final transient IContextManager contextManager;

    // Unified list for all fragments (paths and virtuals)
    final List<ContextFragment> fragments;

    /**
     * Task history list. Each entry represents a user request and the subsequent conversation
     */
    final List<TaskEntry> taskHistory;

    /**
     * LLM output or other parsed content, with optional fragment. May be null
     */
    @Nullable
    final transient ContextFragment.TaskFragment parsedOutput;

    /**
     * description of the action that created this context, can be a future (like PasteFragment)
     */
    public final transient Future<String> action;

    @Nullable
    private final UUID groupId;

    @Nullable
    private final String groupLabel;

    /**
     * Constructor for initial empty context
     */
    public Context(IContextManager contextManager, @Nullable String initialOutputText) {
        this(
                newContextId(),
                contextManager,
                List.of(),
                List.of(),
                null,
                CompletableFuture.completedFuture(WELCOME_ACTION),
                null,
                null);
    }

    private Context(
            UUID id,
            IContextManager contextManager,
            List<ContextFragment> fragments,
            List<TaskEntry> taskHistory,
            @Nullable ContextFragment.TaskFragment parsedOutput,
            Future<String> action,
            @Nullable UUID groupId,
            @Nullable String groupLabel) {
        this.id = id;
        this.contextManager = contextManager;
        this.fragments = List.copyOf(fragments);
        this.taskHistory = List.copyOf(taskHistory);
        this.action = action;
        this.parsedOutput = parsedOutput;
        this.groupId = groupId;
        this.groupLabel = groupLabel;
    }

    public Context(
            IContextManager contextManager,
            List<ContextFragment> fragments,
            List<TaskEntry> taskHistory,
            @Nullable ContextFragment.TaskFragment parsedOutput,
            Future<String> action) {
        this(newContextId(), contextManager, fragments, taskHistory, parsedOutput, action, null, null);
    }

    public Map<CodeUnit, String> buildRelatedIdentifiers(int k) throws InterruptedException {
        var candidates = getMostRelevantFiles(k).stream().sorted().toList();
        IAnalyzer analyzer = contextManager.getAnalyzer();
        return candidates.parallelStream()
                .flatMap(c -> buildRelatedIdentifiers(analyzer, c).entrySet().stream())
                .collect(Collectors.toMap(Map.Entry::getKey, Map.Entry::getValue, (v1, v2) -> v1));
    }

    public static Map<CodeUnit, String> buildRelatedIdentifiers(IAnalyzer analyzer, ProjectFile file) {
        return analyzer.getTopLevelDeclarations(file).stream()
                .collect(Collectors.toMap(cu -> cu, cu -> analyzer.getSubDeclarations(cu).stream()
                        .map(CodeUnit::shortName)
                        .distinct()
                        .sorted()
                        .collect(Collectors.joining(", "))));
    }

    /**
     * Per-fragment diff entry between two contexts.
     */
    public record DiffEntry(
            ContextFragment fragment,
            String diff,
            int linesAdded,
            int linesDeleted,
            String oldContent,
            String newContent) {}

    public static UUID newContextId() {
        return UuidCreator.getTimeOrderedEpoch();
    }

    public String getEditableToc() {
        return getEditableFragments().map(ContextFragment::formatToc).collect(Collectors.joining(", "));
    }

    public String getReadOnlyToc() {
        return getReadOnlyFragments().map(ContextFragment::formatToc).collect(Collectors.joining(", "));
    }

    public Context addPathFragments(Collection<? extends ContextFragment.PathFragment> paths) {
        var toAdd = paths.stream()
                .filter(p -> !fragments.stream().anyMatch(p::hasSameSource))
                .toList();
        if (toAdd.isEmpty()) {
            return this;
        }

        var filesToAdd = toAdd.stream().flatMap(pf -> pf.files().stream()).collect(Collectors.toSet());

        var newFragments = fragments.stream()
                .filter(f -> {
                    if (f.getType() == ContextFragment.FragmentType.SKELETON) {
                        var summaryFiles = f.files();
                        return Collections.disjoint(summaryFiles, filesToAdd);
                    }
                    return true;
                })
                .collect(Collectors.toCollection(ArrayList::new));

        newFragments.addAll(toAdd);

        String actionDetails =
                toAdd.stream().map(ContextFragment::shortDescription).collect(Collectors.joining(", "));
        String action = "Edit " + actionDetails;
        return withFragments(newFragments, CompletableFuture.completedFuture(action));
    }

    public Context addVirtualFragments(Collection<? extends ContextFragment.VirtualFragment> toAdd) {
        if (toAdd.isEmpty()) {
            return this;
        }

        var newFragments = new ArrayList<>(fragments);
        var existingVirtuals = fragments.stream()
                .filter(f -> f.getType().isVirtual())
                .map(f -> (ContextFragment.VirtualFragment) f)
                .toList();

        for (var fragment : toAdd) {
            // Deduplicate using hasSameSource for semantic equivalence
            boolean isDuplicate = existingVirtuals.stream().anyMatch(vf -> vf.hasSameSource(fragment))
                    || newFragments.stream()
                            .filter(f -> f.getType().isVirtual())
                            .map(f -> (ContextFragment.VirtualFragment) f)
                            .anyMatch(vf -> vf.hasSameSource(fragment));

            if (!isDuplicate) {
                newFragments.add(fragment);
            }
        }

        if (newFragments.size() == fragments.size()) {
            return this;
        }

        int addedCount = newFragments.size() - fragments.size();
        String action = "Added " + addedCount + " fragment" + (addedCount == 1 ? "" : "s");
        return withFragments(newFragments, CompletableFuture.completedFuture(action));
    }

    public Context addVirtualFragment(ContextFragment.VirtualFragment fragment) {
        return addVirtualFragments(List.of(fragment));
    }

    private Context withFragments(List<ContextFragment> newFragments, Future<String> action) {
        // By default, derived contexts should NOT inherit grouping; grouping is explicit via withGroup(...)
        return new Context(newContextId(), contextManager, newFragments, taskHistory, null, action, null, null);
    }

    /**
     * Returns the files from the git repo that are most relevant to this context, up to the specified limit.
     */
    public List<ProjectFile> getMostRelevantFiles(int topK) throws InterruptedException {
        var ineligibleSources = fragments.stream()
                .filter(f -> !f.isEligibleForAutoContext())
                .flatMap(f -> f.files().stream())
                .collect(Collectors.toSet());

        record WeightedFile(ProjectFile file, double weight) {}

        var weightedSeeds = fragments.stream()
                .filter(f -> !f.files().isEmpty())
                .flatMap(fragment -> {
                    double weight = Math.sqrt(1.0 / fragment.files().size());
                    return fragment.files().stream().map(file -> new WeightedFile(file, weight));
                })
                .collect(Collectors.groupingBy(wf -> wf.file, HashMap::new, Collectors.summingDouble(wf -> wf.weight)));

        if (weightedSeeds.isEmpty()) {
            return List.of();
        }

        var gitDistanceResults =
                GitDistance.getRelatedFiles((GitRepo) contextManager.getRepo(), weightedSeeds, topK, false);
        return gitDistanceResults.stream()
                .map(IAnalyzer.FileRelevance::file)
                .filter(file -> !ineligibleSources.contains(file))
                .toList();
    }

    /**
     * 1) Gather all classes from each fragment.
     * 2) Compute related files and take up to topK.
     * 3) Return a List of SummaryFragment for the top results.
     */
    public List<ContextFragment.SummaryFragment> buildAutoContext(int topK) throws InterruptedException {
        IAnalyzer analyzer = contextManager.getAnalyzer();

        var relevantFiles = getMostRelevantFiles(topK);
        if (relevantFiles.isEmpty()) {
            return List.of();
        }

        List<String> targetFqns = new ArrayList<>();
        for (var sourceFile : relevantFiles) {
            targetFqns.addAll(analyzer.getTopLevelDeclarations(sourceFile).stream()
                    .map(CodeUnit::fqName)
                    .toList());
            if (targetFqns.size() >= topK) break;
        }

        if (targetFqns.isEmpty()) {
            return List.of();
        }

        return targetFqns.stream()
                .limit(topK)
                .map(fqn -> new ContextFragment.SummaryFragment(
                        contextManager, fqn, ContextFragment.SummaryType.CODEUNIT_SKELETON))
                .toList();
    }

    // ---------------------------------------------------------
    // Accessors
    // ---------------------------------------------------------

    public UUID id() {
        return id;
    }

    @Nullable
    public UUID getGroupId() {
        return groupId;
    }

    @Nullable
    public String getGroupLabel() {
        return groupLabel;
    }

    public Stream<ContextFragment> fileFragments() {
        return fragments.stream().filter(f -> f.getType().isPath());
    }

    public Stream<ContextFragment.VirtualFragment> virtualFragments() {
        return fragments.stream().filter(f -> f.getType().isVirtual()).map(f -> (ContextFragment.VirtualFragment) f);
    }

    /**
     * Returns readonly files and virtual fragments (excluding usage fragments) as a combined stream
     */
    public Stream<ContextFragment> getReadOnlyFragments() {
        return fragments.stream().filter(f -> !f.getType().isEditable());
    }

    /**
     * Returns file fragments and editable virtual fragments (usage), ordered with most-recently-modified last
     */
    public Stream<ContextFragment> getEditableFragments() {
        // Helper record for associating a fragment with its mtime for safe sorting and filtering
        record EditableFileWithMtime(ContextFragment.ProjectPathFragment fragment, long mtime) {}

        Stream<ContextFragment.ProjectPathFragment> sortedProjectFiles = fragments.stream()
                .filter(ContextFragment.ProjectPathFragment.class::isInstance)
                .map(ContextFragment.ProjectPathFragment.class::cast)
                .map(pf -> {
                    try {
                        return new EditableFileWithMtime(pf, pf.file().mtime());
                    } catch (IOException e) {
                        logger.warn(
                                "Could not get mtime for editable file [{}], it will be excluded from ordered editable fragments.",
                                pf.shortDescription(),
                                e);
                        return new EditableFileWithMtime(pf, -1L);
                    }
                })
                .filter(mf -> mf.mtime() >= 0)
                .sorted(Comparator.comparingLong(EditableFileWithMtime::mtime))
                .map(EditableFileWithMtime::fragment);

        Stream<ContextFragment> otherEditablePathFragments = fragments.stream()
                .filter(f -> f.getType().isPath() && !(f instanceof ContextFragment.ProjectPathFragment));

        Stream<ContextFragment> editableVirtuals = fragments.stream()
                .filter(f -> f.getType().isVirtual() && f.getType().isEditable());

        return Streams.concat(
                editableVirtuals, otherEditablePathFragments, sortedProjectFiles.map(ContextFragment.class::cast));
    }

    public Stream<ContextFragment> allFragments() {
        return fragments.stream();
    }

    /**
     * Removes fragments from this context by their IDs.
     */
    public Context removeFragmentsByIds(Collection<String> idsToRemove) {
        if (idsToRemove.isEmpty()) {
            return this;
        }

        var newFragments =
                fragments.stream().filter(f -> !idsToRemove.contains(f.id())).toList();

        int removedCount = fragments.size() - newFragments.size();
        if (removedCount == 0) {
            return this;
        }

        String actionString = "Removed " + removedCount + " fragment" + (removedCount == 1 ? "" : "s");
        return withFragments(newFragments, CompletableFuture.completedFuture(actionString));
    }

    public Context removeAll() {
        String action = ActivityTableRenderers.DROPPED_ALL_CONTEXT;
        return new Context(
                newContextId(),
                contextManager,
                List.of(),
                List.of(),
                null,
                CompletableFuture.completedFuture(action),
                null,
                null);
    }

    public boolean isEmpty() {
        return fragments.isEmpty() && taskHistory.isEmpty();
    }

    public TaskEntry createTaskEntry(TaskResult result) {
        int nextSequence = taskHistory.isEmpty() ? 1 : taskHistory.getLast().sequence() + 1;
        return TaskEntry.fromSession(nextSequence, result);
    }

    public Context addHistoryEntry(
            TaskEntry taskEntry, @Nullable ContextFragment.TaskFragment parsed, Future<String> action) {
        var newTaskHistory =
                Streams.concat(taskHistory.stream(), Stream.of(taskEntry)).toList();
        // Do not inherit grouping on derived contexts; grouping is explicit
        return new Context(newContextId(), contextManager, fragments, newTaskHistory, parsed, action, null, null);
    }

    public Context clearHistory() {
        return new Context(
                newContextId(),
                contextManager,
                fragments,
                List.of(),
                null,
                CompletableFuture.completedFuture(ActivityTableRenderers.CLEARED_TASK_HISTORY),
                null,
                null);
    }

    /**
     * @return an immutable copy of the task history.
     */
    public List<TaskEntry> getTaskHistory() {
        return taskHistory;
    }

    /**
     * Get the action that created this context
     */
    public String getAction() {
        if (action.isDone()) {
            try {
                return action.get();
            } catch (Exception e) {
                logger.warn("Error retrieving action", e);
                return "(Error retrieving action)";
            }
        }
        return SUMMARIZING;
    }

    public IContextManager getContextManager() {
        return contextManager;
    }

    /**
     * Returns all fragments in display order: - conversation history (if not empty) - file fragments - virtual
     * fragments
     */
    public List<ContextFragment> getAllFragmentsInDisplayOrder() {
        var result = new ArrayList<ContextFragment>();

        if (!taskHistory.isEmpty()) {
            result.add(new HistoryFragment(contextManager, taskHistory));
        }

        result.addAll(fragments.stream().filter(f -> f.getType().isPath()).toList());
        result.addAll(fragments.stream().filter(f -> f.getType().isVirtual()).toList());

        return result;
    }

    public Context withParsedOutput(@Nullable ContextFragment.TaskFragment parsedOutput, Future<String> action) {
        // Clear grouping by default on derived contexts
        return new Context(newContextId(), contextManager, fragments, taskHistory, parsedOutput, action, null, null);
    }

    public Context withParsedOutput(@Nullable ContextFragment.TaskFragment parsedOutput, String action) {
        // Clear grouping by default on derived contexts
        return new Context(
                newContextId(),
                contextManager,
                fragments,
                taskHistory,
                parsedOutput,
                CompletableFuture.completedFuture(action),
                null,
                null);
    }

    public Context withAction(Future<String> action) {
        // Clear grouping by default on derived contexts
        return new Context(newContextId(), contextManager, fragments, taskHistory, parsedOutput, action, null, null);
    }

    public Context withGroup(@Nullable UUID groupId, @Nullable String groupLabel) {
        return new Context(
                newContextId(), contextManager, fragments, taskHistory, parsedOutput, action, groupId, groupLabel);
    }

    public static Context createWithId(
            UUID id,
            IContextManager cm,
            List<ContextFragment> fragments,
            List<TaskEntry> history,
            @Nullable ContextFragment.TaskFragment parsed,
            Future<String> action) {
        return createWithId(id, cm, fragments, history, parsed, action, null, null);
    }

    public static Context createWithId(
            UUID id,
            IContextManager cm,
            List<ContextFragment> fragments,
            List<TaskEntry> history,
            @Nullable ContextFragment.TaskFragment parsed,
            Future<String> action,
            @Nullable UUID groupId,
            @Nullable String groupLabel) {
        return new Context(id, cm, fragments, history, parsed, action, groupId, groupLabel);
    }

    /**
     * Creates a new Context with a modified task history list. This generates a new context state with a new ID and
     * action.
     */
    public Context withCompressedHistory(List<TaskEntry> newHistory) {
        return new Context(
                newContextId(),
                contextManager,
                fragments,
                newHistory,
                null,
                CompletableFuture.completedFuture("Compress History"),
                null,
                null);
    }

    @Nullable
    public ContextFragment.TaskFragment getParsedOutput() {
        return parsedOutput;
    }

    /**
     * Returns true if the parsedOutput contains AI messages (useful for UI decisions).
     */
    public boolean isAiResult() {
        var parsed = getParsedOutput();
        if (parsed == null) {
            return false;
        }
        return parsed.messages().stream().anyMatch(m -> m.type() == ChatMessageType.AI);
    }

    /**
     * Creates a new (live) Context that copies specific elements from the provided context.
     */
    public static Context createFrom(Context sourceContext, Context currentContext, List<TaskEntry> newHistory) {
        // Fragments should already be live from migration logic; use them directly
        var fragments = sourceContext.allFragments().toList();

        return new Context(
                newContextId(),
                currentContext.contextManager,
                fragments,
                newHistory,
                null,
                CompletableFuture.completedFuture("Reset context to historical state"),
                sourceContext.getGroupId(),
                sourceContext.getGroupLabel());
    }

<<<<<<< HEAD
=======
    public record FreezeResult(Context liveContext, Context frozenContext) {}

    /**
     * @return a FreezeResult with the (potentially modified to exclude invalid Fragments) liveContext + frozenContext
     */
    public FreezeResult freezeAndCleanup() {
        var liveFragments = new ArrayList<ContextFragment>();
        var frozenFragments = new ArrayList<ContextFragment>();

        for (var fragment : this.fragments) {
            try {
                var frozen = FrozenFragment.freeze(fragment, contextManager);
                liveFragments.add(fragment);
                frozenFragments.add(frozen);
            } catch (IOException e) {
                logger.warn("Failed to freeze fragment {}: {}", fragment.description(), e.getMessage());
            } catch (InterruptedException e) {
                throw new RuntimeException(e);
            }
        }

        Context liveContext;
        if (!liveFragments.equals(fragments)) {
            liveContext = new Context(
                    newContextId(),
                    this.contextManager,
                    liveFragments,
                    this.taskHistory,
                    this.parsedOutput,
                    this.action,
                    this.groupId,
                    this.groupLabel);
        } else {
            liveContext = this;
        }

        var frozenContext = new Context(
                this.id,
                this.contextManager,
                frozenFragments,
                this.taskHistory,
                this.parsedOutput,
                this.action,
                this.groupId,
                this.groupLabel);

        return new FreezeResult(liveContext, frozenContext);
    }

    public Context freeze() {
        if (!containsDynamicFragments()) {
            return this;
        }
        return freezeAndCleanup().frozenContext;
    }

    @SuppressWarnings("unchecked")
    public static <T extends ContextFragment> T unfreezeFragmentIfNeeded(T fragment, IContextManager contextManager) {
        if (fragment instanceof FrozenFragment frozen) {
            try {
                return (T) frozen.unfreeze(contextManager);
            } catch (IOException e) {
                logger.warn("Failed to unfreeze fragment {}: {}", frozen.description(), e.getMessage());
                return fragment;
            }
        }
        return fragment;
    }

>>>>>>> b25f9c60
    @Override
    public boolean equals(@Nullable Object o) {
        if (this == o) return true;
        if (!(o instanceof Context context)) return false;
        return id.equals(context.id);
    }

    @Override
    public int hashCode() {
        return id.hashCode();
    }

    /**
     * Retrieves the DISCARDED_CONTEXT fragment and parses it as a Map of description -> explanation.
     * Returns an empty map if no DISCARDED_CONTEXT fragment exists or if parsing fails.
     */
    public Map<String, String> getDiscardedFragmentsNote() {
        var discardedDescription = ContextFragment.DISCARDED_CONTEXT.description();
        var existingDiscarded = virtualFragments()
                .filter(vf -> vf.getType() == ContextFragment.FragmentType.STRING)
                .filter(vf -> vf instanceof ContextFragment.StringFragment)
                .map(vf -> (ContextFragment.StringFragment) vf)
                .filter(sf -> discardedDescription.equals(sf.description()))
                .findFirst();

        if (existingDiscarded.isEmpty()) {
            return Map.of();
        }

        var mapper = Json.getMapper();
        try {
            return mapper.readValue(existingDiscarded.get().text(), new TypeReference<Map<String, String>>() {});
        } catch (Exception e) {
            logger.warn("Failed to parse DISCARDED_CONTEXT JSON", e);
            return Map.of();
        }
    }

    public boolean workspaceContentEquals(Context other) {
        var thisFragments = allFragments().toList();
        var otherFragments = other.allFragments().toList();

        if (thisFragments.size() != otherFragments.size()) {
            return false;
        }

        // Check semantic equivalence using hasSameSource for all fragments
        for (var thisFragment : thisFragments) {
            boolean found = otherFragments.stream().anyMatch(thisFragment::hasSameSource);
            if (!found) {
                return false;
            }
        }

        return true;
    }

<<<<<<< HEAD
    public boolean containsFrozenFragments() {
        return allFragments().anyMatch(f -> f instanceof FrozenFragment);
    }

    /**
     * Checks if any fragments in this context are dynamic (compute values asynchronously).
     * Note: In the new live-context design, dynamic fragments are expected and should be
     * accessed via ComputedValue APIs (tryGet/await) rather than direct text() calls.
     */
=======
>>>>>>> b25f9c60
    public boolean containsDynamicFragments() {
        return allFragments().anyMatch(ContextFragment::isDynamic);
    }

    /**
     * Merges this context with another context, combining their fragments while avoiding duplicates.
     * Fragments from {@code other} that are not present in this context are added.
     * File fragments are deduplicated by their source file; virtual fragments by their id().
     * Task history and parsed output from this context are preserved.
     *
     * @param other the context to merge with
     * @return a new context containing the union of fragments from both contexts
     */
    public Context union(Context other) {
<<<<<<< HEAD
        // we're going to do some casting that's not valid if FF is involved
        assert !containsFrozenFragments() : "Context.union: This context contains frozen fragments";
        assert !other.containsFrozenFragments() : "Context.union: The other context contains frozen fragments";

=======
>>>>>>> b25f9c60
        if (this.fragments.isEmpty()) {
            return other;
        }

        var combined = addPathFragments(other.fileFragments()
                .map(cf -> (ContextFragment.PathFragment) cf)
                .toList());
        combined = combined.addVirtualFragments(other.virtualFragments().toList());
        return combined;
    }

    /**
     * Adds class definitions (CodeFragments) to the context for the given FQCNs.
     * Skips classes whose source files are already in the workspace as ProjectPathFragments.
     *
     * @param context    the current context
     * @param classNames fully qualified class names to add
     * @param analyzer   the code analyzer
     * @return a new context with the added class fragments
     */
    public static Context withAddedClasses(Context context, List<String> classNames, IAnalyzer analyzer) {
        if (classNames.isEmpty()) {
            return context;
        }

        var liveContext = context;
        var workspaceFiles = liveContext
                .fileFragments()
                .filter(f -> f instanceof ContextFragment.ProjectPathFragment)
                .map(f -> (ContextFragment.ProjectPathFragment) f)
                .map(ContextFragment.ProjectPathFragment::file)
                .collect(Collectors.toSet());

        var toAdd = new ArrayList<ContextFragment.VirtualFragment>();
        for (String className : classNames.stream().distinct().toList()) {
            if (className.isBlank()) {
                continue;
            }
            var cuOpt = analyzer.getDefinition(className);
            if (cuOpt.isPresent() && cuOpt.get().isClass()) {
                var codeUnit = cuOpt.get();
                // Skip if the source file is already in workspace as a ProjectPathFragment
                if (!workspaceFiles.contains(codeUnit.source())) {
                    toAdd.add(new ContextFragment.CodeFragment(context.contextManager, codeUnit));
                }
            } else {
                logger.warn("Could not find definition for class: {}", className);
            }
        }

        return toAdd.isEmpty() ? context : liveContext.addVirtualFragments(toAdd);
    }

    /**
     * Adds class summary fragments (SkeletonFragments) for the given FQCNs.
     *
     * @param context    the current context
     * @param classNames fully qualified class names to summarize
     * @return a new context with the added summary fragments
     */
    public static Context withAddedClassSummaries(Context context, List<String> classNames) {
        if (classNames.isEmpty()) {
            return context;
        }

        var toAdd = new ArrayList<ContextFragment.VirtualFragment>();
        for (String name : classNames.stream().distinct().toList()) {
            if (name.isBlank()) {
                continue;
            }
            toAdd.add(new ContextFragment.SummaryFragment(
                    context.contextManager, name, ContextFragment.SummaryType.CODEUNIT_SKELETON));
        }

        return toAdd.isEmpty() ? context : context.addVirtualFragments(toAdd);
    }

    /**
     * Adds file summary fragments for all classes in the given file paths (with glob support).
     *
     * @param context   the current context
     * @param filePaths file paths relative to project root; supports glob patterns
     * @param project   the project for path resolution
     * @return a new context with the added file summary fragments
     */
    public static Context withAddedFileSummaries(Context context, List<String> filePaths, AbstractProject project) {
        if (filePaths.isEmpty()) {
            return context;
        }

        var resolvedFilePaths = filePaths.stream()
                .flatMap(pattern -> Completions.expandPath(project, pattern).stream())
                .filter(ProjectFile.class::isInstance)
                .map(ProjectFile.class::cast)
                .map(ProjectFile::toString)
                .distinct()
                .toList();

        if (resolvedFilePaths.isEmpty()) {
            return context;
        }

        var toAdd = new ArrayList<ContextFragment.VirtualFragment>();
        for (String path : resolvedFilePaths) {
            toAdd.add(new ContextFragment.SummaryFragment(
                    context.contextManager, path, ContextFragment.SummaryType.FILE_SKELETONS));
        }

        return context.addVirtualFragments(toAdd);
    }

    /**
     * Adds method source code fragments for the given FQ method names.
     * Skips methods whose source files are already in the workspace.
     *
     * @param context     the current context
     * @param methodNames fully qualified method names to add sources for
     * @param analyzer    the code analyzer
     * @return a new context with the added method fragments
     */
    public static Context withAddedMethodSources(Context context, List<String> methodNames, IAnalyzer analyzer) {
        if (methodNames.isEmpty()) {
            return context;
        }

        var liveContext = context;
        var workspaceFiles = liveContext
                .fileFragments()
                .filter(f -> f instanceof ContextFragment.ProjectPathFragment)
                .map(f -> (ContextFragment.ProjectPathFragment) f)
                .map(ContextFragment.ProjectPathFragment::file)
                .collect(Collectors.toSet());

        var toAdd = new ArrayList<ContextFragment.VirtualFragment>();
        for (String methodName : methodNames.stream().distinct().toList()) {
            if (methodName.isBlank()) {
                continue;
            }
            var cuOpt = analyzer.getDefinition(methodName);
            if (cuOpt.isPresent() && cuOpt.get().isFunction()) {
                var codeUnit = cuOpt.get();
                // Skip if the source file is already in workspace as a ProjectPathFragment
                if (!workspaceFiles.contains(codeUnit.source())) {
                    toAdd.add(new ContextFragment.CodeFragment(context.contextManager, codeUnit));
                }
            } else {
                logger.warn("Could not find method definition for: {}", methodName);
            }
        }

        return toAdd.isEmpty() ? context : liveContext.addVirtualFragments(toAdd);
    }

    /**
     * Adds a URL content fragment to the context by fetching and converting to Markdown.
     *
     * @param context   the current context
     * @param urlString the URL to fetch
     * @return a new context with the added URL fragment
     * @throws IOException        if fetching or processing fails
     * @throws URISyntaxException if the URL string is malformed
     */
    public static Context withAddedUrlContent(Context context, String urlString)
            throws IOException, URISyntaxException {
        if (urlString.isBlank()) {
            return context;
        }

        var content = WorkspaceTools.fetchUrlContent(new URI(urlString));
        content = HtmlToMarkdown.maybeConvertToMarkdown(content);

        if (content.isBlank()) {
            return context;
        }

        var fragment = new ContextFragment.StringFragment(
                context.contextManager, content, "Content from " + urlString, SyntaxConstants.SYNTAX_STYLE_NONE);
        return context.addVirtualFragment(fragment);
    }

    /**
     * Returns the processed output text from the latest build failure fragment in this Context. Empty string if there
     * is no build failure recorded.
     */
    public String getBuildError() {
        return getBuildFragment().map(ContextFragment.VirtualFragment::text).orElse("");
    }

    public Optional<ContextFragment.StringFragment> getBuildFragment() {
        var desc = ContextFragment.BUILD_RESULTS.description();
        return virtualFragments()
                .filter(f -> f instanceof ContextFragment.StringFragment sf && desc.equals(sf.description()))
                .map(ContextFragment.StringFragment.class::cast)
                .findFirst();
    }

    /**
     * Returns a new Context reflecting the latest build result. Behavior mirrors ContextManager.updateBuildFragment: -
     * Always clears previous build fragments (legacy BUILD_LOG and the new BUILD_RESULTS StringFragment). - Adds a new
     * "Latest Build Results" StringFragment only on failure; no fragment on success.
     */
    public Context withBuildResult(boolean success, String processedOutput) {
        var desc = ContextFragment.BUILD_RESULTS.description();

        var idsToDrop = virtualFragments()
                .filter(f -> f.getType() == ContextFragment.FragmentType.BUILD_LOG
                        || (f.getType() == ContextFragment.FragmentType.STRING
                                && f instanceof ContextFragment.StringFragment sf
                                && desc.equals(sf.description())))
                .map(ContextFragment::id)
                .toList();

        var afterClear = idsToDrop.isEmpty() ? this : removeFragmentsByIds(idsToDrop);

        if (success) {
            // Build succeeded; nothing to add after clearing old fragments
            return afterClear.withAction(CompletableFuture.completedFuture("Build results cleared (success)"));
        }

        // Build failed; add a new StringFragment with the processed output
        var sf = new ContextFragment.StringFragment(
                getContextManager(), processedOutput, desc, ContextFragment.BUILD_RESULTS.syntaxStyle());

        var newFragments = new ArrayList<>(afterClear.fragments);
        newFragments.add(sf);

        return new Context(
                newContextId(),
                getContextManager(),
                newFragments,
                afterClear.taskHistory,
                afterClear.parsedOutput,
                CompletableFuture.completedFuture("Build results updated (failure)"),
                null,
                null);
    }

    /**
     * Create a new Context reflecting external file changes.
     * - Unchanged fragments are reused.
     * - For DynamicFragments whose files() intersect 'changed', call refreshCopy() to get a new instance
     * with cleared ComputedValues (id is preserved).
     * - Paste fragments (text/image) are always refreshed when 'changed' is non-empty, to clear/re-kick their
     * ComputedValues even though they may not reference files directly.
     * - Preserves taskHistory and parsedOutput; sets action to "Load external changes".
     * - If 'changed' is empty, returns this.
     */
    public Context copyAndRefresh(Set<ProjectFile> changed) {
        if (changed.isEmpty()) {
            return this;
        }

        boolean anyDynamicPresent = fragments.stream().anyMatch(ContextFragment::isDynamic);
        var newFragments = new ArrayList<ContextFragment>(fragments.size());
        boolean anyReplaced = false;

        for (var f : fragments) {
            if (f instanceof ContextFragment.ComputedFragment df) {
                // Refresh dynamic fragments whose referenced files intersect the changed set
                if (!Collections.disjoint(f.files(), changed)) {
                    var refreshed = df.refreshCopy();
                    newFragments.add(refreshed);
                    if (refreshed != f) {
                        anyReplaced = true;
                    }
                    continue;
                }
            }

            // Default: reuse as-is
            newFragments.add(f);
        }

        // Create a new Context if any fragment changed, or if we contain dynamic fragments, or parsed output is
        // present.
        boolean mustCreateNew = anyReplaced || anyDynamicPresent || parsedOutput != null;

        if (!mustCreateNew && newFragments.equals(fragments)) {
            // No dynamic content to update; keep original Context
            return this;
        }

        return new Context(
                newContextId(),
                contextManager,
                newFragments,
                taskHistory,
                parsedOutput,
                CompletableFuture.completedFuture("Load external changes"),
                this.groupId,
                this.groupLabel);
    }

    private boolean isNewFileInGitAndText(ContextFragment fragment) {
        if (fragment.getType() != ContextFragment.FragmentType.PROJECT_PATH) {
            return false;
        }
        if (!fragment.isText()) {
            return false;
        }
        var files = fragment.files();
        if (files.isEmpty()) {
            return false;
        }
        IGitRepo repo = contextManager.getRepo();
        return !repo.getTrackedFiles().contains(files.iterator().next());
    }

    /**
     * Compute per-fragment diffs between this (right/new) and the other (left/old) context. Results are cached per other.id().
     * Accepts both live and frozen contexts. Live contexts should have had ensureFilesSnapshot() pre-called to materialize
     * computed values for dynamic fragments.
     */
    public List<DiffEntry> getDiff(Context other) {
        var cached = diffCache.get(other.id()); // cache should key on "other.id()", not this.id()
        if (cached != null) {
            return cached;
        }

        var diffs = fragments.stream()
                .map(cf -> computeDiffForFragment(cf, other))
                .filter(Objects::nonNull)
                .toList();

        diffCache.put(other.id(), diffs);
        return diffs;
    }

    /**
     * Helper method to compute diff for a single fragment against the other context.
     * Handles ComputedFragment and non-dynamic virtual fragments appropriately.
     * Live fragments are stored directly in DiffEntry without freezing.
     */
    private @Nullable DiffEntry computeDiffForFragment(ContextFragment thisFragment, Context other) {
        // Find matching fragment in 'other' context using universal matching semantics
        var otherFragment = other.fragments.stream()
                .filter(thisFragment::hasSameSource)
                .findFirst()
                .orElse(null);

        if (otherFragment == null) {
            // No matching fragment in 'other'; fragment is either new or was removed
            // For any new fragment (file or virtual), diff against empty
            var newContent = extractFragmentContent(thisFragment, true);
            var result = ContentDiffUtils.computeDiffResult(
                    "", newContent, "old/" + thisFragment.shortDescription(), "new/" + thisFragment.shortDescription());
            if (result.diff().isEmpty()) {
                return null;
            }
            return new DiffEntry(thisFragment, result.diff(), result.added(), result.deleted(), "", newContent);
        }

        // Extract content from both fragments
        String oldContent = extractFragmentContent(otherFragment, false);
        String newContent = extractFragmentContent(thisFragment, true);

        // For image fragments, handle specially
        if (!thisFragment.isText() || !otherFragment.isText()) {
            return computeImageDiffEntry(thisFragment, otherFragment, oldContent, newContent);
        }

        int oldLineCount = oldContent.isEmpty() ? 0 : (int) oldContent.lines().count();
        int newLineCount = newContent.isEmpty() ? 0 : (int) newContent.lines().count();
        logger.trace(
                "getDiff: fragment='{}' id={} oldLines={} newLines={}",
                thisFragment.shortDescription(),
                id,
                oldLineCount,
                newLineCount);

        var result = ContentDiffUtils.computeDiffResult(
                oldContent,
                newContent,
                "old/" + thisFragment.shortDescription(),
                "new/" + thisFragment.shortDescription());

        logger.trace(
                "getDiff: fragment='{}' added={} deleted={} diffEmpty={}",
                thisFragment.shortDescription(),
                result.added(),
                result.deleted(),
                result.diff().isEmpty());

        if (result.diff().isEmpty()) {
            return null;
        }

        // Store live fragment directly in DiffEntry
        return new DiffEntry(thisFragment, result.diff(), result.added(), result.deleted(), oldContent, newContent);
    }

    /**
     * Extract text content from a fragment, handling FrozenFragment, ComputedFragment, and non-dynamic fragments.
     * Uses appropriate timeouts and fallback logic to avoid blocking the UI.
     */
    private String extractFragmentContent(ContextFragment fragment, boolean isNew) {
        try {
            // FrozenFragment: use in-memory getter
            if (fragment instanceof FrozenFragment ff) {
                return ff.text();
            }

            // ComputedFragment: try non-blocking access first, fall back to bounded await
            if (fragment instanceof ContextFragment.ComputedFragment cf) {
                var tryGetResult = cf.computedText().tryGet();
                if (tryGetResult.isPresent()) {
                    return tryGetResult.get();
                }

                // Fall back to bounded await with appropriate timeout based on fragment type
                Duration timeout = getTimeoutForFragmentType(fragment);
                var awaitResult = cf.computedText().await(timeout);
                if (awaitResult.isPresent()) {
                    return awaitResult.get();
                } else {
                    logger.warn(
                            "Timeout or cancelled waiting for computed text of {} fragment '{}' (timeout={}ms); continuing with empty content. "
                                    + "Fragment may not have been pre-warmed by ensureFilesSnapshot().",
                            fragment.getClass().getSimpleName(),
                            fragment.shortDescription(),
                            timeout.toMillis());
                    return "";
                }
            }

            // Non-dynamic virtual fragments: use text() directly (non-blocking)
            return fragment.text();
        } catch (java.util.concurrent.CancellationException e) {
            logger.warn(
                    "Computation cancelled for {} fragment '{}'; continuing with empty content. Cause: {}",
                    fragment.getClass().getSimpleName(),
                    fragment.shortDescription(),
                    e.getMessage());
            return "";
        } catch (UncheckedIOException e) {
            logger.warn(
                    "IO error reading content for {} fragment '{}' ({}); skipping from diff. Cause: {}",
                    fragment.getClass().getSimpleName(),
                    fragment.shortDescription(),
                    isNew ? "new" : "old",
                    e.getMessage());
            return "";
        } catch (Exception e) {
            logger.error(
                    "Unexpected error extracting content for {} fragment '{}': {}",
                    fragment.getClass().getSimpleName(),
                    fragment.shortDescription(),
                    e.getMessage(),
                    e);
            return "";
        }
    }

    /**
     * Determine the appropriate timeout for a fragment type.
     * Most fragments use SNAPSHOT_AWAIT_TIMEOUT; expensive operations like Usage and CallGraph use longer timeout.
     */
    private Duration getTimeoutForFragmentType(ContextFragment fragment) {
        if (fragment instanceof ContextFragment.UsageFragment
                || fragment instanceof ContextFragment.CallGraphFragment) {
            return Duration.ofMinutes(1);
        }
        return SNAPSHOT_AWAIT_TIMEOUT;
    }

    /**
     * Extract image bytes from a fragment, handling FrozenFragment and ComputedFragment.
     */
    private byte @Nullable [] extractImageBytes(ContextFragment fragment) {
        try {
            // Try to read via image() method if available
            if (fragment instanceof ContextFragment.ImageFragment imgFrag) {
                var image = imgFrag.image();
                return ImageUtil.imageToBytes(image);
            }
        } catch (java.util.concurrent.CancellationException e) {
            logger.warn(
                    "Computation cancelled for image fragment '{}'; image will show as changed. Cause: {}",
                    fragment.shortDescription(),
                    e.getMessage());
            return null;
        } catch (UncheckedIOException e) {
            logger.warn(
                    "IO error reading image for fragment '{}'; image will show as changed. Cause: {}",
                    fragment.shortDescription(),
                    e.getMessage());
            return null;
        } catch (Exception e) {
            logger.error(
                    "Unexpected error extracting image bytes for fragment '{}': {}",
                    fragment.shortDescription(),
                    e.getMessage(),
                    e);
            return null;
        }

        return null;
    }

    /**
     * Compute diff entry for image fragments. Shows "[image changed]" as diff if either side unavailable.
     */
    private @Nullable DiffEntry computeImageDiffEntry(
            ContextFragment thisFragment,
            ContextFragment otherFragment,
            String oldContentPlaceholder,
            String newContentPlaceholder) {
        byte[] oldImageBytes = extractImageBytes(otherFragment);
        byte[] newImageBytes = extractImageBytes(thisFragment);

        // If both images are unavailable or identical, skip diff
        if (oldImageBytes == null && newImageBytes == null) {
            return null;
        }

        boolean imagesEqual = false;
        if (oldImageBytes != null && newImageBytes != null) {
            imagesEqual = java.util.Arrays.equals(oldImageBytes, newImageBytes);
        }

        if (imagesEqual) {
            return null;
        }

        // Generate placeholder diff showing image changed
        String diff = "[Image changed]";

        return new DiffEntry(
                thisFragment,
                diff,
                1, // 1 line "added" (image changed)
                1, // 1 line "deleted" (image changed)
                oldImageBytes != null ? "[image]" : "",
                newImageBytes != null ? "[image]" : "");
    }

    /**
     * Compute the set of ProjectFile objects that differ between this (new/right) context and {@code other} (old/left).
     * This is a convenience wrapper around {@link #getDiff(Context)} which returns per-fragment diffs.
     * <p>
     * Note: Both contexts should be frozen (no dynamic fragments) for reliable results.
     */
    public java.util.Set<ProjectFile> getChangedFiles(Context other) {
        var diffs = this.getDiff(other);
        return diffs.stream().flatMap(de -> de.fragment.files().stream()).collect(Collectors.toSet());
    }

    /**
     * Best-effort snapshot seeding to ensure context contents are materialized.
     */
    @Blocking
    @TestOnly
    public void awaitContextsAreComputed(Duration timeout) {
        for (var fragment : this.allFragments().toList()) {
            if (fragment instanceof ContextFragment.ComputedFragment cf) {
                cf.computedDescription().await(timeout);
                cf.computedSyntaxStyle().await(timeout);
                cf.computedText().await(timeout);
                cf.computedFiles().await(timeout);
                cf.computedText().await(timeout);
                // Only await image bytes for non-path fragments (e.g., paste images).
                if (!(fragment instanceof ContextFragment.PathFragment)) {
                    var futureBytes = cf.computedImageBytes();
                    if (futureBytes != null) {
                        futureBytes.await(timeout);
                    }
                }
            }
        }
    }
}<|MERGE_RESOLUTION|>--- conflicted
+++ resolved
@@ -585,78 +585,6 @@
                 sourceContext.getGroupLabel());
     }
 
-<<<<<<< HEAD
-=======
-    public record FreezeResult(Context liveContext, Context frozenContext) {}
-
-    /**
-     * @return a FreezeResult with the (potentially modified to exclude invalid Fragments) liveContext + frozenContext
-     */
-    public FreezeResult freezeAndCleanup() {
-        var liveFragments = new ArrayList<ContextFragment>();
-        var frozenFragments = new ArrayList<ContextFragment>();
-
-        for (var fragment : this.fragments) {
-            try {
-                var frozen = FrozenFragment.freeze(fragment, contextManager);
-                liveFragments.add(fragment);
-                frozenFragments.add(frozen);
-            } catch (IOException e) {
-                logger.warn("Failed to freeze fragment {}: {}", fragment.description(), e.getMessage());
-            } catch (InterruptedException e) {
-                throw new RuntimeException(e);
-            }
-        }
-
-        Context liveContext;
-        if (!liveFragments.equals(fragments)) {
-            liveContext = new Context(
-                    newContextId(),
-                    this.contextManager,
-                    liveFragments,
-                    this.taskHistory,
-                    this.parsedOutput,
-                    this.action,
-                    this.groupId,
-                    this.groupLabel);
-        } else {
-            liveContext = this;
-        }
-
-        var frozenContext = new Context(
-                this.id,
-                this.contextManager,
-                frozenFragments,
-                this.taskHistory,
-                this.parsedOutput,
-                this.action,
-                this.groupId,
-                this.groupLabel);
-
-        return new FreezeResult(liveContext, frozenContext);
-    }
-
-    public Context freeze() {
-        if (!containsDynamicFragments()) {
-            return this;
-        }
-        return freezeAndCleanup().frozenContext;
-    }
-
-    @SuppressWarnings("unchecked")
-    public static <T extends ContextFragment> T unfreezeFragmentIfNeeded(T fragment, IContextManager contextManager) {
-        if (fragment instanceof FrozenFragment frozen) {
-            try {
-                return (T) frozen.unfreeze(contextManager);
-            } catch (IOException e) {
-                logger.warn("Failed to unfreeze fragment {}: {}", frozen.description(), e.getMessage());
-                return fragment;
-            }
-        }
-        return fragment;
-    }
-
->>>>>>> b25f9c60
     @Override
     public boolean equals(@Nullable Object o) {
         if (this == o) return true;
@@ -714,18 +642,6 @@
         return true;
     }
 
-<<<<<<< HEAD
-    public boolean containsFrozenFragments() {
-        return allFragments().anyMatch(f -> f instanceof FrozenFragment);
-    }
-
-    /**
-     * Checks if any fragments in this context are dynamic (compute values asynchronously).
-     * Note: In the new live-context design, dynamic fragments are expected and should be
-     * accessed via ComputedValue APIs (tryGet/await) rather than direct text() calls.
-     */
-=======
->>>>>>> b25f9c60
     public boolean containsDynamicFragments() {
         return allFragments().anyMatch(ContextFragment::isDynamic);
     }
@@ -740,13 +656,6 @@
      * @return a new context containing the union of fragments from both contexts
      */
     public Context union(Context other) {
-<<<<<<< HEAD
-        // we're going to do some casting that's not valid if FF is involved
-        assert !containsFrozenFragments() : "Context.union: This context contains frozen fragments";
-        assert !other.containsFrozenFragments() : "Context.union: The other context contains frozen fragments";
-
-=======
->>>>>>> b25f9c60
         if (this.fragments.isEmpty()) {
             return other;
         }
