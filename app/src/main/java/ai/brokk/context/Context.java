package ai.brokk.context;

import ai.brokk.AbstractProject;
import ai.brokk.Completions;
import ai.brokk.IContextManager;
import ai.brokk.TaskEntry;
import ai.brokk.TaskResult;
import ai.brokk.analyzer.CodeUnit;
import ai.brokk.analyzer.IAnalyzer;
import ai.brokk.analyzer.ProjectFile;
import ai.brokk.context.ContextFragment.HistoryFragment;
import ai.brokk.git.GitDistance;
import ai.brokk.git.GitRepo;
import ai.brokk.git.IGitRepo;
import ai.brokk.gui.ActivityTableRenderers;
import ai.brokk.tools.WorkspaceTools;
import ai.brokk.util.*;
import com.fasterxml.jackson.core.type.TypeReference;
import com.github.f4b6a3.uuid.UuidCreator;
import com.google.common.collect.Streams;
import dev.langchain4j.data.message.ChatMessageType;
import java.io.IOException;
import java.io.UncheckedIOException;
import java.net.URI;
import java.net.URISyntaxException;
import java.time.Duration;
import java.util.*;
import java.util.ArrayList;
import java.util.Collection;
import java.util.Collections;
import java.util.Comparator;
import java.util.HashMap;
import java.util.List;
import java.util.Map;
import java.util.Objects;
import java.util.Optional;
import java.util.UUID;
import java.util.concurrent.CompletableFuture;
import java.util.concurrent.ConcurrentHashMap;
import java.util.concurrent.Future;
import java.util.stream.Collectors;
import java.util.stream.Stream;
import org.apache.logging.log4j.LogManager;
import org.apache.logging.log4j.Logger;
import org.fife.ui.rsyntaxtextarea.SyntaxConstants;
import org.jetbrains.annotations.Blocking;
import org.jetbrains.annotations.Nullable;
import org.jetbrains.annotations.TestOnly;

/**
 * Encapsulates all state that will be sent to the model (prompts, filename context, conversation history).
 */
public class Context {
    private static final Logger logger = LogManager.getLogger(Context.class);

    private final UUID id;
    public static final Context EMPTY = new Context(new IContextManager() {}, null);

    // Cache diffs per "other" context id; contexts are immutable so diffs won't change
    private final transient Map<UUID, List<DiffEntry>> diffCache = new ConcurrentHashMap<>();

    public static final int MAX_AUTO_CONTEXT_FILES = 100;
    private static final String WELCOME_ACTION = "Session Start";
    public static final String SUMMARIZING = "(Summarizing)";
    public static final long CONTEXT_ACTION_SUMMARY_TIMEOUT_SECONDS = 5;
    private static final Duration SNAPSHOT_AWAIT_TIMEOUT = Duration.ofSeconds(5);

    private final transient IContextManager contextManager;

    // Unified list for all fragments (paths and virtuals)
    final List<ContextFragment> fragments;

    /**
     * Task history list. Each entry represents a user request and the subsequent conversation
     */
    final List<TaskEntry> taskHistory;

    /**
     * LLM output or other parsed content, with optional fragment. May be null
     */
    @Nullable
    final transient ContextFragment.TaskFragment parsedOutput;

    /**
     * description of the action that created this context, can be a future (like PasteFragment)
     */
    public final transient Future<String> action;

    @Nullable
    private final UUID groupId;

    @Nullable
    private final String groupLabel;

    /**
     * Constructor for initial empty context
     */
    public Context(IContextManager contextManager, @Nullable String initialOutputText) {
        this(
                newContextId(),
                contextManager,
                List.of(),
                List.of(),
                null,
                CompletableFuture.completedFuture(WELCOME_ACTION),
                null,
                null);
    }

    private Context(
            UUID id,
            IContextManager contextManager,
            List<ContextFragment> fragments,
            List<TaskEntry> taskHistory,
            @Nullable ContextFragment.TaskFragment parsedOutput,
            Future<String> action,
            @Nullable UUID groupId,
            @Nullable String groupLabel) {
        this.id = id;
        this.contextManager = contextManager;
        this.fragments = List.copyOf(fragments);
        this.taskHistory = List.copyOf(taskHistory);
        this.action = action;
        this.parsedOutput = parsedOutput;
        this.groupId = groupId;
        this.groupLabel = groupLabel;
    }

    public Context(
            IContextManager contextManager,
            List<ContextFragment> fragments,
            List<TaskEntry> taskHistory,
            @Nullable ContextFragment.TaskFragment parsedOutput,
            Future<String> action) {
        this(newContextId(), contextManager, fragments, taskHistory, parsedOutput, action, null, null);
    }

    public Map<CodeUnit, String> buildRelatedIdentifiers(int k) throws InterruptedException {
        var candidates = getMostRelevantFiles(k).stream().sorted().toList();
        IAnalyzer analyzer = contextManager.getAnalyzer();
        return candidates.parallelStream()
                .flatMap(c -> buildRelatedIdentifiers(analyzer, c).entrySet().stream())
                .collect(Collectors.toMap(Map.Entry::getKey, Map.Entry::getValue, (v1, v2) -> v1));
    }

    public static Map<CodeUnit, String> buildRelatedIdentifiers(IAnalyzer analyzer, ProjectFile file) {
        return analyzer.getTopLevelDeclarations(file).stream()
                .collect(Collectors.toMap(cu -> cu, cu -> analyzer.getSubDeclarations(cu).stream()
                        .map(CodeUnit::shortName)
                        .distinct()
                        .sorted()
                        .collect(Collectors.joining(", "))));
    }

    /**
     * Per-fragment diff entry between two contexts.
     */
    public record DiffEntry(
            ContextFragment fragment,
            String diff,
            int linesAdded,
            int linesDeleted,
            String oldContent,
            String newContent) {}

    public static UUID newContextId() {
        return UuidCreator.getTimeOrderedEpoch();
    }

    public String getEditableToc() {
        return getEditableFragments().map(ContextFragment::formatToc).collect(Collectors.joining(", "));
    }

    public String getReadOnlyToc() {
        return getReadOnlyFragments().map(ContextFragment::formatToc).collect(Collectors.joining(", "));
    }

    public Context addPathFragments(Collection<? extends ContextFragment.PathFragment> paths) {
        var toAdd = paths.stream()
                .filter(p -> !fragments.stream().anyMatch(p::hasSameSource))
                .toList();
        if (toAdd.isEmpty()) {
            return this;
        }

        var filesToAdd = toAdd.stream().flatMap(pf -> pf.files().stream()).collect(Collectors.toSet());

        var newFragments = fragments.stream()
                .filter(f -> {
                    if (f.getType() == ContextFragment.FragmentType.SKELETON) {
                        var summaryFiles = f.files();
                        return Collections.disjoint(summaryFiles, filesToAdd);
                    }
                    return true;
                })
                .collect(Collectors.toCollection(ArrayList::new));

        newFragments.addAll(toAdd);

        String actionDetails =
                toAdd.stream().map(ContextFragment::shortDescription).collect(Collectors.joining(", "));
        String action = "Edit " + actionDetails;
        return withFragments(newFragments, CompletableFuture.completedFuture(action));
    }

    public Context addVirtualFragments(Collection<? extends ContextFragment.VirtualFragment> toAdd) {
        if (toAdd.isEmpty()) {
            return this;
        }

        var newFragments = new ArrayList<>(fragments);
        var existingVirtuals = fragments.stream()
                .filter(f -> f.getType().isVirtual())
                .map(f -> (ContextFragment.VirtualFragment) f)
                .toList();

        for (var fragment : toAdd) {
            // Deduplicate using hasSameSource for semantic equivalence
            boolean isDuplicate = existingVirtuals.stream().anyMatch(vf -> vf.hasSameSource(fragment))
                    || newFragments.stream()
                            .filter(f -> f.getType().isVirtual())
                            .map(f -> (ContextFragment.VirtualFragment) f)
                            .anyMatch(vf -> vf.hasSameSource(fragment));

            if (!isDuplicate) {
                newFragments.add(fragment);
            }
        }

        if (newFragments.size() == fragments.size()) {
            return this;
        }

        int addedCount = newFragments.size() - fragments.size();
        String action = "Added " + addedCount + " fragment" + (addedCount == 1 ? "" : "s");
        return withFragments(newFragments, CompletableFuture.completedFuture(action));
    }

    public Context addVirtualFragment(ContextFragment.VirtualFragment fragment) {
        return addVirtualFragments(List.of(fragment));
    }

    private Context withFragments(List<ContextFragment> newFragments, Future<String> action) {
        // By default, derived contexts should NOT inherit grouping; grouping is explicit via withGroup(...)
        return new Context(newContextId(), contextManager, newFragments, taskHistory, null, action, null, null);
    }

    /**
     * Returns the files from the git repo that are most relevant to this context, up to the specified limit.
     */
    public List<ProjectFile> getMostRelevantFiles(int topK) throws InterruptedException {
        var ineligibleSources = fragments.stream()
                .filter(f -> !f.isEligibleForAutoContext())
                .flatMap(f -> f.files().stream())
                .collect(Collectors.toSet());

        record WeightedFile(ProjectFile file, double weight) {}

        var weightedSeeds = fragments.stream()
                .filter(f -> !f.files().isEmpty())
                .flatMap(fragment -> {
                    double weight = Math.sqrt(1.0 / fragment.files().size());
                    return fragment.files().stream().map(file -> new WeightedFile(file, weight));
                })
                .collect(Collectors.groupingBy(wf -> wf.file, HashMap::new, Collectors.summingDouble(wf -> wf.weight)));

        if (weightedSeeds.isEmpty()) {
            return List.of();
        }

        var gitDistanceResults =
                GitDistance.getRelatedFiles((GitRepo) contextManager.getRepo(), weightedSeeds, topK, false);
        return gitDistanceResults.stream()
                .map(IAnalyzer.FileRelevance::file)
                .filter(file -> !ineligibleSources.contains(file))
                .toList();
    }

    /**
     * 1) Gather all classes from each fragment.
     * 2) Compute related files and take up to topK.
     * 3) Return a List of SummaryFragment for the top results.
     */
    public List<ContextFragment.SummaryFragment> buildAutoContext(int topK) throws InterruptedException {
        IAnalyzer analyzer = contextManager.getAnalyzer();

        var relevantFiles = getMostRelevantFiles(topK);
        if (relevantFiles.isEmpty()) {
            return List.of();
        }

        List<String> targetFqns = new ArrayList<>();
        for (var sourceFile : relevantFiles) {
            targetFqns.addAll(analyzer.getTopLevelDeclarations(sourceFile).stream()
                    .map(CodeUnit::fqName)
                    .toList());
            if (targetFqns.size() >= topK) break;
        }

        if (targetFqns.isEmpty()) {
            return List.of();
        }

        return targetFqns.stream()
                .limit(topK)
                .map(fqn -> new ContextFragment.SummaryFragment(
                        contextManager, fqn, ContextFragment.SummaryType.CODEUNIT_SKELETON))
                .toList();
    }

    // ---------------------------------------------------------
    // Accessors
    // ---------------------------------------------------------

    public UUID id() {
        return id;
    }

    @Nullable
    public UUID getGroupId() {
        return groupId;
    }

    @Nullable
    public String getGroupLabel() {
        return groupLabel;
    }

    public Stream<ContextFragment> fileFragments() {
        return fragments.stream().filter(f -> f.getType().isPath());
    }

    public Stream<ContextFragment.VirtualFragment> virtualFragments() {
        return fragments.stream().filter(f -> f.getType().isVirtual()).map(f -> (ContextFragment.VirtualFragment) f);
    }

    /**
     * Returns readonly files and virtual fragments (excluding usage fragments) as a combined stream
     */
    public Stream<ContextFragment> getReadOnlyFragments() {
        return fragments.stream().filter(f -> !f.getType().isEditable());
    }

    /**
     * Returns file fragments and editable virtual fragments (usage), ordered with most-recently-modified last
     */
    public Stream<ContextFragment> getEditableFragments() {
        // Helper record for associating a fragment with its mtime for safe sorting and filtering
        record EditableFileWithMtime(ContextFragment.ProjectPathFragment fragment, long mtime) {}

        Stream<ContextFragment.ProjectPathFragment> sortedProjectFiles = fragments.stream()
                .filter(ContextFragment.ProjectPathFragment.class::isInstance)
                .map(ContextFragment.ProjectPathFragment.class::cast)
                .map(pf -> {
                    try {
                        return new EditableFileWithMtime(pf, pf.file().mtime());
                    } catch (IOException e) {
                        logger.warn(
                                "Could not get mtime for editable file [{}], it will be excluded from ordered editable fragments.",
                                pf.shortDescription(),
                                e);
                        return new EditableFileWithMtime(pf, -1L);
                    }
                })
                .filter(mf -> mf.mtime() >= 0)
                .sorted(Comparator.comparingLong(EditableFileWithMtime::mtime))
                .map(EditableFileWithMtime::fragment);

        Stream<ContextFragment> otherEditablePathFragments = fragments.stream()
                .filter(f -> f.getType().isPath() && !(f instanceof ContextFragment.ProjectPathFragment));

        Stream<ContextFragment> editableVirtuals = fragments.stream()
                .filter(f -> f.getType().isVirtual() && f.getType().isEditable());

        return Streams.concat(
                editableVirtuals, otherEditablePathFragments, sortedProjectFiles.map(ContextFragment.class::cast));
    }

    public Stream<ContextFragment> allFragments() {
        return fragments.stream();
    }

    /**
     * Removes fragments from this context by their IDs.
     */
    public Context removeFragmentsByIds(Collection<String> idsToRemove) {
        if (idsToRemove.isEmpty()) {
            return this;
        }

        var newFragments =
                fragments.stream().filter(f -> !idsToRemove.contains(f.id())).toList();

        int removedCount = fragments.size() - newFragments.size();
        if (removedCount == 0) {
            return this;
        }

        String actionString = "Removed " + removedCount + " fragment" + (removedCount == 1 ? "" : "s");
        return withFragments(newFragments, CompletableFuture.completedFuture(actionString));
    }

    public Context removeAll() {
        String action = ActivityTableRenderers.DROPPED_ALL_CONTEXT;
        return new Context(
                newContextId(),
                contextManager,
                List.of(),
                List.of(),
                null,
                CompletableFuture.completedFuture(action),
                null,
                null);
    }

    public boolean isEmpty() {
        return fragments.isEmpty() && taskHistory.isEmpty();
    }

    public TaskEntry createTaskEntry(TaskResult result) {
        int nextSequence = taskHistory.isEmpty() ? 1 : taskHistory.getLast().sequence() + 1;
        return TaskEntry.fromSession(nextSequence, result);
    }

    public Context addHistoryEntry(
            TaskEntry taskEntry, @Nullable ContextFragment.TaskFragment parsed, Future<String> action) {
        var newTaskHistory =
                Streams.concat(taskHistory.stream(), Stream.of(taskEntry)).toList();
        // Do not inherit grouping on derived contexts; grouping is explicit
        return new Context(newContextId(), contextManager, fragments, newTaskHistory, parsed, action, null, null);
    }

    public Context clearHistory() {
        return new Context(
                newContextId(),
                contextManager,
                fragments,
                List.of(),
                null,
                CompletableFuture.completedFuture(ActivityTableRenderers.CLEARED_TASK_HISTORY),
                null,
                null);
    }

    /**
     * @return an immutable copy of the task history.
     */
    public List<TaskEntry> getTaskHistory() {
        return taskHistory;
    }

    /**
     * Get the action that created this context
     */
    public String getAction() {
        if (action.isDone()) {
            try {
                return action.get();
            } catch (Exception e) {
                logger.warn("Error retrieving action", e);
                return "(Error retrieving action)";
            }
        }
        return SUMMARIZING;
    }

    public IContextManager getContextManager() {
        return contextManager;
    }

    /**
     * Returns all fragments in display order: - conversation history (if not empty) - file fragments - virtual
     * fragments
     */
    public List<ContextFragment> getAllFragmentsInDisplayOrder() {
        var result = new ArrayList<ContextFragment>();

        if (!taskHistory.isEmpty()) {
            result.add(new HistoryFragment(contextManager, taskHistory));
        }

        result.addAll(fragments.stream().filter(f -> f.getType().isPath()).toList());
        result.addAll(fragments.stream().filter(f -> f.getType().isVirtual()).toList());

        return result;
    }

    public Context withParsedOutput(@Nullable ContextFragment.TaskFragment parsedOutput, Future<String> action) {
        // Clear grouping by default on derived contexts
        return new Context(newContextId(), contextManager, fragments, taskHistory, parsedOutput, action, null, null);
    }

    public Context withParsedOutput(@Nullable ContextFragment.TaskFragment parsedOutput, String action) {
        // Clear grouping by default on derived contexts
        return new Context(
                newContextId(),
                contextManager,
                fragments,
                taskHistory,
                parsedOutput,
                CompletableFuture.completedFuture(action),
                null,
                null);
    }

    public Context withAction(Future<String> action) {
        // Clear grouping by default on derived contexts
        return new Context(newContextId(), contextManager, fragments, taskHistory, parsedOutput, action, null, null);
    }

    public Context withGroup(@Nullable UUID groupId, @Nullable String groupLabel) {
        return new Context(
                newContextId(), contextManager, fragments, taskHistory, parsedOutput, action, groupId, groupLabel);
    }

    public static Context createWithId(
            UUID id,
            IContextManager cm,
            List<ContextFragment> fragments,
            List<TaskEntry> history,
            @Nullable ContextFragment.TaskFragment parsed,
            Future<String> action) {
        return createWithId(id, cm, fragments, history, parsed, action, null, null);
    }

    public static Context createWithId(
            UUID id,
            IContextManager cm,
            List<ContextFragment> fragments,
            List<TaskEntry> history,
            @Nullable ContextFragment.TaskFragment parsed,
            Future<String> action,
            @Nullable UUID groupId,
            @Nullable String groupLabel) {
        return new Context(id, cm, fragments, history, parsed, action, groupId, groupLabel);
    }

    /**
     * Creates a new Context with a modified task history list. This generates a new context state with a new ID and
     * action.
     */
    public Context withCompressedHistory(List<TaskEntry> newHistory) {
        return new Context(
                newContextId(),
                contextManager,
                fragments,
                newHistory,
                null,
                CompletableFuture.completedFuture("Compress History"),
                null,
                null);
    }

    @Nullable
    public ContextFragment.TaskFragment getParsedOutput() {
        return parsedOutput;
    }

    /**
     * Returns true if the parsedOutput contains AI messages (useful for UI decisions).
     */
    public boolean isAiResult() {
        var parsed = getParsedOutput();
        if (parsed == null) {
            return false;
        }
        return parsed.messages().stream().anyMatch(m -> m.type() == ChatMessageType.AI);
    }

    /**
     * Creates a new (live) Context that copies specific elements from the provided context.
     */
    public static Context createFrom(Context sourceContext, Context currentContext, List<TaskEntry> newHistory) {
        // Fragments should already be live from migration logic; use them directly
        var fragments = sourceContext.allFragments().toList();

        return new Context(
                newContextId(),
                currentContext.contextManager,
                fragments,
                newHistory,
                null,
                CompletableFuture.completedFuture("Reset context to historical state"),
                sourceContext.getGroupId(),
                sourceContext.getGroupLabel());
    }

<<<<<<< HEAD
=======
    public record FreezeResult(Context liveContext, Context frozenContext) {}

    /**
     * @return a FreezeResult with the (potentially modified to exclude invalid Fragments) liveContext + frozenContext
     */
    public FreezeResult freezeAndCleanup() {
        var liveFragments = new ArrayList<ContextFragment>();
        var frozenFragments = new ArrayList<ContextFragment>();

        for (var fragment : this.fragments) {
            try {
                var frozen = FrozenFragment.freeze(fragment, contextManager);
                liveFragments.add(fragment);
                frozenFragments.add(frozen);
            } catch (IOException e) {
                logger.warn("Failed to freeze fragment {}: {}", fragment.description(), e.getMessage());
            } catch (InterruptedException e) {
                throw new RuntimeException(e);
            }
        }

        Context liveContext;
        if (!liveFragments.equals(fragments)) {
            liveContext = new Context(
                    newContextId(),
                    this.contextManager,
                    liveFragments,
                    this.taskHistory,
                    this.parsedOutput,
                    this.action,
                    this.groupId,
                    this.groupLabel);
        } else {
            liveContext = this;
        }

        var frozenContext = new Context(
                this.id,
                this.contextManager,
                frozenFragments,
                this.taskHistory,
                this.parsedOutput,
                this.action,
                this.groupId,
                this.groupLabel);

        return new FreezeResult(liveContext, frozenContext);
    }

    public Context freeze() {
        return freezeAndCleanup().frozenContext;
    }

    @SuppressWarnings("unchecked")
    public static <T extends ContextFragment> T unfreezeFragmentIfNeeded(T fragment, IContextManager contextManager) {
        if (fragment instanceof FrozenFragment frozen) {
            try {
                return (T) frozen.unfreeze(contextManager);
            } catch (IOException e) {
                logger.warn("Failed to unfreeze fragment {}: {}", frozen.description(), e.getMessage());
                return fragment;
            }
        }
        return fragment;
    }

>>>>>>> 423bd678
    @Override
    public boolean equals(@Nullable Object o) {
        if (this == o) return true;
        if (!(o instanceof Context context)) return false;
        return id.equals(context.id);
    }

    @Override
    public int hashCode() {
        return id.hashCode();
    }

    /**
     * Retrieves the DISCARDED_CONTEXT fragment and parses it as a Map of description -> explanation.
     * Returns an empty map if no DISCARDED_CONTEXT fragment exists or if parsing fails.
     */
    public Map<String, String> getDiscardedFragmentsNote() {
        var discardedDescription = ContextFragment.DISCARDED_CONTEXT.description();
        var existingDiscarded = virtualFragments()
                .filter(vf -> vf.getType() == ContextFragment.FragmentType.STRING)
                .filter(vf -> vf instanceof ContextFragment.StringFragment)
                .map(vf -> (ContextFragment.StringFragment) vf)
                .filter(sf -> discardedDescription.equals(sf.description()))
                .findFirst();

        if (existingDiscarded.isEmpty()) {
            return Map.of();
        }

        var mapper = Json.getMapper();
        try {
            return mapper.readValue(existingDiscarded.get().text(), new TypeReference<Map<String, String>>() {});
        } catch (Exception e) {
            logger.warn("Failed to parse DISCARDED_CONTEXT JSON", e);
            return Map.of();
        }
    }

    public boolean workspaceContentEquals(Context other) {
<<<<<<< HEAD
        var thisFragments = allFragments().toList();
        var otherFragments = other.allFragments().toList();

        if (thisFragments.size() != otherFragments.size()) {
            return false;
        }

        // Check semantic equivalence using hasSameSource for all fragments
        for (var thisFragment : thisFragments) {
            boolean found = otherFragments.stream().anyMatch(thisFragment::hasSameSource);
            if (!found) {
                return false;
            }
        }

        return true;
=======
        return allFragments().toList().equals(other.allFragments().toList());
>>>>>>> 423bd678
    }

    /**
     * Merges this context with another context, combining their fragments while avoiding duplicates.
     * Fragments from {@code other} that are not present in this context are added.
     * File fragments are deduplicated by their source file; virtual fragments by their id().
     * Task history and parsed output from this context are preserved.
     *
     * @param other the context to merge with
     * @return a new context containing the union of fragments from both contexts
     */
    public Context union(Context other) {
        if (this.fragments.isEmpty()) {
            return other;
        }

        var combined = addPathFragments(other.fileFragments()
                .map(cf -> (ContextFragment.PathFragment) cf)
                .toList());
        combined = combined.addVirtualFragments(other.virtualFragments().toList());
        return combined;
    }

    /**
     * Adds class definitions (CodeFragments) to the context for the given FQCNs.
     * Skips classes whose source files are already in the workspace as ProjectPathFragments.
     *
     * @param context    the current context
     * @param classNames fully qualified class names to add
     * @param analyzer   the code analyzer
     * @return a new context with the added class fragments
     */
    public static Context withAddedClasses(Context context, List<String> classNames, IAnalyzer analyzer) {
        if (classNames.isEmpty()) {
            return context;
        }

        var liveContext = context;
        var workspaceFiles = liveContext
                .fileFragments()
                .filter(f -> f instanceof ContextFragment.ProjectPathFragment)
                .map(f -> (ContextFragment.ProjectPathFragment) f)
                .map(ContextFragment.ProjectPathFragment::file)
                .collect(Collectors.toSet());

        var toAdd = new ArrayList<ContextFragment.VirtualFragment>();
        for (String className : classNames.stream().distinct().toList()) {
            if (className.isBlank()) {
                continue;
            }
            var cuOpt = analyzer.getDefinition(className);
            if (cuOpt.isPresent() && cuOpt.get().isClass()) {
                var codeUnit = cuOpt.get();
                // Skip if the source file is already in workspace as a ProjectPathFragment
                if (!workspaceFiles.contains(codeUnit.source())) {
                    toAdd.add(new ContextFragment.CodeFragment(context.contextManager, codeUnit));
                }
            } else {
                logger.warn("Could not find definition for class: {}", className);
            }
        }

        return toAdd.isEmpty() ? context : liveContext.addVirtualFragments(toAdd);
    }

    /**
     * Adds class summary fragments (SkeletonFragments) for the given FQCNs.
     *
     * @param context    the current context
     * @param classNames fully qualified class names to summarize
     * @return a new context with the added summary fragments
     */
    public static Context withAddedClassSummaries(Context context, List<String> classNames) {
        if (classNames.isEmpty()) {
            return context;
        }

        var toAdd = new ArrayList<ContextFragment.VirtualFragment>();
        for (String name : classNames.stream().distinct().toList()) {
            if (name.isBlank()) {
                continue;
            }
            toAdd.add(new ContextFragment.SummaryFragment(
                    context.contextManager, name, ContextFragment.SummaryType.CODEUNIT_SKELETON));
        }

        return toAdd.isEmpty() ? context : context.addVirtualFragments(toAdd);
    }

    /**
     * Adds file summary fragments for all classes in the given file paths (with glob support).
     *
     * @param context   the current context
     * @param filePaths file paths relative to project root; supports glob patterns
     * @param project   the project for path resolution
     * @return a new context with the added file summary fragments
     */
    public static Context withAddedFileSummaries(Context context, List<String> filePaths, AbstractProject project) {
        if (filePaths.isEmpty()) {
            return context;
        }

        var resolvedFilePaths = filePaths.stream()
                .flatMap(pattern -> Completions.expandPath(project, pattern).stream())
                .filter(ProjectFile.class::isInstance)
                .map(ProjectFile.class::cast)
                .map(ProjectFile::toString)
                .distinct()
                .toList();

        if (resolvedFilePaths.isEmpty()) {
            return context;
        }

        var toAdd = new ArrayList<ContextFragment.VirtualFragment>();
        for (String path : resolvedFilePaths) {
            toAdd.add(new ContextFragment.SummaryFragment(
                    context.contextManager, path, ContextFragment.SummaryType.FILE_SKELETONS));
        }

        return context.addVirtualFragments(toAdd);
    }

    /**
     * Adds method source code fragments for the given FQ method names.
     * Skips methods whose source files are already in the workspace.
     *
     * @param context     the current context
     * @param methodNames fully qualified method names to add sources for
     * @param analyzer    the code analyzer
     * @return a new context with the added method fragments
     */
    public static Context withAddedMethodSources(Context context, List<String> methodNames, IAnalyzer analyzer) {
        if (methodNames.isEmpty()) {
            return context;
        }

        var liveContext = context;
        var workspaceFiles = liveContext
                .fileFragments()
                .filter(f -> f instanceof ContextFragment.ProjectPathFragment)
                .map(f -> (ContextFragment.ProjectPathFragment) f)
                .map(ContextFragment.ProjectPathFragment::file)
                .collect(Collectors.toSet());

        var toAdd = new ArrayList<ContextFragment.VirtualFragment>();
        for (String methodName : methodNames.stream().distinct().toList()) {
            if (methodName.isBlank()) {
                continue;
            }
            var cuOpt = analyzer.getDefinition(methodName);
            if (cuOpt.isPresent() && cuOpt.get().isFunction()) {
                var codeUnit = cuOpt.get();
                // Skip if the source file is already in workspace as a ProjectPathFragment
                if (!workspaceFiles.contains(codeUnit.source())) {
                    toAdd.add(new ContextFragment.CodeFragment(context.contextManager, codeUnit));
                }
            } else {
                logger.warn("Could not find method definition for: {}", methodName);
            }
        }

        return toAdd.isEmpty() ? context : liveContext.addVirtualFragments(toAdd);
    }

    /**
     * Adds a URL content fragment to the context by fetching and converting to Markdown.
     *
     * @param context   the current context
     * @param urlString the URL to fetch
     * @return a new context with the added URL fragment
     * @throws IOException        if fetching or processing fails
     * @throws URISyntaxException if the URL string is malformed
     */
    public static Context withAddedUrlContent(Context context, String urlString)
            throws IOException, URISyntaxException {
        if (urlString.isBlank()) {
            return context;
        }

        var content = WorkspaceTools.fetchUrlContent(new URI(urlString));
        content = HtmlToMarkdown.maybeConvertToMarkdown(content);

        if (content.isBlank()) {
            return context;
        }

        var fragment = new ContextFragment.StringFragment(
                context.contextManager, content, "Content from " + urlString, SyntaxConstants.SYNTAX_STYLE_NONE);
        return context.addVirtualFragment(fragment);
    }

    /**
     * Returns the processed output text from the latest build failure fragment in this Context. Empty string if there
     * is no build failure recorded.
     */
    public String getBuildError() {
        return getBuildFragment().map(ContextFragment.VirtualFragment::text).orElse("");
    }

    public Optional<ContextFragment.StringFragment> getBuildFragment() {
        var desc = ContextFragment.BUILD_RESULTS.description();
        return virtualFragments()
                .filter(f -> f instanceof ContextFragment.StringFragment sf && desc.equals(sf.description()))
                .map(ContextFragment.StringFragment.class::cast)
                .findFirst();
    }

    /**
     * Returns a new Context reflecting the latest build result. Behavior mirrors ContextManager.updateBuildFragment: -
     * Always clears previous build fragments (legacy BUILD_LOG and the new BUILD_RESULTS StringFragment). - Adds a new
     * "Latest Build Results" StringFragment only on failure; no fragment on success.
     */
    public Context withBuildResult(boolean success, String processedOutput) {
        var desc = ContextFragment.BUILD_RESULTS.description();

        var idsToDrop = virtualFragments()
                .filter(f -> f.getType() == ContextFragment.FragmentType.BUILD_LOG
                        || (f.getType() == ContextFragment.FragmentType.STRING
                                && f instanceof ContextFragment.StringFragment sf
                                && desc.equals(sf.description())))
                .map(ContextFragment::id)
                .toList();

        var afterClear = idsToDrop.isEmpty() ? this : removeFragmentsByIds(idsToDrop);

        if (success) {
            // Build succeeded; nothing to add after clearing old fragments
            return afterClear.withAction(CompletableFuture.completedFuture("Build results cleared (success)"));
        }

        // Build failed; add a new StringFragment with the processed output
        var sf = new ContextFragment.StringFragment(
                getContextManager(), processedOutput, desc, ContextFragment.BUILD_RESULTS.syntaxStyle());

        var newFragments = new ArrayList<>(afterClear.fragments);
        newFragments.add(sf);

        return new Context(
                newContextId(),
                getContextManager(),
                newFragments,
                afterClear.taskHistory,
                afterClear.parsedOutput,
                CompletableFuture.completedFuture("Build results updated (failure)"),
                null,
                null);
    }

    /**
     * Create a new Context reflecting external file changes.
     * - Unchanged fragments are reused.
     * - For DynamicFragments whose files() intersect 'changed', call refreshCopy() to get a new instance
     * with cleared ComputedValues (id is preserved).
     * - Paste fragments (text/image) are always refreshed when 'changed' is non-empty, to clear/re-kick their
     * ComputedValues even though they may not reference files directly.
     * - Preserves taskHistory and parsedOutput; sets action to "Load external changes".
     * - If 'changed' is empty, returns this.
     */
    public Context copyAndRefresh(Set<ProjectFile> changed) {
        if (changed.isEmpty()) {
            return this;
        }

        boolean anyDynamicPresent = fragments.stream().anyMatch(ContextFragment::isDynamic);
        var newFragments = new ArrayList<ContextFragment>(fragments.size());
        boolean anyReplaced = false;

        for (var f : fragments) {
            if (f instanceof ContextFragment.ComputedFragment df) {
                // Refresh dynamic fragments whose referenced files intersect the changed set
                if (!Collections.disjoint(f.files(), changed)) {
                    var refreshed = df.refreshCopy();
                    newFragments.add(refreshed);
                    if (refreshed != f) {
                        anyReplaced = true;
                    }
                    continue;
                }
            }

            // Default: reuse as-is
            newFragments.add(f);
        }

        // Create a new Context if any fragment changed, or if we contain dynamic fragments, or parsed output is
        // present.
        boolean mustCreateNew = anyReplaced || anyDynamicPresent || parsedOutput != null;

        if (!mustCreateNew && newFragments.equals(fragments)) {
            // No dynamic content to update; keep original Context
            return this;
        }

        return new Context(
                newContextId(),
                contextManager,
                newFragments,
                taskHistory,
                parsedOutput,
                CompletableFuture.completedFuture("Load external changes"),
                this.groupId,
                this.groupLabel);
    }

    private boolean isNewFileInGitAndText(ContextFragment fragment) {
        if (fragment.getType() != ContextFragment.FragmentType.PROJECT_PATH) {
            return false;
        }
        if (!fragment.isText()) {
            return false;
        }
        var files = fragment.files();
        if (files.isEmpty()) {
            return false;
        }
        IGitRepo repo = contextManager.getRepo();
        return !repo.getTrackedFiles().contains(files.iterator().next());
    }

    /**
     * Compute per-fragment diffs between this (right/new) and the other (left/old) context. Results are cached per other.id().
     * Accepts both live and frozen contexts. Live contexts should have had ensureFilesSnapshot() pre-called to materialize
     * computed values for dynamic fragments.
     */
    public List<DiffEntry> getDiff(Context other) {
        var cached = diffCache.get(other.id()); // cache should key on "other.id()", not this.id()
        if (cached != null) {
            return cached;
        }

        var diffs = fragments.stream()
                .map(cf -> computeDiffForFragment(cf, other))
                .filter(Objects::nonNull)
                .toList();

        diffCache.put(other.id(), diffs);
        return diffs;
    }

    /**
     * Helper method to compute diff for a single fragment against the other context.
     * Handles ComputedFragment and non-dynamic virtual fragments appropriately.
     * Live fragments are stored directly in DiffEntry without freezing.
     */
    private @Nullable DiffEntry computeDiffForFragment(ContextFragment thisFragment, Context other) {
        // Find matching fragment in 'other' context using universal matching semantics
        var otherFragment = other.fragments.stream()
                .filter(thisFragment::hasSameSource)
                .findFirst()
                .orElse(null);

        if (otherFragment == null) {
            // No matching fragment in 'other'; fragment is either new or was removed
            // For any new fragment (file or virtual), diff against empty
            var newContent = extractFragmentContent(thisFragment, true);
            var result = ContentDiffUtils.computeDiffResult(
                    "", newContent, "old/" + thisFragment.shortDescription(), "new/" + thisFragment.shortDescription());
            if (result.diff().isEmpty()) {
                return null;
            }
            return new DiffEntry(thisFragment, result.diff(), result.added(), result.deleted(), "", newContent);
        }

        // Extract content from both fragments
        String oldContent = extractFragmentContent(otherFragment, false);
        String newContent = extractFragmentContent(thisFragment, true);

        // For image fragments, handle specially
        if (!thisFragment.isText() || !otherFragment.isText()) {
            return computeImageDiffEntry(thisFragment, otherFragment, oldContent, newContent);
        }

        int oldLineCount = oldContent.isEmpty() ? 0 : (int) oldContent.lines().count();
        int newLineCount = newContent.isEmpty() ? 0 : (int) newContent.lines().count();
        logger.trace(
                "getDiff: fragment='{}' id={} oldLines={} newLines={}",
                thisFragment.shortDescription(),
                id,
                oldLineCount,
                newLineCount);

        var result = ContentDiffUtils.computeDiffResult(
                oldContent,
                newContent,
                "old/" + thisFragment.shortDescription(),
                "new/" + thisFragment.shortDescription());

        logger.trace(
                "getDiff: fragment='{}' added={} deleted={} diffEmpty={}",
                thisFragment.shortDescription(),
                result.added(),
                result.deleted(),
                result.diff().isEmpty());

        if (result.diff().isEmpty()) {
            return null;
        }

        // Store live fragment directly in DiffEntry
        return new DiffEntry(thisFragment, result.diff(), result.added(), result.deleted(), oldContent, newContent);
    }

    /**
     * Extract text content from a fragment, handling FrozenFragment, ComputedFragment, and non-dynamic fragments.
     * Uses appropriate timeouts and fallback logic to avoid blocking the UI.
     */
    private String extractFragmentContent(ContextFragment fragment, boolean isNew) {
        try {
            // FrozenFragment: use in-memory getter
            if (fragment instanceof FrozenFragment ff) {
                return ff.text();
            }

            // ComputedFragment: try non-blocking access first, fall back to bounded await
            if (fragment instanceof ContextFragment.ComputedFragment cf) {
                var tryGetResult = cf.computedText().tryGet();
                if (tryGetResult.isPresent()) {
                    return tryGetResult.get();
                }

                // Fall back to bounded await with appropriate timeout based on fragment type
                Duration timeout = getTimeoutForFragmentType(fragment);
                var awaitResult = cf.computedText().await(timeout);
                if (awaitResult.isPresent()) {
                    return awaitResult.get();
                } else {
                    logger.warn(
                            "Timeout or cancelled waiting for computed text of {} fragment '{}' (timeout={}ms); continuing with empty content. "
                                    + "Fragment may not have been pre-warmed by ensureFilesSnapshot().",
                            fragment.getClass().getSimpleName(),
                            fragment.shortDescription(),
                            timeout.toMillis());
                    return "";
                }
            }

            // Non-dynamic virtual fragments: use text() directly (non-blocking)
            return fragment.text();
        } catch (java.util.concurrent.CancellationException e) {
            logger.warn(
                    "Computation cancelled for {} fragment '{}'; continuing with empty content. Cause: {}",
                    fragment.getClass().getSimpleName(),
                    fragment.shortDescription(),
                    e.getMessage());
            return "";
        } catch (UncheckedIOException e) {
            logger.warn(
                    "IO error reading content for {} fragment '{}' ({}); skipping from diff. Cause: {}",
                    fragment.getClass().getSimpleName(),
                    fragment.shortDescription(),
                    isNew ? "new" : "old",
                    e.getMessage());
            return "";
        } catch (Exception e) {
            logger.error(
                    "Unexpected error extracting content for {} fragment '{}': {}",
                    fragment.getClass().getSimpleName(),
                    fragment.shortDescription(),
                    e.getMessage(),
                    e);
            return "";
        }
    }

    /**
     * Determine the appropriate timeout for a fragment type.
     * Most fragments use SNAPSHOT_AWAIT_TIMEOUT; expensive operations like Usage and CallGraph use longer timeout.
     */
    private Duration getTimeoutForFragmentType(ContextFragment fragment) {
        if (fragment instanceof ContextFragment.UsageFragment
                || fragment instanceof ContextFragment.CallGraphFragment) {
            return Duration.ofMinutes(1);
        }
        return SNAPSHOT_AWAIT_TIMEOUT;
    }

    /**
     * Extract image bytes from a fragment, handling FrozenFragment and ComputedFragment.
     */
    private byte @Nullable [] extractImageBytes(ContextFragment fragment) {
        try {
            // Try to read via image() method if available
            if (fragment instanceof ContextFragment.ImageFragment imgFrag) {
                var image = imgFrag.image();
                return ImageUtil.imageToBytes(image);
            }
        } catch (java.util.concurrent.CancellationException e) {
            logger.warn(
                    "Computation cancelled for image fragment '{}'; image will show as changed. Cause: {}",
                    fragment.shortDescription(),
                    e.getMessage());
            return null;
        } catch (UncheckedIOException e) {
            logger.warn(
                    "IO error reading image for fragment '{}'; image will show as changed. Cause: {}",
                    fragment.shortDescription(),
                    e.getMessage());
            return null;
        } catch (Exception e) {
            logger.error(
                    "Unexpected error extracting image bytes for fragment '{}': {}",
                    fragment.shortDescription(),
                    e.getMessage(),
                    e);
            return null;
        }

        return null;
    }

    /**
     * Compute diff entry for image fragments. Shows "[image changed]" as diff if either side unavailable.
     */
    private @Nullable DiffEntry computeImageDiffEntry(
            ContextFragment thisFragment,
            ContextFragment otherFragment,
            String oldContentPlaceholder,
            String newContentPlaceholder) {
        byte[] oldImageBytes = extractImageBytes(otherFragment);
        byte[] newImageBytes = extractImageBytes(thisFragment);

        // If both images are unavailable or identical, skip diff
        if (oldImageBytes == null && newImageBytes == null) {
            return null;
        }

        boolean imagesEqual = false;
        if (oldImageBytes != null && newImageBytes != null) {
            imagesEqual = java.util.Arrays.equals(oldImageBytes, newImageBytes);
        }

        if (imagesEqual) {
            return null;
        }

        // Generate placeholder diff showing image changed
        String diff = "[Image changed]";

        return new DiffEntry(
                thisFragment,
                diff,
                1, // 1 line "added" (image changed)
                1, // 1 line "deleted" (image changed)
                oldImageBytes != null ? "[image]" : "",
                newImageBytes != null ? "[image]" : "");
    }

    /**
     * Compute the set of ProjectFile objects that differ between this (new/right) context and {@code other} (old/left).
     * This is a convenience wrapper around {@link #getDiff(Context)} which returns per-fragment diffs.
     * <p>
     * Note: Both contexts should be frozen (no dynamic fragments) for reliable results.
     */
    public java.util.Set<ProjectFile> getChangedFiles(Context other) {
        var diffs = this.getDiff(other);
        return diffs.stream().flatMap(de -> de.fragment.files().stream()).collect(Collectors.toSet());
    }

    /**
     * Best-effort snapshot seeding to ensure context contents are materialized.
     */
    @Blocking
    @TestOnly
    public void awaitContextsAreComputed(Duration timeout) {
        for (var fragment : this.allFragments().toList()) {
            if (fragment instanceof ContextFragment.ComputedFragment cf) {
                cf.computedDescription().await(timeout);
                cf.computedSyntaxStyle().await(timeout);
                cf.computedText().await(timeout);
                cf.computedFiles().await(timeout);
                cf.computedText().await(timeout);
                // Only await image bytes for non-path fragments (e.g., paste images).
                if (!(fragment instanceof ContextFragment.PathFragment)) {
                    var futureBytes = cf.computedImageBytes();
                    if (futureBytes != null) {
                        futureBytes.await(timeout);
                    }
                }
            }
        }
    }
}<|MERGE_RESOLUTION|>--- conflicted
+++ resolved
@@ -585,75 +585,6 @@
                 sourceContext.getGroupLabel());
     }
 
-<<<<<<< HEAD
-=======
-    public record FreezeResult(Context liveContext, Context frozenContext) {}
-
-    /**
-     * @return a FreezeResult with the (potentially modified to exclude invalid Fragments) liveContext + frozenContext
-     */
-    public FreezeResult freezeAndCleanup() {
-        var liveFragments = new ArrayList<ContextFragment>();
-        var frozenFragments = new ArrayList<ContextFragment>();
-
-        for (var fragment : this.fragments) {
-            try {
-                var frozen = FrozenFragment.freeze(fragment, contextManager);
-                liveFragments.add(fragment);
-                frozenFragments.add(frozen);
-            } catch (IOException e) {
-                logger.warn("Failed to freeze fragment {}: {}", fragment.description(), e.getMessage());
-            } catch (InterruptedException e) {
-                throw new RuntimeException(e);
-            }
-        }
-
-        Context liveContext;
-        if (!liveFragments.equals(fragments)) {
-            liveContext = new Context(
-                    newContextId(),
-                    this.contextManager,
-                    liveFragments,
-                    this.taskHistory,
-                    this.parsedOutput,
-                    this.action,
-                    this.groupId,
-                    this.groupLabel);
-        } else {
-            liveContext = this;
-        }
-
-        var frozenContext = new Context(
-                this.id,
-                this.contextManager,
-                frozenFragments,
-                this.taskHistory,
-                this.parsedOutput,
-                this.action,
-                this.groupId,
-                this.groupLabel);
-
-        return new FreezeResult(liveContext, frozenContext);
-    }
-
-    public Context freeze() {
-        return freezeAndCleanup().frozenContext;
-    }
-
-    @SuppressWarnings("unchecked")
-    public static <T extends ContextFragment> T unfreezeFragmentIfNeeded(T fragment, IContextManager contextManager) {
-        if (fragment instanceof FrozenFragment frozen) {
-            try {
-                return (T) frozen.unfreeze(contextManager);
-            } catch (IOException e) {
-                logger.warn("Failed to unfreeze fragment {}: {}", frozen.description(), e.getMessage());
-                return fragment;
-            }
-        }
-        return fragment;
-    }
-
->>>>>>> 423bd678
     @Override
     public boolean equals(@Nullable Object o) {
         if (this == o) return true;
@@ -693,7 +624,6 @@
     }
 
     public boolean workspaceContentEquals(Context other) {
-<<<<<<< HEAD
         var thisFragments = allFragments().toList();
         var otherFragments = other.allFragments().toList();
 
@@ -710,9 +640,6 @@
         }
 
         return true;
-=======
-        return allFragments().toList().equals(other.allFragments().toList());
->>>>>>> 423bd678
     }
 
     /**
