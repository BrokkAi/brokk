package ai.brokk;

import ai.brokk.analyzer.ProjectFile;
import java.awt.KeyboardFocusManager;
import java.io.IOException;
import java.io.UncheckedIOException;
import java.nio.file.*;
import java.util.List;
import java.util.concurrent.CompletableFuture;
import java.util.concurrent.CopyOnWriteArrayList;
import java.util.concurrent.ExecutionException;
import java.util.concurrent.TimeUnit;
import org.apache.logging.log4j.LogManager;
import org.apache.logging.log4j.Logger;
import org.jetbrains.annotations.Nullable;

public class ProjectWatchService implements IWatchService {

    private final Logger logger = LogManager.getLogger(ProjectWatchService.class);

    private static final long DEBOUNCE_DELAY_MS = 500;
    private static final long POLL_TIMEOUT_FOCUSED_MS = 100;
    private static final long POLL_TIMEOUT_UNFOCUSED_MS = 1000;

    private final Path root;

    @Nullable
    private final Path gitRepoRoot;

    @Nullable
    private final Path gitMetaDir;

    @Nullable
    private final Path globalGitignorePath;

    @Nullable
    private final Path globalGitignoreRealPath;

    private final List<Listener> listeners;

    private volatile boolean running = true;
    private volatile int pauseCount = 0;

    /**
     * Create a ProjectWatchService with multiple listeners.
     * All registered listeners will be notified of file system events.
     */
    public ProjectWatchService(
            Path root, @Nullable Path gitRepoRoot, @Nullable Path globalGitignorePath, List<Listener> listeners) {
        this.root = root;
        this.gitRepoRoot = gitRepoRoot;
        this.globalGitignorePath = globalGitignorePath;
        this.listeners = new CopyOnWriteArrayList<>(listeners);
        this.gitMetaDir = (gitRepoRoot != null) ? gitRepoRoot.resolve(".git") : null;

        // Precompute real path for robust comparison (handles symlinks, case-insensitive filesystems)
        if (globalGitignorePath != null) {
            Path realPath;
            try {
                realPath = globalGitignorePath.toRealPath();
            } catch (IOException e) {
                // If file doesn't exist or can't be resolved, use original path as fallback
                realPath = globalGitignorePath;
                logger.debug("Could not resolve global gitignore to real path: {}", e.getMessage());
            }
            this.globalGitignoreRealPath = realPath;
        } else {
            this.globalGitignoreRealPath = null;
        }
    }

    @Override
    public void start(CompletableFuture<?> delayNotificationsUntilCompleted) {
        Thread watcherThread = new Thread(
                () -> beginWatching(delayNotificationsUntilCompleted),
                "DirectoryWatcher@" + Long.toHexString(Thread.currentThread().threadId()));
        watcherThread.start();
    }

    private void beginWatching(CompletableFuture<?> delayNotificationsUntilCompleted) {
        logger.debug("Setting up WatchService for {}", root);
        try (WatchService watchService = FileSystems.getDefault().newWatchService()) {
            // Recursively register all directories under project root except .brokk and .git
            registerAllDirectories(root, watchService);

            // Always watch git metadata to ensure ref changes (HEAD, refs/heads/*) trigger onRepoChange
            if (gitMetaDir != null && Files.isDirectory(gitMetaDir)) {
                logger.debug("Watching git metadata directory for changes: {}", gitMetaDir);
                registerGitMetadata(gitMetaDir, watchService);
            } else if (gitRepoRoot != null) {
                logger.debug(
                        "Git metadata directory not found at {}; skipping git metadata watch setup",
                        gitRepoRoot.resolve(".git"));
            } else {
                logger.debug("No git repository detected for {}; skipping git metadata watch setup", root);
            }

            // Watch global gitignore file directory if it exists
            if (globalGitignorePath != null && Files.exists(globalGitignorePath)) {
                Path globalGitignoreDir = globalGitignorePath.getParent();
                if (globalGitignoreDir != null && Files.isDirectory(globalGitignoreDir)) {
                    logger.debug("Watching global gitignore directory for changes: {}", globalGitignoreDir);
                    try {
                        globalGitignoreDir.register(
                                watchService,
                                StandardWatchEventKinds.ENTRY_CREATE,
                                StandardWatchEventKinds.ENTRY_DELETE,
                                StandardWatchEventKinds.ENTRY_MODIFY);
                    } catch (IOException e) {
                        logger.warn(
                                "Failed to watch global gitignore directory {}: {}",
                                globalGitignoreDir,
                                e.getMessage());
                    }
                }
            }

            // Wait for the initial future to complete.
            // The WatchService will queue any events that arrive during this time.
            try {
                delayNotificationsUntilCompleted.get();
            } catch (InterruptedException | ExecutionException e) {
                logger.debug("Error while waiting for the initial Future to complete", e);
                throw new RuntimeException(e);
            }

            // Watch for events, debounce them, and handle them
            while (running) {
                // Wait if paused
                while (pauseCount > 0) {
                    Thread.onSpinWait();
                }

                // Choose a short or long poll depending on focus
                long pollTimeout = isApplicationFocused() ? POLL_TIMEOUT_FOCUSED_MS : POLL_TIMEOUT_UNFOCUSED_MS;
                WatchKey key = watchService.poll(pollTimeout, TimeUnit.MILLISECONDS);

                // No event arrived within the poll window
                if (key == null) {
                    notifyNoFilesChanged();
                    continue;
                }

                // We got an event, collect it and any others within the debounce window
                var batch = new EventBatch();
                collectEventsFromKey(key, watchService, batch);

                long deadline = System.currentTimeMillis() + DEBOUNCE_DELAY_MS;
                while (true) {
                    long remaining = deadline - System.currentTimeMillis();
                    if (remaining <= 0) break;
                    WatchKey nextKey = watchService.poll(remaining, TimeUnit.MILLISECONDS);
                    if (nextKey == null) break;
                    collectEventsFromKey(nextKey, watchService, batch);
                }

                // Process the batch
                notifyFilesChanged(batch);
            }
        } catch (IOException e) {
            logger.error("Error setting up watch service", e);
        } catch (InterruptedException e) {
            Thread.currentThread().interrupt();
            logger.warn("FileWatchService thread interrupted; shutting down");
        }
    }

    /**
     * Checks if a gitignore-related file change should trigger cache invalidation.
     * This targets untracked .gitignore files, .git/info/exclude, and global gitignore files
     * which are not covered by git metadata watching.
     */
    private boolean shouldInvalidateForGitignoreChange(Path eventPath) {
        var fileName = eventPath.getFileName().toString();

        // .git/info/exclude is never tracked by git
        // Use path traversal instead of string matching for cross-platform compatibility
        if (fileName.equals("exclude")) {
            var parent = eventPath.getParent();
            if (parent != null && parent.getFileName().toString().equals("info")) {
                var grandParent = parent.getParent();
                if (grandParent != null && grandParent.getFileName().toString().equals(".git")) {
                    logger.debug("Git info exclude file changed: {}", eventPath);
                    return true;
                }
            }
        }

        // For .gitignore files, only trigger if they're likely untracked
        // (tracked .gitignore changes are handled by git metadata watching)
        if (fileName.equals(".gitignore")) {
            // We can't easily determine if it's tracked here, so we'll be conservative
            // and invalidate. The performance impact is minimal since this is rare.
            logger.debug("Gitignore file changed: {}", eventPath);
            return true;
        }

        // Check if this is the global gitignore file
        if (globalGitignoreRealPath != null) {
            try {
                Path eventRealPath = eventPath.toRealPath();
                if (eventRealPath.equals(globalGitignoreRealPath)) {
                    logger.debug("Global gitignore file changed: {}", eventPath);
                    return true;
                }
            } catch (IOException e) {
                // If toRealPath() fails (file deleted during event), fall back to simple comparison
                if (eventPath.equals(globalGitignorePath)) {
                    logger.debug("Global gitignore file changed: {} (fallback comparison)", eventPath);
                    return true;
                }
            }
        }

        return false;
    }

    private void collectEventsFromKey(WatchKey key, WatchService watchService, EventBatch batch) {
        Path watchPath = (Path) key.watchable();
        for (WatchEvent<?> event : key.pollEvents()) {
            if (event.kind() == StandardWatchEventKinds.OVERFLOW) {
                batch.isOverflowed = true;
                continue;
            }

            // Guard: context might be null (OVERFLOW) or not a Path
            if (!(event.context() instanceof Path ctx)) {
                logger.warn("Event is not overflow but has no path: {}", event);
                continue;
            }

            // convert to ProjectFile
            Path eventPath = watchPath.resolve(ctx);
<<<<<<< HEAD

            // Check if this is an untracked gitignore change that should invalidate cache
            if (shouldInvalidateForGitignoreChange(eventPath)) {
                batch.untrackedGitignoreChanged = true;
            }

            batch.files.add(new ProjectFile(root, root.relativize(eventPath)));
=======
            Path relativized;
            try {
                relativized = root.relativize(eventPath);
            } catch (IllegalArgumentException e) {
                throw new RuntimeException("Failed to relativize path: %s to %s".formatted(eventPath, root), e);
            }
            batch.files.add(new ProjectFile(root, relativized));
>>>>>>> d5a33128

            // If it's a directory creation, register it so we can watch its children
            if (event.kind() == StandardWatchEventKinds.ENTRY_CREATE && Files.isDirectory(eventPath)) {
                try {
                    if (gitMetaDir != null && eventPath.startsWith(gitMetaDir)) {
                        // Do not exclude .git if the created directory is under git metadata
                        registerGitMetadata(eventPath, watchService);
                    } else {
                        registerAllDirectories(eventPath, watchService);
                    }
                } catch (IOException ex) {
                    logger.warn("Failed to register new directory for watching: {}", eventPath, ex);
                }
            }
        }

        // If the key is no longer valid, we can't watch this path anymore
        if (!key.reset()) {
            logger.warn("Watch key no longer valid: {}", key.watchable());
        }
    }

    /**
     * @param start can be either the root project directory, or a newly created directory we want to add to the watch
     */
    private void registerAllDirectories(Path start, WatchService watchService) throws IOException {
        if (!Files.isDirectory(start)) return;

        // TODO: Parse VSC ignore files to add to this list
        var ignoredDirs = List.of(root.resolve(".brokk"), root.resolve(".git"));
        for (int attempt = 1; attempt <= 3; attempt++) {
            try (var walker = Files.walk(start)) {
                walker.filter(Files::isDirectory)
                        .filter(dir -> ignoredDirs.stream().noneMatch(dir::startsWith))
                        .forEach(dir -> {
                            try {
                                dir.register(
                                        watchService,
                                        StandardWatchEventKinds.ENTRY_CREATE,
                                        StandardWatchEventKinds.ENTRY_DELETE,
                                        StandardWatchEventKinds.ENTRY_MODIFY);
                            } catch (IOException e) {
                                logger.warn("Failed to register directory for watching: {}", dir, e);
                            }
                        });
                // Success: If the walk completes without exception, break the retry loop.
                return;
            } catch (IOException | UncheckedIOException e) {
                // Determine the root cause, handling the case where the UncheckedIOException wraps another exception.
                Throwable cause = (e instanceof UncheckedIOException uioe) ? uioe.getCause() : e;

                // Retry only if it's a NoSuchFileException and we have attempts left.
                if (cause instanceof NoSuchFileException && attempt < 3) {
                    logger.warn(
                            "Attempt {} failed to walk directory {} due to NoSuchFileException. Retrying in 10ms...",
                            attempt,
                            start,
                            cause);
                    try {
                        Thread.sleep(10);
                    } catch (InterruptedException ie) {
                        throw new RuntimeException(e);
                    }
                }
            }
        } // End of retry loop
        logger.debug("Failed to (completely) register directory `{}` for watching", start);
    }

    /**
     * Recursively register the git metadata directory and its subdirectories without excluding ".git". This ensures we
     * observe ref changes like updates to HEAD and refs/heads/* files.
     */
    private void registerGitMetadata(Path start, WatchService watchService) throws IOException {
        if (!Files.isDirectory(start)) return;

        for (int attempt = 1; attempt <= 3; attempt++) {
            try (var walker = Files.walk(start)) {
                walker.filter(Files::isDirectory).forEach(dir -> {
                    try {
                        dir.register(
                                watchService,
                                StandardWatchEventKinds.ENTRY_CREATE,
                                StandardWatchEventKinds.ENTRY_DELETE,
                                StandardWatchEventKinds.ENTRY_MODIFY);
                    } catch (IOException e) {
                        logger.warn("Failed to register git metadata directory for watching: {}", dir, e);
                    }
                });
                return;
            } catch (IOException | UncheckedIOException e) {
                Throwable cause = (e instanceof UncheckedIOException uioe) ? uioe.getCause() : e;
                if (cause instanceof NoSuchFileException && attempt < 3) {
                    logger.warn(
                            "Attempt {} failed to walk git metadata directory {} due to NoSuchFileException. Retrying in 10ms...",
                            attempt,
                            start,
                            cause);
                    try {
                        Thread.sleep(10);
                    } catch (InterruptedException ie) {
                        throw new RuntimeException(e);
                    }
                }
            }
        }
        logger.debug("Failed to (completely) register git metadata directory `{}` for watching", start);
    }

    /** Pause the file watching service. */
    @Override
    public synchronized void pause() {
        logger.debug("Pausing file watcher");
        pauseCount++;
    }

    /** Resume the file watching service. */
    @Override
    public synchronized void resume() {
        logger.debug("Resuming file watcher");
        if (pauseCount > 0) {
            pauseCount--;
        }
    }

    @Override
    public synchronized boolean isPaused() {
        return pauseCount > 0;
    }

    @Override
    public void addListener(Listener listener) {
        listeners.add(listener);
        logger.debug("Added listener: {}", listener.getClass().getSimpleName());
    }

    @Override
    public void removeListener(Listener listener) {
        listeners.remove(listener);
        logger.debug("Removed listener: {}", listener.getClass().getSimpleName());
    }

    @Override
    public synchronized void close() {
        running = false;
        pauseCount = 0; // Ensure any waiting thread is woken up to exit
    }

    /**
     * Checks if any window in the application currently has focus
     *
     * @return true if any application window has focus, false otherwise
     */
    private boolean isApplicationFocused() {
        var focusedWindow =
                KeyboardFocusManager.getCurrentKeyboardFocusManager().getFocusedWindow();
        return focusedWindow != null;
    }

    /**
     * Notify all registered listeners that files have changed.
     */
    private void notifyFilesChanged(EventBatch batch) {
        for (Listener listener : listeners) {
            try {
                listener.onFilesChanged(batch);
            } catch (Exception e) {
                logger.error(
                        "Error notifying listener {} of file changes",
                        listener.getClass().getSimpleName(),
                        e);
            }
        }
    }

    /**
     * Notify all registered listeners that no files changed during the poll interval.
     */
    private void notifyNoFilesChanged() {
        for (Listener listener : listeners) {
            try {
                listener.onNoFilesChangedDuringPollInterval();
            } catch (Exception e) {
                logger.error(
                        "Error notifying listener {} of no file changes",
                        listener.getClass().getSimpleName(),
                        e);
            }
        }
    }
}<|MERGE_RESOLUTION|>--- conflicted
+++ resolved
@@ -231,15 +231,12 @@
 
             // convert to ProjectFile
             Path eventPath = watchPath.resolve(ctx);
-<<<<<<< HEAD
 
             // Check if this is an untracked gitignore change that should invalidate cache
             if (shouldInvalidateForGitignoreChange(eventPath)) {
                 batch.untrackedGitignoreChanged = true;
             }
 
-            batch.files.add(new ProjectFile(root, root.relativize(eventPath)));
-=======
             Path relativized;
             try {
                 relativized = root.relativize(eventPath);
@@ -247,7 +244,6 @@
                 throw new RuntimeException("Failed to relativize path: %s to %s".formatted(eventPath, root), e);
             }
             batch.files.add(new ProjectFile(root, relativized));
->>>>>>> d5a33128
 
             // If it's a directory creation, register it so we can watch its children
             if (event.kind() == StandardWatchEventKinds.ENTRY_CREATE && Files.isDirectory(eventPath)) {
