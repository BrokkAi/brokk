package ai.brokk.analyzer;

import ai.brokk.IProject;
import ai.brokk.util.Environment;
import ai.brokk.util.ExecutorServiceUtil;
import ai.brokk.util.TextCanonicalizer;
import com.google.common.base.Splitter;
import java.io.IOException;
import java.io.InputStream;
import java.io.UncheckedIOException;
import java.nio.charset.StandardCharsets;
import java.nio.file.FileSystemException;
import java.nio.file.Files;
import java.nio.file.Path;
import java.time.Instant;
import java.util.ArrayDeque;
import java.util.ArrayList;
import java.util.Collections;
import java.util.Comparator;
import java.util.HashMap;
import java.util.HashSet;
import java.util.LinkedHashSet;
import java.util.List;
import java.util.Locale;
import java.util.Map;
import java.util.NavigableSet;
import java.util.Objects;
import java.util.Optional;
import java.util.Queue;
import java.util.Set;
import java.util.TreeSet;
import java.util.concurrent.CompletableFuture;
import java.util.concurrent.CompletionException;
import java.util.concurrent.ConcurrentHashMap;
import java.util.concurrent.Semaphore;
import java.util.concurrent.ThreadLocalRandom;
import java.util.concurrent.TimeUnit;
import java.util.concurrent.atomic.AtomicInteger;
import java.util.concurrent.atomic.AtomicLong;
import java.util.function.Function;
import java.util.function.Predicate;
import java.util.regex.Pattern;
import java.util.stream.Collectors;
import java.util.stream.Stream;
import org.jetbrains.annotations.Nullable;
import org.pcollections.HashTreePMap;
import org.pcollections.PMap;
import org.slf4j.Logger;
import org.slf4j.LoggerFactory;
import org.treesitter.*;

/**
 * Generic, language-agnostic skeleton extractor backed by Tree-sitter. Stores summarized skeletons for top-level
 * definitions only.
 *
 * <p>Subclasses provide the language–specific bits: which Tree-sitter grammar, which file extensions, which query, and
 * how to map a capture to a {@link CodeUnit}.
 */
public abstract class TreeSitterAnalyzer implements IAnalyzer, SkeletonProvider, SourceCodeProvider, TypeAliasProvider {
    protected static final Logger log = LoggerFactory.getLogger(TreeSitterAnalyzer.class);
    // Native library loading is assumed automatic by the io.github.bonede.tree_sitter library.

    // Adaptive concurrency for I/O: derived from OS file-descriptor limits with conservative headroom.
    private static final int IO_VT_CAP = Environment.computeAdaptiveIoConcurrencyCap();
    // Semaphore further gates simultaneous file openings to avoid EMFILE even under short bursts.
    private static final Semaphore IO_FD_SEMAPHORE = new Semaphore(Math.max(8, IO_VT_CAP), true);
    private static final int MAX_IO_READ_RETRIES = 6; // exponential backoff attempts for EMFILE

    // Common separators across languages to denote hierarchy or member access.
    // Includes: '.' (Java/others), '$' (Java nested classes), '::' (C++/C#/Ruby), '->' (PHP), etc.
    private static final Set<String> COMMON_HIERARCHY_SEPARATORS = Set.of(".", "$", "::", "->");

    // Comparator for sorting CodeUnit definitions by priority
    private final Comparator<CodeUnit> DEFINITION_COMPARATOR = Comparator.comparingInt(
                    (CodeUnit cu) -> firstStartByteForSelection(cu))
            .thenComparing(cu -> cu.source().toString(), String.CASE_INSENSITIVE_ORDER)
            .thenComparing(CodeUnit::fqName, String.CASE_INSENSITIVE_ORDER)
            .thenComparing(cu -> cu.kind().name());

    // ephemeral instance state
    private final ThreadLocal<TSLanguage> threadLocalLanguage = ThreadLocal.withInitial(this::createTSLanguage);
    private final ThreadLocal<TSParser> threadLocalParser = ThreadLocal.withInitial(() -> {
        var parser = new TSParser();
        if (!parser.setLanguage(getTSLanguage())) {
            log.error(
                    "Failed to set language on TSParser for {}",
                    getTSLanguage().getClass().getSimpleName());
        }
        return parser;
    });
    private final ThreadLocal<TSQuery> query;

    /**
     * Gets the thread-local query for use in subclass overrides.
     *
     * @return the thread-local query instance
     */
    protected TSQuery getThreadLocalQuery() {
        return query.get();
    }

    // transferable snapshot of analyzer state
    private final AnalyzerState state;

    // Stage timing captured during construction
    private volatile @Nullable StageTiming stageTiming;

    /**
     * Properties for a given {@link ProjectFile} for {@link TreeSitterAnalyzer}.
     *
     * @param topLevelCodeUnits the top-level code units.
     * @param parsedTree        the corresponding parse tree.
     * @param importStatements  imports found on this file.
     * @param resolvedImports   resolved CodeUnits from import statements.
     */
    public record FileProperties(
            List<CodeUnit> topLevelCodeUnits,
            @Nullable TSTree parsedTree,
            List<String> importStatements,
            Set<CodeUnit> resolvedImports) {

        public static FileProperties empty() {
            return new FileProperties(Collections.emptyList(), null, Collections.emptyList(), Set.of());
        }
    }

    /**
<<<<<<< HEAD
     * Per-CodeUnit state: children, signatures, ranges, and AST-derived hasBody flag.
     * hasBody indicates a non-empty body exists; merged across files using logical OR.
=======
     * Per-CodeUnit state: children, signatures, ranges, supertypes, and AST-derived hasBody flag.
     * <p>
     * hasBody indicates that at least one occurrence of this CodeUnit in the analyzed sources has a non-empty body.
     * During incremental updates and multi-file merges, hasBody is combined using logical OR so that a single
     * definition anywhere marks the CodeUnit as having a body.
>>>>>>> bd3cb1e8
     */
    public record CodeUnitProperties(
            List<CodeUnit> children,
            List<String> signatures,
            List<Range> ranges,
            List<String> rawSupertypes,
            List<CodeUnit> supertypes,
            boolean hasBody) {

        public static CodeUnitProperties empty() {
            return new CodeUnitProperties(
                    Collections.emptyList(),
                    Collections.emptyList(),
                    Collections.emptyList(),
                    Collections.emptyList(),
                    Collections.emptyList(),
                    false);
        }
    }

    /**
     * Read-only index of symbol keys with efficient prefix scan.
     */
    record SymbolKeyIndex(NavigableSet<String> keys) {

        Iterable<String> tailFrom(String fromInclusive) {
            return () -> keys.tailSet(fromInclusive, true).iterator();
        }

        Iterable<String> all() {
            return keys;
        }

        int size() {
            return keys.size();
        }
    }

    protected record AnalyzerState(
            PMap<String, List<CodeUnit>> symbolIndex,
            PMap<CodeUnit, CodeUnitProperties> codeUnitState,
            PMap<ProjectFile, FileProperties> fileState,
            SymbolKeyIndex symbolKeyIndex,
            long snapshotEpochNanos) {}

    // Timestamp of the last successful full-project update (epoch nanos)
    private final AtomicLong lastUpdateEpochNanos = new AtomicLong(0L);
    // Over-approximation buffer for filesystem mtime comparisons (nanos)
    private static final long MTIME_EPSILON_NANOS = TimeUnit.MILLISECONDS.toNanos(300);

    private final IProject project;
    private final Language language;
    protected final Set<Path> normalizedExcludedPaths;

    /**
     * Stores information about a definition found by a query match, including associated modifier keywords and
     * decorators.
     * The cachedParent field is an optimization to avoid repeated getParent() calls during processing.
     */
    protected record DefinitionInfoRecord(
            String primaryCaptureName,
            String simpleName,
            List<String> modifierKeywords,
            List<TSNode> decoratorNodes,
            TSNode cachedParent) {}

    protected record LanguageSyntaxProfile(
            Set<String> classLikeNodeTypes,
            Set<String> functionLikeNodeTypes,
            Set<String> fieldLikeNodeTypes,
            Set<String> decoratorNodeTypes,
            String importNodeType,
            String identifierFieldName,
            String bodyFieldName,
            String parametersFieldName,
            String returnTypeFieldName,
            String typeParametersFieldName, // For generics on type aliases, classes, functions etc.
            Map<String, SkeletonType> captureConfiguration,
            String asyncKeywordNodeType,
            Set<String> modifierNodeTypes) {}

    private record FileAnalysisResult(
            List<CodeUnit> topLevelCUs,
            Map<CodeUnit, CodeUnitProperties> codeUnitState,
            Map<String, List<CodeUnit>> codeUnitsBySymbol,
            List<String> importStatements,
            @Nullable TSTree parsedTree) {}

    // Public record for stage timing information exposed to external tools
    public record StageTiming(
            long readNanos,
            long parseNanos,
            long processNanos,
            long mergeNanos,
            long readStartNanos,
            long readEndNanos,
            long parseStartNanos,
            long parseEndNanos,
            long processStartNanos,
            long processEndNanos,
            long mergeStartNanos,
            long mergeEndNanos) {}

    // Timing metrics for constructor-run analysis are tracked via a local Timing record instance.
    private record ConstructionTiming(
            AtomicLong readStageNanos,
            AtomicLong parseStageNanos,
            AtomicLong processStageNanos,
            AtomicLong mergeStageNanos,
            AtomicLong readStageFirstStartNanos,
            AtomicLong readStageLastEndNanos,
            AtomicLong parseStageFirstStartNanos,
            AtomicLong parseStageLastEndNanos,
            AtomicLong processStageFirstStartNanos,
            AtomicLong processStageLastEndNanos,
            AtomicLong mergeStageFirstStartNanos,
            AtomicLong mergeStageLastEndNanos) {

        static ConstructionTiming create() {
            return new ConstructionTiming(
                    new AtomicLong(),
                    new AtomicLong(),
                    new AtomicLong(),
                    new AtomicLong(),
                    new AtomicLong(Long.MAX_VALUE),
                    new AtomicLong(0L),
                    new AtomicLong(Long.MAX_VALUE),
                    new AtomicLong(0L),
                    new AtomicLong(Long.MAX_VALUE),
                    new AtomicLong(0L),
                    new AtomicLong(Long.MAX_VALUE),
                    new AtomicLong(0L));
        }
    }

    /* ---------- constructor ---------- */
    protected TreeSitterAnalyzer(IProject project, Language language) {
        this.project = project;
        this.language = language;
        this.normalizedExcludedPaths = project.getExcludedDirectories().stream()
                .map(Path::of)
                .map(p -> p.isAbsolute()
                        ? p.normalize()
                        : project.getRoot().resolve(p).toAbsolutePath().normalize())
                .collect(Collectors.toUnmodifiableSet());
        if (!this.normalizedExcludedPaths.isEmpty()) {
            log.debug("Normalized excluded paths: {}", this.normalizedExcludedPaths);
        }

        // Initialize query using a ThreadLocal for thread safety
        // The supplier will use the appropriate getQueryResource() from the subclass
        // and getTSLanguage() for the current thread.
        this.query = ThreadLocal.withInitial(() -> {
            String rawQueryString = loadResource(getQueryResource());
            return new TSQuery(getTSLanguage(), rawQueryString);
        });

        // Debug log using SLF4J
        log.debug(
                "Initializing TreeSitterAnalyzer for language: {}, query resource: {}",
                this.language,
                getQueryResource());

        var validExtensions = this.language.getExtensions();
        log.trace("Filtering project files for extensions: {}", validExtensions);

        // Track processing statistics for better diagnostics
        var totalFilesAttempted = new AtomicInteger(0);
        var successfullyProcessed = new AtomicInteger(0);
        var failedFiles = new AtomicInteger(0);

        // Collect files to process using gitignore-filtered analyzable files
        Set<ProjectFile> filesToProcess = project.getAnalyzableFiles(language);

        var timing = ConstructionTiming.create();
        // Local mutable maps to accumulate analysis results, then snapshotted into immutable PMaps
        var localSymbolIndex = new ConcurrentHashMap<String, List<CodeUnit>>();
        var localCodeUnitState = new ConcurrentHashMap<CodeUnit, CodeUnitProperties>();
        var localFileState = new ConcurrentHashMap<ProjectFile, FileProperties>();
        List<CompletableFuture<?>> futures = new ArrayList<>();
        // Executors: virtual threads for I/O/parsing, single-thread for ingestion
        try (var ioExecutor = ExecutorServiceUtil.newVirtualThreadExecutor("ts-io-", IO_VT_CAP);
                var parseExecutor = ExecutorServiceUtil.newFixedThreadExecutor(
                        Runtime.getRuntime().availableProcessors(), "ts-parse-");
                var ingestExecutor = ExecutorServiceUtil.newFixedThreadExecutor(
                        Runtime.getRuntime().availableProcessors(), "ts-ingest-")) {
            for (var pf : filesToProcess) {
                CompletableFuture<Void> future = CompletableFuture.supplyAsync(
                                () -> {
                                    totalFilesAttempted.incrementAndGet();
                                    return readFileBytes(pf, timing);
                                },
                                ioExecutor)
                        .thenApplyAsync(fileBytes -> analyzeFile(pf, fileBytes, timing), parseExecutor)
                        .thenAcceptAsync(
                                analysisResult -> mergeAnalysisResultIntoMaps(
                                        pf,
                                        analysisResult,
                                        timing,
                                        localSymbolIndex,
                                        localCodeUnitState,
                                        localFileState),
                                ingestExecutor)
                        .whenComplete((ignored, ex) -> {
                            if (ex == null) {
                                successfullyProcessed.incrementAndGet();
                            } else {
                                failedFiles.incrementAndGet();
                                Throwable cause = (ex instanceof CompletionException ce && ce.getCause() != null)
                                        ? ce.getCause()
                                        : ex;

                                if (cause instanceof UncheckedIOException uioe) {
                                    var ioe = uioe.getCause();
                                    log.warn(
                                            "IO error analyzing {}: {}",
                                            pf,
                                            ioe != null ? ioe.getMessage() : uioe.getMessage());
                                } else if (cause instanceof RuntimeException re) {
                                    log.error("Runtime error analyzing {}: {}", pf, re.getMessage(), re);
                                } else {
                                    log.warn("Error analyzing {}: {}", pf, cause.getMessage(), cause);
                                }
                            }
                        })
                        .exceptionally(ex -> null); // exceptions have been logged already, don't re-throw

                futures.add(future);
            }

            CompletableFuture.allOf(futures.toArray(new CompletableFuture[0])).join();
        }

        // Build immutable snapshot state from accumulated maps
        var snapshotInstant = Instant.now();
        long snapshotNanos = snapshotInstant.getEpochSecond() * 1_000_000_000L + snapshotInstant.getNano();

        // Precompute a read-only navigable index of symbol keys for efficient prefix scans
        var keySet = new TreeSet<>(String.CASE_INSENSITIVE_ORDER);
        keySet.addAll(localSymbolIndex.keySet());
        var symbolKeyIndex = new SymbolKeyIndex(Collections.unmodifiableNavigableSet(keySet));

        var initialState = new AnalyzerState(
                HashTreePMap.from(localSymbolIndex),
                HashTreePMap.from(localCodeUnitState),
                HashTreePMap.from(localFileState),
                symbolKeyIndex,
                snapshotNanos);

        // Log summary of file processing results
        int totalAttempted = totalFilesAttempted.get();
        int successful = successfullyProcessed.get();
        int failed = failedFiles.get();

        if (failed > 0) {
            log.warn(
                    "File processing summary: {} attempted, {} successful, {} failed",
                    totalAttempted,
                    successful,
                    failed);
        } else {
            log.info("File processing summary: {} files processed successfully", successful);
        }

        // Wall-clock timings per stage (coverage windows; stages overlap)
        long readWall = wallDuration(timing.readStageFirstStartNanos(), timing.readStageLastEndNanos());
        long parseWall = wallDuration(timing.parseStageFirstStartNanos(), timing.parseStageLastEndNanos());
        long processWall = wallDuration(timing.processStageFirstStartNanos(), timing.processStageLastEndNanos());
        long mergeWall = wallDuration(timing.mergeStageFirstStartNanos(), timing.mergeStageLastEndNanos());

        // Total wall clock derived from stage coverage: min(firstStart) .. max(lastEnd)
        long totalStart = Math.min(
                Math.min(
                        timing.readStageFirstStartNanos().get(),
                        timing.parseStageFirstStartNanos().get()),
                Math.min(
                        timing.processStageFirstStartNanos().get(),
                        timing.mergeStageFirstStartNanos().get()));
        long totalEnd = Math.max(
                Math.max(
                        timing.readStageLastEndNanos().get(),
                        timing.parseStageLastEndNanos().get()),
                Math.max(
                        timing.processStageLastEndNanos().get(),
                        timing.mergeStageLastEndNanos().get()));
        long totalWall =
                (totalStart == Long.MAX_VALUE || totalEnd == 0L || totalEnd < totalStart) ? 0L : totalEnd - totalStart;

        // Capture timing for external tools (e.g., TreeSitterRepoRunner)
        this.stageTiming = new StageTiming(
                timing.readStageNanos().get(),
                timing.parseStageNanos().get(),
                timing.processStageNanos().get(),
                timing.mergeStageNanos().get(),
                timing.readStageFirstStartNanos().get(),
                timing.readStageLastEndNanos().get(),
                timing.parseStageFirstStartNanos().get(),
                timing.parseStageLastEndNanos().get(),
                timing.processStageFirstStartNanos().get(),
                timing.processStageLastEndNanos().get(),
                timing.mergeStageFirstStartNanos().get(),
                timing.mergeStageLastEndNanos().get());

        log.debug(
                "[{}] Stage timing (wall clock coverage; stages overlap): Read Files={}, Parse Files={}, Process Files={}, Merge Results={}, Total={}",
                language.name(),
                formatSecondsMillis(readWall),
                formatSecondsMillis(parseWall),
                formatSecondsMillis(processWall),
                formatSecondsMillis(mergeWall),
                formatSecondsMillis(totalWall));

        // Post-processing: resolve imports then compute supertypes in a single pipeline
        var postProcessed = runPostProcessing(initialState);
        this.state = postProcessed;

        log.debug(
                "[{}] TreeSitter analysis complete - codeUnits: {}, files: {}",
                language.name(),
                postProcessed.codeUnitState().size(),
                postProcessed.fileState().size());

        // Record time of initial analysis to support mtime-based incremental updates (nanos precision)
        var initInstant = Instant.now();
        long initNowNanos = initInstant.getEpochSecond() * 1_000_000_000L + initInstant.getNano();
        lastUpdateEpochNanos.set(initNowNanos);
    }

    /**
     * Secondary constructor for snapshot instances: does not perform initial project-wide analysis,
     * but installs the provided prebuilt AnalyzerState as-is.
     */
    protected TreeSitterAnalyzer(IProject project, Language language, AnalyzerState prebuiltState) {
        this.project = project;
        this.language = language;

        this.normalizedExcludedPaths = project.getExcludedDirectories().stream()
                .map(Path::of)
                .map(p -> p.isAbsolute()
                        ? p.normalize()
                        : project.getRoot().resolve(p).toAbsolutePath().normalize())
                .collect(Collectors.toUnmodifiableSet());

        this.query = ThreadLocal.withInitial(() -> {
            String rawQueryString = loadResource(getQueryResource());
            return new TSQuery(getTSLanguage(), rawQueryString);
        });

        this.state = prebuiltState;
        this.stageTiming = null;

        // Align last update watermark with snapshot's epoch for incremental detection semantics.
        this.lastUpdateEpochNanos.set(prebuiltState.snapshotEpochNanos());
        log.debug(
                "[{}] Snapshot TreeSitterAnalyzer created - codeUnits: {}, files: {}",
                language.name(),
                state.codeUnitState().size(),
                state.fileState().size());
    }

    /**
     * A snapshot-safe way to interact with the "codeUnitState" field.
     */
    protected <R> R withCodeUnitProperties(Function<Map<CodeUnit, CodeUnitProperties>, R> function) {
        var current = this.state;
        return function.apply(current.codeUnitState());
    }

    /**
     * A snapshot-safe way to interact with the "fileState" field.
     */
    public <R> R withFileProperties(Function<Map<ProjectFile, FileProperties>, R> function) {
        var current = this.state;
        return function.apply(current.fileState());
    }

    /* ---------- Helper methods for accessing CodeUnits ---------- */

    /**
     * All CodeUnits we know about (top-level + children).
     */
    private Stream<CodeUnit> allCodeUnits() {
        var current = this.state;
        Stream<CodeUnit> parentStream = current.codeUnitState().keySet().stream();
        Stream<CodeUnit> childrenStream =
                current.codeUnitState().values().stream().flatMap(x -> x.children().stream());
        return Stream.concat(parentStream, childrenStream).distinct();
    }

    /**
     * De-duplicate and materialize into a List once.
     */
    private List<CodeUnit> uniqueCodeUnitList() {
        return allCodeUnits().distinct().toList();
    }

    /* ---------- Helper methods for accessing various properties ---------- */

    private CodeUnitProperties codeUnitProperties(CodeUnit codeUnit) {
        return withCodeUnitProperties(props -> props.getOrDefault(codeUnit, CodeUnitProperties.empty()));
    }

    protected List<CodeUnit> childrenOf(CodeUnit codeUnit) {
        return codeUnitProperties(codeUnit).children();
    }

    protected List<String> signaturesOf(CodeUnit codeUnit) {
        return codeUnitProperties(codeUnit).signatures();
    }

    protected List<Range> rangesOf(CodeUnit codeUnit) {
        return codeUnitProperties(codeUnit).ranges();
    }

    protected List<CodeUnit> supertypesOf(CodeUnit codeUnit) {
        return codeUnitProperties(codeUnit).supertypes();
    }

    private FileProperties fileProperties(ProjectFile file) {
        return withFileProperties(props -> props.getOrDefault(file, FileProperties.empty()));
    }

    /**
     * Returns stage timing information captured during analyzer construction.
     * @return StageTiming record containing cumulative and wall-clock durations for each stage
     */
    public @Nullable StageTiming getStageTiming() {
        return stageTiming;
    }

    @Override
    public List<CodeUnit> getTopLevelDeclarations(ProjectFile file) {
        return fileProperties(file).topLevelCodeUnits();
    }

    @Override
    public List<String> importStatementsOf(ProjectFile file) {
        return fileProperties(file).importStatements();
    }

    /**
     * Retrieves the resolved import CodeUnits for a given file.
     *
     * @param file the project file
     * @return an unmodifiable set of resolved CodeUnits from import statements
     */
    public Set<CodeUnit> importedCodeUnitsOf(ProjectFile file) {
        return fileProperties(file).resolvedImports();
    }

    protected @Nullable TSTree treeOf(ProjectFile file) {
        return fileProperties(file).parsedTree();
    }

    /* ---------- IAnalyzer ---------- */
    @Override
    public Set<Language> languages() {
        return Set.of(language);
    }

    @Override
    public Optional<String> getSkeletonHeader(CodeUnit cu) {
        return Optional.of(reconstructFullSkeleton(cu, true));
    }

    @Override
    public Optional<CodeUnit> getDefinition(String fqName) {
        final String normalizedFqName = normalizeFullName(fqName);

        // First try exact match on fqName
        List<CodeUnit> matches = uniqueCodeUnitList().stream()
                .filter(cu -> cu.fqName().equals(normalizedFqName))
                .toList();

        // If no exact match and search string contains "(", try signature-aware matching for backward compatibility
        // This handles cases like searching for "foo()" when fqName="foo" and signature="()"
        if (matches.isEmpty() && normalizedFqName.contains("(")) {
            int parenIndex = normalizedFqName.indexOf('(');
            String baseName = normalizedFqName.substring(0, parenIndex);
            String searchSignature = normalizedFqName.substring(parenIndex);

            // Try exact signature match first
            matches = uniqueCodeUnitList().stream()
                    .filter(cu -> cu.fqName().equals(baseName))
                    .filter(cu -> {
                        String cuSig = cu.signature();
                        return cuSig != null && cuSig.equals(searchSignature);
                    })
                    .toList();

            // If no exact signature match, return any CodeUnit with matching baseName
            if (matches.isEmpty()) {
                matches = uniqueCodeUnitList().stream()
                        .filter(cu -> cu.fqName().equals(baseName))
                        .toList();
            }
        }

        if (matches.isEmpty()) {
            return Optional.empty();
        }

        // Allow languages to prioritize which definition we return
        return matches.stream().min(prioritizingComparator().thenComparing(DEFINITION_COMPARATOR));
    }

    @Override
    public List<CodeUnit> getAllDeclarations() {
        return uniqueCodeUnitList().stream().filter(CodeUnit::isClass).toList();
    }

    @Override
    public List<CodeUnit> searchDefinitionsImpl(
            String originalPattern, @Nullable String fallbackPattern, @Nullable Pattern compiledPattern) {
        // an explicit search for everything should return everything, not just classes
        if (originalPattern.equals(".*")) {
            return uniqueCodeUnitList();
        }
        var anonPredicate = new Predicate<CodeUnit>() {
            @Override
            public boolean test(CodeUnit codeUnit) {
                return !isAnonymousStructure(codeUnit.fqName());
            }
        };

        if (fallbackPattern != null) {
            // Fallback to simple case-insensitive substring matching
            return uniqueCodeUnitList().stream()
                    .filter(cu -> cu.fqName().toLowerCase(Locale.ROOT).contains(fallbackPattern))
                    .filter(anonPredicate)
                    .toList();
        } else if (compiledPattern != null) {
            // Primary search using compiled regex pattern
            return uniqueCodeUnitList().stream()
                    .filter(cu -> compiledPattern.matcher(cu.fqName()).find())
                    .filter(anonPredicate)
                    .toList();
        } else {
            return uniqueCodeUnitList().stream()
                    .filter(cu -> cu.fqName().toLowerCase(Locale.ROOT).contains(originalPattern))
                    .filter(anonPredicate)
                    .toList();
        }
    }

    @Override
    public List<CodeUnit> autocompleteDefinitions(String query) {
        if (query.isEmpty()) {
            return List.of();
        }

        var results = new LinkedHashSet<CodeUnit>();
        final String lowerCaseQuery = query.toLowerCase(Locale.ROOT);

        // CamelCase-style query detection (all uppercase letters, length > 1)
        boolean isAllUpper = query.length() > 1 && query.chars().allMatch(Character::isUpperCase);
        Pattern camelCasePattern = null;
        if (isAllUpper) {
            camelCasePattern = Pattern.compile(
                    query.chars().mapToObj(c -> String.valueOf((char) c)).collect(Collectors.joining("[a-z0-9_]*")),
                    Pattern.CASE_INSENSITIVE);
        }

        // Prefix optimization when the query looks like a simple non-hierarchical prefix
        boolean usePrefixOptimization =
                !containsAnyHierarchySeparator(lowerCaseQuery) && !isAllUpper && query.length() >= 2;

        var current = this.state;

        if (usePrefixOptimization) {
            var keyIndex = current.symbolKeyIndex();
            try {
                for (String symbol : keyIndex.tailFrom(query)) {
                    String symbolLower = symbol.toLowerCase(Locale.ROOT);
                    if (!symbolLower.startsWith(lowerCaseQuery)) {
                        break; // stop when the prefix no longer matches
                    }
                    results.addAll(current.symbolIndex().getOrDefault(symbol, List.of()));
                }
            } catch (IllegalArgumentException e) {
                // Defensive fallback: if tail scan fails for any reason, ignore and continue with generic scan
                log.debug("Prefix optimization fallback for query '{}': {}", query, e.toString());
            }
        }

        // Generic scan: accept substring or CamelCase camel-hump matches.
        // Skip symbols already covered by the prefix optimization to avoid duplicate work.
        Iterable<String> allKeysIterable = current.symbolKeyIndex().all();
        for (String symbol : allKeysIterable) {
            String symbolLower = symbol.toLowerCase(Locale.ROOT);

            if (usePrefixOptimization && symbolLower.startsWith(lowerCaseQuery)) {
                continue; // already collected by prefix scan
            }

            boolean matches = false;
            if (symbolLower.contains(lowerCaseQuery)) {
                matches = true;
            } else if (isAllUpper
                    && camelCasePattern != null
                    && camelCasePattern.matcher(symbol).find()) {
                matches = true;
            }

            if (matches) {
                results.addAll(current.symbolIndex().getOrDefault(symbol, List.of()));
            }
        }

        // Fallback for very short queries (single letter): include any declarations with FQNs containing the query.
        if (query.length() == 1) {
            uniqueCodeUnitList().stream()
                    .filter(cu -> cu.fqName().toLowerCase(Locale.ROOT).contains(lowerCaseQuery))
                    .forEach(results::add);
        }

        return results.stream().filter(cu -> !isAnonymousStructure(cu.fqName())).toList();
    }

    /**
     * Returns the top-level declarations organized by file. This method is primarily for testing to examine the raw
     * declarations before they are filtered by getAllDeclarations().
     *
     * @return Map from ProjectFile to List of CodeUnits declared at the top level in that file
     */
    public Map<ProjectFile, List<CodeUnit>> getTopLevelDeclarations() {
        final Map<ProjectFile, List<CodeUnit>> result = new HashMap<>();
        var current = this.state;
        current.fileState().forEach((file, fileProperties) -> result.put(file, fileProperties.topLevelCodeUnits()));
        return Map.copyOf(result);
    }

    @Override
    public Map<CodeUnit, String> getSkeletons(ProjectFile file) {
        // Only process files relevant to this analyzer's language
        if (!isRelevantFile(file)) {
            return Map.of();
        }

        List<CodeUnit> topCUs = getTopLevelDeclarations(file);
        if (topCUs.isEmpty()) return Map.of();

        Map<CodeUnit, String> resultSkeletons = new HashMap<>();
        List<CodeUnit> sortedTopCUs = new ArrayList<>(topCUs);
        // Sort CUs: MODULE CUs (for imports) should ideally come first.
        // This simple sort puts them first if their fqName sorts before others.
        // A more explicit sort could check cu.isModule().
        Collections.sort(sortedTopCUs);

        for (CodeUnit cu : sortedTopCUs) {
            resultSkeletons.put(cu, reconstructFullSkeleton(cu, false));
        }
        log.trace("getSkeletons: file={}, count={}", file, resultSkeletons.size());
        return Collections.unmodifiableMap(resultSkeletons);
    }

    @Override
    public Set<CodeUnit> getDeclarations(ProjectFile file) {
        // Only process files relevant to this analyzer's language
        if (!isRelevantFile(file)) {
            return Set.of();
        }

        List<CodeUnit> topCUs = getTopLevelDeclarations(file);
        if (topCUs.isEmpty()) return Set.of();

        Set<CodeUnit> allDeclarationsInFile = new HashSet<>();
        Queue<CodeUnit> toProcess = new ArrayDeque<>(topCUs); // Changed to ArrayDeque
        Set<CodeUnit> visited = new HashSet<>(topCUs); // Track visited to avoid cycles and redundant processing

        while (!toProcess.isEmpty()) {
            CodeUnit current = toProcess.poll();
            allDeclarationsInFile.add(current); // Add all encountered CodeUnits

            childrenOf(current).forEach(child -> {
                if (visited.add(child)) { // Add to queue only if not visited
                    toProcess.add(child);
                }
            });
        }
        log.trace("getDeclarationsInFile: file={}, count={}", file, allDeclarationsInFile.size());
        return Collections.unmodifiableSet(allDeclarationsInFile);
    }

    private String reconstructFullSkeleton(CodeUnit cu, boolean headerOnly) {
        StringBuilder sb = new StringBuilder();
        reconstructSkeletonRecursive(cu, "", headerOnly, sb);
        return sb.toString().stripTrailing();
    }

    private void reconstructSkeletonRecursive(CodeUnit cu, String indent, boolean headerOnly, StringBuilder sb) {
        final List<String> sigList = signaturesOf(cu);

        if (sigList.isEmpty()) {
            // It's possible for some CUs (e.g., a namespace CU acting only as a parent) to not have direct textual
            // signatures.
            // This can be legitimate if they are primarily structural and their children form the content.
            // For such CUs, we still need to render their children, so don't return early.
            log.trace(
                    "No direct signatures found for CU: {}. It might be a structural-only CU. Will still render children if present.",
                    cu);
            // Don't return - continue to render children
        } else {
            // Render signatures if present
            for (var individualFullSignature : sigList) {
                if (individualFullSignature.isBlank()) {
                    log.warn("Encountered null or blank signature in list for CU: {}. Skipping this signature.", cu);
                    continue;
                }
                // Apply indent to each line of the current signature
                String[] signatureLines = individualFullSignature.split("\n", -1); // Use -1 limit
                for (var line : signatureLines) {
                    sb.append(indent).append(line).append('\n');
                }
            }
        }

        final List<CodeUnit> allChildren = childrenOf(cu);

        final var kids = allChildren.stream()
                .filter(child -> !headerOnly || child.isField())
                .toList();
        // Only add children and class closer.
        // Functions may have children (e.g., lambdas) but should NOT emit a closer in skeletons.
        if (!kids.isEmpty()
                || (cu.isClass() && !getLanguageSpecificCloser(cu).isEmpty())) { // also add closer for empty classes
            var childIndent = indent + getLanguageSpecificIndent();
            for (var kid : kids) {
                reconstructSkeletonRecursive(kid, childIndent, headerOnly, sb);
            }
            if (headerOnly && cu.isClass()) {
                final int nonFieldKidsSize = allChildren.size() - kids.size();
                if (nonFieldKidsSize > 0) {
                    sb.append(childIndent).append("[...]").append("\n");
                }
            }
            if (cu.isClass()) {
                var closer = getLanguageSpecificCloser(cu);
                if (!closer.isEmpty()) {
                    sb.append(indent).append(closer).append('\n');
                }
            }
        }
    }

    @Override
    public Optional<String> getSkeleton(CodeUnit cu) {
        var skeleton = reconstructFullSkeleton(cu, false);
        log.trace("getSkeleton: fqName='{}', found=true", cu.fqName());
        return Optional.of(skeleton);
    }

    private static boolean containsAnyHierarchySeparator(String s) {
        for (String sep : COMMON_HIERARCHY_SEPARATORS) {
            if (s.contains(sep)) {
                return true;
            }
        }
        return false;
    }

    /**
     * Assuming the fqName is an entity nested within a method, a type, or is a method itself, will return the fqName of
     * the nearest method or type/class. This is useful with escaping lambdas to their parent method, or normalizing
     * full names with generic type arguments.
     *
     * @param fqName the fqName of a code unit.
     * @return the surrounding method or type, or the given fqName otherwise.
     */
    protected String normalizeFullName(String fqName) {
        // Should be overridden by the subclasses
        return fqName;
    }

    /**
     * Returns a comparator for language-specific definition priority preferences.
     * Lower values are preferred. Default comparator treats all CodeUnits equally (returns 0).
     *
     * Override in subclasses to provide language-specific ordering, such as preferring
     * definitions with bodies in source files (.cpp) over declarations in headers (.h).
     */
    protected Comparator<CodeUnit> prioritizingComparator() {
        return Comparator.comparingInt(cu -> 0);
    }

    /**
     * Returns the earliest startByte among recorded ranges for deterministic ordering.
     */
    private int firstStartByteForSelection(CodeUnit cu) {
        return rangesOf(cu).stream().mapToInt(Range::startByte).min().orElse(Integer.MAX_VALUE);
    }

    @Override
    public Optional<String> getClassSource(CodeUnit cu, boolean includeComments) {
        if (!cu.isClass()) {
            return Optional.empty();
        }

        var ranges = rangesOf(cu);
        if (ranges.isEmpty()) {
            return Optional.empty();
        }

        // For classes, expect one primary definition range (already expanded with comments)
        var range = ranges.getFirst();

        var srcOpt = cu.source().read();
        if (srcOpt.isEmpty()) {
            return Optional.empty();
        }
        String src = TextCanonicalizer.stripUtf8Bom(srcOpt.get());

        // Choose start byte based on includeComments parameter
        int extractStartByte = includeComments ? range.commentStartByte() : range.startByte();
        var extractedSource = ASTTraversalUtils.safeSubstringFromByteOffsets(src, extractStartByte, range.endByte());

        return Optional.of(extractedSource);
    }

    @Override
    public Set<String> getMethodSources(CodeUnit cu, boolean includeComments) {
        if (!cu.isFunction()) {
            return Collections.emptySet();
        }

        List<Range> rangesForOverloads = rangesOf(cu);
        if (rangesForOverloads.isEmpty()) {
            log.warn("No source ranges found for CU {} (fqName {}) although definition was found.", cu, cu.fqName());
            return Collections.emptySet();
        }

        var fileContentOpt = cu.source().read();
        if (fileContentOpt.isEmpty()) {
            log.warn("Could not read source for CU {} (fqName {}): {}", cu, cu.fqName(), "unreadable");
            return Collections.emptySet();
        }
        String fileContent = TextCanonicalizer.stripUtf8Bom(fileContentOpt.get());

        // Sort ranges by startByte to ensure they appear in source order (important for function overloads)
        // Always sort by the actual code start byte, not the comment start byte, to maintain source order
        var sortedRanges = rangesForOverloads.stream()
                .sorted(Comparator.comparingInt(Range::startByte))
                .toList();

        var methodSources = new LinkedHashSet<String>();
        for (Range range : sortedRanges) {
            // Choose start byte based on includeComments parameter
            int extractStartByte = includeComments ? range.commentStartByte() : range.startByte();
            String methodSource =
                    ASTTraversalUtils.safeSubstringFromByteOffsets(fileContent, extractStartByte, range.endByte());
            if (!methodSource.isEmpty()) {
                methodSources.add(methodSource);
            } else {
                log.warn(
                        "Could not extract valid method source for range [{}, {}] for CU {} (fqName {}). Skipping this range.",
                        extractStartByte,
                        range.endByte(),
                        cu,
                        cu.fqName());
            }
        }
        if (methodSources.isEmpty()) {
            log.warn("After processing ranges, no valid method sources found for CU {} (fqName {}).", cu, cu.fqName());
        }
        return Collections.unmodifiableSequencedSet(methodSources);
    }

    @Override
    public Optional<String> getSourceForCodeUnit(CodeUnit codeUnit, boolean includeComments) {
        if (codeUnit.isFunction()) {
            Set<String> sources = getMethodSources(codeUnit, includeComments);
            if (sources.isEmpty()) {
                return Optional.empty();
            }
            return Optional.of(String.join("\n\n", sources));
        } else if (codeUnit.isClass()) {
            return getClassSource(codeUnit, includeComments);
        } else {
            return Optional.empty(); // Fields and other types not supported by default
        }
    }

    @Override
    public boolean isTypeAlias(CodeUnit cu) {
        // Default: languages that don't support or expose type aliases return false.
        return false;
    }

    /**
     * Gets the starting line number (0-based) for the given CodeUnit for UI positioning purposes. Returns the original
     * code definition line (not expanded with comments) for better navigation.
     *
     * @param codeUnit The CodeUnit to get the line number for
     * @return The 0-based starting line number of the actual definition, or -1 if not found
     */
    public int getStartLineForCodeUnit(CodeUnit codeUnit) {
        var ranges = rangesOf(codeUnit);
        if (ranges.isEmpty()) {
            return -1;
        }
        var range = ranges.getFirst();
        return range.startLine();
    }

    /* ---------- abstract hooks ---------- */

    /**
     * Creates a new TSLanguage instance for the specific language. Called by ThreadLocal initializer.
     */
    protected abstract TSLanguage createTSLanguage();

    /**
     * Provides a thread-safe TSLanguage instance.
     *
     * @return A TSLanguage instance for the current thread.
     */
    protected TSLanguage getTSLanguage() {
        return threadLocalLanguage.get();
    }

    protected TSParser getTSParser() {
        return threadLocalParser.get();
    }

    /**
     * Provides the language-specific syntax profile.
     */
    protected abstract LanguageSyntaxProfile getLanguageSyntaxProfile();

    /**
     * Class-path resource for the query (e.g. {@code "treesitter/python.scm"}).
     */
    protected abstract String getQueryResource();

    /**
     * Defines the general type of skeleton that should be built for a given capture.
     */
    public enum SkeletonType {
        CLASS_LIKE,
        FUNCTION_LIKE,
        FIELD_LIKE,
        ALIAS_LIKE,
        DECORATOR,
        MODULE_STATEMENT, // For individual import/directive lines if treated as CUs
        UNSUPPORTED
    }

    /**
     * Determines the {@link SkeletonType} for a given capture name. This allows subclasses to map their specific query
     * capture names (e.g., "class.definition", "method.declaration") to a general category for skeleton building.
     *
     * @param captureName The name of the capture from the Tree-sitter query.
     * @return The {@link SkeletonType} indicating how to process this capture for skeleton generation.
     */
    protected SkeletonType getSkeletonTypeForCapture(String captureName) {
        var profile = getLanguageSyntaxProfile();
        return profile.captureConfiguration().getOrDefault(captureName, SkeletonType.UNSUPPORTED);
    }

    /**
     * Refines the skeleton type for a given capture by examining the definition node.
     * This hook allows subclasses to perform cheap, idempotent, language-specific
     * reclassification of a captured node's SkeletonType based on AST structure.
     *
     * <p><strong>Default behavior:</strong> Returns {@code getSkeletonTypeForCapture(captureName)},
     * which maps the capture name to a skeleton type without inspecting the AST structure.
     *
     * <p><strong>When to override:</strong> Override when your language requires reclassification
     * that depends on AST structure rather than just the capture name (e.g., distinguishing
     * arrow functions from regular variable declarations in TypeScript/JavaScript).
     */
    protected SkeletonType refineSkeletonType(
            String captureName, TSNode definitionNode, LanguageSyntaxProfile profile) {
        return getSkeletonTypeForCapture(captureName);
    }

    /**
     * Creates a CodeUnit from capture and node information, with access to the refined skeleton type.
     * This overload provides subclasses with both the raw AST node and the refined SkeletonType
     * when constructing CodeUnit instances.
     */
    protected @Nullable CodeUnit createCodeUnit(
            ProjectFile file,
            String captureName,
            String simpleName,
            String packageName,
            String classChain,
            @Nullable TSNode definitionNode,
            SkeletonType skeletonType) {
        return createCodeUnit(file, captureName, simpleName, packageName, classChain);
    }

    /**
     * Translate a capture produced by the query into a {@link CodeUnit}. Return {@code null} to ignore this capture.
     */
    @Nullable
    protected abstract CodeUnit createCodeUnit(
            ProjectFile file, String captureName, String simpleName, String packageName, String classChain);

    /* ---------- Signature Building Logic ---------- */

    /**
     * Hook for subclasses to enhance the FQN before CodeUnit creation.
     * Called during analysis with access to the definition node and source code.
     * Default implementation returns the input FQName unchanged.
     *
     * @param fqName         the computed FQName
     * @param captureName    the capture name from the query
     * @param definitionNode the AST node for this definition
     * @param src            the source code
     * @return enhanced FQName, or input FQName if no enhancement needed
     */
    protected String enhanceFqName(String fqName, String captureName, TSNode definitionNode, String src) {
        return fqName;
    }

    /**
     * Extracts the signature string for a callable entity (function/method).
     * Subclasses can override this to provide language-specific signature extraction.
     *
     * @param captureName    The capture name from the query
     * @param definitionNode The AST node for the definition
     * @param src            The source code string
     * @return The signature string (e.g., "(int, String)"), or null if not applicable
     */
    protected @Nullable String extractSignature(String captureName, TSNode definitionNode, String src) {
        return null;
    }

    /**
     * Determines the package or namespace name for a given definition.
     *
     * @param file           The project file being analyzed.
     * @param definitionNode The TSNode representing the definition (e.g., class, function).
     * @param rootNode       The root TSNode of the file's syntax tree.
     * @param src            The source code of the file.
     * @return The package or namespace name, or an empty string if not applicable.
     */
    protected abstract String determinePackageName(
            ProjectFile file, TSNode definitionNode, TSNode rootNode, String src);

    /**
     * Checks if the given AST node represents a class-like declaration (e.g., class, interface, struct) in the specific
     * language. Subclasses must implement this to guide class chain extraction.
     *
     * @param node The TSNode to check.
     * @return true if the node is a class-like declaration, false otherwise.
     */
    protected boolean isClassLike(TSNode node) {
        if (node.isNull()) {
            return false;
        }
        return getLanguageSyntaxProfile().classLikeNodeTypes().contains(node.getType());
    }

    /**
     * Builds the parent FQName from class chain for parent-child relationship lookup. Override this
     * method to apply language-specific FQName correction logic.
     */
    protected String buildParentFqName(CodeUnit cu, String classChain) {
        return Stream.of(cu.packageName(), classChain).filter(s -> !s.isBlank()).collect(Collectors.joining("."));
    }

    /**
     * Captures that should be ignored entirely.
     */
    protected Set<String> getIgnoredCaptures() {
        return Set.of();
    }

    /**
     * Language-specific indentation string, e.g., " " or " ".
     */
    protected String getLanguageSpecificIndent() {
        return "  ";
    } // Default

    /**
     * Checks if a node should be skipped for top-level processing.
     * Default implementation returns false (no skipping).
     * Language-specific analyzers can override this to filter out certain nodes.
     */
    protected boolean shouldSkipNode(TSNode node, String captureName, byte[] srcBytes) {
        return false;
    }

    /**
     * Determines whether a duplicate CodeUnit with the same FQN should replace the existing one.
     * Default behavior is to keep the first definition and reject duplicates.
     *
     * @param cu the new CodeUnit that would be a duplicate
     * @return true if duplicates should replace existing (Python "last wins"), false otherwise
     */
    protected boolean shouldReplaceOnDuplicate(CodeUnit cu) {
        return false;
    }

    /**
     * Determines whether decorators are wrapped in a parent node vs appearing as preceding siblings.
     * Python wraps decorators in a decorated_definition node containing both decorators and the definition.
     * Other languages (TypeScript, Java) have decorators as preceding sibling nodes.
     *
     * @return true if decorators are wrapped in a parent node, false if they precede the definition
     */
    protected boolean hasWrappingDecoratorNode() {
        return false;
    }

    /**
     * Extracts the actual definition node from a decorator-wrapping node and collects decorator text.
     * Only called if hasWrappingDecoratorNode() returns true.
     *
     * @param decoratedNode     the wrapping node (e.g., Python's decorated_definition)
     * @param outDecoratorLines list to append decorator text to
     * @param srcBytes          source code bytes
     * @param profile           language syntax profile for identifying decorator and definition node types
     * @return the unwrapped definition node
     */
    protected TSNode extractContentFromDecoratedNode(
            TSNode decoratedNode, List<String> outDecoratorLines, byte[] srcBytes, LanguageSyntaxProfile profile) {
        return decoratedNode; // default: no unwrapping needed
    }

    /**
     * Determines whether export statements should be unwrapped to access the inner declaration.
     * JavaScript/TypeScript wrap exported declarations in export_statement nodes.
     *
     * @return true if this language uses export statement wrappers that need unwrapping
     */
    protected boolean shouldUnwrapExportStatements() {
        return false;
    }

    /**
     * Determines whether variable declarations need unwrapping to find specific declarators.
     * JavaScript/TypeScript use lexical_declaration (const/let) and variable_declaration (var)
     * which contain variable_declarator nodes that might hold arrow functions or const values.
     *
     * @param node         the node to check
     * @param skeletonType the expected skeleton type
     * @return true if unwrapping is needed
     */
    protected boolean needsVariableDeclaratorUnwrapping(TSNode node, SkeletonType skeletonType) {
        return false;
    }

    /**
     * Determines whether multiple signatures with the same FQN should be merged.
     * JavaScript/TypeScript allow function overloads and prefer exported versions.
     *
     * @return true if signatures should be merged when FQNs match
     */
    protected boolean shouldMergeSignaturesForSameFqn() {
        return false;
    }

    /**
     * Extracts receiver type for method definitions in languages that support receivers.
     * Examples: Go methods, Rust impl blocks, C++ member functions.
     *
     * @param node               the method definition node
     * @param primaryCaptureName the primary capture name (e.g., "method.definition")
     * @param fileBytes          source code bytes
     * @return the receiver type name (with leading * removed for pointers), or empty if no receiver
     */
    protected Optional<String> extractReceiverType(TSNode node, String primaryCaptureName, byte[] fileBytes) {
        return Optional.empty();
    }

    /**
     * Determines whether a duplicate CodeUnit should be ignored.
     * Called when a CodeUnit with matching fqName already exists.
     * Subclasses can override to implement language-specific duplicate handling.
     *
     * @param existing  The CodeUnit already in the list
     * @param candidate The new CodeUnit being considered for addition
     * @param file      The file being analyzed
     * @return true if the candidate should be ignored (existing kept), false if candidate should be added
     */
    protected boolean shouldIgnoreDuplicate(CodeUnit existing, CodeUnit candidate, ProjectFile file) {
        // Default: ignore duplicates (keep first)
        // Subclasses can override for language-specific logic
        return true;
    }

    /**
<<<<<<< HEAD
     * Determines whether a duplicate is an expected/benign pattern that should only log at trace level.
     * This is used to suppress warnings for language-specific patterns like TypeScript declaration merging.
     */
    protected boolean isBenignDuplicate(CodeUnit existing, CodeUnit candidate) {
        // Default: no language-specific benign patterns
        return false;
    }

    /**
     * Adds a CodeUnit to the top-level list with language-specific duplicate handling.
     *
     * For functions, prefers definitions (hasBody=true) over declarations (hasBody=false).
     * The hasBody flag is AST-derived and stored in CodeUnitProperties. When both have the
     * same hasBody value, applies signature comparison and language-specific policies.
     * Replacements remove the old CodeUnit and its descendants to prevent orphaned children.
     * The hasBody flag merges across snapshots using logical OR.
=======
     * Adds a CodeUnit to the top-level list, applying language-specific duplicate handling.
     * Uses shouldReplaceOnDuplicate and shouldIgnoreDuplicate hooks for language-specific behavior.
     * <p>
     * Definition vs Declaration (hasBody-based tie-breaker):
     * - For function-like CodeUnits, we compute an AST-derived boolean hasBody during analysis and store it in
     * CodeUnitProperties.
     * - When two CodeUnits share the same fqName, a candidate with hasBody == true (a definition) is preferred over
     * one with hasBody == false (a forward declaration). This preference applies both to top-level items and to
     * children (see addChildCodeUnit for analogous child handling).
     * - This decision is based solely on the hasBody boolean and does NOT inspect signature strings or any
     * presentation placeholders.
     * - If both candidates have the same hasBody value (both true or both false), existing duplicate/overload logic
     * still applies (signature comparison, language-specific policies, etc.).
     * - When a replacement occurs, we remove the old CodeUnit and all its descendants from the local maps to avoid
     * orphaned children.
     * <p>
     * Presentation-only placeholders:
     * - bodyPlaceholder() may still be appended by language analyzers when rendering skeleton text purely for UI
     * clarity. It MUST NOT be used for semantic decisions like duplicate handling.
     * <p>
     * Incremental updates:
     * - The hasBody flag is merged across snapshots using logical OR semantics so that a definition discovered in
     * any pass/file marks the CodeUnit as having a body.
>>>>>>> bd3cb1e8
     */
    private void addTopLevelCodeUnit(
            CodeUnit cu,
            List<CodeUnit> localTopLevelCUs,
            Map<CodeUnit, List<CodeUnit>> localChildren,
            Map<CodeUnit, List<String>> localSignatures,
            Map<CodeUnit, List<Range>> localSourceRanges,
            Map<CodeUnit, Boolean> localHasBody,
            ProjectFile file) {

        // Find existing CodeUnit with same fqName
        CodeUnit existingDuplicate = localTopLevelCUs.stream()
                .filter(existing -> existing.fqName().equals(cu.fqName()))
                .findFirst()
                .orElse(null);

        if (existingDuplicate == null) {
            // No duplicate, add normally
            localTopLevelCUs.add(cu);
            return;
        }

        // SPECIAL CASE: For functions, prefer the definition (with body) over a forward declaration.
        // Use AST-derived hasBody flag captured during analysis instead of string marker inspection.
        if (cu.isFunction() && existingDuplicate.isFunction()) {
            boolean existingHasBody = localHasBody.getOrDefault(existingDuplicate, false);
            boolean candidateHasBody = localHasBody.getOrDefault(cu, false);

            if (existingHasBody && !candidateHasBody) {
                // Keep existing (definition) and ignore new declaration
                log.trace(
                        "Ignoring duplicate declaration for {} in {} because definition already present",
                        cu.fqName(),
                        file.getFileName());
                return;
            } else if (candidateHasBody && !existingHasBody) {
                // Replace existing (declaration) with candidate (definition)
                localTopLevelCUs.removeIf(existing -> existing.fqName().equals(cu.fqName()));
                localTopLevelCUs.add(cu);
                removeCodeUnitAndDescendants(existingDuplicate, localChildren, localSignatures, localSourceRanges);
                return;
            } else {
                // If both have body or both lack body, check if signatures are identical; if so, treat as true
                // duplicate.
                String sigExisting = existingDuplicate.signature();
                String sigCandidate = cu.signature();
                if (sigExisting != null && sigCandidate != null && sigExisting.equals(sigCandidate)) {
                    log.trace(
                            "Ignoring duplicate function with identical signature for {} in {}",
                            cu.fqName(),
                            file.getFileName());
                    return;
                }
            }
            // Otherwise fall through to general duplicate handling below (e.g., distinct overloads)
        }

        if (shouldReplaceOnDuplicate(cu)) {
            // Language allows duplicate replacement (e.g., Python's "last wins" semantics)
            localTopLevelCUs.removeIf(existing -> existing.fqName().equals(cu.fqName()));
            localTopLevelCUs.add(cu);

            // Recursively remove the old definition and all its descendants from all maps
            // This prevents orphaned children from appearing in the final result
            removeCodeUnitAndDescendants(existingDuplicate, localChildren, localSignatures, localSourceRanges);
        } else if (shouldIgnoreDuplicate(existingDuplicate, cu, file)) {
            // Language-specific duplicate handling says ignore
            log.trace("Ignoring duplicate {} in {} per language policy", cu.fqName(), file.getFileName());
        } else {
            // shouldIgnoreDuplicate returned false - verify it's truly different
            // This handles cases where TreeSitter captures the same function twice
            // (e.g., forward declaration + definition with identical signature)
            if (existingDuplicate.equals(cu)) {
                // Same CodeUnit (same fqName, kind, source) - true duplicate, ignore it
                log.trace("Ignoring true duplicate {} in {} (same signature)", cu.fqName(), file.getFileName());
            } else {
                // Different CodeUnits (e.g., overloads with different signatures) - add it
                localTopLevelCUs.add(cu);
                log.trace("Adding non-duplicate {} in {} (e.g., overload)", cu.fqName(), file.getFileName());
            }
        }
    }

    /**
     * Recursively removes a CodeUnit and all its descendants from the analysis maps.
     * Used when replacing Python duplicates to ensure children of the old definition don't appear in results.
     */
    private void removeCodeUnitAndDescendants(
            CodeUnit cu,
            Map<CodeUnit, List<CodeUnit>> localChildren,
            Map<CodeUnit, List<String>> localSignatures,
            Map<CodeUnit, List<Range>> localSourceRanges) {

        log.trace("Removing CodeUnit from maps: {} (kind={})", cu.fqName(), cu.kind());

        // Get children before removing from map
        List<CodeUnit> children = localChildren.get(cu);

        // Remove this CodeUnit from all maps
        localChildren.remove(cu);
        localSignatures.remove(cu);
        localSourceRanges.remove(cu);

        // Recursively remove all descendants
        if (children != null) {
            log.trace("  Removing {} children of {}", children.size(), cu.fqName());
            for (CodeUnit child : children) {
                removeCodeUnitAndDescendants(child, localChildren, localSignatures, localSourceRanges);
            }
        }
    }

    /**
     * Adds a child CodeUnit to its parent's children list.
     * Duplicate handling is controlled by shouldReplaceOnDuplicate().
     * Similar to addTopLevelCodeUnit but for nested elements (methods, class attributes, nested classes).
     */
    private void addChildCodeUnit(
            CodeUnit cu,
            CodeUnit parentCu,
            List<CodeUnit> kids,
            Map<CodeUnit, List<CodeUnit>> localChildren,
            Map<CodeUnit, List<String>> localSignatures,
            Map<CodeUnit, List<Range>> localSourceRanges,
            Map<CodeUnit, Boolean> localHasBody) {

        // Look for an existing child with the same FQN (overloads may exist with different signatures)
        CodeUnit existingDuplicate = kids.stream()
                .filter(k -> k.fqName().equals(cu.fqName()))
                .findFirst()
                .orElse(null);

        if (existingDuplicate == null) {
            kids.add(cu);
            return;
        }

        // If both are functions and language allows replacement, prefer the one with a body
        if (cu.isFunction() && existingDuplicate.isFunction() && shouldReplaceOnDuplicate(cu)) {
            boolean existingHasBody = localHasBody.getOrDefault(existingDuplicate, false);
            boolean candidateHasBody = localHasBody.getOrDefault(cu, false);

            if (existingHasBody && !candidateHasBody) {
                // Keep existing definition
                log.trace(
                        "Skipping duplicate function child '{}' in parent '{}' - existing has body, candidate does not",
                        cu.fqName(),
                        parentCu.fqName());
                return;
            } else if (candidateHasBody && !existingHasBody) {
                // Replace any existing children with same FQN by this definition
                kids.removeIf(k -> k.fqName().equals(cu.fqName()));
                removeCodeUnitAndDescendants(existingDuplicate, localChildren, localSignatures, localSourceRanges);
                kids.add(cu);
                return;
            }
            // If both have body or both lack body, fall through to general handling below
        }

        if (shouldReplaceOnDuplicate(cu)) {
            // Replace all same-FQN children (e.g., Python's "last wins")
            List<CodeUnit> toRemove =
                    kids.stream().filter(k -> k.fqName().equals(cu.fqName())).toList();
            if (!toRemove.isEmpty()) {
                toRemove.forEach(oldCu ->
                        removeCodeUnitAndDescendants(oldCu, localChildren, localSignatures, localSourceRanges));
                kids.removeAll(toRemove);
            }
            kids.add(cu);
        } else {
            // For languages that don't allow replacement, treat non-equal CodeUnits (e.g., overloads) as distinct,
            // but collapse exact duplicates where both FQN and signature match.
            if (existingDuplicate.equals(cu)) {
                // Same CodeUnit (same fqName, kind, source) - true duplicate, ignore it
                log.trace("Skipping true duplicate child: {} in parent {}", cu.fqName(), parentCu.fqName());
            } else {
                // If both are functions and signatures are identical, treat as duplicate and skip
                if (cu.isFunction() && existingDuplicate.isFunction()) {
                    String sigExisting = existingDuplicate.signature();
                    String sigCandidate = cu.signature();
                    if (sigExisting != null && sigCandidate != null && sigExisting.equals(sigCandidate)) {
                        log.trace(
                                "Skipping duplicate function child with identical signature: {} in parent {}",
                                cu.fqName(),
                                parentCu.fqName());
                        return;
                    }
                }
                // Different CodeUnits (e.g., overloads with different signatures) - add it
                kids.add(cu);
                log.trace(
                        "Adding non-duplicate child (e.g., overload): {} in parent {}", cu.fqName(), parentCu.fqName());
            }
        }
    }

    /**
     * Language-specific closing token for a class or namespace (e.g., "}"). Empty if none.
     */
    protected abstract String getLanguageSpecificCloser(CodeUnit cu);

    /**
     * Get the project this analyzer is associated with.
     */
    @Override
    public IProject getProject() {
        return project;
    }

    /* ---------- core parsing ---------- */

    /**
     * Analyzes a single file and extracts declaration information from provided bytes.
     */
    private FileAnalysisResult analyzeFileContent(
            ProjectFile file,
            byte[] fileBytes,
            TSParser localParser,
            @Nullable TreeSitterAnalyzer.ConstructionTiming timing) {
        log.trace("analyzeFileContent: Parsing file: {}", file);
        // Skip binary files early if pre-filtered upstream (readFileBytes returns empty for binary)
        if (fileBytes.length == 0) {
            log.trace("Skipping binary/empty file: {}", file);
            return new FileAnalysisResult(List.of(), Map.of(), Map.of(), List.of(), null);
        }

        fileBytes = TextCanonicalizer.stripUtf8Bom(fileBytes);
        String src = new String(fileBytes, StandardCharsets.UTF_8);

        final byte[] finalFileBytes = fileBytes; // For use in lambdas

        List<CodeUnit> localTopLevelCUs = new ArrayList<>();
        Map<CodeUnit, List<CodeUnit>> localChildren = new HashMap<>();
        Map<CodeUnit, List<String>> localSignatures = new HashMap<>();
        Map<CodeUnit, List<Range>> localSourceRanges = new HashMap<>();
        Map<CodeUnit, List<String>> localRawSupertypes = new HashMap<>();
        Map<String, List<CodeUnit>> localCodeUnitsBySymbol = new HashMap<>();
        Map<String, CodeUnit> localCuByFqName = new HashMap<>(); // For parent lookup within the file
        List<String> localImportStatements = new ArrayList<>(); // For collecting import lines
        Map<CodeUnit, Boolean> localHasBody = new HashMap<>();

        long __parseStart = System.nanoTime();
        TSTree tree = localParser.parseString(null, src);
        long __parseEnd = System.nanoTime();
        if (timing != null) {
            timing.parseStageNanos().addAndGet(__parseEnd - __parseStart);
            timing.parseStageFirstStartNanos().accumulateAndGet(__parseStart, Math::min);
            timing.parseStageLastEndNanos().accumulateAndGet(__parseEnd, Math::max);
        }
        TSNode rootNode = tree.getRootNode();
        long __processStart = System.nanoTime();
        if (rootNode.isNull()) {
            log.warn("Parsing failed or produced null root node for {}", file);
            long __processEnd = System.nanoTime();
            if (timing != null) {
                timing.processStageNanos().addAndGet(__processEnd - __processStart);
                timing.processStageFirstStartNanos().accumulateAndGet(__processStart, Math::min);
                timing.processStageLastEndNanos().accumulateAndGet(__processEnd, Math::max);
            }
            return new FileAnalysisResult(List.of(), Map.of(), Map.of(), List.of(), tree);
        }
        // Log root node type
        String rootNodeType = rootNode.getType();
        log.trace("Root node type for {}: {}", file, rootNodeType);

        // Map to store potential top-level declaration nodes found during the query.
        // Value stores primary capture name, simple name, and sorted modifier keywords.
        Map<TSNode, DefinitionInfoRecord> declarationNodes = new HashMap<>();

        TSQueryCursor cursor = new TSQueryCursor();
        TSQuery currentThreadQuery = this.query.get(); // Get thread-specific query instance
        cursor.exec(currentThreadQuery, rootNode);

        TSQueryMatch match = new TSQueryMatch(); // Reusable match object
        while (cursor.nextMatch(match)) {
            log.trace("Match ID: {}", match.getId());
            Map<String, TSNode> capturedNodesForMatch = new HashMap<>();
            List<TSNode> modifierNodesForMatch = new ArrayList<>();
            List<TSNode> decoratorNodesForMatch = new ArrayList<>();

            for (TSQueryCapture capture : match.getCaptures()) {
                String captureName = currentThreadQuery.getCaptureNameForId(capture.getIndex());
                if (getIgnoredCaptures().contains(captureName)) continue;

                TSNode node = capture.getNode();
                if (node != null && !node.isNull()) {
                    if ("keyword.modifier".equals(captureName)) {
                        modifierNodesForMatch.add(node);
                    } else if (CaptureNames.DECORATOR_DEFINITION.equals(captureName)) {
                        decoratorNodesForMatch.add(node);
                        log.trace(
                                "  Decorator: '{}', Node: {} '{}'",
                                captureName,
                                node.getType(),
                                textSlice(node, fileBytes)
                                        .lines()
                                        .findFirst()
                                        .orElse("")
                                        .trim());
                    } else {
                        // Store the first non-null node found for other capture names in this match
                        capturedNodesForMatch.putIfAbsent(captureName, node);
                        log.trace(
                                "  Capture: '{}', Node: {} '{}'",
                                captureName,
                                node.getType(),
                                textSlice(node, fileBytes)
                                        .lines()
                                        .findFirst()
                                        .orElse("")
                                        .trim());
                    }
                }
            }

            modifierNodesForMatch.sort(Comparator.comparingInt(TSNode::getStartByte));
            List<String> sortedModifierStrings = modifierNodesForMatch.stream()
                    .map(modNode -> textSlice(modNode, finalFileBytes).strip())
                    .toList();
            if (!sortedModifierStrings.isEmpty()) {
                log.trace("  Modifiers for this match: {}", sortedModifierStrings);
            }

            decoratorNodesForMatch.sort(Comparator.comparingInt(TSNode::getStartByte));

            // Handle import statements first if present in this match
            TSNode importNode =
                    capturedNodesForMatch.get(getLanguageSyntaxProfile().importNodeType());
            if (importNode != null && !importNode.isNull()) {
                String importText = textSlice(importNode, fileBytes).strip();
                if (!importText.isEmpty()) {
                    localImportStatements.add(importText);
                }
                // Continue to next match if this was primarily an import, or process other captures in same match
                // For now, assume an import statement match won't also be a primary .definition capture.
                // If it can, then this 'if' should not 'continue' but allow further processing.
            }

            // Process each potential definition found in the match
            for (var captureEntry : capturedNodesForMatch.entrySet()) {
                String captureName = captureEntry.getKey();
                TSNode definitionNode = captureEntry.getValue();

                if (captureName.endsWith(".definition")) { // Ensure we only process definition captures here
                    String simpleName;
                    String expectedNameCapture = captureName.replace(".definition", ".name");
                    TSNode nameNode = capturedNodesForMatch.get(expectedNameCapture);

                    if (CaptureNames.LAMBDA_DEFINITION.equals(captureName)) {
                        // Lambdas have no explicit name capture; synthesize an anonymous name via extractSimpleName
                        simpleName = extractSimpleName(definitionNode, src).orElse(null);
                    } else if (nameNode != null && !nameNode.isNull()) {
                        simpleName = textSlice(nameNode, fileBytes);
                        if (simpleName.isBlank()
                                && !isBlankNameAllowed(
                                        captureName, simpleName, definitionNode.getType(), file.getFileName())) {
                            log.debug(
                                    "Name capture '{}' for definition '{}' in file {} resulted in a BLANK string. NameNode text: [{}], type: [{}]. Will attempt fallback.",
                                    expectedNameCapture,
                                    captureName,
                                    file,
                                    textSlice(nameNode, fileBytes),
                                    nameNode.getType());
                            simpleName = extractSimpleName(definitionNode, src).orElse(null);
                        }
                    } else {
                        if (!isMissingNameCaptureAllowed(captureName, definitionNode.getType(), file.getFileName())) {
                            log.debug(
                                    "Expected name capture '{}' not found for definition '{}' in match for file {}. Current captures in this match: {}. Falling back to extractSimpleName on definition node.",
                                    expectedNameCapture,
                                    captureName,
                                    file,
                                    capturedNodesForMatch.keySet());
                        }
                        simpleName = extractSimpleName(definitionNode, src).orElse(null);
                    }

                    if (simpleName != null && !simpleName.isBlank()) {
                        declarationNodes.putIfAbsent(
                                definitionNode,
                                new DefinitionInfoRecord(
                                        captureName,
                                        simpleName,
                                        sortedModifierStrings,
                                        decoratorNodesForMatch,
                                        definitionNode.getParent())); // Cache parent to avoid repeated lookups
                    } else {
                        if (simpleName == null) {
                            if (!isNullNameAllowed(
                                    captureName,
                                    definitionNode.getType(),
                                    definitionNode.getStartPoint().getRow() + 1,
                                    file.getFileName())) {
                                log.debug(
                                        "Could not determine simple name (NULL) for definition capture {} (Node Type [{}], Line {}) in file {}.",
                                        captureName,
                                        definitionNode.getType(),
                                        definitionNode.getStartPoint().getRow() + 1,
                                        file);
                            }
                        } else if (!isBlankNameAllowed(
                                captureName, simpleName, definitionNode.getType(), file.getFileName())) {
                            log.debug(
                                    "Determined simple name for definition capture {} (Node Type [{}], Line {}) in file {} is BLANK. Definition will be skipped.",
                                    captureName,
                                    definitionNode.getType(),
                                    definitionNode.getStartPoint().getRow() + 1,
                                    file);
                        }
                    }
                }
            }
        } // End main query loop

        // Sort declaration nodes by their start byte to process outer definitions before inner ones.
        List<Map.Entry<TSNode, DefinitionInfoRecord>> sortedDeclarationEntries = declarationNodes.entrySet().stream()
                .sorted(Comparator.comparingInt(entry -> entry.getKey().getStartByte()))
                .toList();

        TSNode currentRootNode = tree.getRootNode(); // Used for namespace and class chain extraction

        for (var entry : sortedDeclarationEntries) {
            TSNode node = entry.getKey(); // This is the definitionNode for this entry
            DefinitionInfoRecord defInfo = entry.getValue();
            String primaryCaptureName = defInfo.primaryCaptureName();
            String simpleName = defInfo.simpleName();
            if (isClassLike(node)) {
                simpleName = determineClassName(node.getType(), simpleName);
            }
            List<String> modifierKeywords = defInfo.modifierKeywords();

            if (simpleName.isBlank()) {
                log.warn(
                        "Simple name was null/blank for node type {} (capture: {}) in file {}. Skipping.",
                        node.getType(),
                        primaryCaptureName,
                        file);
                continue;
            }

            log.trace(
                    "Processing definition: Name='{}', Capture='{}', Node Type='{}'",
                    simpleName,
                    primaryCaptureName,
                    node.getType());

            var langProfile = getLanguageSyntaxProfile();
            SkeletonType skeletonType = refineSkeletonType(primaryCaptureName, node, langProfile);

            String packageName = determinePackageName(file, node, currentRootNode, src);
            List<String> enclosingClassNames = new ArrayList<>();
            // Use cached parent from defInfo to avoid repeated getParent() calls
            TSNode tempParent = defInfo.cachedParent();
            while (tempParent != null && !tempParent.isNull() && !tempParent.equals(currentRootNode)) {
                if (isClassLike(tempParent)) {
                    final var parent = tempParent;
                    extractSimpleName(tempParent, src)
                            .ifPresent(
                                    parentName -> { // extractSimpleName is now non-static
                                        if (!parentName.isBlank()) {
                                            var name = isClassLike(parent)
                                                    ? determineClassName(parent.getType(), parentName)
                                                    : parentName;
                                            enclosingClassNames.addFirst(name);
                                        }
                                    });
                }
                tempParent = tempParent.getParent();
            }
            String classChain = String.join(".", enclosingClassNames);
            log.trace("Computed classChain for simpleName='{}': '{}'", simpleName, classChain);

            // Adjust simpleName and classChain for methods with receivers (e.g., Go methods)
            Optional<String> receiverType = extractReceiverType(node, primaryCaptureName, fileBytes);
            if (receiverType.isPresent()) {
                String receiverTypeText = receiverType.get();
                simpleName = receiverTypeText + "." + simpleName;
                classChain = receiverTypeText; // For methods with receivers, classChain is the receiver type
                log.trace("Adjusted method with receiver: simpleName='{}', classChain='{}'", simpleName, classChain);
            }

            // Check if this node should be skipped for top-level processing
            if (shouldSkipNode(node, primaryCaptureName, fileBytes)) {
                log.trace(
                        "Skipping node {} ({}) in file {} due to language-specific filtering",
                        simpleName,
                        primaryCaptureName,
                        file.getFileName());
                continue;
            }

            CodeUnit cu =
                    createCodeUnit(file, primaryCaptureName, simpleName, packageName, classChain, node, skeletonType);
            log.trace("createCodeUnit returned: {}", cu);

            if (cu == null) {
                log.trace(
                        "createCodeUnit returned null for node {} ({}) in file {}",
                        simpleName,
                        primaryCaptureName,
                        file.getFileName());
                continue;
            }

            // Allow subclasses to enhance the FQN (e.g., C++ destructor normalization, TypeScript $static suffix)
            // This must happen BEFORE checking for overloads, so we don't incorrectly match
            // instance methods with static methods/fields that have the same base name.
            String enhancedFqName = enhanceFqName(cu.fqName(), primaryCaptureName, node, src);

            // For function overloads, reuse the existing CodeUnit instance instead of creating a new one.
            // This ensures that all signatures and ranges accumulate under the same CodeUnit key.
            // This applies to both TypeScript (function_signature + function_declaration) and Java
            // (method_declaration).
            // IMPORTANT: We check using the ENHANCED FQName to avoid false matches with instance members.
            CodeUnit existingCUforKeyLookup = localCuByFqName.get(enhancedFqName);
            if (existingCUforKeyLookup != null && cu.isFunction() && existingCUforKeyLookup.isFunction()) {
                // Reuse existing CodeUnit for function overloads
                cu = existingCUforKeyLookup;
                log.trace("Reusing existing CodeUnit for function overload: {}", cu.fqName());
            }

            // Debug logging for static member captures (must be AFTER enhanceFqName adds $static suffix)
            if (enhancedFqName.endsWith("$static")) {
                log.trace(
                        "CAPTURE static member: fqn={}, file={}, capture={}, nodeType={}, range={}:{}, kind={}",
                        enhancedFqName,
                        file.getFileName(),
                        primaryCaptureName,
                        node.getType(),
                        node.getStartByte(),
                        node.getEndByte(),
                        cu.kind());
            }

            // Extract signature separately for function-like entities (C++ overload disambiguation)
            @Nullable String codeUnitSignature = extractSignature(primaryCaptureName, node, src);

            // Reconstruct CodeUnit if FQN changed or signature exists
            if (!enhancedFqName.equals(cu.fqName()) || codeUnitSignature != null) {
                // Strip package prefix from enhanced FQN to get the short name
                String enhancedShortName = enhancedFqName;
                if (!cu.packageName().isEmpty() && enhancedFqName.startsWith(cu.packageName() + ".")) {
                    enhancedShortName =
                            enhancedFqName.substring(cu.packageName().length() + 1);
                }
                // Reconstruct CodeUnit with enhanced short name and signature
                cu = new CodeUnit(cu.source(), cu.kind(), cu.packageName(), enhancedShortName, codeUnitSignature);
            }

            // Compute hasBody from AST for function-like code units (use the same unwrapping rules as signature
            // building).
            // This flag is used for duplicate tie-breaking (definition vs declaration) and is persisted in
            // CodeUnitProperties.
            boolean hasBody = false;
            if (getSkeletonTypeForCapture(primaryCaptureName) == SkeletonType.FUNCTION_LIKE) {
                langProfile = getLanguageSyntaxProfile();
                TSNode nodeForBody = node;

                // Unwrap export statements if applicable
                if (shouldUnwrapExportStatements() && "export_statement".equals(nodeForBody.getType())) {
                    TSNode declarationInExport = nodeForBody.getChildByFieldName("declaration");
                    if (declarationInExport != null && !declarationInExport.isNull()) {
                        nodeForBody = declarationInExport;
                    }
                }

                // Unwrap decorator-wrapping nodes if applicable (e.g., Python)
                if (hasWrappingDecoratorNode()) {
                    // Pass an empty list for decorator text since we only need the inner definition node here
                    nodeForBody = extractContentFromDecoratedNode(
                            nodeForBody, new ArrayList<>(), finalFileBytes, langProfile);
                }

                // hasBody is derived from the AST (presence of a non-empty body node after any necessary unwrapping)
                // and is used for duplicate/definition preference.
                TSNode bodyNodeCandidate = nodeForBody.getChildByFieldName(langProfile.bodyFieldName());
                hasBody = bodyNodeCandidate != null
                        && !bodyNodeCandidate.isNull()
                        && bodyNodeCandidate.getEndByte() > bodyNodeCandidate.getStartByte();
            }
            localHasBody.put(cu, hasBody);

            localCodeUnitsBySymbol
                    .computeIfAbsent(cu.identifier(), k -> new ArrayList<>())
                    .add(cu);
            if (!cu.shortName().equals(cu.identifier())) {
                localCodeUnitsBySymbol
                        .computeIfAbsent(cu.shortName(), k -> new ArrayList<>())
                        .add(cu);
            }

            String signature =
                    buildSignatureString(node, simpleName, src, fileBytes, primaryCaptureName, modifierKeywords, file);
            log.trace(
                    "Built signature for '{}': [{}]",
                    simpleName,
                    signature.isBlank()
                            ? "BLANK"
                            : signature.lines().findFirst().orElse("EMPTY"));

            if (signature.isBlank()) {
                // buildSignatureString might legitimately return blank for some nodes that don't form part of a textual
                // skeleton but create a CU.
                // For example, Java lambdas intentionally return an empty signature to keep skeletons clean.
                // We still need the CU for navigation, so proceed without adding a signature.
                log.trace(
                        "buildSignatureString returned empty/null for node {} ({}), simpleName {}. Proceeding without signature.",
                        node.getType(),
                        primaryCaptureName,
                        simpleName);
            }

            // Allow language-specific extraction of raw supertypes (e.g., extends/implements for Java)
            if (cu.isClass()) {
                List<String> rawSupers = extractRawSupertypesForClassLike(cu, node, signature, src);
                if (!rawSupers.isEmpty()) {
                    localRawSupertypes.put(cu, rawSupers);
                }
            }

            // Handle potential duplicates (e.g. JS export and direct lexical declaration).
            // If `cu` is `equals()` to `existingCUforKeyLookup` (e.g., overloads), signatures are accumulated.
            // If they are not `equals()` but have same FQName, this logic might replace based on export preference.
            // can arise from both an exported and non-exported declaration, and we are now
            // collecting multiple signatures. For now, we assume `computeIfAbsent` for signatures handles accumulation,
            // and this "export" preference applies if different `CodeUnit` instances (which are not `equals()`)
            // somehow map to the same `fqName` in `localCuByFqName` before `cu` itself is unified.
            // If overloads result in CodeUnits that are `equals()`, this block is less relevant for them.
            if (existingCUforKeyLookup != null
                    && !existingCUforKeyLookup.equals(cu)
                    && shouldMergeSignaturesForSameFqn()) {
                List<String> existingSignatures =
                        localSignatures.get(existingCUforKeyLookup); // Existing signatures for the *other* CU instance
                boolean newIsExported = signature.trim().startsWith("export");
                boolean oldIsExported = (existingSignatures != null && !existingSignatures.isEmpty())
                        && existingSignatures.getFirst().trim().startsWith("export"); // Check first existing

                if (newIsExported && !oldIsExported) {
                    log.warn(
                            "Replacing non-exported CU/signature list for {} with new EXPORTED signature.",
                            cu.fqName());
                    // Remove old CU from all maps to ensure clean replacement
                    localSignatures.remove(existingCUforKeyLookup);
                    localSourceRanges.remove(existingCUforKeyLookup);
                    localChildren.remove(existingCUforKeyLookup);
                    // The new signature for `cu` will be added below.
                } else if (!newIsExported && oldIsExported) {
                    log.trace(
                            "Keeping existing EXPORTED CU/signature list for {}. Discarding new non-exported signature for current CU.",
                            cu.fqName());
                    continue; // Skip adding this new signature if an exported one exists for a CU with the same FQName
                } else {
                    // Both exported or both non-exported - treat as duplicate
                    // Check if this is a benign/expected duplicate pattern (e.g., TypeScript declaration merging)
                    if (isBenignDuplicate(existingCUforKeyLookup, cu)) {
                        log.trace(
                                "Duplicate CU FQName {} (distinct instances, benign pattern). New signature will be added.",
                                cu.fqName());
                    } else {
                        log.warn(
                                "Duplicate CU FQName {} (distinct instances). New signature will be added. Review if this is expected.",
                                cu.fqName());
                    }
                }
            }

            if (!signature.isBlank()) { // Only add non-blank signatures
                List<String> sigsForCu = localSignatures.computeIfAbsent(cu, k -> new ArrayList<>());
                if (!sigsForCu.contains(signature)) { // Avoid duplicate signature strings for the same CU
                    sigsForCu.add(signature);
                }
            }
            var originalRange = new Range(
                    node.getStartByte(),
                    node.getEndByte(),
                    node.getStartPoint().getRow(),
                    node.getEndPoint().getRow(),
                    node.getStartByte()); // commentStartByte initially same as startByte

            // Pre-expand range to include contiguous preceding comments and metadata for classes and functions.
            // Always include contiguous leading comments and attribute-like nodes for both classes and functions.
            var finalRange = (cu.isClass() || cu.isFunction()) ? expandRangeWithComments(node, false) : originalRange;

            localSourceRanges.computeIfAbsent(cu, k -> new ArrayList<>()).add(finalRange);
            localCuByFqName.put(cu.fqName(), cu); // Add/overwrite current CU by its FQ name
            localChildren.putIfAbsent(cu, new ArrayList<>()); // Ensure every CU can be a parent

            boolean attachedToParent = false;

            // Prefer attaching lambdas under their nearest function-like (method/ctor) parent when available
            if (CaptureNames.LAMBDA_DEFINITION.equals(primaryCaptureName)) {
                var enclosingFnNameOpt = findEnclosingFunctionName(node, src);
                if (enclosingFnNameOpt.isPresent()) {
                    String enclosingFnName = enclosingFnNameOpt.get();
                    String methodFqName = classChain.isEmpty() ? enclosingFnName : (classChain + "." + enclosingFnName);
                    CodeUnit parentFnCu = localCuByFqName.get(methodFqName);
                    if (parentFnCu != null) {
                        List<CodeUnit> kids = localChildren.computeIfAbsent(parentFnCu, k -> new ArrayList<>());
                        addChildCodeUnit(
                                cu, parentFnCu, kids, localChildren, localSignatures, localSourceRanges, localHasBody);
                        attachedToParent = true;
                    } else {
                        log.trace(
                                "Nearest function-like parent '{}' for lambda not found in local map. Falling back to class-level parent.",
                                methodFqName);
                    }
                }
            }

            if (!attachedToParent) {
                if (classChain.isEmpty()) {
                    // Top-level CU - use helper to handle duplicates appropriately
                    addTopLevelCodeUnit(
                            cu,
                            localTopLevelCUs,
                            localChildren,
                            localSignatures,
                            localSourceRanges,
                            localHasBody,
                            file);
                } else {
                    // Parent's shortName is the classChain string itself.
                    String parentFqName = buildParentFqName(cu, classChain);
                    CodeUnit parentCu = localCuByFqName.get(parentFqName);
                    if (parentCu != null) {
                        List<CodeUnit> kids = localChildren.computeIfAbsent(parentCu, k -> new ArrayList<>());
                        addChildCodeUnit(
                                cu, parentCu, kids, localChildren, localSignatures, localSourceRanges, localHasBody);
                    } else {
                        log.trace(
                                "Could not resolve parent CU for {} using parent FQ name candidate '{}' (derived from classChain '{}'). Treating as top-level for this file.",
                                cu,
                                parentFqName,
                                classChain);
                        // Fallback: add as top-level, but use helper to handle duplicates
                        addTopLevelCodeUnit(
                                cu,
                                localTopLevelCUs,
                                localChildren,
                                localSignatures,
                                localSourceRanges,
                                localHasBody,
                                file);
                    }
                }
            }
            log.trace("Stored/Updated info for CU: {}", cu);
        }

        // After processing all captures, if there were import statements, create a MODULE CodeUnit
        createModulesFromImports(
                file,
                localImportStatements,
                rootNode,
                determinePackageName(file, rootNode, rootNode, src),
                localCuByFqName,
                localTopLevelCUs,
                localSignatures,
                localSourceRanges,
                localChildren);

        log.trace(
                "Finished analyzing {}: found {} top-level CUs (includes {} imports), {} total signatures, {} parent entries, {} source range entries.",
                file,
                localTopLevelCUs.size(),
                localImportStatements.size(),
                localSignatures.size(),
                localChildren.size(),
                localSourceRanges.size());

        // Make internal lists unmodifiable before returning in FileAnalysisResult
        Map<CodeUnit, List<CodeUnit>> finalLocalChildren = new HashMap<>();
        localChildren.forEach((p, kids) -> finalLocalChildren.put(p, Collections.unmodifiableList(kids)));

        Map<CodeUnit, List<Range>> finalLocalSourceRanges = new HashMap<>();
        localSourceRanges.forEach((c, ranges) -> finalLocalSourceRanges.put(c, Collections.unmodifiableList(ranges)));

        // Combine local maps into CodeUnitState entries
        Map<CodeUnit, CodeUnitProperties> localStates = new HashMap<>();
        var unionKeys = new HashSet<CodeUnit>();
        unionKeys.addAll(finalLocalChildren.keySet());
        unionKeys.addAll(localSignatures.keySet());
        unionKeys.addAll(finalLocalSourceRanges.keySet());
        for (var cu : unionKeys) {
            var kids = finalLocalChildren.getOrDefault(cu, List.of());
            var sigs = localSignatures.getOrDefault(cu, List.of());
            var rngs = finalLocalSourceRanges.getOrDefault(cu, List.of());
            var rawSupers = localRawSupertypes.getOrDefault(cu, List.of());
            boolean hasBody = localHasBody.getOrDefault(cu, false);
            localStates.put(
                    cu,
                    new CodeUnitProperties(
                            List.copyOf(kids),
                            List.copyOf(sigs),
                            List.copyOf(rngs),
                            List.copyOf(rawSupers),
                            List.of(),
                            hasBody));
        }

        // Deduplicate top-level CodeUnits to avoid downstream duplicate-key issues
        var duplicatesByCodeUnit =
                localTopLevelCUs.stream().collect(Collectors.groupingBy(cu -> cu, Collectors.counting()));
        var duplicatedCUs = duplicatesByCodeUnit.entrySet().stream()
                .filter(e -> e.getValue() > 1)
                .toList();
        if (!duplicatedCUs.isEmpty()) {
            var diagnostics = duplicatedCUs.stream()
                    .map(e -> String.format(
                            "fqName=%s, kind=%s, count=%d",
                            e.getKey().fqName(), e.getKey().kind(), e.getValue()))
                    .collect(Collectors.joining("; "));
            log.error("Unexpected duplicate top-level CodeUnits in file {}: [{}]", file, diagnostics);
        }
        var finalLocalTopLevelCUs = localTopLevelCUs.stream().distinct().toList();

        long __processEnd = System.nanoTime();
        if (timing != null) {
            timing.processStageNanos().addAndGet(__processEnd - __processStart);
            timing.processStageFirstStartNanos().accumulateAndGet(__processStart, Math::min);
            timing.processStageLastEndNanos().accumulateAndGet(__processEnd, Math::max);
        }
        return new FileAnalysisResult(
                Collections.unmodifiableList(finalLocalTopLevelCUs),
                Collections.unmodifiableMap(localStates),
                localCodeUnitsBySymbol,
                Collections.unmodifiableList(localImportStatements),
                tree);
    }

    /**
     * Useful for languages that separate the concept of instance and singleton classes that have the same names in
     * source code, but are identified by some suffix or other transformation on a lower level, e.g., Kotlin, Scala, Ruby.
     */
    protected String determineClassName(String captureName, String shortName) {
        return shortName;
    }

    /**
     * Hook to extract raw supertype names (extends/implements) for a class-like node.
     * Default implementation returns an empty list. Language analyzers (e.g., JavaAnalyzer)
     * should override this to return ordered raw type names as they appear in source.
     *
     * The returned names should be raw textual representations (possibly including generics)
     * and will be resolved later in runTypeAnalysis via imports and global search.
     *
     * @param cu           the CodeUnit representing the class-like declaration
     * @param classNode    the TSNode for the class/interface/enum/record declaration
     * @param signature    the rendered signature text (first line typically), if useful
     * @param src          the source code string
     * @return ordered list of raw supertypes; empty if none or not applicable
     */
    protected List<String> extractRawSupertypesForClassLike(
            CodeUnit cu, TSNode classNode, String signature, String src) {
        // Default: languages that need inheritance extraction should override this.
        return List.of();
    }

    /**
     * Useful for languages that have a module system, e.g., dynamic languages, to declare MODULE code units with.
     */
    // Legacy signature retained for backward compatibility so subclasses (e.g., JS/TS analyzers)
    // that override this continue to compile. Prefer overriding the variant with localChildren.
    protected void createModulesFromImports(
            ProjectFile file,
            List<String> localImportStatements,
            TSNode rootNode,
            String modulePackageName,
            Map<String, CodeUnit> localCuByFqName,
            List<CodeUnit> localTopLevelCUs,
            Map<CodeUnit, List<String>> localSignatures,
            Map<CodeUnit, List<Range>> localSourceRanges) {
        // default no-op
    }

    /**
     * Preferred variant that also provides access to localChildren so modules can attach their children.
     * Delegates to the legacy method by default to keep existing overrides functioning.
     */
    protected void createModulesFromImports(
            ProjectFile file,
            List<String> localImportStatements,
            TSNode rootNode,
            String modulePackageName,
            Map<String, CodeUnit> localCuByFqName,
            List<CodeUnit> localTopLevelCUs,
            Map<CodeUnit, List<String>> localSignatures,
            Map<CodeUnit, List<Range>> localSourceRanges,
            Map<CodeUnit, List<CodeUnit>> localChildren) {
        // Delegate to legacy signature for backward compatibility
        createModulesFromImports(
                file,
                localImportStatements,
                rootNode,
                modulePackageName,
                localCuByFqName,
                localTopLevelCUs,
                localSignatures,
                localSourceRanges);
    }

    /**
     * Renders the opening part of a class-like structure (e.g., "public class Foo {").
     */
    protected abstract String renderClassHeader(
            TSNode classNode, String src, String exportPrefix, String signatureText, String baseIndent);
    // renderClassFooter is removed, replaced by getLanguageSpecificCloser
    // buildClassMemberSkeletons is removed from this direct path; children are handled by recursive reconstruction.

    /* ---------- Granular Signature Rendering Callbacks (Formatting) ---------- */

    /**
     * Formats the parameter list for a function. Subclasses may override to provide language-specific formatting using
     * the full AST subtree. The default implementation simply returns the raw text of {@code parametersNode}.
     */
    protected String formatParameterList(TSNode parametersNode, String src) {
        return parametersNode.isNull() ? "" : textSlice(parametersNode, src);
    }

    // Removed deprecated formatParameterList(String)

    /**
     * Formats the return-type portion of a function signature. Subclasses may override to provide language-specific
     * formatting. The default implementation returns the raw text of {@code returnTypeNode} (or an empty string if the
     * node is null).
     */
    protected String formatReturnType(@Nullable TSNode returnTypeNode, String src) {
        return returnTypeNode == null || returnTypeNode.isNull() ? "" : textSlice(returnTypeNode, src);
    }

    // Removed deprecated formatReturnType(String)

    protected String formatHeritage(String signatureText) {
        return signatureText;
    }

    /* ---------- Granular Signature Rendering Callbacks (Assembly) ---------- */
    protected String assembleFunctionSignature(
            TSNode funcNode,
            String src,
            String exportPrefix,
            String asyncPrefix,
            String functionName,
            String typeParamsText,
            String paramsText,
            String returnTypeText,
            String indent) {
        // Now directly use the AST-derived paramsText and returnTypeText
        return renderFunctionDeclaration(
                funcNode,
                src,
                exportPrefix,
                asyncPrefix,
                functionName,
                typeParamsText,
                paramsText,
                returnTypeText,
                indent);
    }

    protected String assembleClassSignature(
            TSNode classNode, String src, String exportPrefix, String classSignatureText, String baseIndent) {
        return renderClassHeader(classNode, src, exportPrefix, classSignatureText, baseIndent);
    }

    /**
     * Formats the complete signature for a field-like declaration. Subclasses must implement this to provide
     * language-specific formatting, including any necessary keywords, type annotations, and terminators (e.g.,
     * semicolon).
     */
    protected String formatFieldSignature(
            TSNode fieldNode,
            String src,
            String exportPrefix,
            String signatureText,
            String baseIndent,
            ProjectFile file) {
        var fullSignature = (exportPrefix.stripTrailing() + " " + signatureText.strip()).strip();
        if (requiresSemicolons() && !fullSignature.endsWith(";")) {
            fullSignature += ";";
        }
        return baseIndent + fullSignature;
    }

    /**
     * Whether this language requires semicolons after field declarations. Override in subclasses that don't use
     * semicolons (e.g., Python, Go).
     */
    protected boolean requiresSemicolons() {
        return true;
    }

    /**
     * Determines a visibility or export prefix (e.g., "export ", "public ") for a given node. Subclasses can override
     * this to provide language-specific logic. The default implementation returns an empty string.
     *
     * @param node The node to check for visibility/export modifiers.
     * @param src  The source code.
     * @return The visibility or export prefix string.
     */
    protected String getVisibilityPrefix(TSNode node, String src) {
        return ""; // Default implementation returns an empty string
    }

    /**
     * Builds a signature string for a given definition node. This includes any decorators and the main
     * declaration line (e.g., class header, function signature, field declaration).
     *
     * <p>When the query does not capture modifier keywords (export, declare, async, etc.), this method
     * synthesizes them using getVisibilityPrefix. It also supports language-specific structural
     * unwrapping (export statements, variable declarators) via hooks.</p>
     */
    private String buildSignatureString(
            TSNode definitionNode,
            String simpleName,
            String src,
            byte[] srcBytes,
            String primaryCaptureName,
            List<String> capturedModifierKeywords,
            ProjectFile file) {

        var signatureLines = new ArrayList<String>();
        var profile = getLanguageSyntaxProfile();

        // Recompute refined type defensively to ensure consistency with any subclass overrides.
        var refined = refineSkeletonType(primaryCaptureName, definitionNode, profile);

        // By default the same node is used for both content and signature slicing.
        TSNode nodeForContent = definitionNode;
        TSNode nodeForSignature = definitionNode;

        // Unwrap export statements for structural processing when enabled, but keep the original
        // node for signature slicing when needed (to preserve 'export' text if already present).
        if (shouldUnwrapExportStatements() && "export_statement".equals(definitionNode.getType())) {
            TSNode decl = definitionNode.getChildByFieldName("declaration");
            if (decl != null && !decl.isNull()) {
                boolean typeMatch = false;
                String innerType = decl.getType();
                switch (refined) {
                    case CLASS_LIKE -> typeMatch = profile.classLikeNodeTypes().contains(innerType);
                    case FUNCTION_LIKE ->
                        typeMatch = profile.functionLikeNodeTypes().contains(innerType)
                                || ("lexical_declaration".equals(innerType)
                                        || "variable_declaration".equals(innerType));
                    case FIELD_LIKE ->
                        typeMatch = profile.fieldLikeNodeTypes().contains(innerType)
                                || "variable_declarator".equals(innerType)
                                || "lexical_declaration".equals(innerType)
                                || "variable_declaration".equals(innerType);
                    case ALIAS_LIKE -> typeMatch = "type_alias_declaration".equals(innerType);
                    default -> {}
                }
                if (typeMatch) {
                    nodeForContent = decl;
                } else {
                    log.trace(
                            "Export wrapper contains unexpected inner node type for refined={}, innerType={}, outerType={}",
                            refined,
                            innerType,
                            definitionNode.getType());
                }
            }
        }

        // Variable declarator unwrapping: for const/let/var declarations, find the specific declarator by name.
        if (needsVariableDeclaratorUnwrapping(nodeForContent, refined)
                && ("lexical_declaration".equals(nodeForContent.getType())
                        || "variable_declaration".equals(nodeForContent.getType()))) {
            boolean found = false;
            for (int i = 0; i < nodeForContent.getNamedChildCount(); i++) {
                TSNode child = nodeForContent.getNamedChild(i);
                if (child != null && !child.isNull() && "variable_declarator".equals(child.getType())) {
                    TSNode nameNode = child.getChildByFieldName(profile.identifierFieldName());
                    if (nameNode != null && !nameNode.isNull()) {
                        String name = textSlice(nameNode, srcBytes).strip();
                        if (simpleName.equals(name)) {
                            nodeForContent = child;
                            found = true;
                            break;
                        }
                    }
                }
            }
            if (!found) {
                log.trace("Could not find variable_declarator for '{}'", simpleName);
            }
        }

        // Decorators handling:
        if (hasWrappingDecoratorNode()) {
            nodeForContent = extractContentFromDecoratedNode(definitionNode, signatureLines, srcBytes, profile);
        } else {
            for (TSNode decoratorNode : getPrecedingDecorators(nodeForContent)) {
                signatureLines.add(textSlice(decoratorNode, srcBytes).stripLeading());
            }
        }

        // Derive modifiers: prefer captured modifier keywords; otherwise synthesize via getVisibilityPrefix.
        var modifierTokens = new LinkedHashSet<String>();
        if (!capturedModifierKeywords.isEmpty()) {
            modifierTokens.addAll(capturedModifierKeywords);
        } else {
            String fallback = getVisibilityPrefix(nodeForSignature, src).strip();
            if (!fallback.isEmpty()) {
                for (String tok :
                        Splitter.on(Pattern.compile("\\s+")).omitEmptyStrings().split(fallback)) {
                    modifierTokens.add(tok);
                }
            }
        }
        String exportPrefix = modifierTokens.isEmpty() ? "" : String.join(" ", modifierTokens) + " ";

        switch (refined) {
            case CLASS_LIKE: {
                TSNode bodyNode = nodeForContent.getChildByFieldName(profile.bodyFieldName());
                String classSignatureText;
                if (bodyNode != null && !bodyNode.isNull()) {
                    // If unwrapped from export, slice from original node to include any prefix text up to body.
                    if (nodeForSignature != nodeForContent) {
                        classSignatureText = textSlice(
                                        nodeForSignature.getStartByte(), bodyNode.getStartByte(), srcBytes)
                                .stripTrailing();
                    } else {
                        classSignatureText = textSlice(nodeForContent.getStartByte(), bodyNode.getStartByte(), srcBytes)
                                .stripTrailing();
                    }
                } else {
                    // No explicit body node - slice entire node
                    if (nodeForSignature != nodeForContent) {
                        classSignatureText = textSlice(
                                        nodeForSignature.getStartByte(), nodeForSignature.getEndByte(), srcBytes)
                                .stripTrailing();
                    } else {
                        classSignatureText = textSlice(
                                        nodeForContent.getStartByte(), nodeForContent.getEndByte(), srcBytes)
                                .stripTrailing();
                    }
                    // Remove trailing "{" or ";" if present for cleaner header
                    if (classSignatureText.endsWith("{")) {
                        classSignatureText = classSignatureText
                                .substring(0, classSignatureText.length() - 1)
                                .stripTrailing();
                    } else if (classSignatureText.endsWith(";")) {
                        classSignatureText = classSignatureText
                                .substring(0, classSignatureText.length() - 1)
                                .stripTrailing();
                    }
                }

                // Avoid duplicating any exportPrefix already present at the start of classSignatureText
                var stripped = exportPrefix.strip();
                if (!stripped.isEmpty() && classSignatureText.startsWith(stripped)) {
                    classSignatureText =
                            classSignatureText.substring(stripped.length()).stripLeading();
                } else if (!exportPrefix.isEmpty() && classSignatureText.startsWith(exportPrefix)) {
                    classSignatureText =
                            classSignatureText.substring(exportPrefix.length()).stripLeading();
                }

                String headerLine = assembleClassSignature(nodeForContent, src, exportPrefix, classSignatureText, "");
                if (!headerLine.isBlank()) signatureLines.add(headerLine);
                break;
            }

            case FUNCTION_LIKE: {
                // Extra comments derived from the function body if any.
                TSNode bodyNode = nodeForContent.getChildByFieldName(profile.bodyFieldName());
                for (String c : getExtraFunctionComments(bodyNode, src, null)) {
                    if (!c.isBlank()) signatureLines.add(c);
                }
                buildFunctionSkeleton(nodeForContent, Optional.of(simpleName), src, "", signatureLines, exportPrefix);
                break;
            }

            case FIELD_LIKE: {
                String fieldText = textSlice(nodeForContent, srcBytes).strip();

                // Avoid duplicating tokens like "const" when both exportPrefix and fieldText contain them.
                if (!exportPrefix.isBlank()) {
                    var stripped = exportPrefix.strip();
                    if (fieldText.startsWith(stripped)) {
                        fieldText = fieldText.substring(stripped.length()).stripLeading();
                    } else {
                        // Handle partial duplication: e.g., "export const" prefix and "const ..." in fieldText
                        var exportTokens = Splitter.on(Pattern.compile("\\s+"))
                                .omitEmptyStrings()
                                .splitToList(stripped);
                        var fieldTokens = Splitter.on(Pattern.compile("\\s+"))
                                .omitEmptyStrings()
                                .limit(2)
                                .splitToList(fieldText);
                        if (!exportTokens.isEmpty() && !fieldTokens.isEmpty()) {
                            String lastExport = exportTokens.get(exportTokens.size() - 1);
                            String firstField = fieldTokens.get(0);
                            if (lastExport.equals(firstField)) {
                                fieldText =
                                        fieldText.substring(firstField.length()).stripLeading();
                            }
                        }
                    }
                }

                String line = formatFieldSignature(nodeForContent, src, exportPrefix, fieldText, "", file);
                if (!line.isBlank()) signatureLines.add(line);
                break;
            }

            case ALIAS_LIKE: {
                String typeParamsText = "";
                if (!profile.typeParametersFieldName().isEmpty()) {
                    TSNode tp = nodeForContent.getChildByFieldName(profile.typeParametersFieldName());
                    if (tp != null && !tp.isNull())
                        typeParamsText = textSlice(tp, srcBytes).strip();
                }
                TSNode valueNode = nodeForContent.getChildByFieldName("value");
                String valueText = (valueNode != null && !valueNode.isNull())
                        ? textSlice(valueNode, srcBytes).strip()
                        : "";
                if (valueText.isEmpty()) valueText = "any";
                String aliasSig = (exportPrefix.stripTrailing() + " type " + simpleName + typeParamsText + " = "
                                + valueText)
                        .strip();
                if (!aliasSig.endsWith(";") && requiresSemicolons()) aliasSig += ";";
                signatureLines.add(aliasSig);
                break;
            }

            case MODULE_STATEMENT: {
                // For namespace/internal_module, keep only the first line without the body.
                String fullText = textSlice(definitionNode, srcBytes);
                var lines = Splitter.on('\n').splitToList(fullText);
                String firstLine = lines.isEmpty() ? "" : lines.getFirst().strip();
                if (firstLine.endsWith("{")) {
                    firstLine = firstLine.substring(0, firstLine.length() - 1).stripTrailing();
                }
                signatureLines.add(exportPrefix + firstLine);
                break;
            }

            case DECORATOR:
            case UNSUPPORTED:
            default: {
                // Fallback: raw text with any derived prefix
                String raw = textSlice(definitionNode, srcBytes).stripLeading();
                signatureLines.add(exportPrefix + raw);
                break;
            }
        }

        String result = String.join("\n", signatureLines).stripTrailing();
        log.trace(
                "buildSignatureString: nodeType={}, name={}, capture='{}', refined={}, modifiers='{}', firstLine='{}'",
                definitionNode.getType(),
                simpleName,
                primaryCaptureName,
                refined,
                exportPrefix.strip(),
                result.isEmpty() ? "EMPTY" : result.lines().findFirst().orElse("EMPTY"));
        return result;
    }

    /**
     * Builds the function signature lines.
     *
     * @param funcNode        The TSNode for the function definition.
     * @param providedNameOpt Optional pre-determined name (e.g. from a specific capture).
     * @param src             Source code.
     * @param indent          Indentation string.
     * @param lines           List to add signature lines to.
     * @param exportPrefix    Pre-determined export and modifier prefix (e.g., "export async").
     */
    protected void buildFunctionSkeleton(
            TSNode funcNode,
            Optional<String> providedNameOpt,
            String src,
            String indent,
            List<String> lines,
            String exportPrefix) {
        var profile = getLanguageSyntaxProfile();
        String functionName;
        TSNode nameNode = funcNode.getChildByFieldName(profile.identifierFieldName());

        if (nameNode != null && !nameNode.isNull()) {
            functionName = textSlice(nameNode, src);
        } else if (providedNameOpt.isPresent()) {
            functionName = providedNameOpt.get();
        } else {
            // Try to extract name using extractSimpleName as a last resort if the specific field isn't found/helpful
            // This could happen for anonymous functions or if identifierFieldName isn't 'name' and not directly on
            // funcNode.
            Optional<String> extractedNameOpt = extractSimpleName(funcNode, src);
            if (extractedNameOpt.isPresent()) {
                functionName = extractedNameOpt.get();
            } else {
                String funcNodeText = textSlice(funcNode, src);
                log.warn(
                        "Function node type {} has no name field '{}' and no name was provided or extracted. Raw text: {}",
                        funcNode.getType(),
                        profile.identifierFieldName(),
                        funcNodeText.lines().findFirst().orElse(""));
                lines.add(indent + funcNodeText);
                log.warn("-> Falling back to raw text slice for function skeleton due to missing name.");
                return;
            }
        }

        TSNode paramsNode = funcNode.getChildByFieldName(profile.parametersFieldName());
        TSNode returnTypeNode = null;
        if (!profile.returnTypeFieldName().isEmpty()) {
            returnTypeNode = funcNode.getChildByFieldName(profile.returnTypeFieldName());
        }
        TSNode bodyNode = funcNode.getChildByFieldName(profile.bodyFieldName());

        // Parameter node is usually essential for a valid function signature.
        if (paramsNode == null || paramsNode.isNull()) {
            // Allow functions without explicit parameter lists if the language syntax supports it (e.g. some JS/Go
            // forms)
            // but log it if it's unusual for the current node type based on typical expectations.
            // If paramsText ends up empty, renderFunctionDeclaration should handle it gracefully.
            log.trace(
                    "Parameters node (field '{}') not found for function node type '{}', name '{}'. Assuming empty parameter list.",
                    profile.parametersFieldName(),
                    funcNode.getType(),
                    functionName);
        }

        // Body node might be missing for abstract/interface methods.
        if (bodyNode == null || bodyNode.isNull()) {
            log.trace(
                    "Body node (field '{}') not found for function node type '{}', name '{}'. Renderer or placeholder logic must handle this.",
                    profile.bodyFieldName(),
                    funcNode.getType(),
                    functionName);
        }

        String paramsText = formatParameterList(paramsNode, src);
        String returnTypeText = formatReturnType(returnTypeNode, src);

        // Extract type parameters if available
        String typeParamsText = "";
        if (!profile.typeParametersFieldName().isEmpty()) {
            TSNode typeParamsNode = funcNode.getChildByFieldName(profile.typeParametersFieldName());
            if (typeParamsNode != null && !typeParamsNode.isNull()) {
                typeParamsText = textSlice(typeParamsNode, src); // Raw text including < >
            }
        }

        // Combine captured/export prefix with any modifier nodes present on the function node itself.
        var modifierTokens = new LinkedHashSet<String>();
        var trimmedExport = exportPrefix.strip();
        if (!trimmedExport.isEmpty()) {
            for (String tok :
                    Splitter.on(Pattern.compile("\\s+")).omitEmptyStrings().split(trimmedExport)) {
                modifierTokens.add(tok);
            }
        }

        for (int i = 0; i < funcNode.getChildCount(); i++) {
            TSNode child = funcNode.getChild(i);
            if (child == null || child.isNull()) continue;
            String t = child.getType();
            boolean isModifierType = profile.modifierNodeTypes().contains(t)
                    || (!profile.asyncKeywordNodeType().isEmpty() && t.equals(profile.asyncKeywordNodeType()));
            if (isModifierType) {
                String text = textSlice(child, src).strip();
                if (!text.isEmpty()) {
                    for (String tok : Splitter.on(Pattern.compile("\\s+"))
                            .omitEmptyStrings()
                            .split(text)) {
                        modifierTokens.add(tok);
                    }
                }
            }
        }
        String combinedPrefix = modifierTokens.isEmpty() ? "" : String.join(" ", modifierTokens) + " ";

        String functionLine = assembleFunctionSignature(
                funcNode, src, combinedPrefix, "", functionName, typeParamsText, paramsText, returnTypeText, indent);
        if (!functionLine.isBlank()) {
            lines.add(functionLine);
        }
    }

    /**
     * Retrieves extra comment lines to be added to a function's skeleton, typically before the body. Example: mutation
     * tracking comments.
     *
     * @param bodyNode   The TSNode representing the function's body. Can be null.
     * @param src        The source code.
     * @param functionCu The CodeUnit for the function. Can be null if not available.
     * @return A list of comment strings, or an empty list if none.
     */
    protected List<String> getExtraFunctionComments(TSNode bodyNode, String src, @Nullable CodeUnit functionCu) {
        return List.of(); // Default: no extra comments
    }

    /**
     * Returns the language-specific string marker appended to rendered function signatures to visually indicate
     * the presence of a body in skeleton output.
     * <p>
     * Important:
     * - This value is used for presentation only and MUST NOT be used by any semantic logic such as duplicate
     * resolution or definition-preference. Those decisions rely on the AST-derived hasBody flag stored in
     * CodeUnitProperties.
     * - Language analyzers should ensure their renderers append this marker consistently for display clarity only.
     * <p>
     * Examples:
     * - C++/Java: "{...}"
     * - Scala: "= {...}"
     * - JavaScript/TypeScript/Python/Go: "..."
     *
     * @return The string marker to append in skeleton rendering (e.g., "{...}", "...", "= {...}")
     */
    protected abstract String bodyPlaceholder();

    /**
     * Renders the complete declaration line for a function, including any prefixes, name, parameters, return type, and
     * language-specific syntax like "def" or "function" keywords, colons, or braces. Implementations are responsible
     * for constructing the entire line, including indentation and any language-specific body placeholder if the
     * function body is not empty or trivial.
     *
     * @param funcNode                The Tree-sitter node representing the function.
     * @param src                     The source code of the file.
     * @param exportAndModifierPrefix The combined export and modifier prefix (e.g., "export async ", "public static ").
     * @param asyncPrefix             This parameter is deprecated and no longer used; async is part of exportAndModifierPrefix.
     *                                Pass empty string.
     * @param functionName            The name of the function.
     * @param paramsText              The text content of the function's parameters.
     * @param returnTypeText          The text content of the function's return type, or empty if none.
     * @param indent                  The base indentation string for this line.
     * @return The fully rendered function declaration line, or null/blank if it should not be added.
     */
    protected abstract String renderFunctionDeclaration(
            TSNode funcNode,
            String src,
            String exportAndModifierPrefix,
            String asyncPrefix, // Kept for signature compatibility, but ignored
            String functionName,
            String typeParamsText,
            String paramsText,
            String returnTypeText,
            String indent);

    /**
     * Finds decorator nodes immediately preceding a given node.
     */
    private List<TSNode> getPrecedingDecorators(TSNode decoratedNode) {
        List<TSNode> decorators = new ArrayList<>();
        var decoratorNodeTypes = getLanguageSyntaxProfile().decoratorNodeTypes();
        if (decoratorNodeTypes.isEmpty()) {
            return decorators;
        }
        TSNode current = decoratedNode.getPrevSibling();
        while (current != null && !current.isNull() && decoratorNodeTypes.contains(current.getType())) {
            decorators.add(current);
            current = current.getPrevSibling();
        }
        Collections.reverse(decorators); // Decorators should be in source order
        return decorators;
    }

    /**
     * Extracts a substring from the source code based on node boundaries.
     */
    protected String textSlice(TSNode node, String src) {
        if (node.isNull()) return "";
        // Get the byte array representation of the source
        // This may be cached for better performance in a real implementation
        byte[] bytes;
        try {
            bytes = src.getBytes(StandardCharsets.UTF_8);
        } catch (Exception e) {
            // Fallback in case of encoding error - use safe conversion method
            log.warn("Error getting bytes from source: {}. Falling back to safe substring conversion", e.getMessage());

            return ASTTraversalUtils.safeSubstringFromByteOffsets(src, node.getStartByte(), node.getEndByte());
        }

        // Extract using correct byte indexing
        return textSliceFromBytes(node.getStartByte(), node.getEndByte(), bytes);
    }

    /**
     * Extracts a substring from the source code based on byte offsets.
     */
    protected String textSlice(int startByte, int endByte, String src) {
        // Get the byte array representation of the source
        byte[] bytes;
        try {
            bytes = src.getBytes(StandardCharsets.UTF_8);
        } catch (Exception e) {
            // Fallback in case of encoding error - use safe conversion method
            log.warn("Error getting bytes from source: {}. Falling back to safe substring conversion", e.getMessage());

            return ASTTraversalUtils.safeSubstringFromByteOffsets(src, startByte, endByte);
        }

        return textSliceFromBytes(startByte, endByte, bytes);
    }

    /**
     * OPTIMIZED: Extracts a substring from the source code based on node boundaries, using pre-computed byte array.
     * This avoids the expensive src.getBytes() call that was happening millions of times.
     */
    protected String textSlice(TSNode node, byte[] srcBytes) {
        if (node.isNull()) return "";
        return textSliceFromBytes(node.getStartByte(), node.getEndByte(), srcBytes);
    }

    /**
     * OPTIMIZED: Extracts a substring from the source code based on byte offsets, using pre-computed byte array. This
     * avoids the expensive src.getBytes() call that was happening millions of times.
     */
    protected String textSlice(int startByte, int endByte, byte[] srcBytes) {
        return textSliceFromBytes(startByte, endByte, srcBytes);
    }

    /**
     * Helper method that correctly extracts UTF-8 byte slice into a String
     */
    private String textSliceFromBytes(int startByte, int endByte, byte[] bytes) {
        return textSliceFromBytesWithFile(startByte, endByte, bytes, null);
    }

    /**
     * Helper method that correctly extracts UTF-8 byte slice into a String with optional file context
     */
    private String textSliceFromBytesWithFile(int startByte, int endByte, byte[] bytes, @Nullable ProjectFile file) {
        if (startByte < 0 || endByte > bytes.length || startByte > endByte) {
            if (file != null) {
                log.warn(
                        "Invalid byte range [{}, {}] for byte array of length {} in file {}",
                        startByte,
                        endByte,
                        bytes.length,
                        file.absPath());
            } else {
                log.warn("Invalid byte range [{}, {}] for byte array of length {}", startByte, endByte, bytes.length);
            }
            return "";
        }

        // Handle zero-width nodes (same start and end position) - valid case
        if (startByte == endByte) {
            return "";
        }

        int len = endByte - startByte;
        return new String(bytes, startByte, len, StandardCharsets.UTF_8);
    }

    /* ---------- helpers ---------- */

    private static String formatSecondsMillis(long nanos) {
        long seconds = nanos / 1_000_000_000L;
        long millis = (nanos % 1_000_000_000L) / 1_000_000L;
        return seconds + "s " + millis + "ms";
    }

    /**
     * Compute wall-clock duration from firstStart/lastEnd AtomicLongs, returning 0 if not recorded.
     */
    private static long wallDuration(AtomicLong firstStart, AtomicLong lastEnd) {
        long start = firstStart.get();
        long end = lastEnd.get();
        if (start == Long.MAX_VALUE || end == 0L || end < start) {
            return 0L;
        }
        return end - start;
    }

    /**
     * Fallback to extract a simple name from a declaration node when an explicit `.name` capture isn't found. Tries
     * finding a child node with field name specified in LanguageSyntaxProfile. Needs the source string `src` for
     * substring extraction.
     */
    protected Optional<String> extractSimpleName(TSNode decl, String src) {
        Optional<String> nameOpt = Optional.empty();
        String identifierFieldName = getLanguageSyntaxProfile().identifierFieldName();
        if (identifierFieldName.isEmpty()) {
            log.warn(
                    "Identifier field name is empty in LanguageSyntaxProfile for node type {} at line {}. Cannot extract simple name by field.",
                    decl.getType(),
                    decl.getStartPoint().getRow() + 1);
            return Optional.empty();
        }

        try {
            TSNode nameNode = decl.getChildByFieldName(identifierFieldName);
            if (nameNode != null && !nameNode.isNull()) {
                nameOpt = Optional.of(ASTTraversalUtils.safeSubstringFromByteOffsets(
                        src, nameNode.getStartByte(), nameNode.getEndByte()));
            } else if (!isNullNameExpectedForExtraction(decl.getType())) {
                log.debug(
                        "getChildByFieldName('{}') returned null or isNull for node type {} at line {}",
                        identifierFieldName,
                        decl.getType(),
                        decl.getStartPoint().getRow() + 1);
            }
        } catch (Exception e) {
            final String snippet = ASTTraversalUtils.safeSubstringFromByteOffsets(
                    src, decl.getStartByte(), Math.min(decl.getEndByte(), decl.getStartByte() + 20));

            log.warn(
                    "Error extracting simple name using field '{}' from node type {} for node starting with '{}...': {}",
                    identifierFieldName,
                    decl.getType(),
                    snippet.isEmpty() ? "EMPTY" : snippet,
                    e.getMessage());
        }

        if (nameOpt.isEmpty() && !isNullNameExpectedForExtraction(decl.getType())) {
            log.debug(
                    "extractSimpleName: Failed using getChildByFieldName('{}') for node type {} at line {}",
                    identifierFieldName,
                    decl.getType(),
                    decl.getStartPoint().getRow() + 1);
        }
        log.trace(
                "extractSimpleName: DeclNode={}, IdentifierField='{}', ExtractedName='{}'",
                decl.getType(),
                identifierFieldName,
                nameOpt.orElse("N/A"));
        return nameOpt;
    }

    /**
     * Finds the nearest enclosing function-like ancestor and returns its simple name. Uses the language syntax
     * profile's functionLikeNodeTypes to detect methods/constructors.
     */
    protected Optional<String> findEnclosingFunctionName(TSNode node, String src) {
        var profile = getLanguageSyntaxProfile();
        TSNode current = node.getParent();
        while (current != null && !current.isNull()) {
            if (profile.functionLikeNodeTypes().contains(current.getType())) {
                return extractSimpleName(current, src);
            }
            current = current.getParent();
        }
        return Optional.empty();
    }

    private static String loadResource(String path) {
        try (InputStream in = TreeSitterAnalyzer.class.getClassLoader().getResourceAsStream(path)) {
            if (in == null) throw new IOException("Resource not found: " + path);
            return new String(in.readAllBytes(), StandardCharsets.UTF_8);
        } catch (IOException e) {
            throw new UncheckedIOException(e);
        }
    }

    /**
     * Returns the immediate children of the given CodeUnit based on TreeSitter parsing results.
     *
     * <p>This implementation uses the pre-built {@code childrenByParent} map that was populated during AST parsing. The
     * parent-child relationships are determined by the TreeSitter grammar and capture queries for the specific
     * language.
     */
    @Override
    public List<CodeUnit> getDirectChildren(CodeUnit cu) {
        return childrenOf(cu);
    }

    /**
     * Returns the direct supertypes/basetypes of the given CodeUnit if it is a class-like entity. For non-class code
     * units, returns an empty list.
     */
    @Override
    public List<CodeUnit> getDirectAncestors(CodeUnit cu) {
        if (!cu.isClass()) {
            return List.of();
        }
        return supertypesOf(cu);
    }

    /* ---------- file filtering helpers ---------- */

    /**
     * Checks if a file is relevant to this analyzer based on its language extensions.
     *
     * @param file the file to check
     * @return true if the file extension matches this analyzer's language extensions
     */
    private boolean isRelevantFile(ProjectFile file) {
        var languageExtensions = this.language.getExtensions();
        return languageExtensions.contains(file.extension());
    }

    /**
     * Filters a set of files to only include those relevant to this analyzer.
     *
     * @param files the files to filter
     * @return a new set containing only files with extensions matching this analyzer's language
     */
    private Set<ProjectFile> filterRelevantFiles(Set<ProjectFile> files) {
        return files.stream().filter(this::isRelevantFile).collect(Collectors.toSet());
    }

    /* ---------- async stage helpers ---------- */

    private byte[] readFileBytes(ProjectFile pf, @Nullable ConstructionTiming timing) {
        long __readStart = System.nanoTime();
        try {
            if (pf.isBinary()) {
                log.trace("Detected binary file during read, skipping: {}", pf);
                return new byte[0];
            }

            int attempt = 0;
            while (true) {
                attempt++;
                try {
                    IO_FD_SEMAPHORE.acquire();
                } catch (InterruptedException ie) {
                    Thread.currentThread().interrupt();
                    throw new RuntimeException("Interrupted while acquiring IO permit", ie);
                }
                try {
                    return Files.readAllBytes(pf.absPath());
                } catch (IOException ioe) {
                    // Retry if we hit an EMFILE/too-many-open-files situation, otherwise rethrow
                    if (isTooManyOpenFiles(ioe) && attempt < MAX_IO_READ_RETRIES) {
                        long backoffMs = computeBackoffMillis(attempt);
                        log.debug(
                                "Too many open files while reading {} (attempt {}/{}). Backing off {} ms and retrying.",
                                pf,
                                attempt,
                                MAX_IO_READ_RETRIES,
                                backoffMs);
                        sleepQuietly(backoffMs);
                        continue;
                    }
                    throw new UncheckedIOException(ioe);
                } finally {
                    IO_FD_SEMAPHORE.release();
                }
            }
        } finally {
            long __readEnd = System.nanoTime();
            if (timing != null) {
                timing.readStageFirstStartNanos().accumulateAndGet(__readStart, Math::min);
                timing.readStageLastEndNanos().accumulateAndGet(__readEnd, Math::max);
                timing.readStageNanos().addAndGet(__readEnd - __readStart);
            }
        }
    }

    private static boolean isTooManyOpenFiles(IOException e) {
        // Check common paths: FileSystemException.getReason(), messages in cause chain, and EMFILE hints.
        if (e instanceof FileSystemException fse) {
            var reason = fse.getReason();
            if (reason != null) {
                String r = reason.toLowerCase(Locale.ROOT);
                if (r.contains("too many open files") || r.contains("emfile")) return true;
            }
        }
        for (Throwable t = e; t != null; t = t.getCause()) {
            String msg = t.getMessage();
            if (msg != null) {
                String m = msg.toLowerCase(Locale.ROOT);
                if (m.contains("too many open files") || m.contains("emfile")) return true;
            }
        }
        return false;
    }

    private static long computeBackoffMillis(int attempt) {
        // Exponential backoff with jitter: 25, 50, 100, 200, 400, 800 ms (capped), plus up to 25ms jitter
        long base = 25L;
        long delay = Math.min(1000L, base << Math.max(0, attempt - 1));
        long jitter = ThreadLocalRandom.current().nextLong(0L, base + 1);
        return delay + jitter;
    }

    private static void sleepQuietly(long ms) {
        try {
            Thread.sleep(ms);
        } catch (InterruptedException ie) {
            Thread.currentThread().interrupt();
        }
    }

    private FileAnalysisResult analyzeFile(ProjectFile pf, byte[] fileBytes, ConstructionTiming timing) {
        log.trace("Processing file: {}", pf);
        var parser = getTSParser();
        return analyzeFileContent(pf, fileBytes, parser, timing);
    }

    private void mergeAnalysisResultIntoMaps(
            ProjectFile pf,
            FileAnalysisResult analysisResult,
            @Nullable ConstructionTiming timing,
            Map<String, List<CodeUnit>> targetSymbolIndex,
            Map<CodeUnit, CodeUnitProperties> targetCodeUnitState,
            Map<ProjectFile, FileProperties> targetFileState) {
        if (analysisResult.topLevelCUs().isEmpty()
                && analysisResult.codeUnitState().isEmpty()) {
            log.trace("analyzeFileDeclarations returned empty result for file: {}", pf);
            return;
        }
        long __mergeStart = System.nanoTime();

        // Merge symbol index
        analysisResult.codeUnitsBySymbol().forEach((symbol, cus) -> {
            targetSymbolIndex.compute(symbol, (s, existing) -> {
                if (existing == null || existing.isEmpty()) {
                    return List.copyOf(cus);
                }
                if (cus.isEmpty()) return existing;
                var merged = new ArrayList<CodeUnit>(existing.size() + cus.size());
                merged.addAll(existing);
                for (CodeUnit cu : cus) {
                    if (!merged.contains(cu)) merged.add(cu);
                }
                return List.copyOf(merged);
            });
        });

        // Merge code unit state
        analysisResult.codeUnitState().forEach((cu, newState) -> {
            // For MODULE CodeUnits (e.g., Java packages), prefer merging using a canonical key
            // so that children from multiple files aggregate under a single module entry.
            CodeUnit mergeKey = cu;
            if (cu.isModule()) {
                for (CodeUnit existingKey : targetCodeUnitState.keySet()) {
                    if (existingKey.isModule() && existingKey.fqName().equals(cu.fqName())) {
                        mergeKey = existingKey; // use the canonical key already present
                        break;
                    }
                }
            }

            targetCodeUnitState.compute(mergeKey, (k, existing) -> {
                if (existing == null) {
                    return new CodeUnitProperties(
                            newState.children(),
                            newState.signatures(),
                            newState.ranges(),
                            newState.rawSupertypes(),
                            newState.supertypes(),
                            newState.hasBody());
                }
                List<CodeUnit> mergedKids = existing.children();
                var newKids = newState.children();
                if (!newKids.isEmpty()) {
                    var tmp = new ArrayList<CodeUnit>(existing.children().size() + newKids.size());
                    tmp.addAll(existing.children());
                    for (var kid : newKids) if (!tmp.contains(kid)) tmp.add(kid);
                    mergedKids = List.copyOf(tmp);
                }
                List<String> mergedSigs = existing.signatures();
                var newSigs = newState.signatures();
                if (!newSigs.isEmpty()) {
                    var tmp = new ArrayList<String>(existing.signatures().size() + newSigs.size());
                    tmp.addAll(existing.signatures());
                    for (var s : newSigs) if (!tmp.contains(s)) tmp.add(s);
                    mergedSigs = List.copyOf(tmp);
                }
                List<Range> mergedRanges = existing.ranges();
                var newRngs = newState.ranges();
                if (!newRngs.isEmpty()) {
                    var tmp = new ArrayList<Range>(existing.ranges().size() + newRngs.size());
                    tmp.addAll(existing.ranges());
                    for (var r : newRngs) if (!tmp.contains(r)) tmp.add(r);
                    mergedRanges = List.copyOf(tmp);
                }
                List<String> mergedRawSupers = existing.rawSupertypes();
                var newRawSupers = newState.rawSupertypes();
                if (!newRawSupers.isEmpty()) {
                    var tmp = new ArrayList<String>(existing.rawSupertypes().size() + newRawSupers.size());
                    tmp.addAll(existing.rawSupertypes());
                    for (var s : newRawSupers) if (!tmp.contains(s)) tmp.add(s);
                    mergedRawSupers = List.copyOf(tmp);
                }

                List<CodeUnit> mergedSupertypes = existing.supertypes();
                var newSupertypes = newState.supertypes();
                if (!newSupertypes.isEmpty()) {
                    var tmp = new ArrayList<CodeUnit>(existing.supertypes().size() + newSupertypes.size());
                    tmp.addAll(existing.supertypes());
                    for (var r : newSupertypes) if (!tmp.contains(r)) tmp.add(r);
                    mergedSupertypes = List.copyOf(tmp);
                }
                // Merge semantics: hasBody is combined using logical OR so that any occurrence of a body
                // in any analyzed file marks the CodeUnit as having a body in the merged snapshot.
                boolean mergedHasBody = existing.hasBody() || newState.hasBody();
                return new CodeUnitProperties(
                        mergedKids, mergedSigs, mergedRanges, mergedRawSupers, mergedSupertypes, mergedHasBody);
            });
        });

        // Update file state - initialize with empty resolved imports (will be populated during import resolution pass)
        targetFileState.put(
                pf,
                new FileProperties(
                        analysisResult.topLevelCUs(),
                        analysisResult.parsedTree(),
                        analysisResult.importStatements(),
                        Collections.unmodifiableSet(new HashSet<>())));

        long __mergeEnd = System.nanoTime();
        if (timing != null) {
            timing.mergeStageNanos().addAndGet(__mergeEnd - __mergeStart);
            timing.mergeStageFirstStartNanos().accumulateAndGet(__mergeStart, Math::min);
            timing.mergeStageLastEndNanos().accumulateAndGet(__mergeEnd, Math::max);
        }
    }

    /* ---------- incremental updates ---------- */

    /**
     * Given a new state, construct a new immutable snapshot of the analyzer using this state.
     *
     * @param state the new state to construct with.
     * @return a new analyzer.
     */
    protected abstract IAnalyzer newSnapshot(AnalyzerState state);

    @Override
    public IAnalyzer update(Set<ProjectFile> changedFiles) {
        if (changedFiles.isEmpty()) return this;

        long overallStartMs = System.currentTimeMillis();
        var relevantFiles = filterRelevantFiles(changedFiles);
        if (relevantFiles.isEmpty()) return this;

        int total = relevantFiles.size();
        var reanalyzedCount = new AtomicInteger(0);
        var deletedCount = new AtomicInteger(0);
        var cleanupNanos = new AtomicLong(0L);
        var reanalyzeNanos = new AtomicLong(0L);

        final var base = this.state;
        var newSymbolIndex = new ConcurrentHashMap<>(base.symbolIndex());
        var newCodeUnitState = new ConcurrentHashMap<>(base.codeUnitState());
        var newFileState = new ConcurrentHashMap<>(base.fileState());

        int parallelism = Math.max(1, Math.min(Runtime.getRuntime().availableProcessors(), total));
        List<CompletableFuture<Void>> futures = new ArrayList<>();

        try (var executor = ExecutorServiceUtil.newFixedThreadExecutor(parallelism, "ts-update-")) {
            for (var file : relevantFiles) {
                futures.add(CompletableFuture.runAsync(
                        () -> {
                            long cleanupStart = System.nanoTime();

                            // Remove old entries for this file
                            Predicate<CodeUnit> fromFile = cu -> cu.source().equals(file);
                            newFileState.remove(file);
                            // Purge CodeUnitState entries for this file and prune children lists
                            newCodeUnitState.keySet().removeIf(fromFile);
                            newCodeUnitState.replaceAll((parent, state) -> {
                                var filteredKids = state.children().stream()
                                        .filter(fromFile.negate())
                                        .toList();
                                return filteredKids.equals(state.children())
                                        ? state
                                        : new CodeUnitProperties(
                                                List.copyOf(filteredKids),
                                                state.signatures(),
                                                state.ranges(),
                                                state.rawSupertypes(),
                                                state.supertypes(),
                                                state.hasBody());
                            });
                            // Purge from symbol index
                            var symbolsToRemove = new ArrayList<String>();
                            newSymbolIndex.replaceAll((symbol, cus) -> {
                                var remaining =
                                        cus.stream().filter(fromFile.negate()).toList();
                                if (remaining.isEmpty()) symbolsToRemove.add(symbol);
                                return remaining;
                            });
                            for (var s : symbolsToRemove) newSymbolIndex.remove(s);

                            cleanupNanos.addAndGet(System.nanoTime() - cleanupStart);

                            // Re-analyze if file still exists
                            if (Files.exists(file.absPath())) {
                                long reanStart = System.nanoTime();
                                try {
                                    var parser = getTSParser();
                                    byte[] bytes = readFileBytes(file, null);
                                    var analysisResult = analyzeFileContent(file, bytes, parser, null);
                                    mergeAnalysisResultIntoMaps(
                                            file, analysisResult, null, newSymbolIndex, newCodeUnitState, newFileState);
                                    reanalyzedCount.incrementAndGet();
                                } catch (UncheckedIOException e) {
                                    log.warn("IO error re-analysing {}: {}", file, e.getMessage());
                                } catch (RuntimeException e) {
                                    log.error("Runtime error re-analysing {}: {}", file, e.getMessage(), e);
                                } finally {
                                    reanalyzeNanos.addAndGet(System.nanoTime() - reanStart);
                                }
                            } else {
                                deletedCount.incrementAndGet();
                                log.debug("File {} deleted; state cleaned.", file);
                            }
                        },
                        executor));
            }
            if (!futures.isEmpty())
                CompletableFuture.allOf(futures.toArray(new CompletableFuture[0]))
                        .join();
        }

        // Build new immutable snapshot and return a new analyzer instance
        var snapshotInstant = Instant.now();
        long snapshotNanos = snapshotInstant.getEpochSecond() * 1_000_000_000L + snapshotInstant.getNano();

        var nextKeySet = new TreeSet<>(String.CASE_INSENSITIVE_ORDER);
        nextKeySet.addAll(newSymbolIndex.keySet());
        var nextSymbolKeyIndex = new SymbolKeyIndex(Collections.unmodifiableNavigableSet(nextKeySet));

        var nextState = new AnalyzerState(
                HashTreePMap.from(newSymbolIndex),
                HashTreePMap.from(newCodeUnitState),
                HashTreePMap.from(newFileState),
                nextSymbolKeyIndex,
                snapshotNanos);

        long totalMs = System.currentTimeMillis() - overallStartMs;
        long cleanupMs = TimeUnit.NANOSECONDS.toMillis(cleanupNanos.get());
        long reanalyzeMs = TimeUnit.NANOSECONDS.toMillis(reanalyzeNanos.get());
        log.debug(
                "[{}] TreeSitter incremental update: relevantFiles={}, reanalyzed={}, deleted={}, cleanup={} ms, reanalyze={} ms, total={} ms",
                language.name(),
                total,
                reanalyzedCount.get(),
                deletedCount.get(),
                cleanupMs,
                reanalyzeMs,
                totalMs);

        // Re-run combined post-processing (imports + type analysis) after ingesting updates
        var typedState = runPostProcessing(nextState);

        return newSnapshot(typedState);
    }

    /**
     * Full-project incremental update: detect created/modified/deleted files using filesystem mtimes (nanos precision,
     * with a 300ms over-approximation buffer), then delegate to {@link #update(Set)}.
     */
    @Override
    public IAnalyzer update() {
        long detectStartMs = System.currentTimeMillis();

        // files currently on disk that this analyser is interested in
        Set<ProjectFile> currentFiles = project.getAllFiles().stream()
                .filter(pf -> {
                    Path abs = pf.absPath().toAbsolutePath().normalize();
                    if (normalizedExcludedPaths.stream().anyMatch(abs::startsWith)) {
                        return false;
                    }
                    String p = abs.toString();
                    boolean matches = language.getExtensions().stream().anyMatch(p::endsWith);
                    return matches;
                })
                .collect(Collectors.toSet());

        // Snapshot known files (those we've analyzed)
        var current = this.state;
        Set<ProjectFile> knownFiles = new HashSet<>(current.fileState().keySet());

        Set<ProjectFile> changed = new HashSet<>();
        long last = lastUpdateEpochNanos.get();
        long threshold = (last > MTIME_EPSILON_NANOS) ? (last - MTIME_EPSILON_NANOS) : 0L;

        // deleted or no-longer-relevant files
        for (ProjectFile known : knownFiles) {
            if (!currentFiles.contains(known) || !Files.exists(known.absPath())) {
                changed.add(known);
            }
        }

        // new or modified files (parallelized)
        int parallelism = Math.max(1, Runtime.getRuntime().availableProcessors());
        var concurrentChanged = ConcurrentHashMap.<ProjectFile>newKeySet();

        try (var detectExecutor = ExecutorServiceUtil.newFixedThreadExecutor(parallelism, "ts-detect-")) {
            List<CompletableFuture<?>> futures = new ArrayList<>();
            for (ProjectFile pf : currentFiles) {
                if (!knownFiles.contains(pf)) {
                    // New file we have not seen before
                    concurrentChanged.add(pf);
                    continue;
                }

                futures.add(CompletableFuture.runAsync(
                        () -> {
                            try {
                                long mtimeNanos =
                                        Files.getLastModifiedTime(pf.absPath()).to(TimeUnit.NANOSECONDS);
                                if (mtimeNanos > threshold) {
                                    concurrentChanged.add(pf);
                                }
                            } catch (IOException e) {
                                log.warn("Could not stat {}: {}", pf, e.getMessage());
                                concurrentChanged.add(pf); // treat as changed; will retry next time
                            }
                        },
                        detectExecutor));
            }

            if (!futures.isEmpty()) {
                CompletableFuture.allOf(futures.toArray(new CompletableFuture[0]))
                        .join();
            }
        }

        changed.addAll(concurrentChanged);

        long detectMs = System.currentTimeMillis() - detectStartMs;

        // reuse the existing incremental logic, then recompute type and import analysis
        long updateStartMs = System.currentTimeMillis();
        var analyzer = update(changed);
        long updateMs = System.currentTimeMillis() - updateStartMs;

        long totalMs = detectMs + updateMs;
        log.debug(
                "[{}] TreeSitter full incremental scan: changed={} files, detect={} ms, update={} ms, total={} ms",
                language.name(),
                changed.size(),
                detectMs,
                updateMs,
                totalMs);

        return analyzer;
    }

    /* ---------- type analysis (supertypes/basetypes) ---------- */

    /**
     * Overridable hook to compute direct supertypes/basetypes for a given CodeUnit. Default implementation returns an
     * empty list.
     */
    protected List<CodeUnit> computeSupertypes(CodeUnit cu) {
        return List.of();
    }

    /**
     * Overridable hook to resolve import statements to concrete CodeUnits for a given file.
     * Default implementation returns an empty set. Subclasses can override to provide language-specific
     * import resolution logic.
     *
     * @param file             the project file being analyzed
     * @param importStatements the raw import statement strings from the file
     * @return a set of resolved CodeUnits corresponding to the imports
     */
    protected Set<CodeUnit> resolveImports(ProjectFile file, List<String> importStatements) {
        return Set.of();
    }

    /**
     * Combined post-processing pipeline: delegates to runImportResolution followed by runTypeAnalysis
     * without rebinding this.state. Each step returns a new AnalyzerState snapshot.
     */
    protected AnalyzerState runPostProcessing(AnalyzerState baseState) {
        try {
            var afterImports = runImportResolution(baseState);
            return runTypeAnalysis(afterImports);
        } catch (Throwable t) {
            log.warn("runPostProcessing encountered an error: {}", t.getMessage(), t);
            return baseState;
        }
    }

    /**
     * Performs import resolution as a standalone step. Produces a new AnalyzerState with updated fileState.resolvedImports.
     */
    protected AnalyzerState runImportResolution(AnalyzerState baseState) {
        try {
            // Some of the getters expect `this.state` to be non-null, but a callee of this could be the constructor
            TreeSitterAnalyzer delegateForImports = (TreeSitterAnalyzer) newSnapshot(baseState);
            Map<ProjectFile, FileProperties> updatedFileState = new HashMap<>(baseState.fileState());

            for (var entry : baseState.fileState().entrySet()) {
                var file = entry.getKey();
                var fileProps = entry.getValue();

                Set<CodeUnit> resolvedImports = delegateForImports.resolveImports(file, fileProps.importStatements());
                updatedFileState.put(
                        file,
                        new FileProperties(
                                fileProps.topLevelCodeUnits(),
                                fileProps.parsedTree(),
                                fileProps.importStatements(),
                                Collections.unmodifiableSet(resolvedImports)));
            }

            return new AnalyzerState(
                    baseState.symbolIndex(),
                    baseState.codeUnitState(),
                    HashTreePMap.from(updatedFileState),
                    baseState.symbolKeyIndex(),
                    baseState.snapshotEpochNanos());
        } catch (Throwable t) {
            log.warn("runImportResolution encountered an error: {}", t.getMessage(), t);
            return baseState;
        }
    }

    /**
     * Performs type analysis (direct supertypes) as a standalone step. Produces a new AnalyzerState with updated codeUnitState.supertypes.
     */
    protected AnalyzerState runTypeAnalysis(AnalyzerState baseState) {
        try {
            // Some of the getters expect `this.state` to be non-null, but a callee of this could be the constructor
            TreeSitterAnalyzer delegateForTypes = (TreeSitterAnalyzer) newSnapshot(baseState);
            Map<CodeUnit, CodeUnitProperties> updatedCodeUnitState = new HashMap<>(baseState.codeUnitState());

            for (var entry : baseState.codeUnitState().entrySet()) {
                var cu = entry.getKey();
                var props = entry.getValue();
                if (!cu.isClass()) continue;

                List<CodeUnit> supers = List.copyOf(delegateForTypes.computeSupertypes(cu));

                if (!Objects.equals(props.supertypes(), supers)) {
                    updatedCodeUnitState.put(
                            cu,
                            new CodeUnitProperties(
                                    props.children(),
                                    props.signatures(),
                                    props.ranges(),
                                    props.rawSupertypes(),
                                    supers,
                                    props.hasBody()));
                }
            }

            return new AnalyzerState(
                    baseState.symbolIndex(),
                    HashTreePMap.from(updatedCodeUnitState),
                    baseState.fileState(),
                    baseState.symbolKeyIndex(),
                    baseState.snapshotEpochNanos());
        } catch (Throwable t) {
            log.warn("runTypeAnalysis encountered an error: {}", t.getMessage(), t);
            return baseState;
        }
    }

    /* ---------- comment detection for source expansion ---------- */

    /**
     * Checks if a Tree-Sitter node represents a comment. Supports common comment node types across languages.
     */
    protected boolean isCommentNode(TSNode node) {
        if (node.isNull()) {
            return false;
        }
        String nodeType = node.getType();
        return nodeType.equals("comment")
                || nodeType.equals("line_comment")
                || nodeType.equals("block_comment")
                || nodeType.equals("doc_comment")
                || nodeType.equals("documentation_comment");
    }

    /**
     * Returns true if the node is considered leading metadata (comments or attribute-like nodes).
     */
    protected boolean isLeadingMetadataNode(TSNode node) {
        if (isCommentNode(node)) {
            return true;
        }
        String type = node.getType();
        return getLeadingMetadataNodeTypes().contains(type);
    }

    /**
     * Node types considered attribute-like metadata that should be included with leading comments. Default is empty;
     * language-specific analyzers should override to add their own metadata node types.
     */
    protected Set<String> getLeadingMetadataNodeTypes() {
        return Set.of();
    }

    /**
     * Finds all comment nodes that directly precede the given declaration node. Returns comments in source order
     * (earliest first).
     */
    protected List<TSNode> findPrecedingComments(TSNode declarationNode) {
        List<TSNode> comments = new ArrayList<>();
        TSNode current = declarationNode.getPrevSibling();

        while (current != null && !current.isNull()) {
            if (isCommentNode(current)) {
                comments.add(current);
            } else if (!isWhitespaceOnlyNode(current)) {
                // Stop at first non-comment, non-whitespace node
                break;
            }
            current = current.getPrevSibling();
        }

        // Reverse to get source order (earliest first)
        Collections.reverse(comments);
        return comments;
    }

    /**
     * Checks if a node contains only whitespace (spaces, tabs, newlines).
     */
    protected boolean isWhitespaceOnlyNode(TSNode node) {
        if (node.isNull()) {
            return false;
        }
        // Common whitespace node types in Tree-Sitter grammars
        String nodeType = node.getType();
        return nodeType.equals("whitespace")
                || nodeType.equals("newline")
                || nodeType.equals("\n")
                || nodeType.equals(" ");
    }

    /**
     * Expands a source range to include contiguous leading metadata (comments and attribute-like nodes) immediately
     * preceding the declaration node. Operates directly on the provided declaration node.
     */
    protected Range expandRangeWithComments(TSNode declarationNode, boolean ignoredIncludeOnlyDocLike) {
        var originalRange = new Range(
                declarationNode.getStartByte(),
                declarationNode.getEndByte(),
                declarationNode.getStartPoint().getRow(),
                declarationNode.getEndPoint().getRow(),
                declarationNode.getStartByte()); // initial commentStartByte equals start

        try {
            // Walk preceding siblings and collect contiguous leading metadata nodes (comments, attributes)
            List<TSNode> leading = new ArrayList<>();
            TSNode current = declarationNode.getPrevSibling();
            while (current != null && !current.isNull()) {
                if (isLeadingMetadataNode(current)) {
                    leading.add(current);
                    current = current.getPrevSibling();
                    continue;
                }
                break;
            }

            // No leading metadata; keep the original range
            if (leading.isEmpty()) {
                return originalRange;
            }

            // Reverse to get earliest-first
            Collections.reverse(leading);
            int newStartByte = leading.getFirst().getStartByte();

            Range expandedRange = new Range(
                    originalRange.startByte(),
                    originalRange.endByte(),
                    originalRange.startLine(),
                    originalRange.endLine(),
                    newStartByte);

            log.trace(
                    "Expanded range for node. Body range [{}, {}], comment range starts at {} (added {} preceding metadata nodes)",
                    originalRange.startByte(),
                    originalRange.endByte(),
                    expandedRange.commentStartByte(),
                    leading.size());

            return expandedRange;

        } catch (Exception e) {
            log.warn("Error during comment/metadata expansion for node: {}", e.getMessage());
            return originalRange;
        }
    }

    /**
     * @param fqName the full name of the code unit to run this check for.
     * @return true if the fqName seems like it belongs to a lambda function or anonymous class, false if otherwise.
     */
    protected boolean isAnonymousStructure(String fqName) {
        return false;
    }

    // Helper container to track depth alongside the matching CodeUnit
    private static final class CUWithDepth {
        final CodeUnit cu;
        final int depth;

        CUWithDepth(CodeUnit cu, int depth) {
            this.cu = cu;
            this.depth = depth;
        }
    }

    @Override
    public Optional<CodeUnit> enclosingCodeUnit(ProjectFile file, Range range) {
        if (range.isEmpty()) return Optional.empty();

        CodeUnit best = null;
        int bestDepth = -1;

        // Start from top-level declarations to ensure deterministic traversal order
        for (var top : getTopLevelDeclarations(file)) {
            var res = findDeepestEnclosing(top, range, 0);
            if (res != null && res.depth > bestDepth) {
                best = res.cu;
                bestDepth = res.depth;
            }
        }

        return Optional.ofNullable(best);
    }

    private @Nullable CUWithDepth findDeepestEnclosing(CodeUnit current, Range range, int depth) {
        // If the range is not contained within this CU, skip
        boolean containsCurrent = rangesOf(current).stream().anyMatch(range::isContainedWithin);
        if (!containsCurrent) {
            return null;
        }

        CUWithDepth best = new CUWithDepth(current, depth);
        for (var child : childrenOf(current)) {
            var candidate = findDeepestEnclosing(child, range, depth + 1);
            if (candidate != null && candidate.depth > best.depth) {
                best = candidate;
            }
        }
        return best;
    }

    protected boolean isBlankNameAllowed(String captureName, String simpleName, String nodeType, String file) {
        return false;
    }

    protected boolean isNullNameAllowed(String identifierFieldName, String nodeType, int lineNumber, String file) {
        return false;
    }

    /**
     * Hook for subclasses to suppress DEBUG logging when the expected name capture is missing
     * from a query match but extractSimpleName will be used as fallback.
     */
    protected boolean isMissingNameCaptureAllowed(String captureName, String nodeType, String fileName) {
        return false;
    }

    /**
     * Hook for subclasses to suppress logging when extractSimpleName encounters null/missing names
     * that are expected for the language (e.g., C++ declarations, anonymous structures).
     *
     * @param nodeType the AST node type
     * @return true if null names are expected and logging should be suppressed
     */
    protected boolean isNullNameExpectedForExtraction(String nodeType) {
        return false;
    }
}<|MERGE_RESOLUTION|>--- conflicted
+++ resolved
@@ -125,16 +125,11 @@
     }
 
     /**
-<<<<<<< HEAD
-     * Per-CodeUnit state: children, signatures, ranges, and AST-derived hasBody flag.
-     * hasBody indicates a non-empty body exists; merged across files using logical OR.
-=======
      * Per-CodeUnit state: children, signatures, ranges, supertypes, and AST-derived hasBody flag.
      * <p>
      * hasBody indicates that at least one occurrence of this CodeUnit in the analyzed sources has a non-empty body.
      * During incremental updates and multi-file merges, hasBody is combined using logical OR so that a single
      * definition anywhere marks the CodeUnit as having a body.
->>>>>>> bd3cb1e8
      */
     public record CodeUnitProperties(
             List<CodeUnit> children,
@@ -1321,7 +1316,6 @@
     }
 
     /**
-<<<<<<< HEAD
      * Determines whether a duplicate is an expected/benign pattern that should only log at trace level.
      * This is used to suppress warnings for language-specific patterns like TypeScript declaration merging.
      */
@@ -1331,14 +1325,6 @@
     }
 
     /**
-     * Adds a CodeUnit to the top-level list with language-specific duplicate handling.
-     *
-     * For functions, prefers definitions (hasBody=true) over declarations (hasBody=false).
-     * The hasBody flag is AST-derived and stored in CodeUnitProperties. When both have the
-     * same hasBody value, applies signature comparison and language-specific policies.
-     * Replacements remove the old CodeUnit and its descendants to prevent orphaned children.
-     * The hasBody flag merges across snapshots using logical OR.
-=======
      * Adds a CodeUnit to the top-level list, applying language-specific duplicate handling.
      * Uses shouldReplaceOnDuplicate and shouldIgnoreDuplicate hooks for language-specific behavior.
      * <p>
@@ -1362,7 +1348,6 @@
      * Incremental updates:
      * - The hasBody flag is merged across snapshots using logical OR semantics so that a definition discovered in
      * any pass/file marks the CodeUnit as having a body.
->>>>>>> bd3cb1e8
      */
     private void addTopLevelCodeUnit(
             CodeUnit cu,
