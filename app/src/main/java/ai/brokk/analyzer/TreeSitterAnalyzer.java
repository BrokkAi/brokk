package ai.brokk.analyzer;

import ai.brokk.IProject;
import ai.brokk.util.Environment;
import ai.brokk.util.ExecutorServiceUtil;
import ai.brokk.util.TextCanonicalizer;
import com.fasterxml.jackson.annotation.JsonIgnore;
import com.google.common.base.Splitter;
import java.io.IOException;
import java.io.InputStream;
import java.io.UncheckedIOException;
import java.nio.charset.StandardCharsets;
import java.nio.file.FileSystemException;
import java.nio.file.Files;
import java.nio.file.Path;
import java.time.Instant;
import java.util.ArrayDeque;
import java.util.ArrayList;
import java.util.Collections;
import java.util.Comparator;
import java.util.HashMap;
import java.util.HashSet;
import java.util.LinkedHashSet;
import java.util.List;
import java.util.Locale;
import java.util.Map;
import java.util.NavigableSet;
import java.util.Objects;
import java.util.Optional;
import java.util.Queue;
import java.util.Set;
import java.util.TreeSet;
import java.util.concurrent.CompletableFuture;
import java.util.concurrent.CompletionException;
import java.util.concurrent.ConcurrentHashMap;
import java.util.concurrent.Semaphore;
import java.util.concurrent.ThreadLocalRandom;
import java.util.concurrent.TimeUnit;
import java.util.concurrent.atomic.AtomicInteger;
import java.util.concurrent.atomic.AtomicLong;
import java.util.function.Function;
import java.util.function.Predicate;
import java.util.regex.Pattern;
import java.util.stream.Collectors;
import java.util.stream.Stream;
import org.jetbrains.annotations.Nullable;
import org.pcollections.HashTreePMap;
import org.pcollections.PMap;
import org.slf4j.Logger;
import org.slf4j.LoggerFactory;
import org.treesitter.*;

/**
 * Generic, language-agnostic skeleton extractor backed by Tree-sitter. Stores summarized skeletons for top-level
 * definitions only.
 *
 * <p>Subclasses provide the language–specific bits: which Tree-sitter grammar, which file extensions, which query, and
 * how to map a capture to a {@link CodeUnit}.
 */
public abstract class TreeSitterAnalyzer implements IAnalyzer, SkeletonProvider, SourceCodeProvider, TypeAliasProvider {
    protected static final Logger log = LoggerFactory.getLogger(TreeSitterAnalyzer.class);
    // Native library loading is assumed automatic by the io.github.bonede.tree_sitter library.

    // Adaptive concurrency for I/O: derived from OS file-descriptor limits with conservative headroom.
    private static final int IO_VT_CAP = Environment.computeAdaptiveIoConcurrencyCap();
    // Semaphore further gates simultaneous file openings to avoid EMFILE even under short bursts.
    private static final Semaphore IO_FD_SEMAPHORE = new Semaphore(Math.max(8, IO_VT_CAP), true);
    private static final int MAX_IO_READ_RETRIES = 6; // exponential backoff attempts for EMFILE

    // Common separators across languages to denote hierarchy or member access.
    // Includes: '.' (Java/others), '$' (Java nested classes), '::' (C++/C#/Ruby), '->' (PHP), etc.
    private static final Set<String> COMMON_HIERARCHY_SEPARATORS = Set.of(".", "$", "::", "->");

    // Comparator for sorting CodeUnit definitions by priority
    private final Comparator<CodeUnit> DEFINITION_COMPARATOR = Comparator.comparingInt(
                    (CodeUnit cu) -> firstStartByteForSelection(cu))
            .thenComparing(cu -> cu.source().toString(), String.CASE_INSENSITIVE_ORDER)
            .thenComparing(CodeUnit::fqName, String.CASE_INSENSITIVE_ORDER)
            .thenComparing(cu -> cu.kind().name());

    // ephemeral instance state
    private final ThreadLocal<TSLanguage> threadLocalLanguage = ThreadLocal.withInitial(this::createTSLanguage);
    private final ThreadLocal<TSParser> threadLocalParser = ThreadLocal.withInitial(() -> {
        var parser = new TSParser();
        if (!parser.setLanguage(getTSLanguage())) {
            log.error(
                    "Failed to set language on TSParser for {}",
                    getTSLanguage().getClass().getSimpleName());
        }
        return parser;
    });
    private final ThreadLocal<TSQuery> query;

    /**
     * Gets the thread-local query for use in subclass overrides.
     *
     * @return the thread-local query instance
     */
    protected TSQuery getThreadLocalQuery() {
        return query.get();
    }

    // transferable snapshot of analyzer state
    private final AnalyzerState state;

    // Stage timing captured during construction
    private volatile @Nullable StageTiming stageTiming;

    /**
     * Properties for a given {@link ProjectFile} for {@link TreeSitterAnalyzer}.
     *
     * Note: parsedTree is not persisted on disk. When loading from a saved snapshot, parsedTree will be null.
     * This is safe and intentional; clients must not assume parsedTree is non-null.
     *
     * @param topLevelCodeUnits the top-level code units.
     * @param parsedTree        the corresponding parse tree (transient; null after load from storage).
     * @param importStatements  imports found on this file.
     * @param resolvedImports   resolved CodeUnits from import statements.
     */
    public record FileProperties(
            List<CodeUnit> topLevelCodeUnits,
            @JsonIgnore @Nullable TSTree parsedTree,
            List<String> importStatements,
            Set<CodeUnit> resolvedImports) {

        public static FileProperties empty() {
            return new FileProperties(Collections.emptyList(), null, Collections.emptyList(), Set.of());
        }
    }

    /**
     * Per-CodeUnit state: children, signatures, ranges, supertypes, and AST-derived hasBody flag.
     * <p>
     * hasBody indicates that at least one occurrence of this CodeUnit in the analyzed sources has a non-empty body.
     * During incremental updates and multi-file merges, hasBody is combined using logical OR so that a single
     * definition anywhere marks the CodeUnit as having a body.
     */
    public record CodeUnitProperties(
            List<CodeUnit> children,
            List<String> signatures,
            List<Range> ranges,
            List<String> rawSupertypes,
            List<CodeUnit> supertypes,
            boolean hasBody) {

        public static CodeUnitProperties empty() {
            return new CodeUnitProperties(
                    Collections.emptyList(),
                    Collections.emptyList(),
                    Collections.emptyList(),
                    Collections.emptyList(),
                    Collections.emptyList(),
                    false);
        }
    }

    /**
     * Read-only index of symbol keys with efficient prefix scan.
     */
    record SymbolKeyIndex(NavigableSet<String> keys) {

        Iterable<String> tailFrom(String fromInclusive) {
            return () -> keys.tailSet(fromInclusive, true).iterator();
        }

        Iterable<String> all() {
            return keys;
        }

        int size() {
            return keys.size();
        }
    }

<<<<<<< HEAD
    public record AnalyzerState(
            PMap<String, List<CodeUnit>> symbolIndex,
=======
    protected record AnalyzerState(
            PMap<String, Set<CodeUnit>> symbolIndex,
>>>>>>> c606b10e
            PMap<CodeUnit, CodeUnitProperties> codeUnitState,
            PMap<ProjectFile, FileProperties> fileState,
            SymbolKeyIndex symbolKeyIndex,
            long snapshotEpochNanos) {}

    // Timestamp of the last successful full-project update (epoch nanos)
    private final AtomicLong lastUpdateEpochNanos = new AtomicLong(0L);
    // Over-approximation buffer for filesystem mtime comparisons (nanos)
    private static final long MTIME_EPSILON_NANOS = TimeUnit.MILLISECONDS.toNanos(300);

    private final IProject project;
    private final Language language;
    protected final Set<Path> normalizedExcludedPaths;

    /**
     * Stores information about a definition found by a query match, including associated modifier keywords and
     * decorators.
     * The cachedParent field is an optimization to avoid repeated getParent() calls during processing.
     */
    protected record DefinitionInfoRecord(
            String primaryCaptureName,
            String simpleName,
            List<String> modifierKeywords,
            List<TSNode> decoratorNodes,
            TSNode cachedParent) {}

    protected record LanguageSyntaxProfile(
            Set<String> classLikeNodeTypes,
            Set<String> functionLikeNodeTypes,
            Set<String> fieldLikeNodeTypes,
            Set<String> decoratorNodeTypes,
            String importNodeType,
            String identifierFieldName,
            String bodyFieldName,
            String parametersFieldName,
            String returnTypeFieldName,
            String typeParametersFieldName, // For generics on type aliases, classes, functions etc.
            Map<String, SkeletonType> captureConfiguration,
            String asyncKeywordNodeType,
            Set<String> modifierNodeTypes) {}

    private record FileAnalysisResult(
            List<CodeUnit> topLevelCUs,
            Map<CodeUnit, CodeUnitProperties> codeUnitState,
            Map<String, Set<CodeUnit>> codeUnitsBySymbol,
            List<String> importStatements,
            @Nullable TSTree parsedTree) {}

    // Public record for stage timing information exposed to external tools
    public record StageTiming(
            long readNanos,
            long parseNanos,
            long processNanos,
            long mergeNanos,
            long readStartNanos,
            long readEndNanos,
            long parseStartNanos,
            long parseEndNanos,
            long processStartNanos,
            long processEndNanos,
            long mergeStartNanos,
            long mergeEndNanos) {}

    // Timing metrics for constructor-run analysis are tracked via a local Timing record instance.
    private record ConstructionTiming(
            AtomicLong readStageNanos,
            AtomicLong parseStageNanos,
            AtomicLong processStageNanos,
            AtomicLong mergeStageNanos,
            AtomicLong readStageFirstStartNanos,
            AtomicLong readStageLastEndNanos,
            AtomicLong parseStageFirstStartNanos,
            AtomicLong parseStageLastEndNanos,
            AtomicLong processStageFirstStartNanos,
            AtomicLong processStageLastEndNanos,
            AtomicLong mergeStageFirstStartNanos,
            AtomicLong mergeStageLastEndNanos) {

        static ConstructionTiming create() {
            return new ConstructionTiming(
                    new AtomicLong(),
                    new AtomicLong(),
                    new AtomicLong(),
                    new AtomicLong(),
                    new AtomicLong(Long.MAX_VALUE),
                    new AtomicLong(0L),
                    new AtomicLong(Long.MAX_VALUE),
                    new AtomicLong(0L),
                    new AtomicLong(Long.MAX_VALUE),
                    new AtomicLong(0L),
                    new AtomicLong(Long.MAX_VALUE),
                    new AtomicLong(0L));
        }
    }

    /* ---------- constructor ---------- */
    protected TreeSitterAnalyzer(IProject project, Language language) {
        this.project = project;
        this.language = language;
        this.normalizedExcludedPaths = project.getExcludedDirectories().stream()
                .map(Path::of)
                .map(p -> p.isAbsolute()
                        ? p.normalize()
                        : project.getRoot().resolve(p).toAbsolutePath().normalize())
                .collect(Collectors.toUnmodifiableSet());
        if (!this.normalizedExcludedPaths.isEmpty()) {
            log.debug("Normalized excluded paths: {}", this.normalizedExcludedPaths);
        }

        // Initialize query using a ThreadLocal for thread safety
        // The supplier will use the appropriate getQueryResource() from the subclass
        // and getTSLanguage() for the current thread.
        this.query = ThreadLocal.withInitial(() -> {
            String rawQueryString = loadResource(getQueryResource());
            return new TSQuery(getTSLanguage(), rawQueryString);
        });

        // Debug log using SLF4J
        log.debug(
                "Initializing TreeSitterAnalyzer for language: {}, query resource: {}",
                this.language,
                getQueryResource());

        var validExtensions = this.language.getExtensions();
        log.trace("Filtering project files for extensions: {}", validExtensions);

        // Track processing statistics for better diagnostics
        var totalFilesAttempted = new AtomicInteger(0);
        var successfullyProcessed = new AtomicInteger(0);
        var failedFiles = new AtomicInteger(0);

        // Collect files to process using gitignore-filtered analyzable files
        Set<ProjectFile> filesToProcess = project.getAnalyzableFiles(language);

        var timing = ConstructionTiming.create();
        // Local mutable maps to accumulate analysis results, then snapshotted into immutable PMaps
        var localSymbolIndex = new ConcurrentHashMap<String, Set<CodeUnit>>();
        var localCodeUnitState = new ConcurrentHashMap<CodeUnit, CodeUnitProperties>();
        var localFileState = new ConcurrentHashMap<ProjectFile, FileProperties>();
        List<CompletableFuture<?>> futures = new ArrayList<>();
        // Executors: virtual threads for I/O/parsing, single-thread for ingestion
        try (var ioExecutor = ExecutorServiceUtil.newVirtualThreadExecutor("ts-io-", IO_VT_CAP);
                var parseExecutor = ExecutorServiceUtil.newFixedThreadExecutor(
                        Runtime.getRuntime().availableProcessors(), "ts-parse-");
                var ingestExecutor = ExecutorServiceUtil.newFixedThreadExecutor(
                        Runtime.getRuntime().availableProcessors(), "ts-ingest-")) {
            for (var pf : filesToProcess) {
                CompletableFuture<Void> future = CompletableFuture.supplyAsync(
                                () -> {
                                    totalFilesAttempted.incrementAndGet();
                                    return readFileBytes(pf, timing);
                                },
                                ioExecutor)
                        .thenApplyAsync(fileBytes -> analyzeFile(pf, fileBytes, timing), parseExecutor)
                        .thenAcceptAsync(
                                analysisResult -> mergeAnalysisResultIntoMaps(
                                        pf,
                                        analysisResult,
                                        timing,
                                        localSymbolIndex,
                                        localCodeUnitState,
                                        localFileState),
                                ingestExecutor)
                        .whenComplete((ignored, ex) -> {
                            if (ex == null) {
                                successfullyProcessed.incrementAndGet();
                            } else {
                                failedFiles.incrementAndGet();
                                Throwable cause = (ex instanceof CompletionException ce && ce.getCause() != null)
                                        ? ce.getCause()
                                        : ex;

                                if (cause instanceof UncheckedIOException uioe) {
                                    var ioe = uioe.getCause();
                                    log.warn(
                                            "IO error analyzing {}: {}",
                                            pf,
                                            ioe != null ? ioe.getMessage() : uioe.getMessage());
                                } else if (cause instanceof RuntimeException re) {
                                    log.error("Runtime error analyzing {}: {}", pf, re.getMessage(), re);
                                } else {
                                    log.warn("Error analyzing {}: {}", pf, cause.getMessage(), cause);
                                }
                            }
                        })
                        .exceptionally(ex -> null); // exceptions have been logged already, don't re-throw

                futures.add(future);
            }

            CompletableFuture.allOf(futures.toArray(new CompletableFuture[0])).join();
        }

        // Build immutable snapshot state from accumulated maps
        var snapshotInstant = Instant.now();
        long snapshotNanos = snapshotInstant.getEpochSecond() * 1_000_000_000L + snapshotInstant.getNano();

        // Precompute a read-only navigable index of symbol keys for efficient prefix scans
        var keySet = new TreeSet<>(String.CASE_INSENSITIVE_ORDER);
        keySet.addAll(localSymbolIndex.keySet());
        var symbolKeyIndex = new SymbolKeyIndex(Collections.unmodifiableNavigableSet(keySet));

        // Convert local mutable Sets to immutable Sets before wrapping in PMap
        var immutableSymbolIndex = new HashMap<String, Set<CodeUnit>>();
        localSymbolIndex.forEach((key, value) -> immutableSymbolIndex.put(key, Collections.unmodifiableSet(value)));

        var initialState = new AnalyzerState(
                HashTreePMap.from(immutableSymbolIndex),
                HashTreePMap.from(localCodeUnitState),
                HashTreePMap.from(localFileState),
                symbolKeyIndex,
                snapshotNanos);

        // Log summary of file processing results
        int totalAttempted = totalFilesAttempted.get();
        int successful = successfullyProcessed.get();
        int failed = failedFiles.get();

        if (failed > 0) {
            log.warn(
                    "File processing summary: {} attempted, {} successful, {} failed",
                    totalAttempted,
                    successful,
                    failed);
        } else {
            log.info("File processing summary: {} files processed successfully", successful);
        }

        // Wall-clock timings per stage (coverage windows; stages overlap)
        long readWall = wallDuration(timing.readStageFirstStartNanos(), timing.readStageLastEndNanos());
        long parseWall = wallDuration(timing.parseStageFirstStartNanos(), timing.parseStageLastEndNanos());
        long processWall = wallDuration(timing.processStageFirstStartNanos(), timing.processStageLastEndNanos());
        long mergeWall = wallDuration(timing.mergeStageFirstStartNanos(), timing.mergeStageLastEndNanos());

        // Total wall clock derived from stage coverage: min(firstStart) .. max(lastEnd)
        long totalStart = Math.min(
                Math.min(
                        timing.readStageFirstStartNanos().get(),
                        timing.parseStageFirstStartNanos().get()),
                Math.min(
                        timing.processStageFirstStartNanos().get(),
                        timing.mergeStageFirstStartNanos().get()));
        long totalEnd = Math.max(
                Math.max(
                        timing.readStageLastEndNanos().get(),
                        timing.parseStageLastEndNanos().get()),
                Math.max(
                        timing.processStageLastEndNanos().get(),
                        timing.mergeStageLastEndNanos().get()));
        long totalWall =
                (totalStart == Long.MAX_VALUE || totalEnd == 0L || totalEnd < totalStart) ? 0L : totalEnd - totalStart;

        // Capture timing for external tools (e.g., TreeSitterRepoRunner)
        this.stageTiming = new StageTiming(
                timing.readStageNanos().get(),
                timing.parseStageNanos().get(),
                timing.processStageNanos().get(),
                timing.mergeStageNanos().get(),
                timing.readStageFirstStartNanos().get(),
                timing.readStageLastEndNanos().get(),
                timing.parseStageFirstStartNanos().get(),
                timing.parseStageLastEndNanos().get(),
                timing.processStageFirstStartNanos().get(),
                timing.processStageLastEndNanos().get(),
                timing.mergeStageFirstStartNanos().get(),
                timing.mergeStageLastEndNanos().get());

        log.debug(
                "[{}] Stage timing (wall clock coverage; stages overlap): Read Files={}, Parse Files={}, Process Files={}, Merge Results={}, Total={}",
                language.name(),
                formatSecondsMillis(readWall),
                formatSecondsMillis(parseWall),
                formatSecondsMillis(processWall),
                formatSecondsMillis(mergeWall),
                formatSecondsMillis(totalWall));

        // Post-processing: resolve imports then compute supertypes in a single pipeline
        var postProcessed = runPostProcessing(initialState);
        this.state = postProcessed;

        log.debug(
                "[{}] TreeSitter analysis complete - codeUnits: {}, files: {}",
                language.name(),
                postProcessed.codeUnitState().size(),
                postProcessed.fileState().size());

        // Record time of initial analysis to support mtime-based incremental updates (nanos precision)
        var initInstant = Instant.now();
        long initNowNanos = initInstant.getEpochSecond() * 1_000_000_000L + initInstant.getNano();
        lastUpdateEpochNanos.set(initNowNanos);
    }

    /**
     * Secondary constructor for snapshot instances: does not perform initial project-wide analysis,
     * but installs the provided prebuilt AnalyzerState as-is.
     *
     * Note: When constructed from a prebuilt state loaded from disk, all FileProperties.parsedTree
     * references will be null (parsed trees are not persisted). This is safe; logic must not rely
     * on parsedTree being non-null after load.
     */
    protected TreeSitterAnalyzer(IProject project, Language language, AnalyzerState prebuiltState) {
        this.project = project;
        this.language = language;

        this.normalizedExcludedPaths = project.getExcludedDirectories().stream()
                .map(Path::of)
                .map(p -> p.isAbsolute()
                        ? p.normalize()
                        : project.getRoot().resolve(p).toAbsolutePath().normalize())
                .collect(Collectors.toUnmodifiableSet());

        this.query = ThreadLocal.withInitial(() -> {
            String rawQueryString = loadResource(getQueryResource());
            return new TSQuery(getTSLanguage(), rawQueryString);
        });

        this.state = prebuiltState;
        this.stageTiming = null;

        // Align last update watermark with snapshot's epoch for incremental detection semantics.
        this.lastUpdateEpochNanos.set(prebuiltState.snapshotEpochNanos());
        log.debug(
                "[{}] Snapshot TreeSitterAnalyzer created - codeUnits: {}, files: {}",
                language.name(),
                state.codeUnitState().size(),
                state.fileState().size());
    }

    /**
     * A snapshot-safe way to interact with the "codeUnitState" field.
     */
    protected <R> R withCodeUnitProperties(Function<Map<CodeUnit, CodeUnitProperties>, R> function) {
        var current = this.state;
        return function.apply(current.codeUnitState());
    }

    /**
     * A snapshot-safe way to interact with the "fileState" field.
     */
    public <R> R withFileProperties(Function<Map<ProjectFile, FileProperties>, R> function) {
        var current = this.state;
        return function.apply(current.fileState());
    }

    /* ---------- Helper methods for accessing various properties ---------- */

    private CodeUnitProperties codeUnitProperties(CodeUnit codeUnit) {
        return withCodeUnitProperties(props -> props.getOrDefault(codeUnit, CodeUnitProperties.empty()));
    }

    protected List<CodeUnit> childrenOf(CodeUnit codeUnit) {
        return codeUnitProperties(codeUnit).children();
    }

    protected List<String> signaturesOf(CodeUnit codeUnit) {
        return codeUnitProperties(codeUnit).signatures();
    }

    protected List<Range> rangesOf(CodeUnit codeUnit) {
        return codeUnitProperties(codeUnit).ranges();
    }

    protected List<CodeUnit> supertypesOf(CodeUnit codeUnit) {
        return codeUnitProperties(codeUnit).supertypes();
    }

    private FileProperties fileProperties(ProjectFile file) {
        return withFileProperties(props -> props.getOrDefault(file, FileProperties.empty()));
    }

    /**
     * Returns stage timing information captured during analyzer construction.
     * @return StageTiming record containing cumulative and wall-clock durations for each stage
     */
    public @Nullable StageTiming getStageTiming() {
        return stageTiming;
    }

    /**
     * Exposes the current immutable AnalyzerState snapshot for persistence.
     * Intended for use by Language.saveAnalyzer and other persistence hooks.
     */
    public AnalyzerState snapshotState() {
        return this.state;
    }

    @Override
    public List<CodeUnit> getTopLevelDeclarations(ProjectFile file) {
        return fileProperties(file).topLevelCodeUnits();
    }

    @Override
    public List<String> importStatementsOf(ProjectFile file) {
        return fileProperties(file).importStatements();
    }

    /**
     * Retrieves the resolved import CodeUnits for a given file.
     *
     * @param file the project file
     * @return an unmodifiable set of resolved CodeUnits from import statements
     */
    public Set<CodeUnit> importedCodeUnitsOf(ProjectFile file) {
        return fileProperties(file).resolvedImports();
    }

    protected @Nullable TSTree treeOf(ProjectFile file) {
        return fileProperties(file).parsedTree();
    }

    /* ---------- IAnalyzer ---------- */
    @Override
    public Set<Language> languages() {
        return Set.of(language);
    }

    @Override
    public Optional<String> getSkeletonHeader(CodeUnit cu) {
        return Optional.of(reconstructFullSkeleton(cu, true));
    }

    @Override
    public Optional<CodeUnit> getDefinition(String fqName) {
        // Normalize generics / anonymous / location suffixes as before.
        String normalizedFqName = normalizeFullName(fqName);

        // Split out any signature suffix "(...)" from the base name used for index lookup.
        int parenIndex = normalizedFqName.indexOf('(');
        String baseName;
        String searchSignature;
        if (parenIndex >= 0) {
            baseName = normalizedFqName.substring(0, parenIndex);
            searchSignature = normalizedFqName.substring(parenIndex);
        } else {
            baseName = normalizedFqName;
            searchSignature = null;
        }

        // Use symbolIndex to pre-filter candidates instead of scanning all CodeUnits.
        Set<CodeUnit> candidates = lookupCandidatesByFqName(baseName);
        if (candidates.isEmpty()) {
            return Optional.empty();
        }

        final String finalBaseName = baseName;
        final String finalSearchSignature = searchSignature;

        List<CodeUnit> matches;

        if (finalSearchSignature != null) {
            // Caller supplied a signature: first try exact fqName + signature match.
            matches = candidates.stream()
                    .filter(cu -> cu.fqName().equals(finalBaseName))
                    .filter(cu -> {
                        String cuSig = cu.signature();
                        return cuSig != null && cuSig.equals(finalSearchSignature);
                    })
                    .toList();

            // If no exact signature match, fall back to base-name-only matches.
            if (matches.isEmpty()) {
                matches = candidates.stream()
                        .filter(cu -> cu.fqName().equals(finalBaseName))
                        .toList();
            }
        } else {
            // No signature provided: match by base FQN only.
            matches = candidates.stream()
                    .filter(cu -> cu.fqName().equals(finalBaseName))
                    .toList();
        }

        if (matches.isEmpty()) {
            return Optional.empty();
        }

        // Allow languages to prioritize which definition we return.
        return matches.stream().min(prioritizingComparator().thenComparing(DEFINITION_COMPARATOR));
    }

    /**
     * Collects candidate CodeUnits for a fully qualified name using the existing symbolIndex.
     *
     * <p>The keys stored in symbolIndex are derived from {@link CodeUnit#identifier()} and, when different,
     * {@link CodeUnit#shortName()}. For classes and modules this is typically the shortName (FQN minus package),
     * and for functions/fields it includes both the bare member name and the "Class.member" shortName.</p>
     *
     * <p>To stay language-agnostic, this method derives potential symbol keys from the normalized base FQN by
     * taking the full name and each suffix after a '.' character. This matches how shortName and identifier values
     * are constructed from {@link CodeUnit#fqName()} across analyzers.</p>
     *
     * @param baseName normalized FQN without any parameter signature suffix
     * @return a set of candidate CodeUnits whose identifier/shortName could correspond to the given FQN
     */
    private Set<CodeUnit> lookupCandidatesByFqName(String baseName) {
        if (baseName.isEmpty()) {
            return Set.of();
        }

        var index = this.state.symbolIndex();
        if (index.isEmpty()) {
            return Set.of();
        }

        // Candidate symbol keys: the full baseName and each suffix after a '.'.
        var candidateKeys = new HashSet<>();
        candidateKeys.add(baseName);

        int dot = baseName.indexOf('.');
        while (dot >= 0 && dot + 1 < baseName.length()) {
            candidateKeys.add(baseName.substring(dot + 1));
            dot = baseName.indexOf('.', dot + 1);
        }

        return candidateKeys.stream()
                .map(index::get)
                .filter(Objects::nonNull)
                .flatMap(Set::stream)
                .collect(Collectors.toUnmodifiableSet());
    }

    @Override
    public List<CodeUnit> getAllDeclarations() {
        return this.state.codeUnitState.keySet().stream()
                .filter(CodeUnit::isClass)
                .toList();
    }

    @Override
    public Set<CodeUnit> searchDefinitionsImpl(
            String originalPattern, @Nullable String fallbackPattern, @Nullable Pattern compiledPattern) {
        // an explicit search for everything should return everything, not just classes
        if (originalPattern.equals(".*")) {
            return this.state.codeUnitState.keySet();
        }
        var anonPredicate = new Predicate<CodeUnit>() {
            @Override
            public boolean test(CodeUnit codeUnit) {
                return !isAnonymousStructure(codeUnit.fqName());
            }
        };

        if (fallbackPattern != null) {
            // Fallback to simple case-insensitive substring matching
            return this.state.codeUnitState.keySet().stream()
                    .filter(cu -> cu.fqName().toLowerCase(Locale.ROOT).contains(fallbackPattern))
                    .filter(anonPredicate)
                    .collect(Collectors.toSet());
        } else if (compiledPattern != null) {
            // Primary search using compiled regex pattern
            return this.state.codeUnitState.keySet().stream()
                    .filter(cu -> compiledPattern.matcher(cu.fqName()).find())
                    .filter(anonPredicate)
                    .collect(Collectors.toSet());
        } else {
            return this.state.codeUnitState.keySet().stream()
                    .filter(cu -> cu.fqName().toLowerCase(Locale.ROOT).contains(originalPattern))
                    .filter(anonPredicate)
                    .collect(Collectors.toSet());
        }
    }

    @Override
    public Set<CodeUnit> autocompleteDefinitions(String query) {
        if (query.isEmpty()) {
            return Set.of();
        }

        var results = new LinkedHashSet<CodeUnit>();
        final String lowerCaseQuery = query.toLowerCase(Locale.ROOT);

        // CamelCase-style query detection (all uppercase letters, length > 1)
        boolean isAllUpper = query.length() > 1 && query.chars().allMatch(Character::isUpperCase);
        Pattern camelCasePattern = null;
        if (isAllUpper) {
            camelCasePattern = Pattern.compile(
                    query.chars().mapToObj(c -> String.valueOf((char) c)).collect(Collectors.joining("[a-z0-9_]*")),
                    Pattern.CASE_INSENSITIVE);
        }

        // Prefix optimization when the query looks like a simple non-hierarchical prefix
        boolean usePrefixOptimization =
                !containsAnyHierarchySeparator(lowerCaseQuery) && !isAllUpper && query.length() >= 2;

        var current = this.state;

        if (usePrefixOptimization) {
            var keyIndex = current.symbolKeyIndex();
            try {
                for (String symbol : keyIndex.tailFrom(query)) {
                    String symbolLower = symbol.toLowerCase(Locale.ROOT);
                    if (!symbolLower.startsWith(lowerCaseQuery)) {
                        break; // stop when the prefix no longer matches
                    }
                    results.addAll(current.symbolIndex().getOrDefault(symbol, Set.of()));
                }
            } catch (IllegalArgumentException e) {
                // Defensive fallback: if tail scan fails for any reason, ignore and continue with generic scan
                log.debug("Prefix optimization fallback for query '{}': {}", query, e.toString());
            }
        }

        // Generic scan: accept substring or CamelCase camel-hump matches.
        // Skip symbols already covered by the prefix optimization to avoid duplicate work.
        Iterable<String> allKeysIterable = current.symbolKeyIndex().all();
        for (String symbol : allKeysIterable) {
            String symbolLower = symbol.toLowerCase(Locale.ROOT);

            if (usePrefixOptimization && symbolLower.startsWith(lowerCaseQuery)) {
                continue; // already collected by prefix scan
            }

            boolean matches = false;
            if (symbolLower.contains(lowerCaseQuery)) {
                matches = true;
            } else if (isAllUpper
                    && camelCasePattern != null
                    && camelCasePattern.matcher(symbol).find()) {
                matches = true;
            }

            if (matches) {
                results.addAll(current.symbolIndex().getOrDefault(symbol, Set.of()));
            }
        }

        // Fallback for very short queries (single letter): include any declarations with FQNs containing the query.
        if (query.length() == 1) {
            this.state.codeUnitState.keySet().stream()
                    .filter(cu -> cu.fqName().toLowerCase(Locale.ROOT).contains(lowerCaseQuery))
                    .forEach(results::add);
        }

        return results.stream().filter(cu -> !isAnonymousStructure(cu.fqName())).collect(Collectors.toSet());
    }

    /**
     * Returns the top-level declarations organized by file. This method is primarily for testing to examine the raw
     * declarations before they are filtered by getAllDeclarations().
     *
     * @return Map from ProjectFile to List of CodeUnits declared at the top level in that file
     */
    public Map<ProjectFile, List<CodeUnit>> getTopLevelDeclarations() {
        final Map<ProjectFile, List<CodeUnit>> result = new HashMap<>();
        var current = this.state;
        current.fileState().forEach((file, fileProperties) -> result.put(file, fileProperties.topLevelCodeUnits()));
        return Map.copyOf(result);
    }

    @Override
    public Map<CodeUnit, String> getSkeletons(ProjectFile file) {
        // Only process files relevant to this analyzer's language
        if (!isRelevantFile(file)) {
            return Map.of();
        }

        List<CodeUnit> topCUs = getTopLevelDeclarations(file);
        if (topCUs.isEmpty()) return Map.of();

        Map<CodeUnit, String> resultSkeletons = new HashMap<>();
        List<CodeUnit> sortedTopCUs = new ArrayList<>(topCUs);
        // Sort CUs: MODULE CUs (for imports) should ideally come first.
        // This simple sort puts them first if their fqName sorts before others.
        // A more explicit sort could check cu.isModule().
        Collections.sort(sortedTopCUs);

        for (CodeUnit cu : sortedTopCUs) {
            resultSkeletons.put(cu, reconstructFullSkeleton(cu, false));
        }
        log.trace("getSkeletons: file={}, count={}", file, resultSkeletons.size());
        return Collections.unmodifiableMap(resultSkeletons);
    }

    @Override
    public Set<CodeUnit> getDeclarations(ProjectFile file) {
        // Only process files relevant to this analyzer's language
        if (!isRelevantFile(file)) {
            return Set.of();
        }

        List<CodeUnit> topCUs = getTopLevelDeclarations(file);
        if (topCUs.isEmpty()) return Set.of();

        Set<CodeUnit> allDeclarationsInFile = new HashSet<>();
        Queue<CodeUnit> toProcess = new ArrayDeque<>(topCUs); // Changed to ArrayDeque
        Set<CodeUnit> visited = new HashSet<>(topCUs); // Track visited to avoid cycles and redundant processing

        while (!toProcess.isEmpty()) {
            CodeUnit current = toProcess.poll();
            allDeclarationsInFile.add(current); // Add all encountered CodeUnits

            childrenOf(current).forEach(child -> {
                if (visited.add(child)) { // Add to queue only if not visited
                    toProcess.add(child);
                }
            });
        }
        log.trace("getDeclarationsInFile: file={}, count={}", file, allDeclarationsInFile.size());
        return Collections.unmodifiableSet(allDeclarationsInFile);
    }

    private String reconstructFullSkeleton(CodeUnit cu, boolean headerOnly) {
        StringBuilder sb = new StringBuilder();
        reconstructSkeletonRecursive(cu, "", headerOnly, sb);
        return sb.toString().stripTrailing();
    }

    private void reconstructSkeletonRecursive(CodeUnit cu, String indent, boolean headerOnly, StringBuilder sb) {
        final List<String> sigList = signaturesOf(cu);

        if (sigList.isEmpty()) {
            // It's possible for some CUs (e.g., a namespace CU acting only as a parent) to not have direct textual
            // signatures.
            // This can be legitimate if they are primarily structural and their children form the content.
            // For such CUs, we still need to render their children, so don't return early.
            log.trace(
                    "No direct signatures found for CU: {}. It might be a structural-only CU. Will still render children if present.",
                    cu);
            // Don't return - continue to render children
        } else {
            // Render signatures if present
            for (var individualFullSignature : sigList) {
                if (individualFullSignature.isBlank()) {
                    log.warn("Encountered null or blank signature in list for CU: {}. Skipping this signature.", cu);
                    continue;
                }
                // Apply indent to each line of the current signature
                String[] signatureLines = individualFullSignature.split("\n", -1); // Use -1 limit
                for (var line : signatureLines) {
                    sb.append(indent).append(line).append('\n');
                }
            }
        }

        final List<CodeUnit> allChildren = childrenOf(cu);

        final var kids = allChildren.stream()
                .filter(child -> !headerOnly || child.isField())
                .toList();
        // Only add children and class closer.
        // Functions may have children (e.g., lambdas) but should NOT emit a closer in skeletons.
        if (!kids.isEmpty()
                || (cu.isClass() && !getLanguageSpecificCloser(cu).isEmpty())) { // also add closer for empty classes
            var childIndent = indent + getLanguageSpecificIndent();
            for (var kid : kids) {
                reconstructSkeletonRecursive(kid, childIndent, headerOnly, sb);
            }
            if (headerOnly && cu.isClass()) {
                final int nonFieldKidsSize = allChildren.size() - kids.size();
                if (nonFieldKidsSize > 0) {
                    sb.append(childIndent).append("[...]").append("\n");
                }
            }
            if (cu.isClass()) {
                var closer = getLanguageSpecificCloser(cu);
                if (!closer.isEmpty()) {
                    sb.append(indent).append(closer).append('\n');
                }
            }
        }
    }

    @Override
    public Optional<String> getSkeleton(CodeUnit cu) {
        var skeleton = reconstructFullSkeleton(cu, false);
        log.trace("getSkeleton: fqName='{}', found=true", cu.fqName());
        return Optional.of(skeleton);
    }

    private static boolean containsAnyHierarchySeparator(String s) {
        for (String sep : COMMON_HIERARCHY_SEPARATORS) {
            if (s.contains(sep)) {
                return true;
            }
        }
        return false;
    }

    /**
     * Assuming the fqName is an entity nested within a method, a type, or is a method itself, will return the fqName of
     * the nearest method or type/class. This is useful with escaping lambdas to their parent method, or normalizing
     * full names with generic type arguments.
     *
     * @param fqName the fqName of a code unit.
     * @return the surrounding method or type, or the given fqName otherwise.
     */
    protected String normalizeFullName(String fqName) {
        // Should be overridden by the subclasses
        return fqName;
    }

    /**
     * Returns a comparator for language-specific definition priority preferences.
     * Lower values are preferred. Default comparator treats all CodeUnits equally (returns 0).
     *
     * Override in subclasses to provide language-specific ordering, such as preferring
     * definitions with bodies in source files (.cpp) over declarations in headers (.h).
     */
    protected Comparator<CodeUnit> prioritizingComparator() {
        return Comparator.comparingInt(cu -> 0);
    }

    /**
     * Returns the earliest startByte among recorded ranges for deterministic ordering.
     */
    private int firstStartByteForSelection(CodeUnit cu) {
        return rangesOf(cu).stream().mapToInt(Range::startByte).min().orElse(Integer.MAX_VALUE);
    }

    @Override
    public Optional<String> getClassSource(CodeUnit cu, boolean includeComments) {
        if (!cu.isClass()) {
            return Optional.empty();
        }

        var ranges = rangesOf(cu);
        if (ranges.isEmpty()) {
            return Optional.empty();
        }

        // For classes, expect one primary definition range (already expanded with comments)
        var range = ranges.getFirst();

        var srcOpt = cu.source().read();
        if (srcOpt.isEmpty()) {
            return Optional.empty();
        }
        String src = TextCanonicalizer.stripUtf8Bom(srcOpt.get());

        // Choose start byte based on includeComments parameter
        int extractStartByte = includeComments ? range.commentStartByte() : range.startByte();
        var extractedSource = ASTTraversalUtils.safeSubstringFromByteOffsets(src, extractStartByte, range.endByte());

        return Optional.of(extractedSource);
    }

    @Override
    public Set<String> getMethodSources(CodeUnit cu, boolean includeComments) {
        if (!cu.isFunction()) {
            return Collections.emptySet();
        }

        List<Range> rangesForOverloads = rangesOf(cu);
        if (rangesForOverloads.isEmpty()) {
            log.warn("No source ranges found for CU {} (fqName {}) although definition was found.", cu, cu.fqName());
            return Collections.emptySet();
        }

        var fileContentOpt = cu.source().read();
        if (fileContentOpt.isEmpty()) {
            log.warn("Could not read source for CU {} (fqName {}): {}", cu, cu.fqName(), "unreadable");
            return Collections.emptySet();
        }
        String fileContent = TextCanonicalizer.stripUtf8Bom(fileContentOpt.get());

        // Sort ranges by startByte to ensure they appear in source order (important for function overloads)
        // Always sort by the actual code start byte, not the comment start byte, to maintain source order
        var sortedRanges = rangesForOverloads.stream()
                .sorted(Comparator.comparingInt(Range::startByte))
                .toList();

        var methodSources = new LinkedHashSet<String>();
        for (Range range : sortedRanges) {
            // Choose start byte based on includeComments parameter
            int extractStartByte = includeComments ? range.commentStartByte() : range.startByte();
            String methodSource =
                    ASTTraversalUtils.safeSubstringFromByteOffsets(fileContent, extractStartByte, range.endByte());
            if (!methodSource.isEmpty()) {
                methodSources.add(methodSource);
            } else {
                log.warn(
                        "Could not extract valid method source for range [{}, {}] for CU {} (fqName {}). Skipping this range.",
                        extractStartByte,
                        range.endByte(),
                        cu,
                        cu.fqName());
            }
        }
        if (methodSources.isEmpty()) {
            log.warn("After processing ranges, no valid method sources found for CU {} (fqName {}).", cu, cu.fqName());
        }
        return Collections.unmodifiableSequencedSet(methodSources);
    }

    @Override
    public Optional<String> getSourceForCodeUnit(CodeUnit codeUnit, boolean includeComments) {
        if (codeUnit.isFunction()) {
            Set<String> sources = getMethodSources(codeUnit, includeComments);
            if (sources.isEmpty()) {
                return Optional.empty();
            }
            return Optional.of(String.join("\n\n", sources));
        } else if (codeUnit.isClass()) {
            return getClassSource(codeUnit, includeComments);
        } else {
            return Optional.empty(); // Fields and other types not supported by default
        }
    }

    @Override
    public boolean isTypeAlias(CodeUnit cu) {
        // Default: languages that don't support or expose type aliases return false.
        return false;
    }

    /**
     * Gets the starting line number (0-based) for the given CodeUnit for UI positioning purposes. Returns the original
     * code definition line (not expanded with comments) for better navigation.
     *
     * @param codeUnit The CodeUnit to get the line number for
     * @return The 0-based starting line number of the actual definition, or -1 if not found
     */
    public int getStartLineForCodeUnit(CodeUnit codeUnit) {
        var ranges = rangesOf(codeUnit);
        if (ranges.isEmpty()) {
            return -1;
        }
        var range = ranges.getFirst();
        return range.startLine();
    }

    /* ---------- abstract hooks ---------- */

    /**
     * Creates a new TSLanguage instance for the specific language. Called by ThreadLocal initializer.
     */
    protected abstract TSLanguage createTSLanguage();

    /**
     * Provides a thread-safe TSLanguage instance.
     *
     * @return A TSLanguage instance for the current thread.
     */
    protected TSLanguage getTSLanguage() {
        return threadLocalLanguage.get();
    }

    protected TSParser getTSParser() {
        return threadLocalParser.get();
    }

    /**
     * Provides the language-specific syntax profile.
     */
    protected abstract LanguageSyntaxProfile getLanguageSyntaxProfile();

    /**
     * Class-path resource for the query (e.g. {@code "treesitter/python.scm"}).
     */
    protected abstract String getQueryResource();

    /**
     * Defines the general type of skeleton that should be built for a given capture.
     */
    public enum SkeletonType {
        CLASS_LIKE,
        FUNCTION_LIKE,
        FIELD_LIKE,
        ALIAS_LIKE,
        DECORATOR,
        MODULE_STATEMENT, // For individual import/directive lines if treated as CUs
        UNSUPPORTED
    }

    /**
     * Determines the {@link SkeletonType} for a given capture name. This allows subclasses to map their specific query
     * capture names (e.g., "class.definition", "method.declaration") to a general category for skeleton building.
     *
     * @param captureName The name of the capture from the Tree-sitter query.
     * @return The {@link SkeletonType} indicating how to process this capture for skeleton generation.
     */
    protected SkeletonType getSkeletonTypeForCapture(String captureName) {
        var profile = getLanguageSyntaxProfile();
        return profile.captureConfiguration().getOrDefault(captureName, SkeletonType.UNSUPPORTED);
    }

    /**
     * Refines the skeleton type for a given capture by examining the definition node.
     * This hook allows subclasses to perform cheap, idempotent, language-specific
     * reclassification of a captured node's SkeletonType based on AST structure.
     *
     * <p><strong>Default behavior:</strong> Returns {@code getSkeletonTypeForCapture(captureName)},
     * which maps the capture name to a skeleton type without inspecting the AST structure.
     *
     * <p><strong>When to override:</strong> Override when your language requires reclassification
     * that depends on AST structure rather than just the capture name (e.g., distinguishing
     * arrow functions from regular variable declarations in TypeScript/JavaScript).
     */
    protected SkeletonType refineSkeletonType(
            String captureName, TSNode definitionNode, LanguageSyntaxProfile profile) {
        return getSkeletonTypeForCapture(captureName);
    }

    /**
     * Creates a CodeUnit from capture and node information, with access to the refined skeleton type.
     * This overload provides subclasses with both the raw AST node and the refined SkeletonType
     * when constructing CodeUnit instances.
     */
    protected @Nullable CodeUnit createCodeUnit(
            ProjectFile file,
            String captureName,
            String simpleName,
            String packageName,
            String classChain,
            @Nullable TSNode definitionNode,
            SkeletonType skeletonType) {
        return createCodeUnit(file, captureName, simpleName, packageName, classChain);
    }

    /**
     * Translate a capture produced by the query into a {@link CodeUnit}. Return {@code null} to ignore this capture.
     */
    @Nullable
    protected abstract CodeUnit createCodeUnit(
            ProjectFile file, String captureName, String simpleName, String packageName, String classChain);

    /* ---------- Signature Building Logic ---------- */

    /**
     * Hook for subclasses to enhance the FQN before CodeUnit creation.
     * Called during analysis with access to the definition node and source code.
     * Default implementation returns the input FQName unchanged.
     *
     * @param fqName         the computed FQName
     * @param captureName    the capture name from the query
     * @param definitionNode the AST node for this definition
     * @param src            the source code
     * @return enhanced FQName, or input FQName if no enhancement needed
     */
    protected String enhanceFqName(String fqName, String captureName, TSNode definitionNode, String src) {
        return fqName;
    }

    /**
     * Extracts the signature string for a callable entity (function/method).
     * Subclasses can override this to provide language-specific signature extraction.
     *
     * @param captureName    The capture name from the query
     * @param definitionNode The AST node for the definition
     * @param src            The source code string
     * @return The signature string (e.g., "(int, String)"), or null if not applicable
     */
    protected @Nullable String extractSignature(String captureName, TSNode definitionNode, String src) {
        return null;
    }

    /**
     * Determines the package or namespace name for a given definition.
     *
     * @param file           The project file being analyzed.
     * @param definitionNode The TSNode representing the definition (e.g., class, function).
     * @param rootNode       The root TSNode of the file's syntax tree.
     * @param src            The source code of the file.
     * @return The package or namespace name, or an empty string if not applicable.
     */
    protected abstract String determinePackageName(
            ProjectFile file, TSNode definitionNode, TSNode rootNode, String src);

    /**
     * Checks if the given AST node represents a class-like declaration (e.g., class, interface, struct) in the specific
     * language. Subclasses must implement this to guide class chain extraction.
     *
     * @param node The TSNode to check.
     * @return true if the node is a class-like declaration, false otherwise.
     */
    protected boolean isClassLike(TSNode node) {
        if (node.isNull()) {
            return false;
        }
        return getLanguageSyntaxProfile().classLikeNodeTypes().contains(node.getType());
    }

    /**
     * Builds the parent FQName from class chain for parent-child relationship lookup. Override this
     * method to apply language-specific FQName correction logic.
     */
    protected String buildParentFqName(CodeUnit cu, String classChain) {
        return Stream.of(cu.packageName(), classChain).filter(s -> !s.isBlank()).collect(Collectors.joining("."));
    }

    /**
     * Captures that should be ignored entirely.
     */
    protected Set<String> getIgnoredCaptures() {
        return Set.of();
    }

    /**
     * Language-specific indentation string, e.g., " " or " ".
     */
    protected String getLanguageSpecificIndent() {
        return "  ";
    } // Default

    /**
     * Checks if a node should be skipped for top-level processing.
     * Default implementation returns false (no skipping).
     * Language-specific analyzers can override this to filter out certain nodes.
     */
    protected boolean shouldSkipNode(TSNode node, String captureName, byte[] srcBytes) {
        return false;
    }

    /**
     * Determines whether a duplicate CodeUnit with the same FQN should replace the existing one.
     * Default behavior is to keep the first definition and reject duplicates.
     *
     * @param cu the new CodeUnit that would be a duplicate
     * @return true if duplicates should replace existing (Python "last wins"), false otherwise
     */
    protected boolean shouldReplaceOnDuplicate(CodeUnit cu) {
        return false;
    }

    /**
     * Determines whether decorators are wrapped in a parent node vs appearing as preceding siblings.
     * Python wraps decorators in a decorated_definition node containing both decorators and the definition.
     * Other languages (TypeScript, Java) have decorators as preceding sibling nodes.
     *
     * @return true if decorators are wrapped in a parent node, false if they precede the definition
     */
    protected boolean hasWrappingDecoratorNode() {
        return false;
    }

    /**
     * Extracts the actual definition node from a decorator-wrapping node and collects decorator text.
     * Only called if hasWrappingDecoratorNode() returns true.
     *
     * @param decoratedNode     the wrapping node (e.g., Python's decorated_definition)
     * @param outDecoratorLines list to append decorator text to
     * @param srcBytes          source code bytes
     * @param profile           language syntax profile for identifying decorator and definition node types
     * @return the unwrapped definition node
     */
    protected TSNode extractContentFromDecoratedNode(
            TSNode decoratedNode, List<String> outDecoratorLines, byte[] srcBytes, LanguageSyntaxProfile profile) {
        return decoratedNode; // default: no unwrapping needed
    }

    /**
     * Determines whether export statements should be unwrapped to access the inner declaration.
     * JavaScript/TypeScript wrap exported declarations in export_statement nodes.
     *
     * @return true if this language uses export statement wrappers that need unwrapping
     */
    protected boolean shouldUnwrapExportStatements() {
        return false;
    }

    /**
     * Determines whether variable declarations need unwrapping to find specific declarators.
     * JavaScript/TypeScript use lexical_declaration (const/let) and variable_declaration (var)
     * which contain variable_declarator nodes that might hold arrow functions or const values.
     *
     * @param node         the node to check
     * @param skeletonType the expected skeleton type
     * @return true if unwrapping is needed
     */
    protected boolean needsVariableDeclaratorUnwrapping(TSNode node, SkeletonType skeletonType) {
        return false;
    }

    /**
     * Determines whether multiple signatures with the same FQN should be merged.
     * JavaScript/TypeScript allow function overloads and prefer exported versions.
     *
     * @return true if signatures should be merged when FQNs match
     */
    protected boolean shouldMergeSignaturesForSameFqn() {
        return false;
    }

    /**
     * Extracts receiver type for method definitions in languages that support receivers.
     * Examples: Go methods, Rust impl blocks, C++ member functions.
     *
     * @param node               the method definition node
     * @param primaryCaptureName the primary capture name (e.g., "method.definition")
     * @param fileBytes          source code bytes
     * @return the receiver type name (with leading * removed for pointers), or empty if no receiver
     */
    protected Optional<String> extractReceiverType(TSNode node, String primaryCaptureName, byte[] fileBytes) {
        return Optional.empty();
    }

    /**
     * Determines whether a duplicate CodeUnit should be ignored.
     * Called when a CodeUnit with matching fqName already exists.
     * Subclasses can override to implement language-specific duplicate handling.
     *
     * @param existing  The CodeUnit already in the list
     * @param candidate The new CodeUnit being considered for addition
     * @param file      The file being analyzed
     * @return true if the candidate should be ignored (existing kept), false if candidate should be added
     */
    protected boolean shouldIgnoreDuplicate(CodeUnit existing, CodeUnit candidate, ProjectFile file) {
        // Default: ignore duplicates (keep first)
        // Subclasses can override for language-specific logic
        return true;
    }

    /**
     * Determines whether a duplicate is an expected/benign pattern that should only log at trace level.
     * This is used to suppress warnings for language-specific patterns like TypeScript declaration merging.
     */
    protected boolean isBenignDuplicate(CodeUnit existing, CodeUnit candidate) {
        // Default: no language-specific benign patterns
        return false;
    }

    /**
     * Adds a CodeUnit to the top-level list, applying language-specific duplicate handling.
     * Uses shouldReplaceOnDuplicate and shouldIgnoreDuplicate hooks for language-specific behavior.
     * <p>
     * Definition vs Declaration (hasBody-based tie-breaker):
     * - For function-like CodeUnits, we compute an AST-derived boolean hasBody during analysis and store it in
     * CodeUnitProperties.
     * - When two CodeUnits share the same fqName, a candidate with hasBody == true (a definition) is preferred over
     * one with hasBody == false (a forward declaration). This preference applies both to top-level items and to
     * children (see addChildCodeUnit for analogous child handling).
     * - This decision is based solely on the hasBody boolean and does NOT inspect signature strings or any
     * presentation placeholders.
     * - If both candidates have the same hasBody value (both true or both false), existing duplicate/overload logic
     * still applies (signature comparison, language-specific policies, etc.).
     * - When a replacement occurs, we remove the old CodeUnit and all its descendants from the local maps to avoid
     * orphaned children.
     * <p>
     * Presentation-only placeholders:
     * - bodyPlaceholder() may still be appended by language analyzers when rendering skeleton text purely for UI
     * clarity. It MUST NOT be used for semantic decisions like duplicate handling.
     * <p>
     * Incremental updates:
     * - The hasBody flag is merged across snapshots using logical OR semantics so that a definition discovered in
     * any pass/file marks the CodeUnit as having a body.
     */
    private void addTopLevelCodeUnit(
            CodeUnit cu,
            List<CodeUnit> localTopLevelCUs,
            Map<CodeUnit, List<CodeUnit>> localChildren,
            Map<CodeUnit, List<String>> localSignatures,
            Map<CodeUnit, List<Range>> localSourceRanges,
            Map<CodeUnit, Boolean> localHasBody,
            ProjectFile file) {

        // Find existing CodeUnit with same fqName
        CodeUnit existingDuplicate = localTopLevelCUs.stream()
                .filter(existing -> existing.fqName().equals(cu.fqName()))
                .findFirst()
                .orElse(null);

        if (existingDuplicate == null) {
            // No duplicate, add normally
            localTopLevelCUs.add(cu);
            return;
        }

        // SPECIAL CASE: For functions, prefer the definition (with body) over a forward declaration.
        // Use AST-derived hasBody flag captured during analysis instead of string marker inspection.
        if (cu.isFunction() && existingDuplicate.isFunction()) {
            boolean existingHasBody = localHasBody.getOrDefault(existingDuplicate, false);
            boolean candidateHasBody = localHasBody.getOrDefault(cu, false);

            if (existingHasBody && !candidateHasBody) {
                // Keep existing (definition) and ignore new declaration
                log.trace(
                        "Ignoring duplicate declaration for {} in {} because definition already present",
                        cu.fqName(),
                        file.getFileName());
                return;
            } else if (candidateHasBody && !existingHasBody) {
                // Replace existing (declaration) with candidate (definition)
                localTopLevelCUs.removeIf(existing -> existing.fqName().equals(cu.fqName()));
                localTopLevelCUs.add(cu);
                removeCodeUnitAndDescendants(existingDuplicate, localChildren, localSignatures, localSourceRanges);
                return;
            } else {
                // If both have body or both lack body, check if signatures are identical; if so, treat as true
                // duplicate.
                String sigExisting = existingDuplicate.signature();
                String sigCandidate = cu.signature();
                if (sigExisting != null && sigCandidate != null && sigExisting.equals(sigCandidate)) {
                    log.trace(
                            "Ignoring duplicate function with identical signature for {} in {}",
                            cu.fqName(),
                            file.getFileName());
                    return;
                }
            }
            // Otherwise fall through to general duplicate handling below (e.g., distinct overloads)
        }

        if (shouldReplaceOnDuplicate(cu)) {
            // Language allows duplicate replacement (e.g., Python's "last wins" semantics)
            localTopLevelCUs.removeIf(existing -> existing.fqName().equals(cu.fqName()));
            localTopLevelCUs.add(cu);

            // Recursively remove the old definition and all its descendants from all maps
            // This prevents orphaned children from appearing in the final result
            removeCodeUnitAndDescendants(existingDuplicate, localChildren, localSignatures, localSourceRanges);
        } else if (shouldIgnoreDuplicate(existingDuplicate, cu, file)) {
            // Language-specific duplicate handling says ignore
            log.trace("Ignoring duplicate {} in {} per language policy", cu.fqName(), file.getFileName());
        } else {
            // shouldIgnoreDuplicate returned false - verify it's truly different
            // This handles cases where TreeSitter captures the same function twice
            // (e.g., forward declaration + definition with identical signature)
            if (existingDuplicate.equals(cu)) {
                // Same CodeUnit (same fqName, kind, source) - true duplicate, ignore it
                log.trace("Ignoring true duplicate {} in {} (same signature)", cu.fqName(), file.getFileName());
            } else {
                // Different CodeUnits (e.g., overloads with different signatures) - add it
                localTopLevelCUs.add(cu);
                log.trace("Adding non-duplicate {} in {} (e.g., overload)", cu.fqName(), file.getFileName());
            }
        }
    }

    /**
     * Recursively removes a CodeUnit and all its descendants from the analysis maps.
     * Used when replacing Python duplicates to ensure children of the old definition don't appear in results.
     */
    private void removeCodeUnitAndDescendants(
            CodeUnit cu,
            Map<CodeUnit, List<CodeUnit>> localChildren,
            Map<CodeUnit, List<String>> localSignatures,
            Map<CodeUnit, List<Range>> localSourceRanges) {

        log.trace("Removing CodeUnit from maps: {} (kind={})", cu.fqName(), cu.kind());

        // Get children before removing from map
        List<CodeUnit> children = localChildren.get(cu);

        // Remove this CodeUnit from all maps
        localChildren.remove(cu);
        localSignatures.remove(cu);
        localSourceRanges.remove(cu);

        // Recursively remove all descendants
        if (children != null) {
            log.trace("  Removing {} children of {}", children.size(), cu.fqName());
            for (CodeUnit child : children) {
                removeCodeUnitAndDescendants(child, localChildren, localSignatures, localSourceRanges);
            }
        }
    }

    /**
     * Adds a child CodeUnit to its parent's children list.
     * Duplicate handling is controlled by shouldReplaceOnDuplicate().
     * Similar to addTopLevelCodeUnit but for nested elements (methods, class attributes, nested classes).
     */
    private void addChildCodeUnit(
            CodeUnit cu,
            CodeUnit parentCu,
            List<CodeUnit> kids,
            Map<CodeUnit, List<CodeUnit>> localChildren,
            Map<CodeUnit, List<String>> localSignatures,
            Map<CodeUnit, List<Range>> localSourceRanges,
            Map<CodeUnit, Boolean> localHasBody) {

        // Look for an existing child with the same FQN (overloads may exist with different signatures)
        CodeUnit existingDuplicate = kids.stream()
                .filter(k -> k.fqName().equals(cu.fqName()))
                .findFirst()
                .orElse(null);

        if (existingDuplicate == null) {
            kids.add(cu);
            return;
        }

        // If both are functions and language allows replacement, prefer the one with a body
        if (cu.isFunction() && existingDuplicate.isFunction() && shouldReplaceOnDuplicate(cu)) {
            boolean existingHasBody = localHasBody.getOrDefault(existingDuplicate, false);
            boolean candidateHasBody = localHasBody.getOrDefault(cu, false);

            if (existingHasBody && !candidateHasBody) {
                // Keep existing definition
                log.trace(
                        "Skipping duplicate function child '{}' in parent '{}' - existing has body, candidate does not",
                        cu.fqName(),
                        parentCu.fqName());
                return;
            } else if (candidateHasBody && !existingHasBody) {
                // Replace any existing children with same FQN by this definition
                kids.removeIf(k -> k.fqName().equals(cu.fqName()));
                removeCodeUnitAndDescendants(existingDuplicate, localChildren, localSignatures, localSourceRanges);
                kids.add(cu);
                return;
            }
            // If both have body or both lack body, fall through to general handling below
        }

        if (shouldReplaceOnDuplicate(cu)) {
            // Replace all same-FQN children (e.g., Python's "last wins")
            List<CodeUnit> toRemove =
                    kids.stream().filter(k -> k.fqName().equals(cu.fqName())).toList();
            if (!toRemove.isEmpty()) {
                toRemove.forEach(oldCu ->
                        removeCodeUnitAndDescendants(oldCu, localChildren, localSignatures, localSourceRanges));
                kids.removeAll(toRemove);
            }
            kids.add(cu);
        } else {
            // For languages that don't allow replacement, treat non-equal CodeUnits (e.g., overloads) as distinct,
            // but collapse exact duplicates where both FQN and signature match.
            if (existingDuplicate.equals(cu)) {
                // Same CodeUnit (same fqName, kind, source) - true duplicate, ignore it
                log.trace("Skipping true duplicate child: {} in parent {}", cu.fqName(), parentCu.fqName());
            } else {
                // If both are functions and signatures are identical, treat as duplicate and skip
                if (cu.isFunction() && existingDuplicate.isFunction()) {
                    String sigExisting = existingDuplicate.signature();
                    String sigCandidate = cu.signature();
                    if (sigExisting != null && sigCandidate != null && sigExisting.equals(sigCandidate)) {
                        log.trace(
                                "Skipping duplicate function child with identical signature: {} in parent {}",
                                cu.fqName(),
                                parentCu.fqName());
                        return;
                    }
                }
                // Different CodeUnits (e.g., overloads with different signatures) - add it
                kids.add(cu);
                log.trace(
                        "Adding non-duplicate child (e.g., overload): {} in parent {}", cu.fqName(), parentCu.fqName());
            }
        }
    }

    /**
     * Language-specific closing token for a class or namespace (e.g., "}"). Empty if none.
     */
    protected abstract String getLanguageSpecificCloser(CodeUnit cu);

    /**
     * Get the project this analyzer is associated with.
     */
    @Override
    public IProject getProject() {
        return project;
    }

    /* ---------- core parsing ---------- */

    /**
     * Analyzes a single file and extracts declaration information from provided bytes.
     */
    private FileAnalysisResult analyzeFileContent(
            ProjectFile file,
            byte[] fileBytes,
            TSParser localParser,
            @Nullable TreeSitterAnalyzer.ConstructionTiming timing) {
        log.trace("analyzeFileContent: Parsing file: {}", file);
        // Skip binary files early if pre-filtered upstream (readFileBytes returns empty for binary)
        if (fileBytes.length == 0) {
            log.trace("Skipping binary/empty file: {}", file);
            return new FileAnalysisResult(List.of(), Map.of(), Map.of(), List.of(), null);
        }

        fileBytes = TextCanonicalizer.stripUtf8Bom(fileBytes);
        String src = new String(fileBytes, StandardCharsets.UTF_8);

        final byte[] finalFileBytes = fileBytes; // For use in lambdas

        List<CodeUnit> localTopLevelCUs = new ArrayList<>();
        Map<CodeUnit, List<CodeUnit>> localChildren = new HashMap<>();
        Map<CodeUnit, List<String>> localSignatures = new HashMap<>();
        Map<CodeUnit, List<Range>> localSourceRanges = new HashMap<>();
        Map<CodeUnit, List<String>> localRawSupertypes = new HashMap<>();
        Map<String, Set<CodeUnit>> localCodeUnitsBySymbol = new HashMap<>();
        Map<String, CodeUnit> localCuByFqName = new HashMap<>(); // For parent lookup within the file
        List<String> localImportStatements = new ArrayList<>(); // For collecting import lines
        Map<CodeUnit, Boolean> localHasBody = new HashMap<>();

        long __parseStart = System.nanoTime();
        TSTree tree = localParser.parseString(null, src);
        long __parseEnd = System.nanoTime();
        if (timing != null) {
            timing.parseStageNanos().addAndGet(__parseEnd - __parseStart);
            timing.parseStageFirstStartNanos().accumulateAndGet(__parseStart, Math::min);
            timing.parseStageLastEndNanos().accumulateAndGet(__parseEnd, Math::max);
        }
        TSNode rootNode = tree.getRootNode();
        long __processStart = System.nanoTime();
        if (rootNode.isNull()) {
            log.warn("Parsing failed or produced null root node for {}", file);
            long __processEnd = System.nanoTime();
            if (timing != null) {
                timing.processStageNanos().addAndGet(__processEnd - __processStart);
                timing.processStageFirstStartNanos().accumulateAndGet(__processStart, Math::min);
                timing.processStageLastEndNanos().accumulateAndGet(__processEnd, Math::max);
            }
            return new FileAnalysisResult(List.of(), Map.of(), Map.of(), List.of(), tree);
        }
        // Log root node type
        String rootNodeType = rootNode.getType();
        log.trace("Root node type for {}: {}", file, rootNodeType);

        // Map to store potential top-level declaration nodes found during the query.
        // Value stores primary capture name, simple name, and sorted modifier keywords.
        Map<TSNode, DefinitionInfoRecord> declarationNodes = new HashMap<>();

        TSQueryCursor cursor = new TSQueryCursor();
        TSQuery currentThreadQuery = this.query.get(); // Get thread-specific query instance
        cursor.exec(currentThreadQuery, rootNode);

        TSQueryMatch match = new TSQueryMatch(); // Reusable match object
        while (cursor.nextMatch(match)) {
            log.trace("Match ID: {}", match.getId());
            Map<String, TSNode> capturedNodesForMatch = new HashMap<>();
            List<TSNode> modifierNodesForMatch = new ArrayList<>();
            List<TSNode> decoratorNodesForMatch = new ArrayList<>();

            for (TSQueryCapture capture : match.getCaptures()) {
                String captureName = currentThreadQuery.getCaptureNameForId(capture.getIndex());
                if (getIgnoredCaptures().contains(captureName)) continue;

                TSNode node = capture.getNode();
                if (node != null && !node.isNull()) {
                    if ("keyword.modifier".equals(captureName)) {
                        modifierNodesForMatch.add(node);
                    } else if (CaptureNames.DECORATOR_DEFINITION.equals(captureName)) {
                        decoratorNodesForMatch.add(node);
                        log.trace(
                                "  Decorator: '{}', Node: {} '{}'",
                                captureName,
                                node.getType(),
                                textSlice(node, fileBytes)
                                        .lines()
                                        .findFirst()
                                        .orElse("")
                                        .trim());
                    } else {
                        // Store the first non-null node found for other capture names in this match
                        capturedNodesForMatch.putIfAbsent(captureName, node);
                        log.trace(
                                "  Capture: '{}', Node: {} '{}'",
                                captureName,
                                node.getType(),
                                textSlice(node, fileBytes)
                                        .lines()
                                        .findFirst()
                                        .orElse("")
                                        .trim());
                    }
                }
            }

            modifierNodesForMatch.sort(Comparator.comparingInt(TSNode::getStartByte));
            List<String> sortedModifierStrings = modifierNodesForMatch.stream()
                    .map(modNode -> textSlice(modNode, finalFileBytes).strip())
                    .toList();
            if (!sortedModifierStrings.isEmpty()) {
                log.trace("  Modifiers for this match: {}", sortedModifierStrings);
            }

            decoratorNodesForMatch.sort(Comparator.comparingInt(TSNode::getStartByte));

            // Handle import statements first if present in this match
            TSNode importNode =
                    capturedNodesForMatch.get(getLanguageSyntaxProfile().importNodeType());
            if (importNode != null && !importNode.isNull()) {
                String importText = textSlice(importNode, fileBytes).strip();
                if (!importText.isEmpty()) {
                    localImportStatements.add(importText);
                }
                // Continue to next match if this was primarily an import, or process other captures in same match
                // For now, assume an import statement match won't also be a primary .definition capture.
                // If it can, then this 'if' should not 'continue' but allow further processing.
            }

            // Process each potential definition found in the match
            for (var captureEntry : capturedNodesForMatch.entrySet()) {
                String captureName = captureEntry.getKey();
                TSNode definitionNode = captureEntry.getValue();

                if (captureName.endsWith(".definition")) { // Ensure we only process definition captures here
                    String simpleName;
                    String expectedNameCapture = captureName.replace(".definition", ".name");
                    TSNode nameNode = capturedNodesForMatch.get(expectedNameCapture);

                    if (CaptureNames.LAMBDA_DEFINITION.equals(captureName)) {
                        // Lambdas have no explicit name capture; synthesize an anonymous name via extractSimpleName
                        simpleName = extractSimpleName(definitionNode, src).orElse(null);
                    } else if (nameNode != null && !nameNode.isNull()) {
                        simpleName = textSlice(nameNode, fileBytes);
                        if (simpleName.isBlank()
                                && !isBlankNameAllowed(
                                        captureName, simpleName, definitionNode.getType(), file.getFileName())) {
                            log.debug(
                                    "Name capture '{}' for definition '{}' in file {} resulted in a BLANK string. NameNode text: [{}], type: [{}]. Will attempt fallback.",
                                    expectedNameCapture,
                                    captureName,
                                    file,
                                    textSlice(nameNode, fileBytes),
                                    nameNode.getType());
                            simpleName = extractSimpleName(definitionNode, src).orElse(null);
                        }
                    } else {
                        if (!isMissingNameCaptureAllowed(captureName, definitionNode.getType(), file.getFileName())) {
                            log.debug(
                                    "Expected name capture '{}' not found for definition '{}' in match for file {}. Current captures in this match: {}. Falling back to extractSimpleName on definition node.",
                                    expectedNameCapture,
                                    captureName,
                                    file,
                                    capturedNodesForMatch.keySet());
                        }
                        simpleName = extractSimpleName(definitionNode, src).orElse(null);
                    }

                    if (simpleName != null && !simpleName.isBlank()) {
                        declarationNodes.putIfAbsent(
                                definitionNode,
                                new DefinitionInfoRecord(
                                        captureName,
                                        simpleName,
                                        sortedModifierStrings,
                                        decoratorNodesForMatch,
                                        definitionNode.getParent())); // Cache parent to avoid repeated lookups
                    } else {
                        if (simpleName == null) {
                            if (!isNullNameAllowed(
                                    captureName,
                                    definitionNode.getType(),
                                    definitionNode.getStartPoint().getRow() + 1,
                                    file.getFileName())) {
                                log.debug(
                                        "Could not determine simple name (NULL) for definition capture {} (Node Type [{}], Line {}) in file {}.",
                                        captureName,
                                        definitionNode.getType(),
                                        definitionNode.getStartPoint().getRow() + 1,
                                        file);
                            }
                        } else if (!isBlankNameAllowed(
                                captureName, simpleName, definitionNode.getType(), file.getFileName())) {
                            log.debug(
                                    "Determined simple name for definition capture {} (Node Type [{}], Line {}) in file {} is BLANK. Definition will be skipped.",
                                    captureName,
                                    definitionNode.getType(),
                                    definitionNode.getStartPoint().getRow() + 1,
                                    file);
                        }
                    }
                }
            }
        } // End main query loop

        // Sort declaration nodes by their start byte to process outer definitions before inner ones.
        List<Map.Entry<TSNode, DefinitionInfoRecord>> sortedDeclarationEntries = declarationNodes.entrySet().stream()
                .sorted(Comparator.comparingInt(entry -> entry.getKey().getStartByte()))
                .toList();

        TSNode currentRootNode = tree.getRootNode(); // Used for namespace and class chain extraction

        for (var entry : sortedDeclarationEntries) {
            TSNode node = entry.getKey(); // This is the definitionNode for this entry
            DefinitionInfoRecord defInfo = entry.getValue();
            String primaryCaptureName = defInfo.primaryCaptureName();
            String simpleName = defInfo.simpleName();
            if (isClassLike(node)) {
                simpleName = determineClassName(node.getType(), simpleName);
            }
            List<String> modifierKeywords = defInfo.modifierKeywords();

            if (simpleName.isBlank()) {
                log.warn(
                        "Simple name was null/blank for node type {} (capture: {}) in file {}. Skipping.",
                        node.getType(),
                        primaryCaptureName,
                        file);
                continue;
            }

            log.trace(
                    "Processing definition: Name='{}', Capture='{}', Node Type='{}'",
                    simpleName,
                    primaryCaptureName,
                    node.getType());

            var langProfile = getLanguageSyntaxProfile();
            SkeletonType skeletonType = refineSkeletonType(primaryCaptureName, node, langProfile);

            String packageName = determinePackageName(file, node, currentRootNode, src);
            List<String> enclosingClassNames = new ArrayList<>();
            // Use cached parent from defInfo to avoid repeated getParent() calls
            TSNode tempParent = defInfo.cachedParent();
            while (tempParent != null && !tempParent.isNull() && !tempParent.equals(currentRootNode)) {
                if (isClassLike(tempParent)) {
                    final var parent = tempParent;
                    extractSimpleName(tempParent, src)
                            .ifPresent(
                                    parentName -> { // extractSimpleName is now non-static
                                        if (!parentName.isBlank()) {
                                            var name = isClassLike(parent)
                                                    ? determineClassName(parent.getType(), parentName)
                                                    : parentName;
                                            enclosingClassNames.addFirst(name);
                                        }
                                    });
                }
                tempParent = tempParent.getParent();
            }
            String classChain = String.join(".", enclosingClassNames);
            log.trace("Computed classChain for simpleName='{}': '{}'", simpleName, classChain);

            // Adjust simpleName and classChain for methods with receivers (e.g., Go methods)
            Optional<String> receiverType = extractReceiverType(node, primaryCaptureName, fileBytes);
            if (receiverType.isPresent()) {
                String receiverTypeText = receiverType.get();
                simpleName = receiverTypeText + "." + simpleName;
                classChain = receiverTypeText; // For methods with receivers, classChain is the receiver type
                log.trace("Adjusted method with receiver: simpleName='{}', classChain='{}'", simpleName, classChain);
            }

            // Check if this node should be skipped for top-level processing
            if (shouldSkipNode(node, primaryCaptureName, fileBytes)) {
                log.trace(
                        "Skipping node {} ({}) in file {} due to language-specific filtering",
                        simpleName,
                        primaryCaptureName,
                        file.getFileName());
                continue;
            }

            CodeUnit cu =
                    createCodeUnit(file, primaryCaptureName, simpleName, packageName, classChain, node, skeletonType);
            log.trace("createCodeUnit returned: {}", cu);

            if (cu == null) {
                log.trace(
                        "createCodeUnit returned null for node {} ({}) in file {}",
                        simpleName,
                        primaryCaptureName,
                        file.getFileName());
                continue;
            }

            // Allow subclasses to enhance the FQN (e.g., C++ destructor normalization, TypeScript $static suffix)
            // This must happen BEFORE checking for overloads, so we don't incorrectly match
            // instance methods with static methods/fields that have the same base name.
            String enhancedFqName = enhanceFqName(cu.fqName(), primaryCaptureName, node, src);

            // For function overloads, reuse the existing CodeUnit instance instead of creating a new one.
            // This ensures that all signatures and ranges accumulate under the same CodeUnit key.
            // This applies to both TypeScript (function_signature + function_declaration) and Java
            // (method_declaration).
            // IMPORTANT: We check using the ENHANCED FQName to avoid false matches with instance members.
            CodeUnit existingCUforKeyLookup = localCuByFqName.get(enhancedFqName);
            if (existingCUforKeyLookup != null && cu.isFunction() && existingCUforKeyLookup.isFunction()) {
                // Reuse existing CodeUnit for function overloads
                cu = existingCUforKeyLookup;
                log.trace("Reusing existing CodeUnit for function overload: {}", cu.fqName());
            }

            // Debug logging for static member captures (must be AFTER enhanceFqName adds $static suffix)
            if (enhancedFqName.endsWith("$static")) {
                log.trace(
                        "CAPTURE static member: fqn={}, file={}, capture={}, nodeType={}, range={}:{}, kind={}",
                        enhancedFqName,
                        file.getFileName(),
                        primaryCaptureName,
                        node.getType(),
                        node.getStartByte(),
                        node.getEndByte(),
                        cu.kind());
            }

            // Extract signature separately for function-like entities (C++ overload disambiguation)
            @Nullable String codeUnitSignature = extractSignature(primaryCaptureName, node, src);

            // Reconstruct CodeUnit if FQN changed or signature exists
            if (!enhancedFqName.equals(cu.fqName()) || codeUnitSignature != null) {
                // Strip package prefix from enhanced FQN to get the short name
                String enhancedShortName = enhancedFqName;
                if (!cu.packageName().isEmpty() && enhancedFqName.startsWith(cu.packageName() + ".")) {
                    enhancedShortName =
                            enhancedFqName.substring(cu.packageName().length() + 1);
                }
                // Reconstruct CodeUnit with enhanced short name and signature
                cu = new CodeUnit(cu.source(), cu.kind(), cu.packageName(), enhancedShortName, codeUnitSignature);
            }

            // Compute hasBody from AST for function-like code units (use the same unwrapping rules as signature
            // building).
            // This flag is used for duplicate tie-breaking (definition vs declaration) and is persisted in
            // CodeUnitProperties.
            boolean hasBody = false;
            if (getSkeletonTypeForCapture(primaryCaptureName) == SkeletonType.FUNCTION_LIKE) {
                langProfile = getLanguageSyntaxProfile();
                TSNode nodeForBody = node;

                // Unwrap export statements if applicable
                if (shouldUnwrapExportStatements() && "export_statement".equals(nodeForBody.getType())) {
                    TSNode declarationInExport = nodeForBody.getChildByFieldName("declaration");
                    if (declarationInExport != null && !declarationInExport.isNull()) {
                        nodeForBody = declarationInExport;
                    }
                }

                // Unwrap decorator-wrapping nodes if applicable (e.g., Python)
                if (hasWrappingDecoratorNode()) {
                    // Pass an empty list for decorator text since we only need the inner definition node here
                    nodeForBody = extractContentFromDecoratedNode(
                            nodeForBody, new ArrayList<>(), finalFileBytes, langProfile);
                }

                // hasBody is derived from the AST (presence of a non-empty body node after any necessary unwrapping)
                // and is used for duplicate/definition preference.
                TSNode bodyNodeCandidate = nodeForBody.getChildByFieldName(langProfile.bodyFieldName());
                hasBody = bodyNodeCandidate != null
                        && !bodyNodeCandidate.isNull()
                        && bodyNodeCandidate.getEndByte() > bodyNodeCandidate.getStartByte();
            }
            localHasBody.put(cu, hasBody);

            localCodeUnitsBySymbol
                    .computeIfAbsent(cu.identifier(), k -> new HashSet<>())
                    .add(cu);
            if (!cu.shortName().equals(cu.identifier())) {
                localCodeUnitsBySymbol
                        .computeIfAbsent(cu.shortName(), k -> new HashSet<>())
                        .add(cu);
            }

            String signature =
                    buildSignatureString(node, simpleName, src, fileBytes, primaryCaptureName, modifierKeywords, file);
            log.trace(
                    "Built signature for '{}': [{}]",
                    simpleName,
                    signature.isBlank()
                            ? "BLANK"
                            : signature.lines().findFirst().orElse("EMPTY"));

            if (signature.isBlank()) {
                // buildSignatureString might legitimately return blank for some nodes that don't form part of a textual
                // skeleton but create a CU.
                // For example, Java lambdas intentionally return an empty signature to keep skeletons clean.
                // We still need the CU for navigation, so proceed without adding a signature.
                log.trace(
                        "buildSignatureString returned empty/null for node {} ({}), simpleName {}. Proceeding without signature.",
                        node.getType(),
                        primaryCaptureName,
                        simpleName);
            }

            // Allow language-specific extraction of raw supertypes (e.g., extends/implements for Java)
            if (cu.isClass()) {
                List<String> rawSupers = extractRawSupertypesForClassLike(cu, node, signature, src);
                if (!rawSupers.isEmpty()) {
                    localRawSupertypes.put(cu, rawSupers);
                }
            }

            // Handle potential duplicates (e.g. JS export and direct lexical declaration).
            // If `cu` is `equals()` to `existingCUforKeyLookup` (e.g., overloads), signatures are accumulated.
            // If they are not `equals()` but have same FQName, this logic might replace based on export preference.
            // can arise from both an exported and non-exported declaration, and we are now
            // collecting multiple signatures. For now, we assume `computeIfAbsent` for signatures handles accumulation,
            // and this "export" preference applies if different `CodeUnit` instances (which are not `equals()`)
            // somehow map to the same `fqName` in `localCuByFqName` before `cu` itself is unified.
            // If overloads result in CodeUnits that are `equals()`, this block is less relevant for them.
            if (existingCUforKeyLookup != null
                    && !existingCUforKeyLookup.equals(cu)
                    && shouldMergeSignaturesForSameFqn()) {
                List<String> existingSignatures =
                        localSignatures.get(existingCUforKeyLookup); // Existing signatures for the *other* CU instance
                boolean newIsExported = signature.trim().startsWith("export");
                boolean oldIsExported = (existingSignatures != null && !existingSignatures.isEmpty())
                        && existingSignatures.getFirst().trim().startsWith("export"); // Check first existing

                if (newIsExported && !oldIsExported) {
                    log.warn(
                            "Replacing non-exported CU/signature list for {} with new EXPORTED signature.",
                            cu.fqName());
                    // Remove old CU from all maps to ensure clean replacement
                    localSignatures.remove(existingCUforKeyLookup);
                    localSourceRanges.remove(existingCUforKeyLookup);
                    localChildren.remove(existingCUforKeyLookup);
                    // The new signature for `cu` will be added below.
                } else if (!newIsExported && oldIsExported) {
                    log.trace(
                            "Keeping existing EXPORTED CU/signature list for {}. Discarding new non-exported signature for current CU.",
                            cu.fqName());
                    continue; // Skip adding this new signature if an exported one exists for a CU with the same FQName
                } else {
                    // Both exported or both non-exported - treat as duplicate
                    // Check if this is a benign/expected duplicate pattern (e.g., TypeScript declaration merging)
                    if (isBenignDuplicate(existingCUforKeyLookup, cu)) {
                        log.trace(
                                "Duplicate CU FQName {} (distinct instances, benign pattern). New signature will be added.",
                                cu.fqName());
                    } else {
                        log.warn(
                                "Duplicate CU FQName {} (distinct instances). New signature will be added. Review if this is expected.",
                                cu.fqName());
                    }
                }
            }

            if (!signature.isBlank()) { // Only add non-blank signatures
                List<String> sigsForCu = localSignatures.computeIfAbsent(cu, k -> new ArrayList<>());
                if (!sigsForCu.contains(signature)) { // Avoid duplicate signature strings for the same CU
                    sigsForCu.add(signature);
                }
            }
            var originalRange = new Range(
                    node.getStartByte(),
                    node.getEndByte(),
                    node.getStartPoint().getRow(),
                    node.getEndPoint().getRow(),
                    node.getStartByte()); // commentStartByte initially same as startByte

            // Pre-expand range to include contiguous preceding comments and metadata for classes and functions.
            // Always include contiguous leading comments and attribute-like nodes for both classes and functions.
            var finalRange = (cu.isClass() || cu.isFunction()) ? expandRangeWithComments(node, false) : originalRange;

            localSourceRanges.computeIfAbsent(cu, k -> new ArrayList<>()).add(finalRange);
            localCuByFqName.put(cu.fqName(), cu); // Add/overwrite current CU by its FQ name
            localChildren.putIfAbsent(cu, new ArrayList<>()); // Ensure every CU can be a parent

            boolean attachedToParent = false;

            // Prefer attaching lambdas under their nearest function-like (method/ctor) parent when available
            if (CaptureNames.LAMBDA_DEFINITION.equals(primaryCaptureName)) {
                var enclosingFnNameOpt = findEnclosingFunctionName(node, src);
                if (enclosingFnNameOpt.isPresent()) {
                    String enclosingFnName = enclosingFnNameOpt.get();
                    String methodFqName = classChain.isEmpty() ? enclosingFnName : (classChain + "." + enclosingFnName);
                    CodeUnit parentFnCu = localCuByFqName.get(methodFqName);
                    if (parentFnCu != null) {
                        List<CodeUnit> kids = localChildren.computeIfAbsent(parentFnCu, k -> new ArrayList<>());
                        addChildCodeUnit(
                                cu, parentFnCu, kids, localChildren, localSignatures, localSourceRanges, localHasBody);
                        attachedToParent = true;
                    } else {
                        log.trace(
                                "Nearest function-like parent '{}' for lambda not found in local map. Falling back to class-level parent.",
                                methodFqName);
                    }
                }
            }

            if (!attachedToParent) {
                if (classChain.isEmpty()) {
                    // Top-level CU - use helper to handle duplicates appropriately
                    addTopLevelCodeUnit(
                            cu,
                            localTopLevelCUs,
                            localChildren,
                            localSignatures,
                            localSourceRanges,
                            localHasBody,
                            file);
                } else {
                    // Parent's shortName is the classChain string itself.
                    String parentFqName = buildParentFqName(cu, classChain);
                    CodeUnit parentCu = localCuByFqName.get(parentFqName);
                    if (parentCu != null) {
                        List<CodeUnit> kids = localChildren.computeIfAbsent(parentCu, k -> new ArrayList<>());
                        addChildCodeUnit(
                                cu, parentCu, kids, localChildren, localSignatures, localSourceRanges, localHasBody);
                    } else {
                        log.trace(
                                "Could not resolve parent CU for {} using parent FQ name candidate '{}' (derived from classChain '{}'). Treating as top-level for this file.",
                                cu,
                                parentFqName,
                                classChain);
                        // Fallback: add as top-level, but use helper to handle duplicates
                        addTopLevelCodeUnit(
                                cu,
                                localTopLevelCUs,
                                localChildren,
                                localSignatures,
                                localSourceRanges,
                                localHasBody,
                                file);
                    }
                }
            }
            log.trace("Stored/Updated info for CU: {}", cu);
        }

        // After processing all captures, if there were import statements, create a MODULE CodeUnit
        createModulesFromImports(
                file,
                localImportStatements,
                rootNode,
                determinePackageName(file, rootNode, rootNode, src),
                localCuByFqName,
                localTopLevelCUs,
                localSignatures,
                localSourceRanges,
                localChildren);

        log.trace(
                "Finished analyzing {}: found {} top-level CUs (includes {} imports), {} total signatures, {} parent entries, {} source range entries.",
                file,
                localTopLevelCUs.size(),
                localImportStatements.size(),
                localSignatures.size(),
                localChildren.size(),
                localSourceRanges.size());

        // Make internal lists unmodifiable before returning in FileAnalysisResult
        Map<CodeUnit, List<CodeUnit>> finalLocalChildren = new HashMap<>();
        localChildren.forEach((p, kids) -> finalLocalChildren.put(p, Collections.unmodifiableList(kids)));

        Map<CodeUnit, List<Range>> finalLocalSourceRanges = new HashMap<>();
        localSourceRanges.forEach((c, ranges) -> finalLocalSourceRanges.put(c, Collections.unmodifiableList(ranges)));

        // Combine local maps into CodeUnitState entries
        Map<CodeUnit, CodeUnitProperties> localStates = new HashMap<>();
        var unionKeys = new HashSet<CodeUnit>();
        unionKeys.addAll(finalLocalChildren.keySet());
        unionKeys.addAll(localSignatures.keySet());
        unionKeys.addAll(finalLocalSourceRanges.keySet());
        for (var cu : unionKeys) {
            var kids = finalLocalChildren.getOrDefault(cu, List.of());
            var sigs = localSignatures.getOrDefault(cu, List.of());
            var rngs = finalLocalSourceRanges.getOrDefault(cu, List.of());
            var rawSupers = localRawSupertypes.getOrDefault(cu, List.of());
            boolean hasBody = localHasBody.getOrDefault(cu, false);
            localStates.put(
                    cu,
                    new CodeUnitProperties(
                            List.copyOf(kids),
                            List.copyOf(sigs),
                            List.copyOf(rngs),
                            List.copyOf(rawSupers),
                            List.of(),
                            hasBody));
        }

        // Ensure all CodeUnits (including MODULEs created in createModulesFromImports) are indexed
        // in the local symbol map. This guarantees getDefinition() can resolve them via symbolIndex.
        for (var cu : localStates.keySet()) {
            String identifierKey = cu.identifier();
            localCodeUnitsBySymbol
                    .computeIfAbsent(identifierKey, k -> new HashSet<>())
                    .add(cu);
            if (!cu.shortName().equals(identifierKey)) {
                localCodeUnitsBySymbol
                        .computeIfAbsent(cu.shortName(), k -> new HashSet<>())
                        .add(cu);
            }
        }

        // Deduplicate top-level CodeUnits to avoid downstream duplicate-key issues
        var duplicatesByCodeUnit =
                localTopLevelCUs.stream().collect(Collectors.groupingBy(cu -> cu, Collectors.counting()));
        var duplicatedCUs = duplicatesByCodeUnit.entrySet().stream()
                .filter(e -> e.getValue() > 1)
                .toList();
        if (!duplicatedCUs.isEmpty()) {
            var diagnostics = duplicatedCUs.stream()
                    .map(e -> String.format(
                            "fqName=%s, kind=%s, count=%d",
                            e.getKey().fqName(), e.getKey().kind(), e.getValue()))
                    .collect(Collectors.joining("; "));
            log.error("Unexpected duplicate top-level CodeUnits in file {}: [{}]", file, diagnostics);
        }

        long __processEnd = System.nanoTime();
        if (timing != null) {
            timing.processStageNanos().addAndGet(__processEnd - __processStart);
            timing.processStageFirstStartNanos().accumulateAndGet(__processStart, Math::min);
            timing.processStageLastEndNanos().accumulateAndGet(__processEnd, Math::max);
        }
        return new FileAnalysisResult(
                localTopLevelCUs.stream().distinct().toList(),
                Collections.unmodifiableMap(localStates),
                localCodeUnitsBySymbol,
                Collections.unmodifiableList(localImportStatements),
                tree);
    }

    /**
     * Useful for languages that separate the concept of instance and singleton classes that have the same names in
     * source code, but are identified by some suffix or other transformation on a lower level, e.g., Kotlin, Scala, Ruby.
     */
    protected String determineClassName(String captureName, String shortName) {
        return shortName;
    }

    /**
     * Hook to extract raw supertype names (extends/implements) for a class-like node.
     * Default implementation returns an empty list. Language analyzers (e.g., JavaAnalyzer)
     * should override this to return ordered raw type names as they appear in source.
     *
     * The returned names should be raw textual representations (possibly including generics)
     * and will be resolved later in runTypeAnalysis via imports and global search.
     *
     * @param cu           the CodeUnit representing the class-like declaration
     * @param classNode    the TSNode for the class/interface/enum/record declaration
     * @param signature    the rendered signature text (first line typically), if useful
     * @param src          the source code string
     * @return ordered list of raw supertypes; empty if none or not applicable
     */
    protected List<String> extractRawSupertypesForClassLike(
            CodeUnit cu, TSNode classNode, String signature, String src) {
        // Default: languages that need inheritance extraction should override this.
        return List.of();
    }

    /**
     * Useful for languages that have a module system, e.g., dynamic languages, to declare MODULE code units with.
     */
    // Legacy signature retained for backward compatibility so subclasses (e.g., JS/TS analyzers)
    // that override this continue to compile. Prefer overriding the variant with localChildren.
    protected void createModulesFromImports(
            ProjectFile file,
            List<String> localImportStatements,
            TSNode rootNode,
            String modulePackageName,
            Map<String, CodeUnit> localCuByFqName,
            List<CodeUnit> localTopLevelCUs,
            Map<CodeUnit, List<String>> localSignatures,
            Map<CodeUnit, List<Range>> localSourceRanges) {
        // default no-op
    }

    /**
     * Preferred variant that also provides access to localChildren so modules can attach their children.
     * Delegates to the legacy method by default to keep existing overrides functioning.
     */
    protected void createModulesFromImports(
            ProjectFile file,
            List<String> localImportStatements,
            TSNode rootNode,
            String modulePackageName,
            Map<String, CodeUnit> localCuByFqName,
            List<CodeUnit> localTopLevelCUs,
            Map<CodeUnit, List<String>> localSignatures,
            Map<CodeUnit, List<Range>> localSourceRanges,
            Map<CodeUnit, List<CodeUnit>> localChildren) {
        // Delegate to legacy signature for backward compatibility
        createModulesFromImports(
                file,
                localImportStatements,
                rootNode,
                modulePackageName,
                localCuByFqName,
                localTopLevelCUs,
                localSignatures,
                localSourceRanges);
    }

    /**
     * Renders the opening part of a class-like structure (e.g., "public class Foo {").
     */
    protected abstract String renderClassHeader(
            TSNode classNode, String src, String exportPrefix, String signatureText, String baseIndent);
    // renderClassFooter is removed, replaced by getLanguageSpecificCloser
    // buildClassMemberSkeletons is removed from this direct path; children are handled by recursive reconstruction.

    /* ---------- Granular Signature Rendering Callbacks (Formatting) ---------- */

    /**
     * Formats the parameter list for a function. Subclasses may override to provide language-specific formatting using
     * the full AST subtree. The default implementation simply returns the raw text of {@code parametersNode}.
     */
    protected String formatParameterList(TSNode parametersNode, String src) {
        return parametersNode.isNull() ? "" : textSlice(parametersNode, src);
    }

    // Removed deprecated formatParameterList(String)

    /**
     * Formats the return-type portion of a function signature. Subclasses may override to provide language-specific
     * formatting. The default implementation returns the raw text of {@code returnTypeNode} (or an empty string if the
     * node is null).
     */
    protected String formatReturnType(@Nullable TSNode returnTypeNode, String src) {
        return returnTypeNode == null || returnTypeNode.isNull() ? "" : textSlice(returnTypeNode, src);
    }

    // Removed deprecated formatReturnType(String)

    protected String formatHeritage(String signatureText) {
        return signatureText;
    }

    /* ---------- Granular Signature Rendering Callbacks (Assembly) ---------- */
    protected String assembleFunctionSignature(
            TSNode funcNode,
            String src,
            String exportPrefix,
            String asyncPrefix,
            String functionName,
            String typeParamsText,
            String paramsText,
            String returnTypeText,
            String indent) {
        // Now directly use the AST-derived paramsText and returnTypeText
        return renderFunctionDeclaration(
                funcNode,
                src,
                exportPrefix,
                asyncPrefix,
                functionName,
                typeParamsText,
                paramsText,
                returnTypeText,
                indent);
    }

    protected String assembleClassSignature(
            TSNode classNode, String src, String exportPrefix, String classSignatureText, String baseIndent) {
        return renderClassHeader(classNode, src, exportPrefix, classSignatureText, baseIndent);
    }

    /**
     * Formats the complete signature for a field-like declaration. Subclasses must implement this to provide
     * language-specific formatting, including any necessary keywords, type annotations, and terminators (e.g.,
     * semicolon).
     */
    protected String formatFieldSignature(
            TSNode fieldNode,
            String src,
            String exportPrefix,
            String signatureText,
            String baseIndent,
            ProjectFile file) {
        var fullSignature = (exportPrefix.stripTrailing() + " " + signatureText.strip()).strip();
        if (requiresSemicolons() && !fullSignature.endsWith(";")) {
            fullSignature += ";";
        }
        return baseIndent + fullSignature;
    }

    /**
     * Whether this language requires semicolons after field declarations. Override in subclasses that don't use
     * semicolons (e.g., Python, Go).
     */
    protected boolean requiresSemicolons() {
        return true;
    }

    /**
     * Determines a visibility or export prefix (e.g., "export ", "public ") for a given node. Subclasses can override
     * this to provide language-specific logic. The default implementation returns an empty string.
     *
     * @param node The node to check for visibility/export modifiers.
     * @param src  The source code.
     * @return The visibility or export prefix string.
     */
    protected String getVisibilityPrefix(TSNode node, String src) {
        return ""; // Default implementation returns an empty string
    }

    /**
     * Builds a signature string for a given definition node. This includes any decorators and the main
     * declaration line (e.g., class header, function signature, field declaration).
     *
     * <p>When the query does not capture modifier keywords (export, declare, async, etc.), this method
     * synthesizes them using getVisibilityPrefix. It also supports language-specific structural
     * unwrapping (export statements, variable declarators) via hooks.</p>
     */
    private String buildSignatureString(
            TSNode definitionNode,
            String simpleName,
            String src,
            byte[] srcBytes,
            String primaryCaptureName,
            List<String> capturedModifierKeywords,
            ProjectFile file) {

        var signatureLines = new ArrayList<String>();
        var profile = getLanguageSyntaxProfile();

        // Recompute refined type defensively to ensure consistency with any subclass overrides.
        var refined = refineSkeletonType(primaryCaptureName, definitionNode, profile);

        // By default the same node is used for both content and signature slicing.
        TSNode nodeForContent = definitionNode;
        TSNode nodeForSignature = definitionNode;

        // Unwrap export statements for structural processing when enabled, but keep the original
        // node for signature slicing when needed (to preserve 'export' text if already present).
        if (shouldUnwrapExportStatements() && "export_statement".equals(definitionNode.getType())) {
            TSNode decl = definitionNode.getChildByFieldName("declaration");
            if (decl != null && !decl.isNull()) {
                boolean typeMatch = false;
                String innerType = decl.getType();
                switch (refined) {
                    case CLASS_LIKE -> typeMatch = profile.classLikeNodeTypes().contains(innerType);
                    case FUNCTION_LIKE ->
                        typeMatch = profile.functionLikeNodeTypes().contains(innerType)
                                || ("lexical_declaration".equals(innerType)
                                        || "variable_declaration".equals(innerType));
                    case FIELD_LIKE ->
                        typeMatch = profile.fieldLikeNodeTypes().contains(innerType)
                                || "variable_declarator".equals(innerType)
                                || "lexical_declaration".equals(innerType)
                                || "variable_declaration".equals(innerType);
                    case ALIAS_LIKE -> typeMatch = "type_alias_declaration".equals(innerType);
                    default -> {}
                }
                if (typeMatch) {
                    nodeForContent = decl;
                } else {
                    log.trace(
                            "Export wrapper contains unexpected inner node type for refined={}, innerType={}, outerType={}",
                            refined,
                            innerType,
                            definitionNode.getType());
                }
            }
        }

        // Variable declarator unwrapping: for const/let/var declarations, find the specific declarator by name.
        if (needsVariableDeclaratorUnwrapping(nodeForContent, refined)
                && ("lexical_declaration".equals(nodeForContent.getType())
                        || "variable_declaration".equals(nodeForContent.getType()))) {
            boolean found = false;
            for (int i = 0; i < nodeForContent.getNamedChildCount(); i++) {
                TSNode child = nodeForContent.getNamedChild(i);
                if (child != null && !child.isNull() && "variable_declarator".equals(child.getType())) {
                    TSNode nameNode = child.getChildByFieldName(profile.identifierFieldName());
                    if (nameNode != null && !nameNode.isNull()) {
                        String name = textSlice(nameNode, srcBytes).strip();
                        if (simpleName.equals(name)) {
                            nodeForContent = child;
                            found = true;
                            break;
                        }
                    }
                }
            }
            if (!found) {
                log.trace("Could not find variable_declarator for '{}'", simpleName);
            }
        }

        // Decorators handling:
        if (hasWrappingDecoratorNode()) {
            nodeForContent = extractContentFromDecoratedNode(definitionNode, signatureLines, srcBytes, profile);
        } else {
            for (TSNode decoratorNode : getPrecedingDecorators(nodeForContent)) {
                signatureLines.add(textSlice(decoratorNode, srcBytes).stripLeading());
            }
        }

        // Derive modifiers: prefer captured modifier keywords; otherwise synthesize via getVisibilityPrefix.
        var modifierTokens = new LinkedHashSet<String>();
        if (!capturedModifierKeywords.isEmpty()) {
            modifierTokens.addAll(capturedModifierKeywords);
        } else {
            String fallback = getVisibilityPrefix(nodeForSignature, src).strip();
            if (!fallback.isEmpty()) {
                for (String tok :
                        Splitter.on(Pattern.compile("\\s+")).omitEmptyStrings().split(fallback)) {
                    modifierTokens.add(tok);
                }
            }
        }
        String exportPrefix = modifierTokens.isEmpty() ? "" : String.join(" ", modifierTokens) + " ";

        switch (refined) {
            case CLASS_LIKE: {
                TSNode bodyNode = nodeForContent.getChildByFieldName(profile.bodyFieldName());
                String classSignatureText;
                if (bodyNode != null && !bodyNode.isNull()) {
                    // If unwrapped from export, slice from original node to include any prefix text up to body.
                    if (nodeForSignature != nodeForContent) {
                        classSignatureText = textSlice(
                                        nodeForSignature.getStartByte(), bodyNode.getStartByte(), srcBytes)
                                .stripTrailing();
                    } else {
                        classSignatureText = textSlice(nodeForContent.getStartByte(), bodyNode.getStartByte(), srcBytes)
                                .stripTrailing();
                    }
                } else {
                    // No explicit body node - slice entire node
                    if (nodeForSignature != nodeForContent) {
                        classSignatureText = textSlice(
                                        nodeForSignature.getStartByte(), nodeForSignature.getEndByte(), srcBytes)
                                .stripTrailing();
                    } else {
                        classSignatureText = textSlice(
                                        nodeForContent.getStartByte(), nodeForContent.getEndByte(), srcBytes)
                                .stripTrailing();
                    }
                    // Remove trailing "{" or ";" if present for cleaner header
                    if (classSignatureText.endsWith("{")) {
                        classSignatureText = classSignatureText
                                .substring(0, classSignatureText.length() - 1)
                                .stripTrailing();
                    } else if (classSignatureText.endsWith(";")) {
                        classSignatureText = classSignatureText
                                .substring(0, classSignatureText.length() - 1)
                                .stripTrailing();
                    }
                }

                // Avoid duplicating any exportPrefix already present at the start of classSignatureText
                var stripped = exportPrefix.strip();
                if (!stripped.isEmpty() && classSignatureText.startsWith(stripped)) {
                    classSignatureText =
                            classSignatureText.substring(stripped.length()).stripLeading();
                } else if (!exportPrefix.isEmpty() && classSignatureText.startsWith(exportPrefix)) {
                    classSignatureText =
                            classSignatureText.substring(exportPrefix.length()).stripLeading();
                }

                String headerLine = assembleClassSignature(nodeForContent, src, exportPrefix, classSignatureText, "");
                if (!headerLine.isBlank()) signatureLines.add(headerLine);
                break;
            }

            case FUNCTION_LIKE: {
                // Extra comments derived from the function body if any.
                TSNode bodyNode = nodeForContent.getChildByFieldName(profile.bodyFieldName());
                for (String c : getExtraFunctionComments(bodyNode, src, null)) {
                    if (!c.isBlank()) signatureLines.add(c);
                }
                buildFunctionSkeleton(nodeForContent, Optional.of(simpleName), src, "", signatureLines, exportPrefix);
                break;
            }

            case FIELD_LIKE: {
                String fieldText = textSlice(nodeForContent, srcBytes).strip();

                // Avoid duplicating tokens like "const" when both exportPrefix and fieldText contain them.
                if (!exportPrefix.isBlank()) {
                    var stripped = exportPrefix.strip();
                    if (fieldText.startsWith(stripped)) {
                        fieldText = fieldText.substring(stripped.length()).stripLeading();
                    } else {
                        // Handle partial duplication: e.g., "export const" prefix and "const ..." in fieldText
                        var exportTokens = Splitter.on(Pattern.compile("\\s+"))
                                .omitEmptyStrings()
                                .splitToList(stripped);
                        var fieldTokens = Splitter.on(Pattern.compile("\\s+"))
                                .omitEmptyStrings()
                                .limit(2)
                                .splitToList(fieldText);
                        if (!exportTokens.isEmpty() && !fieldTokens.isEmpty()) {
                            String lastExport = exportTokens.get(exportTokens.size() - 1);
                            String firstField = fieldTokens.get(0);
                            if (lastExport.equals(firstField)) {
                                fieldText =
                                        fieldText.substring(firstField.length()).stripLeading();
                            }
                        }
                    }
                }

                String line = formatFieldSignature(nodeForContent, src, exportPrefix, fieldText, "", file);
                if (!line.isBlank()) signatureLines.add(line);
                break;
            }

            case ALIAS_LIKE: {
                String typeParamsText = "";
                if (!profile.typeParametersFieldName().isEmpty()) {
                    TSNode tp = nodeForContent.getChildByFieldName(profile.typeParametersFieldName());
                    if (tp != null && !tp.isNull())
                        typeParamsText = textSlice(tp, srcBytes).strip();
                }
                TSNode valueNode = nodeForContent.getChildByFieldName("value");
                String valueText = (valueNode != null && !valueNode.isNull())
                        ? textSlice(valueNode, srcBytes).strip()
                        : "";
                if (valueText.isEmpty()) valueText = "any";
                String aliasSig = (exportPrefix.stripTrailing() + " type " + simpleName + typeParamsText + " = "
                                + valueText)
                        .strip();
                if (!aliasSig.endsWith(";") && requiresSemicolons()) aliasSig += ";";
                signatureLines.add(aliasSig);
                break;
            }

            case MODULE_STATEMENT: {
                // For namespace/internal_module, keep only the first line without the body.
                String fullText = textSlice(definitionNode, srcBytes);
                var lines = Splitter.on('\n').splitToList(fullText);
                String firstLine = lines.isEmpty() ? "" : lines.getFirst().strip();
                if (firstLine.endsWith("{")) {
                    firstLine = firstLine.substring(0, firstLine.length() - 1).stripTrailing();
                }
                signatureLines.add(exportPrefix + firstLine);
                break;
            }

            case DECORATOR:
            case UNSUPPORTED:
            default: {
                // Fallback: raw text with any derived prefix
                String raw = textSlice(definitionNode, srcBytes).stripLeading();
                signatureLines.add(exportPrefix + raw);
                break;
            }
        }

        String result = String.join("\n", signatureLines).stripTrailing();
        log.trace(
                "buildSignatureString: nodeType={}, name={}, capture='{}', refined={}, modifiers='{}', firstLine='{}'",
                definitionNode.getType(),
                simpleName,
                primaryCaptureName,
                refined,
                exportPrefix.strip(),
                result.isEmpty() ? "EMPTY" : result.lines().findFirst().orElse("EMPTY"));
        return result;
    }

    /**
     * Builds the function signature lines.
     *
     * @param funcNode        The TSNode for the function definition.
     * @param providedNameOpt Optional pre-determined name (e.g. from a specific capture).
     * @param src             Source code.
     * @param indent          Indentation string.
     * @param lines           List to add signature lines to.
     * @param exportPrefix    Pre-determined export and modifier prefix (e.g., "export async").
     */
    protected void buildFunctionSkeleton(
            TSNode funcNode,
            Optional<String> providedNameOpt,
            String src,
            String indent,
            List<String> lines,
            String exportPrefix) {
        var profile = getLanguageSyntaxProfile();
        String functionName;
        TSNode nameNode = funcNode.getChildByFieldName(profile.identifierFieldName());

        if (nameNode != null && !nameNode.isNull()) {
            functionName = textSlice(nameNode, src);
        } else if (providedNameOpt.isPresent()) {
            functionName = providedNameOpt.get();
        } else {
            // Try to extract name using extractSimpleName as a last resort if the specific field isn't found/helpful
            // This could happen for anonymous functions or if identifierFieldName isn't 'name' and not directly on
            // funcNode.
            Optional<String> extractedNameOpt = extractSimpleName(funcNode, src);
            if (extractedNameOpt.isPresent()) {
                functionName = extractedNameOpt.get();
            } else {
                String funcNodeText = textSlice(funcNode, src);
                log.warn(
                        "Function node type {} has no name field '{}' and no name was provided or extracted. Raw text: {}",
                        funcNode.getType(),
                        profile.identifierFieldName(),
                        funcNodeText.lines().findFirst().orElse(""));
                lines.add(indent + funcNodeText);
                log.warn("-> Falling back to raw text slice for function skeleton due to missing name.");
                return;
            }
        }

        TSNode paramsNode = funcNode.getChildByFieldName(profile.parametersFieldName());
        TSNode returnTypeNode = null;
        if (!profile.returnTypeFieldName().isEmpty()) {
            returnTypeNode = funcNode.getChildByFieldName(profile.returnTypeFieldName());
        }
        TSNode bodyNode = funcNode.getChildByFieldName(profile.bodyFieldName());

        // Parameter node is usually essential for a valid function signature.
        if (paramsNode == null || paramsNode.isNull()) {
            // Allow functions without explicit parameter lists if the language syntax supports it (e.g. some JS/Go
            // forms)
            // but log it if it's unusual for the current node type based on typical expectations.
            // If paramsText ends up empty, renderFunctionDeclaration should handle it gracefully.
            log.trace(
                    "Parameters node (field '{}') not found for function node type '{}', name '{}'. Assuming empty parameter list.",
                    profile.parametersFieldName(),
                    funcNode.getType(),
                    functionName);
        }

        // Body node might be missing for abstract/interface methods.
        if (bodyNode == null || bodyNode.isNull()) {
            log.trace(
                    "Body node (field '{}') not found for function node type '{}', name '{}'. Renderer or placeholder logic must handle this.",
                    profile.bodyFieldName(),
                    funcNode.getType(),
                    functionName);
        }

        String paramsText = formatParameterList(paramsNode, src);
        String returnTypeText = formatReturnType(returnTypeNode, src);

        // Extract type parameters if available
        String typeParamsText = "";
        if (!profile.typeParametersFieldName().isEmpty()) {
            TSNode typeParamsNode = funcNode.getChildByFieldName(profile.typeParametersFieldName());
            if (typeParamsNode != null && !typeParamsNode.isNull()) {
                typeParamsText = textSlice(typeParamsNode, src); // Raw text including < >
            }
        }

        // Combine captured/export prefix with any modifier nodes present on the function node itself.
        var modifierTokens = new LinkedHashSet<String>();
        var trimmedExport = exportPrefix.strip();
        if (!trimmedExport.isEmpty()) {
            for (String tok :
                    Splitter.on(Pattern.compile("\\s+")).omitEmptyStrings().split(trimmedExport)) {
                modifierTokens.add(tok);
            }
        }

        for (int i = 0; i < funcNode.getChildCount(); i++) {
            TSNode child = funcNode.getChild(i);
            if (child == null || child.isNull()) continue;
            String t = child.getType();
            boolean isModifierType = profile.modifierNodeTypes().contains(t)
                    || (!profile.asyncKeywordNodeType().isEmpty() && t.equals(profile.asyncKeywordNodeType()));
            if (isModifierType) {
                String text = textSlice(child, src).strip();
                if (!text.isEmpty()) {
                    for (String tok : Splitter.on(Pattern.compile("\\s+"))
                            .omitEmptyStrings()
                            .split(text)) {
                        modifierTokens.add(tok);
                    }
                }
            }
        }
        String combinedPrefix = modifierTokens.isEmpty() ? "" : String.join(" ", modifierTokens) + " ";

        String functionLine = assembleFunctionSignature(
                funcNode, src, combinedPrefix, "", functionName, typeParamsText, paramsText, returnTypeText, indent);
        if (!functionLine.isBlank()) {
            lines.add(functionLine);
        }
    }

    /**
     * Retrieves extra comment lines to be added to a function's skeleton, typically before the body. Example: mutation
     * tracking comments.
     *
     * @param bodyNode   The TSNode representing the function's body. Can be null.
     * @param src        The source code.
     * @param functionCu The CodeUnit for the function. Can be null if not available.
     * @return A list of comment strings, or an empty list if none.
     */
    protected List<String> getExtraFunctionComments(TSNode bodyNode, String src, @Nullable CodeUnit functionCu) {
        return List.of(); // Default: no extra comments
    }

    /**
     * Returns the language-specific string marker appended to rendered function signatures to visually indicate
     * the presence of a body in skeleton output.
     * <p>
     * Important:
     * - This value is used for presentation only and MUST NOT be used by any semantic logic such as duplicate
     * resolution or definition-preference. Those decisions rely on the AST-derived hasBody flag stored in
     * CodeUnitProperties.
     * - Language analyzers should ensure their renderers append this marker consistently for display clarity only.
     * <p>
     * Examples:
     * - C++/Java: "{...}"
     * - Scala: "= {...}"
     * - JavaScript/TypeScript/Python/Go: "..."
     *
     * @return The string marker to append in skeleton rendering (e.g., "{...}", "...", "= {...}")
     */
    protected abstract String bodyPlaceholder();

    /**
     * Renders the complete declaration line for a function, including any prefixes, name, parameters, return type, and
     * language-specific syntax like "def" or "function" keywords, colons, or braces. Implementations are responsible
     * for constructing the entire line, including indentation and any language-specific body placeholder if the
     * function body is not empty or trivial.
     *
     * @param funcNode                The Tree-sitter node representing the function.
     * @param src                     The source code of the file.
     * @param exportAndModifierPrefix The combined export and modifier prefix (e.g., "export async ", "public static ").
     * @param asyncPrefix             This parameter is deprecated and no longer used; async is part of exportAndModifierPrefix.
     *                                Pass empty string.
     * @param functionName            The name of the function.
     * @param paramsText              The text content of the function's parameters.
     * @param returnTypeText          The text content of the function's return type, or empty if none.
     * @param indent                  The base indentation string for this line.
     * @return The fully rendered function declaration line, or null/blank if it should not be added.
     */
    protected abstract String renderFunctionDeclaration(
            TSNode funcNode,
            String src,
            String exportAndModifierPrefix,
            String asyncPrefix, // Kept for signature compatibility, but ignored
            String functionName,
            String typeParamsText,
            String paramsText,
            String returnTypeText,
            String indent);

    /**
     * Finds decorator nodes immediately preceding a given node.
     */
    private List<TSNode> getPrecedingDecorators(TSNode decoratedNode) {
        List<TSNode> decorators = new ArrayList<>();
        var decoratorNodeTypes = getLanguageSyntaxProfile().decoratorNodeTypes();
        if (decoratorNodeTypes.isEmpty()) {
            return decorators;
        }
        TSNode current = decoratedNode.getPrevSibling();
        while (current != null && !current.isNull() && decoratorNodeTypes.contains(current.getType())) {
            decorators.add(current);
            current = current.getPrevSibling();
        }
        Collections.reverse(decorators); // Decorators should be in source order
        return decorators;
    }

    /**
     * Extracts a substring from the source code based on node boundaries.
     */
    protected String textSlice(TSNode node, String src) {
        if (node.isNull()) return "";
        // Get the byte array representation of the source - using StandardCharsets.UTF_8 does not throw checked
        // exceptions
        byte[] bytes = src.getBytes(StandardCharsets.UTF_8);
        // Extract using correct byte indexing
        return textSliceFromBytes(node.getStartByte(), node.getEndByte(), bytes);
    }

    /**
     * Extracts a substring from the source code based on byte offsets.
     */
    protected String textSlice(int startByte, int endByte, String src) {
        // Get the byte array representation of the source - using StandardCharsets.UTF_8 does not throw checked
        // exceptions
        byte[] bytes = src.getBytes(StandardCharsets.UTF_8);
        return textSliceFromBytes(startByte, endByte, bytes);
    }

    /**
     * OPTIMIZED: Extracts a substring from the source code based on node boundaries, using pre-computed byte array.
     * This avoids the expensive src.getBytes() call that was happening millions of times.
     */
    protected String textSlice(TSNode node, byte[] srcBytes) {
        if (node.isNull()) return "";
        return textSliceFromBytes(node.getStartByte(), node.getEndByte(), srcBytes);
    }

    /**
     * OPTIMIZED: Extracts a substring from the source code based on byte offsets, using pre-computed byte array. This
     * avoids the expensive src.getBytes() call that was happening millions of times.
     */
    protected String textSlice(int startByte, int endByte, byte[] srcBytes) {
        return textSliceFromBytes(startByte, endByte, srcBytes);
    }

    /**
     * Helper method that correctly extracts UTF-8 byte slice into a String
     */
    private String textSliceFromBytes(int startByte, int endByte, byte[] bytes) {
        return textSliceFromBytesWithFile(startByte, endByte, bytes, null);
    }

    /**
     * Helper method that correctly extracts UTF-8 byte slice into a String with optional file context
     */
    private String textSliceFromBytesWithFile(int startByte, int endByte, byte[] bytes, @Nullable ProjectFile file) {
        if (startByte < 0 || endByte > bytes.length || startByte > endByte) {
            if (file != null) {
                log.warn(
                        "Invalid byte range [{}, {}] for byte array of length {} in file {}",
                        startByte,
                        endByte,
                        bytes.length,
                        file.absPath());
            } else {
                log.warn("Invalid byte range [{}, {}] for byte array of length {}", startByte, endByte, bytes.length);
            }
            return "";
        }

        // Handle zero-width nodes (same start and end position) - valid case
        if (startByte == endByte) {
            return "";
        }

        int len = endByte - startByte;
        return new String(bytes, startByte, len, StandardCharsets.UTF_8);
    }

    /* ---------- helpers ---------- */

    private static String formatSecondsMillis(long nanos) {
        long seconds = nanos / 1_000_000_000L;
        long millis = (nanos % 1_000_000_000L) / 1_000_000L;
        return seconds + "s " + millis + "ms";
    }

    /**
     * Compute wall-clock duration from firstStart/lastEnd AtomicLongs, returning 0 if not recorded.
     */
    private static long wallDuration(AtomicLong firstStart, AtomicLong lastEnd) {
        long start = firstStart.get();
        long end = lastEnd.get();
        if (start == Long.MAX_VALUE || end == 0L || end < start) {
            return 0L;
        }
        return end - start;
    }

    /**
     * Fallback to extract a simple name from a declaration node when an explicit `.name` capture isn't found. Tries
     * finding a child node with field name specified in LanguageSyntaxProfile. Needs the source string `src` for
     * substring extraction.
     */
    protected Optional<String> extractSimpleName(TSNode decl, String src) {
        Optional<String> nameOpt = Optional.empty();
        String identifierFieldName = getLanguageSyntaxProfile().identifierFieldName();
        if (identifierFieldName.isEmpty()) {
            log.warn(
                    "Identifier field name is empty in LanguageSyntaxProfile for node type {} at line {}. Cannot extract simple name by field.",
                    decl.getType(),
                    decl.getStartPoint().getRow() + 1);
            return Optional.empty();
        }

        TSNode nameNode = decl.getChildByFieldName(identifierFieldName);
        if (nameNode != null && !nameNode.isNull()) {
            nameOpt = Optional.of(ASTTraversalUtils.safeSubstringFromByteOffsets(
                    src, nameNode.getStartByte(), nameNode.getEndByte()));
        } else if (!isNullNameExpectedForExtraction(decl.getType())) {
            log.debug(
                    "getChildByFieldName('{}') returned null or isNull for node type {} at line {}",
                    identifierFieldName,
                    decl.getType(),
                    decl.getStartPoint().getRow() + 1);
        }

        if (nameOpt.isEmpty() && !isNullNameExpectedForExtraction(decl.getType())) {
            log.debug(
                    "extractSimpleName: Failed using getChildByFieldName('{}') for node type {} at line {}",
                    identifierFieldName,
                    decl.getType(),
                    decl.getStartPoint().getRow() + 1);
        }
        log.trace(
                "extractSimpleName: DeclNode={}, IdentifierField='{}', ExtractedName='{}'",
                decl.getType(),
                identifierFieldName,
                nameOpt.orElse("N/A"));
        return nameOpt;
    }

    /**
     * Finds the nearest enclosing function-like ancestor and returns its simple name. Uses the language syntax
     * profile's functionLikeNodeTypes to detect methods/constructors.
     */
    protected Optional<String> findEnclosingFunctionName(TSNode node, String src) {
        var profile = getLanguageSyntaxProfile();
        TSNode current = node.getParent();
        while (current != null && !current.isNull()) {
            if (profile.functionLikeNodeTypes().contains(current.getType())) {
                return extractSimpleName(current, src);
            }
            current = current.getParent();
        }
        return Optional.empty();
    }

    private static String loadResource(String path) {
        try (InputStream in = TreeSitterAnalyzer.class.getClassLoader().getResourceAsStream(path)) {
            if (in == null) throw new IOException("Resource not found: " + path);
            return new String(in.readAllBytes(), StandardCharsets.UTF_8);
        } catch (IOException e) {
            throw new UncheckedIOException(e);
        }
    }

    /**
     * Returns the immediate children of the given CodeUnit based on TreeSitter parsing results.
     *
     * <p>This implementation uses the pre-built {@code childrenByParent} map that was populated during AST parsing. The
     * parent-child relationships are determined by the TreeSitter grammar and capture queries for the specific
     * language.
     */
    @Override
    public List<CodeUnit> getDirectChildren(CodeUnit cu) {
        return childrenOf(cu);
    }

    /**
     * Returns the direct supertypes/basetypes of the given CodeUnit if it is a class-like entity. For non-class code
     * units, returns an empty list.
     */
    @Override
    public List<CodeUnit> getDirectAncestors(CodeUnit cu) {
        if (!cu.isClass()) {
            return List.of();
        }
        return supertypesOf(cu);
    }

    /* ---------- file filtering helpers ---------- */

    /**
     * Checks if a file is relevant to this analyzer based on its language extensions.
     *
     * @param file the file to check
     * @return true if the file extension matches this analyzer's language extensions
     */
    private boolean isRelevantFile(ProjectFile file) {
        var languageExtensions = this.language.getExtensions();
        return languageExtensions.contains(file.extension());
    }

    /**
     * Filters a set of files to only include those relevant to this analyzer.
     *
     * @param files the files to filter
     * @return a new set containing only files with extensions matching this analyzer's language
     */
    private Set<ProjectFile> filterRelevantFiles(Set<ProjectFile> files) {
        return files.stream().filter(this::isRelevantFile).collect(Collectors.toSet());
    }

    /* ---------- async stage helpers ---------- */

    private byte[] readFileBytes(ProjectFile pf, @Nullable ConstructionTiming timing) {
        long __readStart = System.nanoTime();
        try {
            if (pf.isBinary()) {
                log.trace("Detected binary file during read, skipping: {}", pf);
                return new byte[0];
            }

            int attempt = 0;
            while (true) {
                attempt++;
                try {
                    IO_FD_SEMAPHORE.acquire();
                } catch (InterruptedException ie) {
                    Thread.currentThread().interrupt();
                    throw new RuntimeException("Interrupted while acquiring IO permit", ie);
                }
                try {
                    return Files.readAllBytes(pf.absPath());
                } catch (IOException ioe) {
                    // Retry if we hit an EMFILE/too-many-open-files situation, otherwise rethrow
                    if (isTooManyOpenFiles(ioe) && attempt < MAX_IO_READ_RETRIES) {
                        long backoffMs = computeBackoffMillis(attempt);
                        log.debug(
                                "Too many open files while reading {} (attempt {}/{}). Backing off {} ms and retrying.",
                                pf,
                                attempt,
                                MAX_IO_READ_RETRIES,
                                backoffMs);
                        sleepQuietly(backoffMs);
                        continue;
                    }
                    throw new UncheckedIOException(ioe);
                } finally {
                    IO_FD_SEMAPHORE.release();
                }
            }
        } finally {
            long __readEnd = System.nanoTime();
            if (timing != null) {
                timing.readStageFirstStartNanos().accumulateAndGet(__readStart, Math::min);
                timing.readStageLastEndNanos().accumulateAndGet(__readEnd, Math::max);
                timing.readStageNanos().addAndGet(__readEnd - __readStart);
            }
        }
    }

    private static boolean isTooManyOpenFiles(IOException e) {
        // Check common paths: FileSystemException.getReason(), messages in cause chain, and EMFILE hints.
        if (e instanceof FileSystemException fse) {
            var reason = fse.getReason();
            if (reason != null) {
                String r = reason.toLowerCase(Locale.ROOT);
                if (r.contains("too many open files") || r.contains("emfile")) return true;
            }
        }
        for (Throwable t = e; t != null; t = t.getCause()) {
            String msg = t.getMessage();
            if (msg != null) {
                String m = msg.toLowerCase(Locale.ROOT);
                if (m.contains("too many open files") || m.contains("emfile")) return true;
            }
        }
        return false;
    }

    private static long computeBackoffMillis(int attempt) {
        // Exponential backoff with jitter: 25, 50, 100, 200, 400, 800 ms (capped), plus up to 25ms jitter
        long base = 25L;
        long delay = Math.min(1000L, base << Math.max(0, attempt - 1));
        long jitter = ThreadLocalRandom.current().nextLong(0L, base + 1);
        return delay + jitter;
    }

    private static void sleepQuietly(long ms) {
        try {
            Thread.sleep(ms);
        } catch (InterruptedException ie) {
            Thread.currentThread().interrupt();
        }
    }

    private FileAnalysisResult analyzeFile(ProjectFile pf, byte[] fileBytes, ConstructionTiming timing) {
        log.trace("Processing file: {}", pf);
        var parser = getTSParser();
        return analyzeFileContent(pf, fileBytes, parser, timing);
    }

    private void mergeAnalysisResultIntoMaps(
            ProjectFile pf,
            FileAnalysisResult analysisResult,
            @Nullable ConstructionTiming timing,
            Map<String, Set<CodeUnit>> targetSymbolIndex,
            Map<CodeUnit, CodeUnitProperties> targetCodeUnitState,
            Map<ProjectFile, FileProperties> targetFileState) {
        if (analysisResult.topLevelCUs().isEmpty()
                && analysisResult.codeUnitState().isEmpty()) {
            log.trace("analyzeFileDeclarations returned empty result for file: {}", pf);
            return;
        }
        long __mergeStart = System.nanoTime();

        // Merge symbol index
        analysisResult.codeUnitsBySymbol().forEach((symbol, cus) -> {
            targetSymbolIndex.compute(symbol, (s, existing) -> {
                if (existing == null || existing.isEmpty()) {
                    return new HashSet<>(cus);
                }
                if (cus.isEmpty()) return existing;
                var merged = new HashSet<>(existing);
                merged.addAll(cus);
                return merged;
            });
        });

        // Merge code unit state
        analysisResult.codeUnitState().forEach((cu, newState) -> {
            // For MODULE CodeUnits (e.g., Java packages), prefer merging using a canonical key
            // so that children from multiple files aggregate under a single module entry.
            CodeUnit mergeKey = cu;
            if (cu.isModule()) {
                for (CodeUnit existingKey : targetCodeUnitState.keySet()) {
                    if (existingKey.isModule() && existingKey.fqName().equals(cu.fqName())) {
                        mergeKey = existingKey; // use the canonical key already present
                        break;
                    }
                }
            }

            targetCodeUnitState.compute(mergeKey, (k, existing) -> {
                if (existing == null) {
                    return new CodeUnitProperties(
                            newState.children(),
                            newState.signatures(),
                            newState.ranges(),
                            newState.rawSupertypes(),
                            newState.supertypes(),
                            newState.hasBody());
                }
                List<CodeUnit> mergedKids = existing.children();
                var newKids = newState.children();
                if (!newKids.isEmpty()) {
                    var tmp = new ArrayList<CodeUnit>(existing.children().size() + newKids.size());
                    tmp.addAll(existing.children());
                    for (var kid : newKids) if (!tmp.contains(kid)) tmp.add(kid);
                    mergedKids = List.copyOf(tmp);
                }
                List<String> mergedSigs = existing.signatures();
                var newSigs = newState.signatures();
                if (!newSigs.isEmpty()) {
                    var tmp = new ArrayList<String>(existing.signatures().size() + newSigs.size());
                    tmp.addAll(existing.signatures());
                    for (var s : newSigs) if (!tmp.contains(s)) tmp.add(s);
                    mergedSigs = List.copyOf(tmp);
                }
                List<Range> mergedRanges = existing.ranges();
                var newRngs = newState.ranges();
                if (!newRngs.isEmpty()) {
                    var tmp = new ArrayList<Range>(existing.ranges().size() + newRngs.size());
                    tmp.addAll(existing.ranges());
                    for (var r : newRngs) if (!tmp.contains(r)) tmp.add(r);
                    mergedRanges = List.copyOf(tmp);
                }
                List<String> mergedRawSupers = existing.rawSupertypes();
                var newRawSupers = newState.rawSupertypes();
                if (!newRawSupers.isEmpty()) {
                    var tmp = new ArrayList<String>(existing.rawSupertypes().size() + newRawSupers.size());
                    tmp.addAll(existing.rawSupertypes());
                    for (var s : newRawSupers) if (!tmp.contains(s)) tmp.add(s);
                    mergedRawSupers = List.copyOf(tmp);
                }

                List<CodeUnit> mergedSupertypes = existing.supertypes();
                var newSupertypes = newState.supertypes();
                if (!newSupertypes.isEmpty()) {
                    var tmp = new ArrayList<CodeUnit>(existing.supertypes().size() + newSupertypes.size());
                    tmp.addAll(existing.supertypes());
                    for (var r : newSupertypes) if (!tmp.contains(r)) tmp.add(r);
                    mergedSupertypes = List.copyOf(tmp);
                }
                // Merge semantics: hasBody is combined using logical OR so that any occurrence of a body
                // in any analyzed file marks the CodeUnit as having a body in the merged snapshot.
                boolean mergedHasBody = existing.hasBody() || newState.hasBody();
                return new CodeUnitProperties(
                        mergedKids, mergedSigs, mergedRanges, mergedRawSupers, mergedSupertypes, mergedHasBody);
            });
        });

        // Update file state - initialize with empty resolved imports (will be populated during import resolution pass)
        targetFileState.put(
                pf,
                new FileProperties(
                        analysisResult.topLevelCUs(),
                        analysisResult.parsedTree(),
                        analysisResult.importStatements(),
                        Collections.unmodifiableSet(new HashSet<>())));

        long __mergeEnd = System.nanoTime();
        if (timing != null) {
            timing.mergeStageNanos().addAndGet(__mergeEnd - __mergeStart);
            timing.mergeStageFirstStartNanos().accumulateAndGet(__mergeStart, Math::min);
            timing.mergeStageLastEndNanos().accumulateAndGet(__mergeEnd, Math::max);
        }
    }

    /* ---------- incremental updates ---------- */

    /**
     * Given a new state, construct a new immutable snapshot of the analyzer using this state.
     *
     * @param state the new state to construct with.
     * @return a new analyzer.
     */
    protected abstract IAnalyzer newSnapshot(AnalyzerState state);

    @Override
    public IAnalyzer update(Set<ProjectFile> changedFiles) {
        if (changedFiles.isEmpty()) return this;

        long overallStartMs = System.currentTimeMillis();
        var relevantFiles = filterRelevantFiles(changedFiles);
        if (relevantFiles.isEmpty()) return this;

        int total = relevantFiles.size();
        var reanalyzedCount = new AtomicInteger(0);
        var deletedCount = new AtomicInteger(0);
        var cleanupNanos = new AtomicLong(0L);
        var reanalyzeNanos = new AtomicLong(0L);

        final var base = this.state;
        var newSymbolIndex = new ConcurrentHashMap<>(base.symbolIndex());
        var newCodeUnitState = new ConcurrentHashMap<>(base.codeUnitState());
        var newFileState = new ConcurrentHashMap<>(base.fileState());

        int parallelism = Math.max(1, Math.min(Runtime.getRuntime().availableProcessors(), total));
        List<CompletableFuture<Void>> futures = new ArrayList<>();

        try (var executor = ExecutorServiceUtil.newFixedThreadExecutor(parallelism, "ts-update-")) {
            for (var file : relevantFiles) {
                futures.add(CompletableFuture.runAsync(
                        () -> {
                            long cleanupStart = System.nanoTime();

                            // Remove old entries for this file
                            Predicate<CodeUnit> fromFile = cu -> cu.source().equals(file);
                            newFileState.remove(file);
                            // Purge CodeUnitState entries for this file and prune children lists
                            newCodeUnitState.keySet().removeIf(fromFile);
                            newCodeUnitState.replaceAll((parent, state) -> {
                                var filteredKids = state.children().stream()
                                        .filter(fromFile.negate())
                                        .toList();
                                return filteredKids.equals(state.children())
                                        ? state
                                        : new CodeUnitProperties(
                                                List.copyOf(filteredKids),
                                                state.signatures(),
                                                state.ranges(),
                                                state.rawSupertypes(),
                                                state.supertypes(),
                                                state.hasBody());
                            });
                            // Purge from symbol index
                            var symbolsToRemove = new ArrayList<String>();
                            newSymbolIndex.replaceAll((symbol, cus) -> {
                                var remaining =
                                        cus.stream().filter(fromFile.negate()).collect(Collectors.toSet());
                                if (remaining.isEmpty()) symbolsToRemove.add(symbol);
                                return remaining;
                            });
                            for (var s : symbolsToRemove) newSymbolIndex.remove(s);

                            cleanupNanos.addAndGet(System.nanoTime() - cleanupStart);

                            // Re-analyze if file still exists
                            if (Files.exists(file.absPath())) {
                                long reanStart = System.nanoTime();
                                try {
                                    var parser = getTSParser();
                                    byte[] bytes = readFileBytes(file, null);
                                    var analysisResult = analyzeFileContent(file, bytes, parser, null);
                                    mergeAnalysisResultIntoMaps(
                                            file, analysisResult, null, newSymbolIndex, newCodeUnitState, newFileState);
                                    reanalyzedCount.incrementAndGet();
                                } catch (UncheckedIOException e) {
                                    log.warn("IO error re-analysing {}: {}", file, e.getMessage());
                                } finally {
                                    reanalyzeNanos.addAndGet(System.nanoTime() - reanStart);
                                }
                            } else {
                                deletedCount.incrementAndGet();
                                log.debug("File {} deleted; state cleaned.", file);
                            }
                        },
                        executor));
            }
            if (!futures.isEmpty())
                CompletableFuture.allOf(futures.toArray(new CompletableFuture[0]))
                        .join();
        }

        // Build new immutable snapshot and return a new analyzer instance
        var snapshotInstant = Instant.now();
        long snapshotNanos = snapshotInstant.getEpochSecond() * 1_000_000_000L + snapshotInstant.getNano();

        var nextKeySet = new TreeSet<>(String.CASE_INSENSITIVE_ORDER);
        nextKeySet.addAll(newSymbolIndex.keySet());
        var nextSymbolKeyIndex = new SymbolKeyIndex(Collections.unmodifiableNavigableSet(nextKeySet));

        // Convert mutable Sets to immutable Sets before wrapping in PMap
        var immutableNextSymbolIndex = new HashMap<String, Set<CodeUnit>>();
        newSymbolIndex.forEach((key, value) -> immutableNextSymbolIndex.put(key, Collections.unmodifiableSet(value)));

        var nextState = new AnalyzerState(
                HashTreePMap.from(immutableNextSymbolIndex),
                HashTreePMap.from(newCodeUnitState),
                HashTreePMap.from(newFileState),
                nextSymbolKeyIndex,
                snapshotNanos);

        long totalMs = System.currentTimeMillis() - overallStartMs;
        long cleanupMs = TimeUnit.NANOSECONDS.toMillis(cleanupNanos.get());
        long reanalyzeMs = TimeUnit.NANOSECONDS.toMillis(reanalyzeNanos.get());
        log.debug(
                "[{}] TreeSitter incremental update: relevantFiles={}, reanalyzed={}, deleted={}, cleanup={} ms, reanalyze={} ms, total={} ms",
                language.name(),
                total,
                reanalyzedCount.get(),
                deletedCount.get(),
                cleanupMs,
                reanalyzeMs,
                totalMs);

        // Re-run combined post-processing (imports + type analysis) after ingesting updates
        var typedState = runPostProcessing(nextState);

        return newSnapshot(typedState);
    }

    /**
     * Full-project incremental update: detect created/modified/deleted files using filesystem mtimes (nanos precision,
     * with a 300ms over-approximation buffer), then delegate to {@link #update(Set)}.
     */
    @Override
    public IAnalyzer update() {
        long detectStartMs = System.currentTimeMillis();

        // files currently on disk that this analyser is interested in
        Set<ProjectFile> currentFiles = project.getAllFiles().stream()
                .filter(pf -> {
                    Path abs = pf.absPath().toAbsolutePath().normalize();
                    if (normalizedExcludedPaths.stream().anyMatch(abs::startsWith)) {
                        return false;
                    }
                    String p = abs.toString();
                    boolean matches = language.getExtensions().stream().anyMatch(p::endsWith);
                    return matches;
                })
                .collect(Collectors.toSet());

        // Snapshot known files (those we've analyzed)
        var current = this.state;
        Set<ProjectFile> knownFiles = new HashSet<>(current.fileState().keySet());

        Set<ProjectFile> changed = new HashSet<>();
        long last = lastUpdateEpochNanos.get();
        long threshold = (last > MTIME_EPSILON_NANOS) ? (last - MTIME_EPSILON_NANOS) : 0L;

        // deleted or no-longer-relevant files
        for (ProjectFile known : knownFiles) {
            if (!currentFiles.contains(known) || !Files.exists(known.absPath())) {
                changed.add(known);
            }
        }

        // new or modified files (parallelized)
        int parallelism = Math.max(1, Runtime.getRuntime().availableProcessors());
        var concurrentChanged = ConcurrentHashMap.<ProjectFile>newKeySet();

        try (var detectExecutor = ExecutorServiceUtil.newFixedThreadExecutor(parallelism, "ts-detect-")) {
            List<CompletableFuture<?>> futures = new ArrayList<>();
            for (ProjectFile pf : currentFiles) {
                if (!knownFiles.contains(pf)) {
                    // New file we have not seen before
                    concurrentChanged.add(pf);
                    continue;
                }

                futures.add(CompletableFuture.runAsync(
                        () -> {
                            try {
                                long mtimeNanos =
                                        Files.getLastModifiedTime(pf.absPath()).to(TimeUnit.NANOSECONDS);
                                if (mtimeNanos > threshold) {
                                    concurrentChanged.add(pf);
                                }
                            } catch (IOException e) {
                                log.warn("Could not stat {}: {}", pf, e.getMessage());
                                concurrentChanged.add(pf); // treat as changed; will retry next time
                            }
                        },
                        detectExecutor));
            }

            if (!futures.isEmpty()) {
                CompletableFuture.allOf(futures.toArray(new CompletableFuture[0]))
                        .join();
            }
        }

        changed.addAll(concurrentChanged);

        long detectMs = System.currentTimeMillis() - detectStartMs;

        // reuse the existing incremental logic, then recompute type and import analysis
        long updateStartMs = System.currentTimeMillis();
        var analyzer = update(changed);
        long updateMs = System.currentTimeMillis() - updateStartMs;

        long totalMs = detectMs + updateMs;
        log.debug(
                "[{}] TreeSitter full incremental scan: changed={} files, detect={} ms, update={} ms, total={} ms",
                language.name(),
                changed.size(),
                detectMs,
                updateMs,
                totalMs);

        return analyzer;
    }

    /* ---------- type analysis (supertypes/basetypes) ---------- */

    /**
     * Overridable hook to compute direct supertypes/basetypes for a given CodeUnit. Default implementation returns an
     * empty list.
     */
    protected List<CodeUnit> computeSupertypes(CodeUnit cu) {
        return List.of();
    }

    /**
     * Overridable hook to resolve import statements to concrete CodeUnits for a given file.
     * Default implementation returns an empty set. Subclasses can override to provide language-specific
     * import resolution logic.
     *
     * @param file             the project file being analyzed
     * @param importStatements the raw import statement strings from the file
     * @return a set of resolved CodeUnits corresponding to the imports
     */
    protected Set<CodeUnit> resolveImports(ProjectFile file, List<String> importStatements) {
        return Set.of();
    }

    /**
     * Combined post-processing pipeline: delegates to runImportResolution followed by runTypeAnalysis
     * without rebinding this.state. Each step returns a new AnalyzerState snapshot.
     */
    protected AnalyzerState runPostProcessing(AnalyzerState baseState) {
        var afterImports = runImportResolution(baseState);
        return runTypeAnalysis(afterImports);
    }

    /**
     * Performs import resolution as a standalone step. Produces a new AnalyzerState with updated fileState.resolvedImports.
     */
    protected AnalyzerState runImportResolution(AnalyzerState baseState) {
        // Some of the getters expect `this.state` to be non-null, but a callee of this could be the constructor
        TreeSitterAnalyzer delegateForImports = (TreeSitterAnalyzer) newSnapshot(baseState);

        Map<ProjectFile, FileProperties> updatedFileState = new ConcurrentHashMap<>(baseState.fileState());

        int parallelism = Runtime.getRuntime().availableProcessors();
        try (var fjp = new java.util.concurrent.ForkJoinPool(parallelism)) {
            fjp.execute(() -> {
                baseState.fileState().entrySet().parallelStream().forEach(entry -> {
                    ProjectFile file = entry.getKey();
                    FileProperties fileProps = entry.getValue();
                    Set<CodeUnit> resolvedImports =
                            delegateForImports.resolveImports(file, fileProps.importStatements());
                    updatedFileState.put(
                            file,
                            new FileProperties(
                                    fileProps.topLevelCodeUnits(),
                                    fileProps.parsedTree(),
                                    fileProps.importStatements(),
                                    Collections.unmodifiableSet(resolvedImports)));
                });
            });
        }

        return new AnalyzerState(
                baseState.symbolIndex(),
                baseState.codeUnitState(),
                HashTreePMap.from(updatedFileState),
                baseState.symbolKeyIndex(),
                baseState.snapshotEpochNanos());
    }

    /**
     * Performs type analysis (direct supertypes) as a standalone step. Produces a new AnalyzerState with updated codeUnitState.supertypes.
     */
    protected AnalyzerState runTypeAnalysis(AnalyzerState baseState) {
        // Some of the getters expect `this.state` to be non-null, but a callee of this could be the constructor
        TreeSitterAnalyzer delegateForTypes = (TreeSitterAnalyzer) newSnapshot(baseState);

        Map<CodeUnit, CodeUnitProperties> updatedCodeUnitState = new ConcurrentHashMap<>(baseState.codeUnitState());

        int parallelism = Runtime.getRuntime().availableProcessors();
        try (var fjp = new java.util.concurrent.ForkJoinPool(parallelism)) {
            fjp.execute(() -> {
                baseState.codeUnitState().entrySet().parallelStream()
                        .filter(e -> e.getKey().isClass())
                        .forEach(entry -> {
                            CodeUnit cu = entry.getKey();
                            CodeUnitProperties props = entry.getValue();
                            List<CodeUnit> supers = delegateForTypes.computeSupertypes(cu);
                            if (!Objects.equals(props.supertypes(), supers)) {
                                updatedCodeUnitState.put(
                                        cu,
                                        new CodeUnitProperties(
                                                props.children(),
                                                props.signatures(),
                                                props.ranges(),
                                                props.rawSupertypes(),
                                                supers,
                                                props.hasBody()));
                            }
                        });
            });
        }

        return new AnalyzerState(
                baseState.symbolIndex(),
                HashTreePMap.from(updatedCodeUnitState),
                baseState.fileState(),
                baseState.symbolKeyIndex(),
                baseState.snapshotEpochNanos());
    }

    /* ---------- comment detection for source expansion ---------- */

    /**
     * Checks if a Tree-Sitter node represents a comment. Supports common comment node types across languages.
     */
    protected boolean isCommentNode(TSNode node) {
        if (node.isNull()) {
            return false;
        }
        String nodeType = node.getType();
        return nodeType.equals("comment")
                || nodeType.equals("line_comment")
                || nodeType.equals("block_comment")
                || nodeType.equals("doc_comment")
                || nodeType.equals("documentation_comment");
    }

    /**
     * Returns true if the node is considered leading metadata (comments or attribute-like nodes).
     */
    protected boolean isLeadingMetadataNode(TSNode node) {
        if (isCommentNode(node)) {
            return true;
        }
        String type = node.getType();
        return getLeadingMetadataNodeTypes().contains(type);
    }

    /**
     * Node types considered attribute-like metadata that should be included with leading comments. Default is empty;
     * language-specific analyzers should override to add their own metadata node types.
     */
    protected Set<String> getLeadingMetadataNodeTypes() {
        return Set.of();
    }

    /**
     * Finds all comment nodes that directly precede the given declaration node. Returns comments in source order
     * (earliest first).
     */
    protected List<TSNode> findPrecedingComments(TSNode declarationNode) {
        List<TSNode> comments = new ArrayList<>();
        TSNode current = declarationNode.getPrevSibling();

        while (current != null && !current.isNull()) {
            if (isCommentNode(current)) {
                comments.add(current);
            } else if (!isWhitespaceOnlyNode(current)) {
                // Stop at first non-comment, non-whitespace node
                break;
            }
            current = current.getPrevSibling();
        }

        // Reverse to get source order (earliest first)
        Collections.reverse(comments);
        return comments;
    }

    /**
     * Checks if a node contains only whitespace (spaces, tabs, newlines).
     */
    protected boolean isWhitespaceOnlyNode(TSNode node) {
        if (node.isNull()) {
            return false;
        }
        // Common whitespace node types in Tree-Sitter grammars
        String nodeType = node.getType();
        return nodeType.equals("whitespace")
                || nodeType.equals("newline")
                || nodeType.equals("\n")
                || nodeType.equals(" ");
    }

    /**
     * Expands a source range to include contiguous leading metadata (comments and attribute-like nodes) immediately
     * preceding the declaration node. Operates directly on the provided declaration node.
     */
    protected Range expandRangeWithComments(TSNode declarationNode, boolean ignoredIncludeOnlyDocLike) {
        var originalRange = new Range(
                declarationNode.getStartByte(),
                declarationNode.getEndByte(),
                declarationNode.getStartPoint().getRow(),
                declarationNode.getEndPoint().getRow(),
                declarationNode.getStartByte()); // initial commentStartByte equals start

        // Walk preceding siblings and collect contiguous leading metadata nodes (comments, attributes)
        List<TSNode> leading = new ArrayList<>();
        TSNode current = declarationNode.getPrevSibling();
        while (current != null && !current.isNull()) {
            if (isLeadingMetadataNode(current)) {
                leading.add(current);
                current = current.getPrevSibling();
                continue;
            }
            break;
        }

        // No leading metadata; keep the original range
        if (leading.isEmpty()) {
            return originalRange;
        }

        // Reverse to get earliest-first
        Collections.reverse(leading);
        int newStartByte = leading.getFirst().getStartByte();

        Range expandedRange = new Range(
                originalRange.startByte(),
                originalRange.endByte(),
                originalRange.startLine(),
                originalRange.endLine(),
                newStartByte);

        log.trace(
                "Expanded range for node. Body range [{}, {}], comment range starts at {} (added {} preceding metadata nodes)",
                originalRange.startByte(),
                originalRange.endByte(),
                expandedRange.commentStartByte(),
                leading.size());

        return expandedRange;
    }

    /**
     * @param fqName the full name of the code unit to run this check for.
     * @return true if the fqName seems like it belongs to a lambda function or anonymous class, false if otherwise.
     */
    protected boolean isAnonymousStructure(String fqName) {
        return false;
    }

    // Helper container to track depth alongside the matching CodeUnit
    private static final class CUWithDepth {
        final CodeUnit cu;
        final int depth;

        CUWithDepth(CodeUnit cu, int depth) {
            this.cu = cu;
            this.depth = depth;
        }
    }

    @Override
    public Optional<CodeUnit> enclosingCodeUnit(ProjectFile file, Range range) {
        if (range.isEmpty()) return Optional.empty();

        CodeUnit best = null;
        int bestDepth = -1;

        // Start from top-level declarations to ensure deterministic traversal order
        for (var top : getTopLevelDeclarations(file)) {
            var res = findDeepestEnclosing(top, range, 0);
            if (res != null && res.depth > bestDepth) {
                best = res.cu;
                bestDepth = res.depth;
            }
        }

        return Optional.ofNullable(best);
    }

    private @Nullable CUWithDepth findDeepestEnclosing(CodeUnit current, Range range, int depth) {
        // If the range is not contained within this CU, skip
        boolean containsCurrent = rangesOf(current).stream().anyMatch(range::isContainedWithin);
        if (!containsCurrent) {
            return null;
        }

        CUWithDepth best = new CUWithDepth(current, depth);
        for (var child : childrenOf(current)) {
            var candidate = findDeepestEnclosing(child, range, depth + 1);
            if (candidate != null && candidate.depth > best.depth) {
                best = candidate;
            }
        }
        return best;
    }

    protected boolean isBlankNameAllowed(String captureName, String simpleName, String nodeType, String file) {
        return false;
    }

    protected boolean isNullNameAllowed(String identifierFieldName, String nodeType, int lineNumber, String file) {
        return false;
    }

    /**
     * Hook for subclasses to suppress DEBUG logging when the expected name capture is missing
     * from a query match but extractSimpleName will be used as fallback.
     */
    protected boolean isMissingNameCaptureAllowed(String captureName, String nodeType, String fileName) {
        return false;
    }

    /**
     * Hook for subclasses to suppress logging when extractSimpleName encounters null/missing names
     * that are expected for the language (e.g., C++ declarations, anonymous structures).
     *
     * @param nodeType the AST node type
     * @return true if null names are expected and logging should be suppressed
     */
    protected boolean isNullNameExpectedForExtraction(String nodeType) {
        return false;
    }
}<|MERGE_RESOLUTION|>--- conflicted
+++ resolved
@@ -172,13 +172,8 @@
         }
     }
 
-<<<<<<< HEAD
     public record AnalyzerState(
-            PMap<String, List<CodeUnit>> symbolIndex,
-=======
-    protected record AnalyzerState(
             PMap<String, Set<CodeUnit>> symbolIndex,
->>>>>>> c606b10e
             PMap<CodeUnit, CodeUnitProperties> codeUnitState,
             PMap<ProjectFile, FileProperties> fileState,
             SymbolKeyIndex symbolKeyIndex,
