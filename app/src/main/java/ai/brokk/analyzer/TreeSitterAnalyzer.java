--- conflicted
+++ resolved
@@ -584,13 +584,8 @@
             return Optional.empty();
         }
 
-<<<<<<< HEAD
-        // Sort and delegate to getDefinition(CodeUnit)
-        return matches.stream().sorted(DEFINITION_COMPARATOR).findFirst().flatMap(this::getDefinition);
-=======
         // Allow languages to prioritize which definition we return
         return matches.stream().min(prioritizingComparator().thenComparing(DEFINITION_COMPARATOR));
->>>>>>> eec0aeb6
     }
 
     @Override
