--- conflicted
+++ resolved
@@ -97,6 +97,7 @@
 
     /**
      * Gets the thread-local query for use in subclass overrides.
+     *
      * @return the thread-local query instance
      */
     protected TSQuery getThreadLocalQuery() {
@@ -110,8 +111,8 @@
      * Properties for a given {@link ProjectFile} for {@link TreeSitterAnalyzer}.
      *
      * @param topLevelCodeUnits the top-level code units.
-     * @param parsedTree the corresponding parse tree.
-     * @param importStatements imports found on this file.
+     * @param parsedTree        the corresponding parse tree.
+     * @param importStatements  imports found on this file.
      */
     public record FileProperties(
             List<CodeUnit> topLevelCodeUnits, @Nullable TSTree parsedTree, List<String> importStatements) {
@@ -122,18 +123,26 @@
     }
 
     /**
-     * Per-CodeUnit state: children, signatures, ranges, and AST-derived hasBody flag.
-     *
+     * Per-CodeUnit state: children, signatures, ranges, supertypes, and AST-derived hasBody flag.
+     * <p>
      * hasBody indicates that at least one occurrence of this CodeUnit in the analyzed sources has a non-empty body.
      * During incremental updates and multi-file merges, hasBody is combined using logical OR so that a single
      * definition anywhere marks the CodeUnit as having a body.
      */
     public record CodeUnitProperties(
-            List<CodeUnit> children, List<String> signatures, List<Range> ranges, boolean hasBody) {
+            List<CodeUnit> children,
+            List<String> signatures,
+            List<Range> ranges,
+            List<CodeUnit> supertypes,
+            boolean hasBody) {
 
         public static CodeUnitProperties empty() {
             return new CodeUnitProperties(
-                    Collections.emptyList(), Collections.emptyList(), Collections.emptyList(), false);
+                    Collections.emptyList(),
+                    Collections.emptyList(),
+                    Collections.emptyList(),
+                    Collections.emptyList(),
+                    false);
         }
     }
 
@@ -1047,10 +1056,10 @@
      * Called during analysis with access to the definition node and source code.
      * Default implementation returns the input FQName unchanged.
      *
-     * @param fqName the computed FQName
-     * @param captureName the capture name from the query
+     * @param fqName         the computed FQName
+     * @param captureName    the capture name from the query
      * @param definitionNode the AST node for this definition
-     * @param src the source code
+     * @param src            the source code
      * @return enhanced FQName, or input FQName if no enhancement needed
      */
     protected String enhanceFqName(String fqName, String captureName, TSNode definitionNode, String src) {
@@ -1061,9 +1070,9 @@
      * Extracts the signature string for a callable entity (function/method).
      * Subclasses can override this to provide language-specific signature extraction.
      *
-     * @param captureName The capture name from the query
+     * @param captureName    The capture name from the query
      * @param definitionNode The AST node for the definition
-     * @param src The source code string
+     * @param src            The source code string
      * @return The signature string (e.g., "(int, String)"), or null if not applicable
      */
     protected String extractSignature(String captureName, TSNode definitionNode, String src) {
@@ -1153,10 +1162,10 @@
      * Extracts the actual definition node from a decorator-wrapping node and collects decorator text.
      * Only called if hasWrappingDecoratorNode() returns true.
      *
-     * @param decoratedNode the wrapping node (e.g., Python's decorated_definition)
+     * @param decoratedNode     the wrapping node (e.g., Python's decorated_definition)
      * @param outDecoratorLines list to append decorator text to
-     * @param srcBytes source code bytes
-     * @param profile language syntax profile for identifying decorator and definition node types
+     * @param srcBytes          source code bytes
+     * @param profile           language syntax profile for identifying decorator and definition node types
      * @return the unwrapped definition node
      */
     protected TSNode extractContentFromDecoratedNode(
@@ -1179,7 +1188,7 @@
      * JavaScript/TypeScript use lexical_declaration (const/let) and variable_declaration (var)
      * which contain variable_declarator nodes that might hold arrow functions or const values.
      *
-     * @param node the node to check
+     * @param node         the node to check
      * @param skeletonType the expected skeleton type
      * @return true if unwrapping is needed
      */
@@ -1201,9 +1210,9 @@
      * Extracts receiver type for method definitions in languages that support receivers.
      * Examples: Go methods, Rust impl blocks, C++ member functions.
      *
-     * @param node the method definition node
+     * @param node               the method definition node
      * @param primaryCaptureName the primary capture name (e.g., "method.definition")
-     * @param fileBytes source code bytes
+     * @param fileBytes          source code bytes
      * @return the receiver type name (with leading * removed for pointers), or empty if no receiver
      */
     protected Optional<String> extractReceiverType(TSNode node, String primaryCaptureName, byte[] fileBytes) {
@@ -1215,9 +1224,9 @@
      * Called when a CodeUnit with matching fqName already exists.
      * Subclasses can override to implement language-specific duplicate handling.
      *
-     * @param existing The CodeUnit already in the list
+     * @param existing  The CodeUnit already in the list
      * @param candidate The new CodeUnit being considered for addition
-     * @param file The file being analyzed
+     * @param file      The file being analyzed
      * @return true if the candidate should be ignored (existing kept), false if candidate should be added
      */
     protected boolean shouldIgnoreDuplicate(CodeUnit existing, CodeUnit candidate, ProjectFile file) {
@@ -1229,27 +1238,27 @@
     /**
      * Adds a CodeUnit to the top-level list, applying language-specific duplicate handling.
      * Uses shouldReplaceOnDuplicate and shouldIgnoreDuplicate hooks for language-specific behavior.
-     *
+     * <p>
      * Definition vs Declaration (hasBody-based tie-breaker):
      * - For function-like CodeUnits, we compute an AST-derived boolean hasBody during analysis and store it in
-     *   CodeUnitProperties.
+     * CodeUnitProperties.
      * - When two CodeUnits share the same fqName, a candidate with hasBody == true (a definition) is preferred over
-     *   one with hasBody == false (a forward declaration). This preference applies both to top-level items and to
-     *   children (see addChildCodeUnit for analogous child handling).
+     * one with hasBody == false (a forward declaration). This preference applies both to top-level items and to
+     * children (see addChildCodeUnit for analogous child handling).
      * - This decision is based solely on the hasBody boolean and does NOT inspect signature strings or any
-     *   presentation placeholders.
+     * presentation placeholders.
      * - If both candidates have the same hasBody value (both true or both false), existing duplicate/overload logic
-     *   still applies (signature comparison, language-specific policies, etc.).
+     * still applies (signature comparison, language-specific policies, etc.).
      * - When a replacement occurs, we remove the old CodeUnit and all its descendants from the local maps to avoid
-     *   orphaned children.
-     *
+     * orphaned children.
+     * <p>
      * Presentation-only placeholders:
      * - bodyPlaceholder() may still be appended by language analyzers when rendering skeleton text purely for UI
-     *   clarity. It MUST NOT be used for semantic decisions like duplicate handling.
-     *
+     * clarity. It MUST NOT be used for semantic decisions like duplicate handling.
+     * <p>
      * Incremental updates:
      * - The hasBody flag is merged across snapshots using logical OR semantics so that a definition discovered in
-     *   any pass/file marks the CodeUnit as having a body.
+     * any pass/file marks the CodeUnit as having a body.
      */
     private void addTopLevelCodeUnit(
             CodeUnit cu,
@@ -1998,14 +2007,11 @@
             var kids = finalLocalChildren.getOrDefault(cu, List.of());
             var sigs = localSignatures.getOrDefault(cu, List.of());
             var rngs = finalLocalSourceRanges.getOrDefault(cu, List.of());
-<<<<<<< HEAD
-            localStates.put(
-                    cu, new CodeUnitProperties(List.copyOf(kids), List.copyOf(sigs), List.copyOf(rngs), List.of()));
-=======
             boolean hasBody = localHasBody.getOrDefault(cu, false);
             localStates.put(
-                    cu, new CodeUnitProperties(List.copyOf(kids), List.copyOf(sigs), List.copyOf(rngs), hasBody));
->>>>>>> ce9dd455
+                    cu,
+                    new CodeUnitProperties(
+                            List.copyOf(kids), List.copyOf(sigs), List.copyOf(rngs), List.of(), hasBody));
         }
 
         // Deduplicate top-level CodeUnits to avoid downstream duplicate-key issues
@@ -2640,13 +2646,13 @@
     /**
      * Returns the language-specific string marker appended to rendered function signatures to visually indicate
      * the presence of a body in skeleton output.
-     *
+     * <p>
      * Important:
      * - This value is used for presentation only and MUST NOT be used by any semantic logic such as duplicate
-     *   resolution or definition-preference. Those decisions rely on the AST-derived hasBody flag stored in
-     *   CodeUnitProperties.
+     * resolution or definition-preference. Those decisions rely on the AST-derived hasBody flag stored in
+     * CodeUnitProperties.
      * - Language analyzers should ensure their renderers append this marker consistently for display clarity only.
-     *
+     * <p>
      * Examples:
      * - C++/Java: "{...}"
      * - Scala: "= {...}"
@@ -3064,11 +3070,11 @@
             targetCodeUnitState.compute(cu, (k, existing) -> {
                 if (existing == null) {
                     return new CodeUnitProperties(
-<<<<<<< HEAD
-                            newState.children(), newState.signatures(), newState.ranges(), newState.supertypes());
-=======
-                            newState.children(), newState.signatures(), newState.ranges(), newState.hasBody());
->>>>>>> ce9dd455
+                            newState.children(),
+                            newState.signatures(),
+                            newState.ranges(),
+                            newState.supertypes(),
+                            newState.hasBody());
                 }
                 List<CodeUnit> mergedKids = existing.children();
                 var newKids = newState.children();
@@ -3094,7 +3100,6 @@
                     for (var r : newRngs) if (!tmp.contains(r)) tmp.add(r);
                     mergedRanges = List.copyOf(tmp);
                 }
-<<<<<<< HEAD
                 List<CodeUnit> mergedSupertypes = existing.supertypes();
                 var newSupertypes = newState.supertypes();
                 if (!newSupertypes.isEmpty()) {
@@ -3103,13 +3108,10 @@
                     for (var r : newSupertypes) if (!tmp.contains(r)) tmp.add(r);
                     mergedSupertypes = List.copyOf(tmp);
                 }
-                return new CodeUnitProperties(mergedKids, mergedSigs, mergedRanges, mergedSupertypes);
-=======
                 // Merge semantics: hasBody is combined using logical OR so that any occurrence of a body
                 // in any analyzed file marks the CodeUnit as having a body in the merged snapshot.
                 boolean mergedHasBody = existing.hasBody() || newState.hasBody();
-                return new CodeUnitProperties(mergedKids, mergedSigs, mergedRanges, mergedHasBody);
->>>>>>> ce9dd455
+                return new CodeUnitProperties(mergedKids, mergedSigs, mergedRanges, mergedSupertypes, mergedHasBody);
             });
         });
 
@@ -3180,11 +3182,8 @@
                                                 List.copyOf(filteredKids),
                                                 state.signatures(),
                                                 state.ranges(),
-<<<<<<< HEAD
-                                                state.supertypes());
-=======
+                                                state.supertypes(),
                                                 state.hasBody());
->>>>>>> ce9dd455
                             });
                             // Purge from symbol index
                             var symbolsToRemove = new ArrayList<String>();
@@ -3355,7 +3354,8 @@
 
     /* ---------- type analysis (supertypes/basetypes) ---------- */
 
-    /** Overridable hook to compute direct supertypes/basetypes for a given CodeUnit. Default implementation returns an
+    /**
+     * Overridable hook to compute direct supertypes/basetypes for a given CodeUnit. Default implementation returns an
      * empty list.
      */
     protected List<CodeUnit> computeSupertypes(CodeUnit cu) {
@@ -3377,8 +3377,8 @@
 
                 // Only update if changed to minimize churn
                 if (!Objects.equals(props.supertypes(), supers)) {
-                    entry.setValue(
-                            new CodeUnitProperties(props.children(), props.signatures(), props.ranges(), supers));
+                    entry.setValue(new CodeUnitProperties(
+                            props.children(), props.signatures(), props.ranges(), supers, props.hasBody()));
                 }
             }
         } catch (Throwable t) {
