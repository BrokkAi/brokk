package ai.brokk.analyzer;

import static ai.brokk.analyzer.cpp.CppTreeSitterNodeTypes.*;

import ai.brokk.IProject;
import ai.brokk.analyzer.cpp.NamespaceProcessor;
import ai.brokk.analyzer.cpp.SkeletonGenerator;
import java.io.IOException;
import java.nio.file.Files;
import java.util.*;
import java.util.concurrent.ConcurrentHashMap;
import org.jetbrains.annotations.Nullable;
import org.slf4j.Logger;
import org.slf4j.LoggerFactory;
import org.treesitter.TSLanguage;
import org.treesitter.TSNode;
import org.treesitter.TSParser;
import org.treesitter.TSTree;
import org.treesitter.TreeSitterCpp;

public class CppAnalyzer extends TreeSitterAnalyzer {
    private static final Logger log = LoggerFactory.getLogger(CppAnalyzer.class);

    @Override
    public Optional<String> extractClassName(String reference) {
        return ClassNameExtractor.extractForCpp(reference);
    }

    private final SkeletonGenerator skeletonGenerator;
    private final NamespaceProcessor namespaceProcessor;
    private final Map<ProjectFile, String> fileContentCache = new ConcurrentHashMap<>();
    private final ThreadLocal<TSParser> parserCache;

    private static Map<String, SkeletonType> createCaptureConfiguration() {
        var config = new HashMap<String, SkeletonType>();
        config.put(CaptureNames.NAMESPACE_DEFINITION, SkeletonType.CLASS_LIKE);
        config.put(CaptureNames.CLASS_DEFINITION, SkeletonType.CLASS_LIKE);
        config.put(CaptureNames.STRUCT_DEFINITION, SkeletonType.CLASS_LIKE);
        config.put(CaptureNames.UNION_DEFINITION, SkeletonType.CLASS_LIKE);
        config.put(CaptureNames.ENUM_DEFINITION, SkeletonType.CLASS_LIKE);
        config.put(CaptureNames.FUNCTION_DEFINITION, SkeletonType.FUNCTION_LIKE);
        config.put(CaptureNames.METHOD_DEFINITION, SkeletonType.FUNCTION_LIKE);
        config.put(CaptureNames.CONSTRUCTOR_DEFINITION, SkeletonType.FUNCTION_LIKE);
        config.put(CaptureNames.DESTRUCTOR_DEFINITION, SkeletonType.FUNCTION_LIKE);
        config.put(CaptureNames.VARIABLE_DEFINITION, SkeletonType.FIELD_LIKE);
        config.put(CaptureNames.FIELD_DEFINITION, SkeletonType.FIELD_LIKE);
        config.put(CaptureNames.TYPEDEF_DEFINITION, SkeletonType.FIELD_LIKE);
        config.put(CaptureNames.USING_DEFINITION, SkeletonType.FIELD_LIKE);
        config.put("access.specifier", SkeletonType.MODULE_STATEMENT);
        return config;
    }

    private static final LanguageSyntaxProfile CPP_SYNTAX_PROFILE = new LanguageSyntaxProfile(
            Set.of(CLASS_SPECIFIER, STRUCT_SPECIFIER, UNION_SPECIFIER, ENUM_SPECIFIER, NAMESPACE_DEFINITION),
            Set.of(
                    FUNCTION_DEFINITION,
                    METHOD_DEFINITION,
                    CONSTRUCTOR_DECLARATION,
                    DESTRUCTOR_DECLARATION,
                    DECLARATION),
            Set.of(FIELD_DECLARATION, PARAMETER_DECLARATION, ENUMERATOR),
            Set.of(ATTRIBUTE_SPECIFIER, ACCESS_SPECIFIER),
            IMPORT_DECLARATION,
            "name",
            "body",
            "parameters",
            "type",
            "template_parameters",
            createCaptureConfiguration(),
            "",
            Set.of(STORAGE_CLASS_SPECIFIER, TYPE_QUALIFIER, ACCESS_SPECIFIER));

    public CppAnalyzer(IProject project) {
        super(project, Languages.CPP_TREESITTER);

        this.parserCache = ThreadLocal.withInitial(() -> {
            var parser = new TSParser();
            parser.setLanguage(createTSLanguage());
            return parser;
        });

        var templateParser = parserCache.get();
        this.skeletonGenerator = new SkeletonGenerator(templateParser);
        this.namespaceProcessor = new NamespaceProcessor(templateParser);
    }

    private CppAnalyzer(IProject project, AnalyzerState state) {
        super(project, Languages.CPP_TREESITTER, state);
        this.parserCache = ThreadLocal.withInitial(() -> {
            var parser = new TSParser();
            parser.setLanguage(createTSLanguage());
            return parser;
        });

        var templateParser = parserCache.get();
        this.skeletonGenerator = new SkeletonGenerator(templateParser);
        this.namespaceProcessor = new NamespaceProcessor(templateParser);
    }

    @Override
    protected IAnalyzer newSnapshot(AnalyzerState state) {
        return new CppAnalyzer(getProject(), state);
    }

    @Override
    protected TSLanguage createTSLanguage() {
        return new TreeSitterCpp();
    }

    @Override
    protected String getQueryResource() {
        return "treesitter/cpp.scm";
    }

    @Override
    protected LanguageSyntaxProfile getLanguageSyntaxProfile() {
        return CPP_SYNTAX_PROFILE;
    }

    @Override
    protected @Nullable CodeUnit createCodeUnit(
            ProjectFile file, String captureName, String simpleName, String packageName, String classChain) {
        final char delimiter =
                Optional.ofNullable(CPP_SYNTAX_PROFILE.captureConfiguration().get(captureName)).stream()
                                .anyMatch(x -> x.equals(SkeletonType.CLASS_LIKE))
                        ? '$'
                        : '.';

        String correctedClassChain = classChain;
        if (!packageName.isEmpty() && classChain.startsWith(packageName + ".")) {
            // Class is nested within the package namespace, strip the package prefix
            correctedClassChain = classChain.substring(packageName.length() + 1);
        } else if (!packageName.isEmpty() && classChain.equals(packageName)) {
            // Free function/class directly in namespace with no nesting, clear classChain
            correctedClassChain = "";
        }

        String fqName = correctedClassChain.isEmpty() ? simpleName : correctedClassChain + delimiter + simpleName;

        var skeletonType = getSkeletonTypeForCapture(captureName);

        var type =
                switch (skeletonType) {
                    case CLASS_LIKE -> {
                        if (CaptureNames.NAMESPACE_DEFINITION.equals(captureName)) {
                            yield CodeUnitType.MODULE;
                        } else {
                            yield CodeUnitType.CLASS;
                        }
                    }
                    case FUNCTION_LIKE -> CodeUnitType.FUNCTION;
                    case FIELD_LIKE -> CodeUnitType.FIELD;
                    case MODULE_STATEMENT -> CodeUnitType.MODULE;
                    default -> {
                        log.warn("Unhandled SkeletonType '{}' for captureName '{}' in C++", skeletonType, captureName);
                        yield CodeUnitType.CLASS;
                    }
                };

        return createCodeUnit(file, type, packageName, fqName);
    }

    /**
     * Factory method to get or create a CodeUnit instance with optional parameter signature.
     * For functions, this is called with an enhanced FQName that includes parameter types for overload distinction.
     */
    public CodeUnit createCodeUnit(ProjectFile source, CodeUnitType kind, String packageName, String fqName) {
        return new CodeUnit(source, kind, packageName, fqName);
    }

    @Override
    protected String buildParentFqName(CodeUnit cu, String classChain) {
        String packageName = cu.packageName();
        String correctedClassChain = classChain;
        if (!packageName.isEmpty() && classChain.equals(packageName)) {
            correctedClassChain = "";
        }

        return correctedClassChain.isEmpty()
                ? packageName
                : (packageName.isEmpty() ? correctedClassChain : packageName + "." + correctedClassChain);
    }

    @Override
    protected String determinePackageName(ProjectFile file, TSNode definitionNode, TSNode rootNode, String src) {
        var namespaceParts = new ArrayList<String>();

        var current = definitionNode;
        while (!current.isNull() && !current.equals(rootNode)) {
            var parent = current.getParent();
            if (parent == null || parent.isNull()) {
                break;
            }
            current = parent;

            if (NAMESPACE_DEFINITION.equals(current.getType())) {
                var nameNode = current.getChildByFieldName("name");
                if (nameNode != null && !nameNode.isNull()) {
                    namespaceParts.add(ASTTraversalUtils.extractNodeText(nameNode, src));
                }
            }
        }

        Collections.reverse(namespaceParts);
        return String.join("::", namespaceParts);
    }

    @Override
    protected String renderClassHeader(
            TSNode classNode, String src, String exportPrefix, String signatureText, String baseIndent) {
        return signatureText + " {";
    }

    @Override
    protected String bodyPlaceholder() {
        return "{...}";
    }

    @Override
    protected String renderFunctionDeclaration(
            TSNode funcNode,
            String src,
            String exportAndModifierPrefix,
            String asyncPrefix,
            String functionName,
            String typeParamsText,
            String paramsText,
            String returnTypeText,
            String indent) {
        var templateParams = typeParamsText.isEmpty() ? "" : typeParamsText + " ";
        var returnType = returnTypeText.isEmpty() ? "" : returnTypeText + " ";

        String actualParamsText = "";
        TSNode declaratorNode = funcNode.getChildByFieldName("declarator");
        if (declaratorNode != null && "function_declarator".equals(declaratorNode.getType())) {
            TSNode paramsNode = declaratorNode.getChildByFieldName("parameters");
            if (paramsNode != null && !paramsNode.isNull()) {
                actualParamsText = ASTTraversalUtils.extractNodeText(paramsNode, src);
            }
        }

        if (functionName.isBlank()) {
            TSNode fallbackDeclaratorNode = funcNode.getChildByFieldName("declarator");
            if (fallbackDeclaratorNode != null && "function_declarator".equals(fallbackDeclaratorNode.getType())) {
                TSNode innerDeclaratorNode = fallbackDeclaratorNode.getChildByFieldName("declarator");
                if (innerDeclaratorNode != null) {
                    String extractedName = ASTTraversalUtils.extractNodeText(innerDeclaratorNode, src);
                    if (!extractedName.isBlank()) {
                        functionName = extractedName;
                    }
                }
            }

            if (functionName.isBlank()) {
                functionName = "<unknown_function>";
            }
        }

        var signature =
                indent + exportAndModifierPrefix + templateParams + returnType + functionName + actualParamsText;

        var throwsNode = funcNode.getChildByFieldName("noexcept_specifier");
        if (throwsNode != null) {
            signature += " " + ASTTraversalUtils.extractNodeText(throwsNode, src);
        }

        // Presentation-only marker: we still append bodyPlaceholder() to the rendered signature for UI clarity.
        // NOTE: Duplicate/definition preference no longer relies on this string marker; it uses the AST-derived
        // hasBody flag stored in CodeUnitProperties (see TreeSitterAnalyzer). Keep this strictly for display.
        TSNode bodyNode =
                funcNode.getChildByFieldName(getLanguageSyntaxProfile().bodyFieldName());
        boolean hasBody = bodyNode != null && !bodyNode.isNull() && bodyNode.getEndByte() > bodyNode.getStartByte();

        if (hasBody) {
            signature += " " + bodyPlaceholder();
        }

        if (signature.isBlank()) {
            signature = indent + "void " + functionName + "()";
        }

        return signature;
    }

    @Override
    protected String getLanguageSpecificCloser(CodeUnit cu) {
        return "}";
    }

    @Override
    protected boolean requiresSemicolons() {
        return true;
    }

    @Override
    public Set<CodeUnit> getDeclarations(ProjectFile file) {
        var baseDeclarations = super.getDeclarations(file);
        var mergedSkeletons = getSkeletons(file);
        var result = new HashSet<CodeUnit>();
        var namespaceCodeUnits = new HashSet<CodeUnit>();

        for (var cu : mergedSkeletons.keySet()) {
            if (cu.isModule()) {
                namespaceCodeUnits.add(cu);
            }
        }

        for (var cu : baseDeclarations) {
            if (!cu.isModule()) {
                result.add(cu);
            }
        }

        result.addAll(namespaceCodeUnits);
        return result;
    }

    @Override
    public Map<CodeUnit, String> getSkeletons(ProjectFile file) {
        try {
            Map<CodeUnit, String> resultSkeletons = new HashMap<>(super.getSkeletons(file));

            // Use cached tree to avoid redundant parsing - significant performance improvement
            String fileContent = getCachedFileContent(file);
            TSTree tree = treeOf(file);
            if (tree == null) {
                var parser = getSharedParser();
                tree = Objects.requireNonNull(parser.parseString(null, fileContent), "Failed to parse file: " + file);
            }
            var rootNode = tree.getRootNode();

            resultSkeletons = skeletonGenerator.fixGlobalEnumSkeletons(resultSkeletons, file, rootNode, fileContent);
            resultSkeletons = skeletonGenerator.fixGlobalUnionSkeletons(resultSkeletons, file, rootNode, fileContent);
            final var tempSkeletons = resultSkeletons; // we need an "effectively final" variable for the callback
            resultSkeletons = withCodeUnitProperties(properties -> {
                var signaturesMap = new HashMap<CodeUnit, List<String>>();
                properties.forEach((cu, props) -> signaturesMap.put(cu, props.signatures()));
                return namespaceProcessor.mergeNamespaceBlocks(
                        tempSkeletons,
                        signaturesMap,
                        file,
                        rootNode,
                        fileContent,
                        namespaceName -> createCodeUnit(file, CodeUnitType.MODULE, "", namespaceName));
            });
            if (isHeaderFile(file)) {
                resultSkeletons = addCorrespondingSourceDeclarations(resultSkeletons, file);
            }

            return Collections.unmodifiableMap(resultSkeletons);
        } catch (Exception e) {
            log.error("Failed to generate skeletons for file {}: {}", file, e.getMessage(), e);
            return super.getSkeletons(file);
        }
    }

    private Map<CodeUnit, String> addCorrespondingSourceDeclarations(
            Map<CodeUnit, String> resultSkeletons, ProjectFile file) {
        var result = new HashMap<>(resultSkeletons);

        ProjectFile correspondingSource = findCorrespondingSourceFile(file);
        if (correspondingSource != null) {
            List<CodeUnit> sourceCUs = getTopLevelDeclarations().getOrDefault(correspondingSource, List.of());

            for (CodeUnit sourceCU : sourceCUs) {
                if (isGlobalFunctionOrVariable(sourceCU)) {
                    boolean alreadyExists = result.keySet().stream()
                            .anyMatch(headerCU ->
                                    headerCU.fqName().equals(sourceCU.fqName()) && headerCU.kind() == sourceCU.kind());

                    if (!alreadyExists) {
                        var sourceSkeletons = super.getSkeletons(correspondingSource);
                        String skeleton = sourceSkeletons.get(sourceCU);
                        if (skeleton != null) {
                            result.put(sourceCU, skeleton);
                        }
                    }
                }
            }
        }

        return result;
    }

    private boolean isHeaderFile(ProjectFile file) {
        String fileName = file.absPath().getFileName().toString().toLowerCase(Locale.ROOT);
        return fileName.endsWith(".h") || fileName.endsWith(".hpp") || fileName.endsWith(".hxx");
    }

    private @Nullable ProjectFile findCorrespondingSourceFile(ProjectFile headerFile) {
        String headerFileName = headerFile.absPath().getFileName().toString();
        String baseName = headerFileName.substring(0, headerFileName.lastIndexOf('.'));
        String[] sourceExtensions = {".cpp", ".cc", ".cxx", ".c"};

        for (String ext : sourceExtensions) {
            String sourceFileName = baseName + ext;
            var parentPath = headerFile.absPath().getParent();
            if (parentPath != null) {
                var candidatePath = parentPath.resolve(sourceFileName);
                ProjectFile candidateSource = new ProjectFile(
                        headerFile.getRoot(), headerFile.getRoot().relativize(candidatePath));

                if (getTopLevelDeclarations().containsKey(candidateSource)) {
                    return candidateSource;
                }
            }
        }

        return null;
    }

    private boolean isGlobalFunctionOrVariable(CodeUnit cu) {
        return (cu.isFunction() || cu.isField())
                && cu.packageName().isEmpty()
                && !cu.fqName().contains(".");
    }

    private String getCachedFileContent(ProjectFile file) throws IOException {
        return fileContentCache.computeIfAbsent(file, f -> {
            try {
                return Files.readString(f.absPath());
            } catch (IOException e) {
                log.error("Failed to read file content: {}", f, e);
                throw new RuntimeException("Failed to read file: " + f, e);
            }
        });
    }

    private TSParser getSharedParser() {
        return parserCache.get();
    }

    /**
     * Builds a canonical parameter type CSV for C++ function overloads using the AST.
     *
     * This implementation iterates the named children of the `parameters` node (parameter_declaration nodes) and
     * extracts the type portion for each parameter by removing parameter names and default values. It avoids splitting
     * on commas in raw text so template arguments or function-pointer parameter lists are not broken.
     *
     * Note: This method returns only the comma-separated parameter type list (no enclosing parentheses).
     *
     * @param funcOrDeclNode the function definition or declaration node
     * @param src the source code
     * @return normalized parameter types CSV, or empty string if no parameters or extraction fails
     */
    private String buildCppOverloadSuffix(TSNode funcOrDeclNode, String src) {
        if (funcOrDeclNode == null || funcOrDeclNode.isNull()) return "";

        // Find the function_declarator (descend if necessary)
        TSNode decl = funcOrDeclNode.getChildByFieldName("declarator");
        if (decl == null || decl.isNull() || !"function_declarator".equals(decl.getType())) {
            decl = findFunctionDeclaratorRecursive(funcOrDeclNode);
            if (decl == null) return "";
        }

        TSNode paramsNode = decl.getChildByFieldName("parameters");
        if (paramsNode == null || paramsNode.isNull()) return "";

        var paramTypes = new ArrayList<String>();

        // Iterate named children to avoid naive comma splitting (templates contain commas)
        int namedCount = paramsNode.getNamedChildCount();
        for (int i = 0; i < namedCount; i++) {
            TSNode paramNode = paramsNode.getNamedChild(i);
            if (paramNode == null || paramNode.isNull()) continue;

            String raw = ASTTraversalUtils.extractNodeText(paramNode, src).strip();
            if (raw.isEmpty()) continue;
            if (raw.equals("...")) {
                paramTypes.add("...");
                continue;
            }

            // Remove default value (everything after '=')
            int eqIdx = raw.indexOf('=');
            if (eqIdx >= 0) raw = raw.substring(0, eqIdx).strip();

            // Try to remove parameter name using AST-extracted name nodes
            TSNode nameNode = paramNode.getChildByFieldName("name");
            if (nameNode == null || nameNode.isNull()) {
                // parameter names are sometimes inside a declarator child
                TSNode declChild = paramNode.getChildByFieldName("declarator");
                if (declChild != null && !declChild.isNull()) {
                    TSNode innerName = declChild.getChildByFieldName("declarator");
                    if (innerName == null || innerName.isNull()) innerName = declChild.getChildByFieldName("name");
                    if (innerName != null && !innerName.isNull()) nameNode = innerName;
                }
            }

            if (nameNode != null && !nameNode.isNull()) {
                String nameText =
                        ASTTraversalUtils.extractNodeText(nameNode, src).strip();
                if (!nameText.isEmpty()) {
                    // Remove the identifier token (token-boundary) to avoid clobbering template names
                    raw = raw.replaceAll("\\b" + java.util.regex.Pattern.quote(nameText) + "\\b", "")
                            .strip();
                }
            } else {
                // Fallback heuristic: remove a trailing token that looks like an identifier
                String[] toks = raw.split("\\s+");
                if (toks.length > 1) {
                    String last = toks[toks.length - 1];
                    if (!last.isEmpty() && Character.isJavaIdentifierStart(last.charAt(0))) {
                        raw = String.join(" ", java.util.Arrays.copyOf(toks, toks.length - 1))
                                .strip();
                    }
                }
            }

            // Normalize whitespace and pointer/reference spacing
            raw = raw.replaceAll("\\s+", " ")
                    .replaceAll("\\s*\\*\\s*", "*")
                    .replaceAll("\\s*&\\s*", "&")
                    .strip();

            if (!raw.isEmpty()) paramTypes.add(raw);
        }

        return String.join(",", paramTypes);
    }

    /**
     * Recursively searches for a function_declarator node within a declarator tree.
     *
     * Handles nested declarators found in:
     * - Method definitions with scope resolution (e.g., ClassName::method(...))
     * - Function pointers and complex declarators
     * - Constructors and destructors
     *
     * @param node the root node to search within
     * @return the function_declarator node, or null if not found
     */
    private @Nullable TSNode findFunctionDeclaratorRecursive(TSNode node) {
        if (node == null || node.isNull()) {
            return null;
        }

        // Base case: found the function_declarator
        if ("function_declarator".equals(node.getType())) {
            return node;
        }

        // Recursive case: search all children depth-first
        for (int i = 0; i < node.getChildCount(); i++) {
            TSNode child = node.getChild(i);
            if (child != null && !child.isNull()) {
                TSNode result = findFunctionDeclaratorRecursive(child);
                if (result != null) {
                    return result;
                }
            }
        }

        return null;
    }

    @Override
    public void clearCaches() {
        super.clearCaches(); // Clear cached trees to free memory
        fileContentCache.clear();
        skeletonGenerator.clearCache();
        namespaceProcessor.clearCache();
    }

    @Override
    protected Optional<String> extractSimpleName(TSNode decl, String src) {
        if (NAMESPACE_DEFINITION.equals(decl.getType())) {
            TSNode nameNode = decl.getChildByFieldName("name");
            if (nameNode == null || nameNode.isNull()) {
                return Optional.of("(anonymous)");
            }
            String name = ASTTraversalUtils.extractNodeText(nameNode, src);
            return Optional.of(name);
        }

        // Handle class-like types (struct, class, union, enum)
        if (STRUCT_SPECIFIER.equals(decl.getType())
                || CLASS_SPECIFIER.equals(decl.getType())
                || UNION_SPECIFIER.equals(decl.getType())
                || ENUM_SPECIFIER.equals(decl.getType())) {
            TSNode nameNode = decl.getChildByFieldName("name");
            if (nameNode == null || nameNode.isNull()) {
                // Anonymous struct/class/union/enum (e.g., anonymous struct in union)
                return Optional.of("(anonymous)");
            }
            String name = ASTTraversalUtils.extractNodeText(nameNode, src);
            if (name.isBlank()) {
                // Name exists but is blank - likely parsing edge case
                return Optional.of("(anonymous)");
            }
            return Optional.of(name);
        }

        if (FUNCTION_DEFINITION.equals(decl.getType())) {
            TSNode declaratorNode = decl.getChildByFieldName("declarator");
            if (declaratorNode != null && "function_declarator".equals(declaratorNode.getType())) {
                TSNode innerDeclaratorNode = declaratorNode.getChildByFieldName("declarator");
                if (innerDeclaratorNode != null) {
                    String name = ASTTraversalUtils.extractNodeText(innerDeclaratorNode, src);
                    if (!name.isBlank()) {
                        return Optional.of(name);
                    }
                }
            }
        }

        if (DECLARATION.equals(decl.getType())
                || METHOD_DEFINITION.equals(decl.getType())
                || CONSTRUCTOR_DECLARATION.equals(decl.getType())
                || DESTRUCTOR_DECLARATION.equals(decl.getType())
                || FIELD_DECLARATION.equals(decl.getType())) {
            TSNode declaratorNode = decl.getChildByFieldName("declarator");
            if (declaratorNode != null) {
                if ("function_declarator".equals(declaratorNode.getType())) {
                    TSNode innerDeclaratorNode = declaratorNode.getChildByFieldName("declarator");
                    if (innerDeclaratorNode != null) {
                        String name = ASTTraversalUtils.extractNodeText(innerDeclaratorNode, src);
                        if (!name.isBlank()) {
                            return Optional.of(name);
                        }
                    }
                } else {
                    String name = ASTTraversalUtils.extractNodeText(declaratorNode, src);
                    if (!name.isBlank()) {
                        return Optional.of(name);
                    }
                }
            }
        }

        return super.extractSimpleName(decl, src);
    }

    @Override
    protected boolean isBlankNameAllowed(String captureName, String simpleName, String nodeType, String file) {
        // C++ allows blank names for complex declaration structures where the parser
        // produces empty identifier nodes (common in flexed/generated C code, function pointers,
        // template specializations, macro expansions)
        return simpleName != null && simpleName.isBlank() && isComplexDeclarationStructure(captureName, nodeType);
    }

    @Override
    protected boolean isNullNameAllowed(String identifierFieldName, String nodeType, int lineNumber, String file) {
        // C++ allows NULL names for complex declaration structures like function pointers,
        // template specializations, and macro declarations
        return isComplexDeclarationStructure(identifierFieldName, nodeType);
    }

    @Override
    protected boolean isNullNameExpectedForExtraction(String nodeType) {
        // Suppress logging for common C++ patterns where null names are expected
        return isComplexDeclarationStructure(null, nodeType);
    }

    private boolean isComplexDeclarationStructure(String identifierFieldName, String nodeType) {
        // Common C++ complex declaration patterns that may not have simple name fields
        return "declaration".equals(nodeType)
                || "function_definition".equals(nodeType)
                || "field_declaration".equals(nodeType)
                || "parameter_declaration".equals(nodeType);
    }

    @Override
    protected String enhanceFqName(String fqName, String captureName, TSNode definitionNode, String src) {
        var skeletonType = getSkeletonTypeForCapture(captureName);

<<<<<<< HEAD
        // For functions (including constructors, destructors, and methods), append parameter signature (and qualifiers)
        // to FQN
=======
        // For functions, apply name normalization (e.g., destructor tilde) but do NOT append signature
        // Signature is now extracted separately via extractSignature()
>>>>>>> e477bfd8
        if (skeletonType == SkeletonType.FUNCTION_LIKE) {
            // Special-case: ensure destructors have a leading '~' in the symbol name.
            // Tree-sitter may expose the underlying identifier without the tilde; normalize here.
            if (CaptureNames.DESTRUCTOR_DEFINITION.equals(captureName) && !fqName.startsWith("~")) {
                fqName = "~" + fqName;
            }
<<<<<<< HEAD

            String paramSignature = buildCppOverloadSuffix(definitionNode, src);
            String qualifierSuffix = buildCppQualifierSuffix(definitionNode, src);

            if (!paramSignature.isEmpty()) {
                return fqName + "(" + paramSignature + ")" + (qualifierSuffix.isEmpty() ? "" : " " + qualifierSuffix);
            }
            // Empty parameter list: still append "()" for stable function identity, optionally with qualifiers
            return fqName + "()" + (qualifierSuffix.isEmpty() ? "" : " " + qualifierSuffix);
=======
            // Return clean fqName without parameters/qualifiers
            return fqName;
>>>>>>> e477bfd8
        }

        // For non-function types (classes, fields, modules), return unchanged
        return fqName;
    }

    /**
<<<<<<< HEAD
=======
     * Extracts the signature string for a function/method, including parameter types and qualifiers.
     * This signature is used to populate CodeUnit.signature field for overload disambiguation.
     *
     * @param captureName The capture name from the query
     * @param definitionNode The AST node for the function definition
     * @param src The source code string
     * @return The signature string (e.g., "(int)" or "(int) const"), or null for non-functions
     */
    protected String extractSignature(String captureName, TSNode definitionNode, String src) {
        var skeletonType = getSkeletonTypeForCapture(captureName);

        // Only extract signature for function-like entities
        if (skeletonType != SkeletonType.FUNCTION_LIKE) {
            return null;
        }

        String paramSignature = buildCppOverloadSuffix(definitionNode, src);
        String qualifierSuffix = buildCppQualifierSuffix(definitionNode, src);

        if (!paramSignature.isEmpty()) {
            return "(" + paramSignature + ")" + (qualifierSuffix.isEmpty() ? "" : " " + qualifierSuffix);
        }
        // Empty parameter list: still return "()" for stable function identity, optionally with qualifiers
        return "()" + (qualifierSuffix.isEmpty() ? "" : " " + qualifierSuffix);
    }

    /**
>>>>>>> e477bfd8
     * Extracts method-level qualifiers (const/volatile/ref/noexcept) that should form part of overload identity.
     * Captures full qualifier identity including complete noexcept expressions.
     *
     * Returns a trimmed suffix such as "const", "volatile", "&", "&&", "noexcept", "noexcept(expr)",
     * or combinations in order ("const volatile && noexcept(true)"), or empty string if none found.
     *
     * The method parses the declarator tail (from parameters end to declarator end) to extract:
     * - const and volatile keywords (using word boundaries to avoid false matches)
     * - reference qualifiers (&& has precedence over &)
     * - complete noexcept clause (including optional parenthesized condition)
     */
    private String buildCppQualifierSuffix(TSNode funcOrDeclNode, String src) {
        if (funcOrDeclNode == null || funcOrDeclNode.isNull()) return "";

        // Find the function_declarator if present
        TSNode decl = funcOrDeclNode.getChildByFieldName("declarator");
        if (decl == null || decl.isNull() || !"function_declarator".equals(decl.getType())) {
            decl = findFunctionDeclaratorRecursive(funcOrDeclNode);
            if (decl == null) return "";
        }

<<<<<<< HEAD
        // Look for textual qualifiers in the trailing portion of the declarator node (after parameters)
        TSNode paramsNode = decl.getChildByFieldName("parameters");
        int tailStart = (paramsNode != null && !paramsNode.isNull()) ? paramsNode.getEndByte() : decl.getStartByte();
        int tailEnd = decl.getEndByte();
=======
        // Look for textual qualifiers in the trailing portion after the parameter list.
        // IMPORTANT: In C++, member-function qualifiers (const/volatile/ref/noexcept) may appear AFTER the parameters
        // but OUTSIDE the function_declarator node. So we must scan from params end up to the start of the body (if
        // any),
        // or to the end of the outer node when there is no body.
        TSNode paramsNode = decl.getChildByFieldName("parameters");
        int tailStart = (paramsNode != null && !paramsNode.isNull()) ? paramsNode.getEndByte() : decl.getStartByte();

        // Determine an outer end bound to include qualifiers that may be outside the declarator
        int outerTailEnd;
        TSNode bodyNode = funcOrDeclNode.getChildByFieldName("body");
        if (bodyNode != null && !bodyNode.isNull()) {
            outerTailEnd = bodyNode.getStartByte();
        } else {
            outerTailEnd = funcOrDeclNode.getEndByte();
        }

        // Scan from params end up to the outer bound
        int tailEnd = outerTailEnd;
>>>>>>> e477bfd8
        if (tailStart >= tailEnd) return "";

        String tail = ASTTraversalUtils.safeSubstringFromByteOffsets(src, tailStart, tailEnd)
                .strip();
<<<<<<< HEAD
        if (tail.isEmpty()) return "";
=======

        // Augment textual detection with AST-based scanning for robust qualifier extraction
        boolean nodeHasConst = false;
        boolean nodeHasVolatile = false;

        // Scan both the outer node and the function_declarator node for TYPE_QUALIFIER children in the tail region
        nodeHasConst = nodeHasConst || scanForQualifier(funcOrDeclNode, tailStart, tailEnd, src, "const");
        nodeHasVolatile = nodeHasVolatile || scanForQualifier(funcOrDeclNode, tailStart, tailEnd, src, "volatile");
        nodeHasConst = nodeHasConst || scanForQualifier(decl, tailStart, tailEnd, src, "const");
        nodeHasVolatile = nodeHasVolatile || scanForQualifier(decl, tailStart, tailEnd, src, "volatile");
>>>>>>> e477bfd8

        var quals = new ArrayList<String>();
        var addedQualTypes = new HashSet<String>(); // Track which qualifier types have been added

<<<<<<< HEAD
        // Extract const qualifier (word boundary aware)
        if (hasKeywordWithBoundary(tail, "const") && addedQualTypes.add("const")) {
            quals.add("const");
        }

        // Extract volatile qualifier (word boundary aware)
        if (hasKeywordWithBoundary(tail, "volatile") && addedQualTypes.add("volatile")) {
            quals.add("volatile");
        }

        // Extract reference qualifier: && takes precedence over & (check && first)
        if (tail.contains("&&")) {
            if (addedQualTypes.add("&&")) {
                quals.add("&&");
            }
        } else if (tail.contains("&")) {
=======
        // Extract const qualifier (word boundary aware + AST-based)
        if ((tail != null && !tail.isEmpty() && hasKeywordWithBoundary(tail, "const")) || nodeHasConst) {
            if (addedQualTypes.add("const")) {
                quals.add("const");
            }
        }

        // Extract volatile qualifier (word boundary aware + AST-based)
        if ((tail != null && !tail.isEmpty() && hasKeywordWithBoundary(tail, "volatile")) || nodeHasVolatile) {
            if (addedQualTypes.add("volatile")) {
                quals.add("volatile");
            }
        }

        // Extract reference qualifier: && takes precedence over & (check && first)
        if (tail != null && tail.contains("&&")) {
            if (addedQualTypes.add("&&")) {
                quals.add("&&");
            }
        } else if (tail != null && tail.contains("&")) {
>>>>>>> e477bfd8
            if (addedQualTypes.add("&")) {
                quals.add("&");
            }
        }

        // Extract full noexcept clause (including optional parenthesized condition)
<<<<<<< HEAD
        String noexceptClause = extractNoexceptClause(tail);
=======
        String noexceptClause = (tail == null || tail.isEmpty()) ? "" : extractNoexceptClause(tail);
>>>>>>> e477bfd8
        if (!noexceptClause.isEmpty() && addedQualTypes.add("noexcept")) {
            quals.add(noexceptClause);
        }

        if (quals.isEmpty()) {
            return "";
        }

        String result = String.join(" ", quals).strip();
        if (log.isDebugEnabled()) {
<<<<<<< HEAD
            log.debug("Extracted qualifier suffix '{}' from declarator tail: {}", result, tail);
=======
            log.debug("Extracted qualifier suffix '{}' from declarator tail: {}", result, (tail == null ? "" : tail));
>>>>>>> e477bfd8
        }
        return result;
    }

    /**
     * Checks if a keyword exists in text with word boundaries (not as part of a longer identifier).
     * This prevents false matches like "const" matching inside "constexpr".
     *
     * @param text the text to search
     * @param keyword the keyword to find
     * @return true if the keyword is found as a standalone word
     */
    private boolean hasKeywordWithBoundary(String text, String keyword) {
        var pattern = java.util.regex.Pattern.compile("\\b" + java.util.regex.Pattern.quote(keyword) + "\\b");
        return pattern.matcher(text).find();
    }

    /**
     * Extracts the full noexcept clause from a string, including optional parenthesized expressions.
     *
     * Handles patterns:
     * - "noexcept" -> "noexcept"
     * - "noexcept(true)" -> "noexcept(true)"
     * - "noexcept(false)" -> "noexcept(false)"
     * - "noexcept(some_expr)" -> "noexcept(some_expr)"
     * - "noexcept()" -> "noexcept()"
     * - Multiple spaces and formatting variations
     *
     * Uses word-boundary matching to avoid false positives and parenthesis depth tracking
     * to correctly extract nested expressions.
     *
     * @param text the tail string to search for noexcept
     * @return the complete noexcept clause (with normalized spacing), or empty string if not found
     */
    private String extractNoexceptClause(String text) {
        // Use word boundary to find "noexcept" as standalone keyword
        var pattern = java.util.regex.Pattern.compile("\\bnoexcept\\b");
        var matcher = pattern.matcher(text);

        if (!matcher.find()) {
            return "";
        }

        int startIdx = matcher.start();
        int endIdx = matcher.end();

        // Skip any whitespace between "noexcept" and potential opening parenthesis
        while (endIdx < text.length() && Character.isWhitespace(text.charAt(endIdx))) {
            endIdx++;
        }

        // Check if there's a parenthesized expression immediately following
        if (endIdx < text.length() && text.charAt(endIdx) == '(') {
            // Find matching closing parenthesis using depth tracking
            int parenDepth = 0;
            int i = endIdx;
            int closeParenIdx = -1;

            while (i < text.length()) {
                char ch = text.charAt(i);
                if (ch == '(') {
                    parenDepth++;
                } else if (ch == ')') {
                    parenDepth--;
                    if (parenDepth == 0) {
                        closeParenIdx = i;
                        break;
                    }
                }
                i++;
            }

            // If matching closing paren found, include it; otherwise just return "noexcept"
            if (closeParenIdx >= 0) {
                endIdx = closeParenIdx + 1;
            } else {
                // Mismatched parens; just return the keyword
                endIdx = matcher.end();
            }
        } else {
            // No parentheses; just return "noexcept"
            endIdx = matcher.end();
        }

        String clause = text.substring(startIdx, endIdx).strip();

        // Normalize internal spacing (remove spaces around parentheses and inside)
        clause = clause.replaceAll("\\s*\\(\\s*", "(").replaceAll("\\s*\\)\\s*", ")");

        if (log.isDebugEnabled()) {
            log.debug("Extracted noexcept clause '{}' from text", clause);
        }

        return clause;
    }

<<<<<<< HEAD
=======
    /**
     * Scans immediate named children of the given parent node within the [tailStart, tailEnd) byte range
     * for TYPE_QUALIFIER nodes containing the specified qualifier token.
     */
    private boolean scanForQualifier(TSNode parent, int tailStart, int tailEnd, String src, String qualifier) {
        if (parent == null || parent.isNull()) return false;
        int count = parent.getNamedChildCount();
        for (int i = 0; i < count; i++) {
            TSNode child = parent.getNamedChild(i);
            if (child == null || child.isNull()) continue;
            int sb = child.getStartByte();
            if (sb < tailStart || sb >= tailEnd) continue;
            String t = child.getType();
            if (TYPE_QUALIFIER.equals(t)) {
                String q = ASTTraversalUtils.extractNodeText(child, src).strip();
                if (q.contains(qualifier)) {
                    return true;
                }
            }
        }
        return false;
    }

>>>>>>> e477bfd8
    @Override
    protected boolean shouldIgnoreDuplicate(CodeUnit existing, CodeUnit candidate, ProjectFile file) {
        // For C++, we ignore duplicates for classes, fields, and modules
        // BUT NOT for functions, because they might be overloads with different signatures

        if (candidate.isFunction()) {
            // Functions might be overloads - don't treat as duplicates
            // Trade-off: this also keeps forward declarations + definitions
            return false; // Don't ignore - add the candidate
        }

        if (candidate.isClass() || candidate.isField() || candidate.isModule()) {
            // These are true duplicates in C++ (header guards, preprocessor conditionals, etc.)
            return true; // Ignore the duplicate
        }

        // For other types, use default behavior
        return super.shouldIgnoreDuplicate(existing, candidate, file);
    }

    /**
     * Backward-compatibility override for function lookup by fully qualified name.
     *
     * <p>This method provides transitional convenience for callers that previously looked up zero-argument
     * functions by their simple name (without parentheses). For example, a lookup for "MyClass::myFunc"
     * will automatically retry as "MyClass::myFunc()" if the first attempt returns empty.
     *
     * <p>This allows existing code that relies on simple-name lookups to continue working after the
     * analyzer became overload-aware and began requiring parameter signatures in function FQNames.
     *
     * @param fqName the fully qualified name to look up
     * @return an Optional containing the matching CodeUnit, or empty if not found
     */
    @Override
    public Optional<CodeUnit> getDefinition(String fqName) {
        // First, try the lookup as provided
        var result = super.getDefinition(fqName);
        if (result.isPresent()) {
            return result;
        }

        // If empty and fqName doesn't already contain parentheses, retry with empty parameter list
        if (!fqName.contains("(") && !fqName.contains(")")) {
            return super.getDefinition(fqName + "()");
        }

        return Optional.empty();
    }

    public String getCacheStatistics() {
        // Count non-null parsed trees in fileState
        int parsedTreeCount = withFileProperties(fileProps -> (int) fileProps.values().stream()
                .filter(fp -> fp.parsedTree() != null)
                .count());
        return String.format(
                "FileContent: %d, ParsedTrees: %d, SkeletonGen: %d, NamespaceProc: %d",
                fileContentCache.size(),
                parsedTreeCount,
                skeletonGenerator.getCacheSize(),
                namespaceProcessor.getCacheSize());
    }
}<|MERGE_RESOLUTION|>--- conflicted
+++ resolved
@@ -664,33 +664,16 @@
     protected String enhanceFqName(String fqName, String captureName, TSNode definitionNode, String src) {
         var skeletonType = getSkeletonTypeForCapture(captureName);
 
-<<<<<<< HEAD
-        // For functions (including constructors, destructors, and methods), append parameter signature (and qualifiers)
-        // to FQN
-=======
         // For functions, apply name normalization (e.g., destructor tilde) but do NOT append signature
         // Signature is now extracted separately via extractSignature()
->>>>>>> e477bfd8
         if (skeletonType == SkeletonType.FUNCTION_LIKE) {
             // Special-case: ensure destructors have a leading '~' in the symbol name.
             // Tree-sitter may expose the underlying identifier without the tilde; normalize here.
             if (CaptureNames.DESTRUCTOR_DEFINITION.equals(captureName) && !fqName.startsWith("~")) {
                 fqName = "~" + fqName;
             }
-<<<<<<< HEAD
-
-            String paramSignature = buildCppOverloadSuffix(definitionNode, src);
-            String qualifierSuffix = buildCppQualifierSuffix(definitionNode, src);
-
-            if (!paramSignature.isEmpty()) {
-                return fqName + "(" + paramSignature + ")" + (qualifierSuffix.isEmpty() ? "" : " " + qualifierSuffix);
-            }
-            // Empty parameter list: still append "()" for stable function identity, optionally with qualifiers
-            return fqName + "()" + (qualifierSuffix.isEmpty() ? "" : " " + qualifierSuffix);
-=======
             // Return clean fqName without parameters/qualifiers
             return fqName;
->>>>>>> e477bfd8
         }
 
         // For non-function types (classes, fields, modules), return unchanged
@@ -698,8 +681,6 @@
     }
 
     /**
-<<<<<<< HEAD
-=======
      * Extracts the signature string for a function/method, including parameter types and qualifiers.
      * This signature is used to populate CodeUnit.signature field for overload disambiguation.
      *
@@ -727,7 +708,6 @@
     }
 
     /**
->>>>>>> e477bfd8
      * Extracts method-level qualifiers (const/volatile/ref/noexcept) that should form part of overload identity.
      * Captures full qualifier identity including complete noexcept expressions.
      *
@@ -749,16 +729,9 @@
             if (decl == null) return "";
         }
 
-<<<<<<< HEAD
-        // Look for textual qualifiers in the trailing portion of the declarator node (after parameters)
-        TSNode paramsNode = decl.getChildByFieldName("parameters");
-        int tailStart = (paramsNode != null && !paramsNode.isNull()) ? paramsNode.getEndByte() : decl.getStartByte();
-        int tailEnd = decl.getEndByte();
-=======
         // Look for textual qualifiers in the trailing portion after the parameter list.
         // IMPORTANT: In C++, member-function qualifiers (const/volatile/ref/noexcept) may appear AFTER the parameters
-        // but OUTSIDE the function_declarator node. So we must scan from params end up to the start of the body (if
-        // any),
+        // but OUTSIDE the function_declarator node. So we must scan from params end up to the start of the body (if any),
         // or to the end of the outer node when there is no body.
         TSNode paramsNode = decl.getChildByFieldName("parameters");
         int tailStart = (paramsNode != null && !paramsNode.isNull()) ? paramsNode.getEndByte() : decl.getStartByte();
@@ -774,14 +747,10 @@
 
         // Scan from params end up to the outer bound
         int tailEnd = outerTailEnd;
->>>>>>> e477bfd8
         if (tailStart >= tailEnd) return "";
 
         String tail = ASTTraversalUtils.safeSubstringFromByteOffsets(src, tailStart, tailEnd)
                 .strip();
-<<<<<<< HEAD
-        if (tail.isEmpty()) return "";
-=======
 
         // Augment textual detection with AST-based scanning for robust qualifier extraction
         boolean nodeHasConst = false;
@@ -792,29 +761,10 @@
         nodeHasVolatile = nodeHasVolatile || scanForQualifier(funcOrDeclNode, tailStart, tailEnd, src, "volatile");
         nodeHasConst = nodeHasConst || scanForQualifier(decl, tailStart, tailEnd, src, "const");
         nodeHasVolatile = nodeHasVolatile || scanForQualifier(decl, tailStart, tailEnd, src, "volatile");
->>>>>>> e477bfd8
 
         var quals = new ArrayList<String>();
         var addedQualTypes = new HashSet<String>(); // Track which qualifier types have been added
 
-<<<<<<< HEAD
-        // Extract const qualifier (word boundary aware)
-        if (hasKeywordWithBoundary(tail, "const") && addedQualTypes.add("const")) {
-            quals.add("const");
-        }
-
-        // Extract volatile qualifier (word boundary aware)
-        if (hasKeywordWithBoundary(tail, "volatile") && addedQualTypes.add("volatile")) {
-            quals.add("volatile");
-        }
-
-        // Extract reference qualifier: && takes precedence over & (check && first)
-        if (tail.contains("&&")) {
-            if (addedQualTypes.add("&&")) {
-                quals.add("&&");
-            }
-        } else if (tail.contains("&")) {
-=======
         // Extract const qualifier (word boundary aware + AST-based)
         if ((tail != null && !tail.isEmpty() && hasKeywordWithBoundary(tail, "const")) || nodeHasConst) {
             if (addedQualTypes.add("const")) {
@@ -835,18 +785,13 @@
                 quals.add("&&");
             }
         } else if (tail != null && tail.contains("&")) {
->>>>>>> e477bfd8
             if (addedQualTypes.add("&")) {
                 quals.add("&");
             }
         }
 
         // Extract full noexcept clause (including optional parenthesized condition)
-<<<<<<< HEAD
-        String noexceptClause = extractNoexceptClause(tail);
-=======
         String noexceptClause = (tail == null || tail.isEmpty()) ? "" : extractNoexceptClause(tail);
->>>>>>> e477bfd8
         if (!noexceptClause.isEmpty() && addedQualTypes.add("noexcept")) {
             quals.add(noexceptClause);
         }
@@ -857,11 +802,7 @@
 
         String result = String.join(" ", quals).strip();
         if (log.isDebugEnabled()) {
-<<<<<<< HEAD
-            log.debug("Extracted qualifier suffix '{}' from declarator tail: {}", result, tail);
-=======
             log.debug("Extracted qualifier suffix '{}' from declarator tail: {}", result, (tail == null ? "" : tail));
->>>>>>> e477bfd8
         }
         return result;
     }
@@ -958,8 +899,6 @@
         return clause;
     }
 
-<<<<<<< HEAD
-=======
     /**
      * Scans immediate named children of the given parent node within the [tailStart, tailEnd) byte range
      * for TYPE_QUALIFIER nodes containing the specified qualifier token.
@@ -983,7 +922,6 @@
         return false;
     }
 
->>>>>>> e477bfd8
     @Override
     protected boolean shouldIgnoreDuplicate(CodeUnit existing, CodeUnit candidate, ProjectFile file) {
         // For C++, we ignore duplicates for classes, fields, and modules
