--- conflicted
+++ resolved
@@ -29,11 +29,8 @@
 import java.util.stream.Collectors;
 import org.apache.logging.log4j.LogManager;
 import org.apache.logging.log4j.Logger;
-<<<<<<< HEAD
 import org.jetbrains.annotations.Blocking;
-=======
 import org.jetbrains.annotations.Nullable;
->>>>>>> 72a51cc4
 
 /** Generates prompts for the main coding agent loop, including instructions for SEARCH/REPLACE blocks. */
 public abstract class CodePrompts {
@@ -622,16 +619,11 @@
      * @param vp The viewing policy to apply for content visibility; defaults to NONE if not specified.
      * @return A collection of ChatMessages (empty if no content).
      */
-<<<<<<< HEAD
     @Blocking
-    public final Collection<ChatMessage> getWorkspaceReadOnlyMessages(Context ctx, boolean combineSummaries) {
-        var allContents = new ArrayList<Content>();
-=======
     public final Collection<ChatMessage> getWorkspaceReadOnlyMessages(
             Context ctx, boolean combineSummaries, ViewingPolicy vp) {
         return getWorkspaceReadOnlyMessagesInternal(ctx, combineSummaries, vp);
     }
->>>>>>> 72a51cc4
 
     /**
      * Internal implementation of getWorkspaceReadOnlyMessages that applies the viewing policy.
@@ -656,47 +648,7 @@
         var rendered = formatWithPolicy(otherFragments, vp);
         var combinedText = new StringBuilder(rendered.text);
 
-<<<<<<< HEAD
-        // Process non-summary fragments
-        otherFragments.forEach(fragment -> {
-            if (fragment.isText()) {
-                // Handle text-based fragments
-                String formatted = fragment.format().join(); // No analyzer
-                if (!formatted.isBlank()) {
-                    readOnlyTextFragments.append(formatted).append("\n\n");
-                }
-            } else if (fragment instanceof ContextFragment.ImageFragment imageFragment
-                    && imageFragment.imageBytes() != null) {
-                // Handle image fragments - explicitly check for known image fragment types
-                try {
-                    // Convert AWT Image to LangChain4j ImageContent
-                    var image = ImageUtil.bytesToImage(
-                            Objects.requireNonNull(fragment.imageBytes()).join());
-                    var l4jImage = ImageUtil.toL4JImage(image);
-                    readOnlyImageFragments.add(ImageContent.from(l4jImage));
-                    // Add a placeholder in the text part for reference
-                    readOnlyTextFragments.append(fragment.format().join()).append("\n\n"); // No analyzer
-                } catch (IOException | UncheckedIOException e) {
-                    var description = fragment.description().join();
-                    logger.error("Failed to process image fragment {} for LLM message", description, e);
-                    // Add a placeholder indicating the error, do not call removeBadFragment from here
-                    readOnlyTextFragments.append(
-                            String.format("[Error processing image: %s - %s]\n\n", description, e.getMessage()));
-                }
-            } else {
-                // Handle non-text, non-image fragments (e.g., HistoryFragment, TaskFragment)
-                // Just add their formatted representation as text
-                String formatted = fragment.format().join(); // No analyzer
-                if (!formatted.isBlank()) {
-                    readOnlyTextFragments.append(formatted).append("\n\n");
-                }
-            }
-        });
-
-        // Process and aggregate SummaryFragments
-=======
         // --- Append summary fragments if present ---
->>>>>>> 72a51cc4
         if (!summaryFragments.isEmpty()) {
             var summaryText = ContextFragment.SummaryFragment.combinedText(summaryFragments);
             var combinedBlock =
@@ -822,61 +774,12 @@
      * Formats fragments according to a viewing policy, rendering text and collecting images.
      * Applies ViewingPolicy to StringFragments when provided (vp != null).
      */
-<<<<<<< HEAD
     @Blocking
-    private RenderedContent renderFragments(List<ContextFragment> fragments) {
-=======
     private RenderedContent formatWithPolicy(List<ContextFragment> fragments, @Nullable ViewingPolicy vp) {
->>>>>>> 72a51cc4
         var textBuilder = new StringBuilder();
         var imageList = new ArrayList<ImageContent>();
 
-        // 1. Collect all Futures for formatting/bytes that need to be resolved.
-        //    We use a List to preserve the order relative to the original 'fragments' list.
-        var formatFutures = new ArrayList<CompletableFuture<String>>();
-        var byteFutures = new ArrayList<CompletableFuture<byte[]>>();
-
         for (var fragment : fragments) {
-<<<<<<< HEAD
-            // All text fragments and unknown fragments need formatting (String result)
-            if (fragment.isText() || !(fragment instanceof ContextFragment.ImageFragment imageFragment)) {
-                formatFutures.add(fragment.format().future());
-                byteFutures.add(CompletableFuture.completedFuture(null)); // Placeholder
-            }
-            // Image fragments need byte retrieval (byte[] result)
-            else {
-                formatFutures.add(imageFragment.format().future());
-                // Only add the byte future if bytes are present, otherwise add a completed null future
-                var imageBytesCv = imageFragment.imageBytes();
-                if (imageBytesCv != null) {
-                    byteFutures.add(imageBytesCv.future());
-                } else {
-                    byteFutures.add(CompletableFuture.completedFuture(null)); // Placeholder
-                }
-            }
-        }
-
-        // 2. Aggregate and wait for ALL futures to complete in parallel
-        //    We wait for all format tasks, and then all byte tasks.
-        //    This is the key step that enables parallel execution.
-        CompletableFuture<Void> allFormats = CompletableFuture.allOf(formatFutures.toArray(new CompletableFuture[0]));
-        CompletableFuture<Void> allBytes = CompletableFuture.allOf(byteFutures.toArray(new CompletableFuture[0]));
-
-        // Wait for all tasks to finish before proceeding to the next step.
-        allFormats.join();
-        allBytes.join();
-
-        // 3. Re-iterate the original fragments list, using the now-completed futures
-        int formatIndex = 0;
-        int byteIndex = 0;
-
-        for (var fragment : fragments) {
-            String formatted = formatFutures.get(formatIndex++).join(); // Immediate return
-            byte[] imageBytes = byteFutures.get(byteIndex++).join(); // Immediate return
-
-            if (fragment.isText() || !(fragment instanceof ContextFragment.ImageFragment)) {
-                // Text and unknown fragments
-=======
             if (fragment.isText()) {
                 String formatted;
                 if (vp != null && fragment instanceof ContextFragment.StringFragment sf) {
@@ -889,29 +792,25 @@
                             """
                                     .formatted(sf.description(), sf.id(), visibleText);
                 } else {
-                    formatted = fragment.format();
+                    formatted = fragment.format().join();
                 }
->>>>>>> 72a51cc4
                 if (!formatted.isBlank()) {
                     textBuilder.append(formatted).append("\n\n");
                 }
-            } else if (imageBytes != null) {
+            } else if (fragment.getType() == ContextFragment.FragmentType.IMAGE_FILE
+                    || fragment.getType() == ContextFragment.FragmentType.PASTE_IMAGE) {
                 try {
-                    // Process the image bytes which are now guaranteed to be ready
-                    var image = ImageUtil.bytesToImage(imageBytes);
-                    var l4jImage = ImageUtil.toL4JImage(image);
+                    var imageBytesCv = Objects.requireNonNull(fragment.imageBytes(), "Image bytes were null");
+                    var l4jImage = ImageUtil.toL4JImage(ImageUtil.bytesToImage(imageBytesCv.join()));
                     imageList.add(ImageContent.from(l4jImage));
-
-                    // The formatted string for the image should be the description
-                    textBuilder.append(formatted).append("\n\n");
+                    textBuilder.append(fragment.format()).append("\n\n");
                 } catch (IOException | UncheckedIOException e) {
-                    var description = fragment.description().join();
-                    logger.error("Failed to process image fragment {} for LLM message", description, e);
-                    textBuilder.append(
-                            String.format("[Error processing image: %s - %s]\n\n", description, e.getMessage()));
+                    logger.error("Failed to process image fragment {} for LLM message", fragment.description(), e);
+                    textBuilder.append(String.format(
+                            "[Error processing image: %s - %s]\n\n", fragment.description(), e.getMessage()));
                 }
             } else {
-                // If the future for imageBytes was null (not provided), still append the formatted text.
+                String formatted = fragment.format().join();
                 if (!formatted.isBlank()) {
                     textBuilder.append(formatted).append("\n\n");
                 }
@@ -987,12 +886,8 @@
      * - Redacts special StringFragments (e.g., Task List) when policy denies visibility.
      * - Preserves insertion order and multimodal content.
      */
-<<<<<<< HEAD
     @Blocking
-    public final Collection<ChatMessage> getWorkspaceMessagesInAddedOrder(Context ctx) {
-=======
     public final Collection<ChatMessage> getWorkspaceMessagesInAddedOrder(Context ctx, ViewingPolicy vp) {
->>>>>>> 72a51cc4
         var allFragments = ctx.allFragments().toList();
         if (allFragments.isEmpty()) {
             return List.of();
