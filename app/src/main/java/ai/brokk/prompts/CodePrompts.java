--- conflicted
+++ resolved
@@ -95,15 +95,9 @@
 
     @Blocking
     public static Set<InstructionsFlags> instructionsFlags(Context ctx) {
-        return instructionsFlags(
-<<<<<<< HEAD
-                ctx.getContextManager().getProject(),
-                ctx.getEditableFragments()
-                        .flatMap(f -> f.files().join().stream())
-                        .collect(Collectors.toSet()));
-=======
-                ctx.getEditableFragments().flatMap(f -> f.files().stream()).collect(Collectors.toSet()));
->>>>>>> 92554880
+        return instructionsFlags(ctx.getEditableFragments()
+                .flatMap(f -> f.files().join().stream())
+                .collect(Collectors.toSet()));
     }
 
     public static Set<InstructionsFlags> instructionsFlags(Set<ProjectFile> editableFiles) {
