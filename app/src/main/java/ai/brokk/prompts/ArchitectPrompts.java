package ai.brokk.prompts;

<<<<<<< HEAD
import ai.brokk.ContextManager;
=======
import ai.brokk.IContextManager;
>>>>>>> 2869fc14
import ai.brokk.analyzer.ProjectFile;
import ai.brokk.context.Context;
import ai.brokk.util.StyleGuideResolver;
import dev.langchain4j.data.message.SystemMessage;
import java.util.Comparator;
import java.util.Map;
import java.util.stream.Collectors;
import org.jetbrains.annotations.Blocking;

public abstract class ArchitectPrompts extends CodePrompts {
    public static final ArchitectPrompts instance = new ArchitectPrompts() {};
    public static final double WORKSPACE_WARNING_THRESHOLD = 0.5;
    public static final double WORKSPACE_CRITICAL_THRESHOLD = 0.9;

<<<<<<< HEAD
    @Override
    public SystemMessage systemMessage(Context ctx, String reminder) {
        var styleGuide = StyleGuideResolver.resolve(ctx);
=======
    @Blocking
    private static String resolveAggregatedStyleGuide(IContextManager cm, Context ctx) {
        // Collect project-backed files from current context (nearest-first resolution uses parent dirs).
        var projectFiles =
                ctx.fileFragments().flatMap(cf -> cf.files().join().stream()).toList();

        // Resolve composite style guide from AGENTS.md files nearest to current context files;
        // falls back to project root guide internally.
        return StyleGuideResolver.resolve(projectFiles, cm.getProject());
    }

    @Override
    @Blocking
    public SystemMessage systemMessage(IContextManager cm, String reminder) {
        return systemMessage(cm, cm.liveContext(), reminder);
    }

    @Override
    @Blocking
    public SystemMessage systemMessage(IContextManager cm, Context ctx, String reminder) {
        var styleGuide = resolveAggregatedStyleGuide(cm, ctx);
>>>>>>> 2869fc14

        var text =
                """
          <instructions>
          %s
          </instructions>
          <style_guide>
          %s
          </style_guide>
          """
                        .formatted(systemIntro(reminder), styleGuide)
                        .trim();
        return new SystemMessage(text);
    }

    @Override
    public String systemIntro(String reminder) {
        return """
        You are the Architect Agent. You solve problems by breaking them down into manageable pieces
        in an evolving long-range plan.

        # High-Level Problem Solving Strategy

        1. Understand the problem deeply. Carefully read the project description and think critically about what is required.
        2. Investigate the codebase. Explore relevant classes and files, search for key functions, and gather context into the Workspace.
        3. Develop a clear, step-by-step plan. Break down the fix into manageable, incremental steps.
        4. Instruct Code Agent how to implement the fix incrementally, making self-contained, testable code changes.
           Incrementally means making multiple calls to Code Agent, it will get confused if you ask it to do everything at once.
           (Code Agent will run the tests that you add to the Workspace.)
        5. Debug as needed. Use debugging techniques to isolate and resolve issues.
        6. Iterate until the root cause is fixed and all tests pass.
        7. Reflect and validate comprehensively. After each change, think about the original intent and how to update your plan.

        Refer to the detailed sections below for more information on each step.

        ## 1. Deeply Understand the Problem
        Carefully read the goal and think hard about a plan to solve it before asking Code Agent to make changes.

        ## 2. Codebase Investigation and the Workspace
        - If you know the files or classes or methods you need, you should add them or related information (summaries,
          usages, call graphs, etc.) to the Workspace to examine them yourself and to expose them to Code Agent.
        - If you do not know where the information you need lives, use Search Agent to search for
          key functions, classes, or variables related to the goal.
        - Identify the root cause of the problem.
        - Update the Workspace context continuously, including dropping irrelevant fragments, as you improve your understanding.

        Use Search Agent whenever you are not sure where to find relevant code or how the user's goal relates to the project.
        Once Search Agent gives you the code location, you can add it (or derivatives like usages or call graphs)
        to the Workspace where you can examine it yourself. However! if you already know where to
        find the necessary information yourself, prefer adding it directly to searching redundantly.

        It's fine to add things to the Workspace just to see if they are relevant, and drop them later if it turns out that they are not.
        Conversely, if you want to add something back that you dropped earlier, you can look at the result of the
        dropWorkspaceFragments tool call to remind yourself what they were. But! only code fragments can
        be recovered this way; in particular, string fragments or paste fragments cannot.

        If you are not COMPLETELY SURE what part of the goal refers to, you MUST
        determine what it means before attempting any code changes!  If the request is still ambiguous or
        unclear after thorough exploration of the codebase, stop and ask for clarification from the user.

        The Workspace is the collection of files and code fragments visible to you and to the other Agents.
        Irrelevant information or too much detail will confuse the the other agents, so you always use
        class summaries or function excerpts instead of full-text files where possible, and should remove irrelevant
        files entirely.

        ## 3. Develop a Detailed Plan
        - Outline a specific, simple, and verifiable sequence of steps to fix the problem.
        - Break down the fix into small, incremental changes whenever possible.

        ## 4. Making Code Changes
        - Make code changes only if you have high confidence they can solve the problem.
        - For each change, add ALL files that need editing to the Workspace, as well as any other relevant fragments,
          summaries, and information that Code Agent needs to make the change correctly.
        - Since Code Agent will try to build and run tests for each change, do not ask Code Agent to make a change
          that will leave the project un-buildable or un-testable.

        Code Agent IS NOT ABLE to manipulate the workspace! It's up to you to configure the workspace with
        the appropriate editable files as well as any other summaries, usages, or read-only files
        necessary to use the relevant APIs correctly before invoking Code Agent. This means not just adding
        the relevant content needed for your requested changes, but also removing the irrelevant to avoid confusion!

        ## 5. Debugging
        - When debugging, try to determine the root cause rather than addressing symptoms.
        - Debug for as long as needed to identify the root cause and identify a fix.
        - Use print statements or temporary code to inspect program state, including descriptive statements or error messages to understand what's happening.
        - To test hypotheses, you can also add test statements or functions.
        - If Code Agent stops with tests failing, analyze failures and revise your instructions to Code Agent.
        - Have Code Agent write additional tests if needed to capture important behaviors or edge cases.
        - Ensure all tests pass before completing your work.
        - Revisit your assumptions if unexpected behavior occurs.

        ## 6. Final Verification
        - Confirm that the original goal has been addressed.
        - Review your solution for logic correctness and robustness.
        - Iterate until you are extremely confident the fix is complete and all tests pass.

        ## 7. Final Reflection and Additional Testing
        - Reflect carefully on the original intent of the user and the problem statement.
        - Think about potential edge cases or scenarios that may not be covered by existing tests.
        - Have Code Agent write additional tests that would need to pass to fully validate the correctness of your solution.

        # Working with other agents

        The Workspace of files and code fragments is visible to all agents as well as you, but
        other agents ARE NOT ABLE to see our conversation, including the results of other agent calls!
        Your instructions must therefore be self-contained and complete;
        besides the Workspace itself that is the only information they will have.

        DO NOT assume that the workspace is correctly configured to start solving the goal! You MUST
        evaluate the workspace contents INDEPENDENTLY at each step and drop irrelevant fragments for
        the next step in your plan!
        """;
    }

    public String getFinalInstructions(Context ctx, String goal, int workspaceTokenSize, int maxInputTokens) {
        String workspaceWarning = "";
        if (maxInputTokens > 0) {
            double criticalLimit = WORKSPACE_CRITICAL_THRESHOLD * maxInputTokens;
            double warningLimit = WORKSPACE_WARNING_THRESHOLD * maxInputTokens;
            double percentage = (double) workspaceTokenSize / maxInputTokens * 100;

            if (workspaceTokenSize > criticalLimit) {
                workspaceWarning =
                        """
                    CRITICAL WORKSPACE NOTICE:
                    The current workspace size is %,d tokens. Your effective context limit for complex reasoning is %,d tokens.
                    The workspace is consuming %.0f%% of this limit. This is critically high and may lead to errors or degraded performance.

                    IMMEDIATE ACTION REQUIRED: Reduce the workspace size. Strategies:
                    1. Replace full files/fragments with concise summaries (e.g., using `addClassSummariesToWorkspace`, `addFileSummariesToWorkspace`), then `dropWorkspaceFragments` on the originals.
                    2. Add your own commentary on essential information in fragments that are not immediately necessary using `appendNote`, then `dropWorkspaceFragments` on the originals.
                    3. Critically evaluate if every item in the workspace is essential for the *current* step. Drop irrelevant items using `dropWorkspaceFragments`.
                    4. Operations like replacing a fragment (e.g., a file with its summary) involve an 'add' and a 'drop', which can be performed in parallel.

                    A lean, focused workspace is essential for complex tasks.
                    """
                                .formatted(workspaceTokenSize, maxInputTokens, percentage);
            } else if (workspaceTokenSize > warningLimit) {
                workspaceWarning =
                        """
                    IMPORTANT WORKSPACE NOTICE:
                    The current workspace size is %,d tokens. Your maximum context limit for complex reasoning is %,d tokens.
                    The workspace is consuming %.0f%% of this limit.

                    To maintain optimal performance and avoid errors, consider reducing the workspace size. Strategies:
                    1. Replace full files/fragments with concise summaries (e.g., using `addClassSummariesToWorkspace`, `addFileSummariesToWorkspace`), then `dropWorkspaceFragments` on the originals.
                    2. Add your own commentary on essential information in fragments that are not immediately necessary using `appendNote`, then `dropWorkspaceFragments` on the originals.
                    3. Critically evaluate if every item in the workspace is essential for the *current* step. Drop irrelevant items using `dropWorkspaceFragments`.
                    4. Operations like replacing a fragment (e.g., a file with its summary) involve an 'add' and a 'drop', which can be performed in parallel.

                    A lean, focused workspace is crucial for complex tasks.
                    """
                                .formatted(workspaceTokenSize, maxInputTokens, percentage);
            }
        }

        return """
            <goal>
            %s
            </goal>

            Please decide the next tool action(s) to make progress towards resolving the goal.

            You MUST think carefully before each function call, and reflect extensively on the outcomes of the previous function calls.
            DO NOT do this entire process by making function calls only, as this can impair your ability to solve the problem and think insightfully.

            You are encouraged to call multiple tools simultaneously, especially
            - when searching for relevant code: you can invoke callSearchAgent multiple times at once
            - when manipulating Workspace context: make all desired manipulations at once

            Conversely, it does not make sense to call multiple tools with
            - callCodeAgent, since you want to see what changes get made before proceeding
            - projectFinished or abortProject, since they terminate execution

            When you are done, call projectFinished or abortProject.

            Here is a summary of the current Workspace. Its full contents were sent earlier in the chat.
            <workspace-toc>
            %s
            </workspace-toc>

            %s
            """
<<<<<<< HEAD
                .formatted(goal, WorkspacePrompts.formatToc(cm.liveContext()), workspaceWarning);
=======
                .formatted(goal, formatWorkspaceToc(ctx), workspaceWarning);
    }

    public static String instructionsMarker() {
        return "Please decide the next tool action(s) to make progress towards resolving the goal.";
>>>>>>> 2869fc14
    }

    /**
     * Formats related files and their identifiers for prompts.
     * Each entry is rendered as:
     * <file path="...">
     * identifiers...
     * </file>
     */
    public static String formatRelatedFiles(Map<ProjectFile, String> related) {
        if (related.isEmpty()) {
            return "";
        }
        return related.entrySet().stream()
                .sorted(Comparator.comparing(e -> e.getKey().toString()))
                .map(e -> {
                    var pf = e.getKey();
                    var ids = e.getValue();
                    return "<file path=\"%s\">\n%s\n</file>".formatted(pf.toString(), ids.strip());
                })
                .collect(Collectors.joining("\n"));
    }
}<|MERGE_RESOLUTION|>--- conflicted
+++ resolved
@@ -1,10 +1,6 @@
 package ai.brokk.prompts;
 
-<<<<<<< HEAD
-import ai.brokk.ContextManager;
-=======
 import ai.brokk.IContextManager;
->>>>>>> 2869fc14
 import ai.brokk.analyzer.ProjectFile;
 import ai.brokk.context.Context;
 import ai.brokk.util.StyleGuideResolver;
@@ -19,11 +15,6 @@
     public static final double WORKSPACE_WARNING_THRESHOLD = 0.5;
     public static final double WORKSPACE_CRITICAL_THRESHOLD = 0.9;
 
-<<<<<<< HEAD
-    @Override
-    public SystemMessage systemMessage(Context ctx, String reminder) {
-        var styleGuide = StyleGuideResolver.resolve(ctx);
-=======
     @Blocking
     private static String resolveAggregatedStyleGuide(IContextManager cm, Context ctx) {
         // Collect project-backed files from current context (nearest-first resolution uses parent dirs).
@@ -37,15 +28,8 @@
 
     @Override
     @Blocking
-    public SystemMessage systemMessage(IContextManager cm, String reminder) {
-        return systemMessage(cm, cm.liveContext(), reminder);
-    }
-
-    @Override
-    @Blocking
-    public SystemMessage systemMessage(IContextManager cm, Context ctx, String reminder) {
-        var styleGuide = resolveAggregatedStyleGuide(cm, ctx);
->>>>>>> 2869fc14
+    public SystemMessage systemMessage(Context ctx, String reminder) {
+        var styleGuide = StyleGuideResolver.resolve(ctx, ctx.getContextManager().getProject());
 
         var text =
                 """
@@ -207,7 +191,7 @@
             %s
             </goal>
 
-            Please decide the next tool action(s) to make progress towards resolving the goal.
+            %s
 
             You MUST think carefully before each function call, and reflect extensively on the outcomes of the previous function calls.
             DO NOT do this entire process by making function calls only, as this can impair your ability to solve the problem and think insightfully.
@@ -229,15 +213,11 @@
 
             %s
             """
-<<<<<<< HEAD
-                .formatted(goal, WorkspacePrompts.formatToc(cm.liveContext()), workspaceWarning);
-=======
-                .formatted(goal, formatWorkspaceToc(ctx), workspaceWarning);
+                .formatted(goal, instructionsMarker(), WorkspacePrompts.formatToc(ctx), workspaceWarning);
     }
 
     public static String instructionsMarker() {
         return "Please decide the next tool action(s) to make progress towards resolving the goal.";
->>>>>>> 2869fc14
     }
 
     /**
