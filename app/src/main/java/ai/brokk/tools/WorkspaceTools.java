--- conflicted
+++ resolved
@@ -236,25 +236,10 @@
             return "Error: Failed to serialize DISCARDED_CONTEXT JSON: " + e.getMessage();
         }
 
-<<<<<<< HEAD
         // Apply removal and upsert DISCARDED_CONTEXT in the local context
         var droppedIds = toDrop.stream().map(ContextFragment::id).collect(Collectors.toSet());
         var next =
                 context.removeFragmentsByIds(droppedIds).putSpecial(SpecialTextType.DISCARDED_CONTEXT, discardedJson);
-=======
-        // Apply removal and update DISCARDED_CONTEXT in the local context
-        var next = context.removeFragments(toDrop);
-        if (existingDiscarded.isPresent()) {
-            next = next.removeFragments(List.of(existingDiscarded.get()));
-        }
-        var fragment = new ContextFragment.StringFragment(
-                context.getContextManager(),
-                discardedJson,
-                ContextFragment.DISCARDED_CONTEXT.description(),
-                ContextFragment.DISCARDED_CONTEXT.syntaxStyle());
-
-        next = next.addVirtualFragment(fragment);
->>>>>>> 6489ec1b
         context = next;
 
         logger.debug(
@@ -394,7 +379,6 @@
             return "Ignoring empty Note";
         }
 
-<<<<<<< HEAD
         var existed =
                 context.getSpecial(SpecialTextType.SEARCH_NOTES.description()).isPresent();
 
@@ -438,36 +422,6 @@
         logger.debug("createTaskList selected with {} tasks", tasks.size());
         if (tasks.isEmpty()) {
             return "No tasks provided.";
-=======
-        final var description = ContextFragment.SEARCH_NOTES.description();
-        final var syntax = ContextFragment.SEARCH_NOTES.syntaxStyle();
-
-        var existing = context.virtualFragments()
-                .filter(vf -> vf.getType() == ContextFragment.FragmentType.STRING)
-                .filter(vf -> description.equals(vf.description()))
-                .findFirst();
-
-        if (existing.isPresent()) {
-            var prev = existing.get();
-            String prevText = prev.text();
-            String combined = prevText.isBlank() ? markdown : prevText + "\n\n" + markdown;
-
-            var next = context.removeFragments(List.of(prev));
-            var newFrag =
-                    new ContextFragment.StringFragment(context.getContextManager(), combined, description, syntax);
-            logger.debug(
-                    "appendNote: replaced existing Task Notes fragment {} with updated content ({} chars).",
-                    prev.id(),
-                    combined.length());
-            context = next.addVirtualFragment(newFrag);
-            return "Appended note to Task Notes.";
-        } else {
-            var newFrag =
-                    new ContextFragment.StringFragment(context.getContextManager(), markdown, description, syntax);
-            logger.debug("appendNote: created new Task Notes fragment ({} chars).", markdown.length());
-            context = context.addVirtualFragment(newFrag);
-            return "Created Task Notes and added the note.";
->>>>>>> 6489ec1b
         }
 
         var cm = context.getContextManager();
