package ai.brokk;

import ai.brokk.context.Context;
import ai.brokk.context.ContextFragment;
import ai.brokk.context.ContextHistory;
import ai.brokk.git.GitRepo;
import ai.brokk.git.GitRepoFactory;
import ai.brokk.project.AbstractProject;
import ai.brokk.tasks.TaskList;
import ai.brokk.util.HistoryIo;
import ai.brokk.util.SerialByKeyExecutor;
import com.fasterxml.jackson.annotation.JsonIgnore;
import com.fasterxml.jackson.annotation.JsonIgnoreProperties;
import com.github.f4b6a3.uuid.UuidCreator;
import java.io.IOException;
import java.io.UncheckedIOException;
import java.nio.file.FileSystems;
import java.nio.file.Files;
import java.nio.file.Path;
import java.nio.file.StandardCopyOption;
import java.nio.file.StandardOpenOption;
import java.util.ArrayList;
import java.util.Comparator;
import java.util.HashSet;
import java.util.List;
import java.util.Map;
import java.util.Optional;
import java.util.Properties;
import java.util.Set;
import java.util.UUID;
import java.util.concurrent.CompletableFuture;
import java.util.concurrent.ConcurrentHashMap;
import java.util.concurrent.ExecutionException;
import java.util.concurrent.ExecutorService;
import java.util.concurrent.Executors;
import java.util.concurrent.ThreadFactory;
import java.util.concurrent.TimeUnit;
import org.apache.logging.log4j.LogManager;
import org.apache.logging.log4j.Logger;
import org.jetbrains.annotations.Blocking;
import org.jetbrains.annotations.Nullable;

public class SessionManager implements AutoCloseable {
    /** Record representing session metadata for the sessions management system. */
    @JsonIgnoreProperties(ignoreUnknown = true)
    public record SessionInfo(UUID id, String name, long created, long modified) {

        @JsonIgnore
        public boolean isSessionModified() {
            return created != modified;
        }
    }

    private static final Logger logger = LogManager.getLogger(SessionManager.class);

    private static class SessionExecutorThreadFactory implements ThreadFactory {
        private static final ThreadLocal<Boolean> isSessionExecutorThread = ThreadLocal.withInitial(() -> false);
        private final ThreadFactory delegate;

        SessionExecutorThreadFactory() {
            this.delegate = Executors.defaultThreadFactory();
        }

        @Override
        public Thread newThread(Runnable r) {
            Runnable wrappedRunnable = () -> {
                isSessionExecutorThread.set(true);
                try {
                    r.run();
                } finally {
                    isSessionExecutorThread.remove();
                }
            };
            var t = delegate.newThread(wrappedRunnable);
            t.setDaemon(true);
            t.setName("session-io-" + t.threadId());
            return t;
        }

        static boolean isOnSessionExecutorThread() {
            return isSessionExecutorThread.get();
        }
    }

    private final ExecutorService sessionExecutor;
    private final SerialByKeyExecutor sessionExecutorByKey;
    private final Path sessionsDir;
    private final Map<UUID, SessionInfo> sessionsCache;

    public SessionManager(Path sessionsDir) {
        this.sessionsDir = sessionsDir;
        // Use a CPU-aware pool size to better handle concurrent session I/O in tests and production
        int poolSize = Math.max(4, Runtime.getRuntime().availableProcessors());
        this.sessionExecutor = Executors.newFixedThreadPool(poolSize, new SessionExecutorThreadFactory());
        this.sessionExecutorByKey = new SerialByKeyExecutor(sessionExecutor);
        this.sessionsCache = loadSessions();
    }

    private Map<UUID, SessionInfo> loadSessions() {
        var sessions = new ConcurrentHashMap<UUID, SessionInfo>();
        try {
            Files.createDirectories(sessionsDir);
            try (var stream = Files.list(sessionsDir)) {
                stream.filter(path -> path.toString().endsWith(".zip"))
                        .forEach(zipPath -> readSessionInfoFromZip(zipPath).ifPresent(sessionInfo -> {
                            sessions.put(sessionInfo.id(), sessionInfo);
                        }));
            }
        } catch (IOException e) {
            logger.error("Error listing session zip files in {}: {}", sessionsDir, e.getMessage());
        }
        return sessions;
    }

    public List<SessionInfo> listSessions() {
        var sessions = new ArrayList<>(sessionsCache.values());
        sessions.sort(Comparator.comparingLong(SessionInfo::modified).reversed());
        return sessions;
    }

    public SessionInfo newSession(String name) {
        var sessionId = newSessionId();
        var currentTime = System.currentTimeMillis();
        var newSessionInfo = new SessionInfo(sessionId, name, currentTime, currentTime);
        sessionsCache.put(sessionId, newSessionInfo);

        sessionExecutorByKey.submit(sessionId.toString(), () -> {
            Path sessionHistoryPath = getSessionHistoryPath(sessionId);
            try {
                Files.createDirectories(sessionHistoryPath.getParent());
                // 1. Create the zip with empty history first. This ensures the zip file exists.
                var emptyHistory = new ContextHistory(Context.EMPTY);
                HistoryIo.writeZip(emptyHistory, sessionHistoryPath);

                // 2. Now add/update manifest.json to the existing zip.
                writeSessionInfoToZip(sessionHistoryPath, newSessionInfo); // Should use create="false" as zip exists.
                logger.info("Created new session {} ({}) with manifest and empty history.", name, sessionId);
            } catch (IOException e) {
                logger.error("Error creating new session files for {} ({}): {}", name, sessionId, e.getMessage());
                throw new UncheckedIOException("Failed to create new session " + name, e);
            }
        });
        return newSessionInfo;
    }

    static UUID newSessionId() {
        return UuidCreator.getTimeOrderedEpoch();
    }

    public void renameSession(UUID sessionId, String newName) {
        SessionInfo oldInfo = sessionsCache.get(sessionId);
        if (oldInfo != null) {
            var updatedInfo = new SessionInfo(oldInfo.id(), newName, oldInfo.created(), System.currentTimeMillis());
            sessionsCache.put(sessionId, updatedInfo);
            sessionExecutorByKey.submit(sessionId.toString(), () -> {
                try {
                    Path sessionHistoryPath = getSessionHistoryPath(sessionId);
                    writeSessionInfoToZip(sessionHistoryPath, updatedInfo);
                    logger.info("Renamed session {} to '{}'", sessionId, newName);
                } catch (IOException e) {
                    logger.error(
                            "Error writing updated manifest for renamed session {}: {}", sessionId, e.getMessage());
                }
            });
        } else {
            logger.warn("Session ID {} not found in cache, cannot rename.", sessionId);
        }
    }

    public void deleteSession(UUID sessionId) throws Exception {
        sessionsCache.remove(sessionId);
        var deleteFuture = sessionExecutorByKey.submit(sessionId.toString(), () -> {
            Path historyZipPath = getSessionHistoryPath(sessionId);
            try {
                boolean deleted = Files.deleteIfExists(historyZipPath);
                if (deleted) {
                    logger.info("Deleted session zip: {}", historyZipPath.getFileName());
                } else {
                    logger.warn(
                            "Session zip {} not found for deletion, or already deleted.", historyZipPath.getFileName());
                }
            } catch (IOException e) {
                logger.error("Error deleting history zip for session {}: {}", sessionId, e.getMessage());
                throw new RuntimeException("Failed to delete session " + sessionId, e);
            }
        });
        deleteFuture.get(); // Wait for deletion to complete
    }

    /**
     * Moves a session zip into the 'unreadable' subfolder under the sessions directory. Removes the session from the
     * in-memory cache and performs the file move asynchronously.
     *
     * Note: If called from within a SessionManager executor thread, executes directly to avoid deadlock.
     * Otherwise, submits to the executor and waits for completion.
     */
    public void moveSessionToUnreadable(UUID sessionId) {
        sessionsCache.remove(sessionId);

        // Check for re-entrancy: if we're already on a SessionManager executor thread, execute directly
        if (SessionExecutorThreadFactory.isOnSessionExecutorThread()) {
            moveSessionToUnreadableSync(sessionId);
        } else {
            var future = sessionExecutorByKey.submit(sessionId.toString(), () -> {
                moveSessionToUnreadableSync(sessionId);
                return null;
            });
            try {
                future.get();
            } catch (InterruptedException | ExecutionException e) {
                throw new RuntimeException(e);
            }
        }
    }

    /**
     * Synchronously moves a session zip to the unreadable folder. Must only be called from the executor thread
     * for this session or from a context where it's safe to block on I/O.
     */
    private void moveSessionToUnreadableSync(UUID sessionId) {
        Path historyZipPath = getSessionHistoryPath(sessionId);
        Path unreadableDir = sessionsDir.resolve("unreadable");
        try {
            Files.createDirectories(unreadableDir);
            Path targetPath = unreadableDir.resolve(historyZipPath.getFileName());
            Files.move(historyZipPath, targetPath, StandardCopyOption.REPLACE_EXISTING);
            logger.info("Moved session zip {} to {}", historyZipPath.getFileName(), unreadableDir);
        } catch (IOException e) {
            logger.error("Error moving history zip for session {} to unreadable: {}", sessionId, e.getMessage());
        }
    }

    /** Detailed report of sessions quarantined during a scan. */
    public record QuarantineReport(
            Set<UUID> quarantinedSessionIds, List<String> quarantinedFilesWithoutUuid, int movedCount) {}

    /**
     * Scans the sessions directory for all .zip files, treating any with invalid UUID filenames or missing/invalid
     * manifest.json as unreadable and moving them to the 'unreadable' subfolder. Also attempts to load each valid-UUID
     * session's history to exercise migrations. Returns a report detailing what was quarantined.
     *
     * <p>This runs synchronously; intended to be invoked from a background task.
     */
    public QuarantineReport quarantineUnreadableSessions(IContextManager contextManager) {
        int moved = 0;
        var quarantinedIds = new HashSet<UUID>();
        var quarantinedNoUuid = new ArrayList<String>();

        try (var stream = Files.list(sessionsDir)) {
            for (Path zipPath :
                    stream.filter(p -> p.toString().endsWith(".zip")).toList()) {
                var maybeUuid = parseUuidFromFilename(zipPath);
                if (maybeUuid.isEmpty()) {
                    // Non-UUID filenames are unreadable by definition.
                    moveZipToUnreadable(zipPath);
                    quarantinedNoUuid.add(zipPath.getFileName().toString());
                    moved++;
                    continue;
                }

                var sessionId = maybeUuid.get();
                var info = readSessionInfoFromZip(zipPath);
                if (info.isEmpty()) {
                    moveSessionToUnreadable(sessionId);
                    quarantinedIds.add(sessionId);
                    moved++;
                    continue;
                }

                // Exercise migrations and quarantine if history read fails.
                try {
                    loadHistoryOrQuarantine(sessionId, contextManager);
                } catch (Exception e) {
                    quarantinedIds.add(sessionId);
                    moved++;
                    continue;
                }

                sessionsCache.putIfAbsent(sessionId, info.get());
            }
        } catch (IOException e) {
            logger.error("Error listing session zip files in {}: {}", sessionsDir, e.getMessage());
        }

        return new QuarantineReport(Set.copyOf(quarantinedIds), List.copyOf(quarantinedNoUuid), moved);
    }

    public SessionInfo copySession(UUID originalSessionId, String newSessionName) throws Exception {
        var newSessionId = newSessionId();
        var currentTime = System.currentTimeMillis();
        var newSessionInfo = new SessionInfo(newSessionId, newSessionName, currentTime, currentTime);

        var copyFuture = sessionExecutorByKey.submit(originalSessionId.toString(), () -> {
            try {
                Path originalHistoryPath = getSessionHistoryPath(originalSessionId);
                if (!Files.exists(originalHistoryPath)) {
                    throw new IOException(
                            "Original session %s not found, cannot copy".formatted(originalHistoryPath.getFileName()));
                }
                Path newHistoryPath = getSessionHistoryPath(newSessionId);
                Files.createDirectories(newHistoryPath.getParent());
                Files.copy(originalHistoryPath, newHistoryPath);
                logger.info(
                        "Copied session zip {} to {}", originalHistoryPath.getFileName(), newHistoryPath.getFileName());
            } catch (Exception e) {
                logger.error("Failed to copy session from {} to new session {}:", originalSessionId, newSessionName, e);
                throw new RuntimeException("Failed to copy session " + originalSessionId, e);
            }
        });
        copyFuture.get(); // Wait for copy to complete

        sessionsCache.put(newSessionId, newSessionInfo);
        sessionExecutorByKey.submit(newSessionId.toString(), () -> {
            try {
                Path newHistoryPath = getSessionHistoryPath(newSessionId);
                writeSessionInfoToZip(newHistoryPath, newSessionInfo);
                logger.info(
                        "Updated manifest.json in new session zip {} for session ID {}",
                        newHistoryPath.getFileName(),
                        newSessionId);
            } catch (Exception e) {
                logger.error("Failed to update manifest for new session {}:", newSessionName, e);
                throw new RuntimeException("Failed to update manifest for new session " + newSessionName, e);
            }
        });
        return newSessionInfo;
    }

    private Path getSessionHistoryPath(UUID sessionId) {
        return sessionsDir.resolve(sessionId.toString() + ".zip");
    }

    private Optional<UUID> parseUuidFromFilename(Path zipPath) {
        var fileName = zipPath.getFileName().toString();
        if (!fileName.endsWith(".zip")) {
            return Optional.empty();
        }
        var idPart = fileName.substring(0, fileName.length() - 4);
        try {
            return Optional.of(UUID.fromString(idPart));
        } catch (IllegalArgumentException e) {
            return Optional.empty();
        }
    }

    private Optional<SessionInfo> readSessionInfoFromZip(Path zipPath) {
        if (!Files.exists(zipPath)) return Optional.empty();
        try (var fs = FileSystems.newFileSystem(zipPath, Map.of())) {
            Path manifestPath = fs.getPath("manifest.json");
            if (Files.exists(manifestPath)) {
                String json = Files.readString(manifestPath);
                return Optional.of(AbstractProject.objectMapper.readValue(json, SessionInfo.class));
            }
        } catch (IOException e) {
            logger.warn("Error reading manifest.json from {}: {}", zipPath.getFileName(), e.getMessage());
        }
        return Optional.empty();
    }

    private void writeSessionInfoToZip(Path zipPath, SessionInfo sessionInfo) throws IOException {
        try (var fs =
                FileSystems.newFileSystem(zipPath, Map.of("create", Files.notExists(zipPath) ? "true" : "false"))) {
            Path manifestPath = fs.getPath("manifest.json");
            String json = AbstractProject.objectMapper.writeValueAsString(sessionInfo);
            Files.writeString(manifestPath, json, StandardOpenOption.CREATE, StandardOpenOption.TRUNCATE_EXISTING);
        } catch (IOException e) {
            logger.error("Error writing manifest.json to {}: {}", zipPath.getFileName(), e.getMessage());
            throw e;
        }
    }

    private void moveZipToUnreadable(Path zipPath) {
        var future = sessionExecutorByKey.submit(zipPath.toString(), () -> {
            Path unreadableDir = sessionsDir.resolve("unreadable");
            try {
                Files.createDirectories(unreadableDir);
                Path targetPath = unreadableDir.resolve(zipPath.getFileName());
                Files.move(zipPath, targetPath, StandardCopyOption.REPLACE_EXISTING);
                logger.info("Moved unreadable session zip {} to {}", zipPath.getFileName(), unreadableDir);
            } catch (IOException e) {
                logger.error("Error moving unreadable history zip {}: {}", zipPath.getFileName(), e.getMessage());
            }
        });
        try {
            future.get();
        } catch (InterruptedException | ExecutionException e) {
            Thread.currentThread().interrupt();
            throw new RuntimeException(e);
        }
    }

    private ContextHistory loadHistoryOrQuarantine(UUID sessionId, IContextManager contextManager) throws Exception {
        try {
            return loadHistoryInternal(sessionId, contextManager);
        } catch (Exception | StackOverflowError e) {
            moveSessionToUnreadable(sessionId);
            throw new Exception("Cannot read session history.", e);
        }
    }

    public void saveHistory(ContextHistory ch, UUID sessionId) {
        // ContextHistory is mutable, take a copy before passing it to an async task
        var contextHistory =
                new ContextHistory(ch.getHistory(), ch.getResetEdges(), ch.getGitStates(), ch.getEntryInfos());
        SessionInfo infoToSave = null;
        SessionInfo currentInfo = sessionsCache.get(sessionId);
        if (currentInfo != null) {
            if (!isSessionEmpty(currentInfo, contextHistory)) {
                infoToSave = new SessionInfo(
                        currentInfo.id(), currentInfo.name(), currentInfo.created(), System.currentTimeMillis());
                sessionsCache.put(sessionId, infoToSave); // Update cache before async task
            } // else, session info is not modified, we are just adding an empty initial context (e.g. welcome message)
            // to the session
        } else {
            logger.warn(
                    "Session ID {} not found in cache. History content will be saved, but manifest cannot be updated.",
                    sessionId);
        }

        final SessionInfo finalInfoToSave = infoToSave;
        sessionExecutorByKey.submit(sessionId.toString(), () -> {
            try {
                Path sessionHistoryPath = getSessionHistoryPath(sessionId);

                // Rewrite history zip
                HistoryIo.writeZip(contextHistory, sessionHistoryPath);

                // Write manifest after the rewrite
                if (finalInfoToSave != null) {
                    writeSessionInfoToZip(sessionHistoryPath, finalInfoToSave);
                }
            } catch (IOException e) {
                logger.error(
                        "Error saving context history or updating manifest for session {}: {}",
                        sessionId,
                        e.getMessage());
            }
        });
    }

    /**
     * Checks if the session is empty. The session is considered empty if it has not been modified and if its history
     * has no contexts or only contains the initial empty context.
     */
    public static boolean isSessionEmpty(SessionInfo sessionInfo, @Nullable ContextHistory ch) {
        return !sessionInfo.isSessionModified() && isHistoryEmpty(ch);
    }

    /**
     * Checks if the history is empty. The history is considered empty if it has no contexts or only contains the
     * initial empty context.
     */
    private static boolean isHistoryEmpty(@Nullable ContextHistory history) {
        if (history == null || history.getHistory().isEmpty()) {
            return true;
        }

        // Check if the history only has the initial empty context
        if (history.getHistory().size() == 1) {
            return history.getHistory().getFirst().isEmpty();
        }

        return false;
    }

    @Blocking
    @Nullable
    public ContextHistory loadHistory(UUID sessionId, IContextManager contextManager) {
        var future = sessionExecutorByKey.submit(
                sessionId.toString(), () -> loadHistoryOrQuarantine(sessionId, contextManager));

        try {
            return future.get();
        } catch (InterruptedException | ExecutionException e) {
            logger.warn("Error waiting for session history to load for session {}:", sessionId, e);
            if (e instanceof InterruptedException) {
                Thread.currentThread().interrupt();
            }
            // tryLoadHistoryOrQuarantine already quarantines on failure.
            return null;
        }
    }

<<<<<<< HEAD
    /**
     * Counts AI responses for a session without loading full history.
     * This is much faster than loadHistory() for just getting the count.
     */
    public int countAiResponses(UUID sessionId) {
        var zipPath = getSessionHistoryPath(sessionId);
        try {
            return HistoryIo.countAiResponses(zipPath);
        } catch (IOException e) {
            logger.warn("Failed to count AI responses for session {}", sessionId, e);
            return 0;
        }
=======
    @Nullable
    public ContextHistory loadHistoryAndRefresh(UUID sessionId, IContextManager contextManager) {
        var ch = loadHistory(sessionId, contextManager);
        if (ch == null) {
            return null;
        }

        var refreshed = ch.liveContext().copyAndRefresh("Load External Changes");
        if (!refreshed.equals(ch.liveContext())) {
            ch.pushContext(refreshed);
        }

        return ch;
>>>>>>> 51dd54f5
    }

    private ContextHistory loadHistoryInternal(UUID sessionId, IContextManager contextManager) throws IOException {
        var sessionHistoryPath = getSessionHistoryPath(sessionId);
        ContextHistory ch = HistoryIo.readZip(sessionHistoryPath, contextManager);

        // Resetting nextId based on loaded fragments.
        // Only consider numeric IDs for dynamic fragments.
        // Hashes will not parse to int and will be skipped by this logic.
        int maxNumericId = 0;
        for (Context ctx : ch.getHistory()) {
            for (ContextFragment fragment : ctx.allFragments().toList()) {
                try {
                    maxNumericId = Math.max(maxNumericId, Integer.parseInt(fragment.id()));
                } catch (NumberFormatException e) {
                    // Ignore non-numeric IDs (hashes)
                }
            }
            for (TaskEntry taskEntry : ctx.getTaskHistory()) {
                if (taskEntry.log() != null) {
                    try {
                        // TaskFragment IDs are hashes, so this typically won't contribute to maxNumericId.
                        // If some TaskFragments had numeric IDs historically, this would catch them.
                        maxNumericId = Math.max(
                                maxNumericId, Integer.parseInt(taskEntry.log().id()));
                    } catch (NumberFormatException e) {
                        // Ignore non-numeric IDs
                    }
                }
            }
        }
        // ContextFragment.nextId is an AtomicInteger, its value is the *next* ID to be assigned.
        // If maxNumericId found is, say, 10, nextId should be set to 10 so that getAndIncrement() yields 11.
        // If setNextId ensures nextId will be value+1, then passing maxNumericId is correct.
        // Current ContextFragment.setNextId: if (value >= nextId.get()) { nextId.set(value); }
        // Then nextId.getAndIncrement() will use `value` and then increment it.
        // So we should set it to maxNumericId found.
        if (maxNumericId > 0) { // Only set if we found any numeric IDs
            ContextFragment.setMinimumId(maxNumericId + 1);
            logger.debug("Restored dynamic fragment ID counter based on max numeric ID: {}", maxNumericId);
        }
        return ch;
    }

    /**
     * Internal helpers for synchronous tasklist read/write. These avoid re-entrancy issues when called
     * inside the per-session serialized executor and allow saveHistory to preserve exact JSON.
     * Deprecated: Only used during migration from legacy JSON to fragment-backed storage.
     * Will be removed in a future release.
     **/
    @Deprecated
    private @Nullable String readTaskListJson(Path zipPath) throws IOException {
        if (!Files.exists(zipPath)) {
            return null;
        }
        try (var fs = FileSystems.newFileSystem(zipPath, Map.of())) {
            Path taskListPath = fs.getPath("tasklist.json");
            if (Files.exists(taskListPath)) {
                return Files.readString(taskListPath);
            }
            return null;
        }
    }

    /**
     * Asynchronously read the legacy task list (tasklist.json) from the session's zip.
     * Deprecated: Only used during migration from legacy JSON to fragment-backed storage.
     * Will be removed in a future release.
     *
     * <p>Concurrency: submitted via {@link SerialByKeyExecutor} using {@code sessionId.toString()} so reads of the same
     * session are ordered with respect to writes/reads for that session, while reads on different sessions may run in
     * parallel.
     *
     * <pre>{@code
     * // Serialized with other work for the same session:
     * sessionExecutorByKey.submit(sessionId.toString(), () -> {
     *     // ... open the session zip and read tasklist.json ...
     *     return new TaskListData(List.of());
     * });
     * }</pre>
     */
    @Deprecated
    public CompletableFuture<TaskList.TaskListData> readTaskList(UUID sessionId) {
        Path zipPath = getSessionHistoryPath(sessionId);
        return sessionExecutorByKey.submit(sessionId.toString(), () -> {
            if (!Files.exists(zipPath)) {
                return new TaskList.TaskListData(List.of());
            }
            try {
                String json = readTaskListJson(zipPath);
                if (json == null || json.isBlank()) {
                    return new TaskList.TaskListData(List.of());
                }
                var loaded = AbstractProject.objectMapper.readValue(json, TaskList.TaskListData.class);

                // Ensure backward compatibility: normalize any tasks that might have null/missing titles
                // from old JSON format to use empty string
                var normalizedTasks = loaded.tasks().stream()
                        .map(task -> {
                            @SuppressWarnings("NullAway") // Defensive check for deserialized data
                            var titleValue = task.title();
                            if (titleValue == null) {
                                // Old JSON without title field; provide empty string default
                                return new TaskList.TaskItem("", task.text(), task.done());
                            }
                            return task;
                        })
                        .toList();

                return new TaskList.TaskListData(List.copyOf(normalizedTasks));
            } catch (IOException e) {
                logger.warn("Error reading task list for session {}: {}", sessionId, e.getMessage());
                return new TaskList.TaskListData(List.of());
            }
        });
    }

    /**
     * Asynchronously deletes the legacy tasklist.json from the session's zip file.
     * Deprecated: Only used during migration from legacy JSON to fragment-backed storage.
     * Will be removed in a future release.
     * This is a cleanup step after migrating to fragment-based storage, where the Task List
     * is stored as a StringFragment in Context. If the session zip or tasklist.json does not
     * exist, this operation is a no-op.
     * Concurrency: Executed via SerialByKeyExecutor using the session UUID string as the key,
     * ensuring per-session serialization and alignment with other session I/O.
     *
     * @param sessionId the session ID whose legacy task list is to be deleted
     * @return a CompletableFuture that completes when the deletion attempt has finished
     */
    @Deprecated
    public CompletableFuture<Void> deleteTaskList(UUID sessionId) {
        Path zipPath = getSessionHistoryPath(sessionId);
        return sessionExecutorByKey.submit(sessionId.toString(), () -> {
            if (!Files.exists(zipPath)) {
                // No zip to clean; treat as success
                return null;
            }
            try (var fs = FileSystems.newFileSystem(zipPath, Map.of())) {
                Path taskListPath = fs.getPath("tasklist.json");
                try {
                    Files.deleteIfExists(taskListPath);
                } catch (IOException e) {
                    logger.warn("Error deleting tasklist.json for session {}: {}", sessionId, e.getMessage());
                }
            } catch (IOException e) {
                logger.warn(
                        "Error opening session zip {} while deleting tasklist.json: {}",
                        zipPath.getFileName(),
                        e.getMessage());
            }
            return null;
        });
    }

    public static Optional<String> getActiveSessionTitle(Path worktreeRoot) {
        var wsPropsPath =
                worktreeRoot.resolve(AbstractProject.BROKK_DIR).resolve(AbstractProject.WORKSPACE_PROPERTIES_FILE);
        if (!Files.exists(wsPropsPath)) {
            return Optional.empty();
        }
        var props = new Properties();
        try (var reader = Files.newBufferedReader(wsPropsPath)) {
            props.load(reader);
        } catch (IOException e) {
            logger.warn("Error reading workspace properties at {}: {}", wsPropsPath, e.getMessage());
            return Optional.empty();
        }
        String sessionIdStr = props.getProperty("lastActiveSession");
        if (sessionIdStr == null || sessionIdStr.isBlank()) {
            return Optional.empty();
        }
        UUID sessionId;
        try {
            sessionId = UUID.fromString(sessionIdStr.trim());
        } catch (IllegalArgumentException e) {
            logger.warn("Invalid session UUID '{}' in workspace properties at {}", sessionIdStr, wsPropsPath);
            return Optional.empty();
        }
        Path masterRootPath;
        if (GitRepoFactory.hasGitRepo(worktreeRoot)) {
            try (var tempRepo = new GitRepo(worktreeRoot)) {
                masterRootPath = tempRepo.getGitTopLevel();
            } catch (Exception e) {
                logger.warn("Error determining git top level for {}: {}", worktreeRoot, e.getMessage());
                return Optional.empty();
            }
        } else {
            masterRootPath = worktreeRoot;
        }
        Path sessionZip = masterRootPath
                .resolve(AbstractProject.BROKK_DIR)
                .resolve(AbstractProject.SESSIONS_DIR)
                .resolve(sessionId + ".zip");
        if (!Files.exists(sessionZip)) {
            logger.trace("Session zip not found at {} for session ID {}", sessionZip, sessionId);
            return Optional.empty();
        }
        try (var fs = FileSystems.newFileSystem(sessionZip, Map.of())) {
            Path manifestPath = fs.getPath("manifest.json");
            if (Files.exists(manifestPath)) {
                String json = Files.readString(manifestPath);
                var sessionInfo = AbstractProject.objectMapper.readValue(json, SessionInfo.class);
                return Optional.of(sessionInfo.name());
            }
        } catch (IOException e) {
            logger.warn("Error reading session manifest from {}: {}", sessionZip.getFileName(), e.getMessage());
        }
        return Optional.empty();
    }

    public Path getSessionsDir() {
        return sessionsDir;
    }

    @Override
    public void close() {
        sessionExecutor.shutdown();
        try {
            if (!sessionExecutor.awaitTermination(30, TimeUnit.SECONDS)) {
                logger.warn("Session IO tasks did not finish in 30 seconds, forcing shutdown.");
                sessionExecutor.shutdownNow();
            }
        } catch (InterruptedException e) {
            sessionExecutor.shutdownNow();
            Thread.currentThread().interrupt();
        }
    }
}<|MERGE_RESOLUTION|>--- conflicted
+++ resolved
@@ -481,7 +481,6 @@
         }
     }
 
-<<<<<<< HEAD
     /**
      * Counts AI responses for a session without loading full history.
      * This is much faster than loadHistory() for just getting the count.
@@ -494,7 +493,9 @@
             logger.warn("Failed to count AI responses for session {}", sessionId, e);
             return 0;
         }
-=======
+    }
+
+    @Blocking
     @Nullable
     public ContextHistory loadHistoryAndRefresh(UUID sessionId, IContextManager contextManager) {
         var ch = loadHistory(sessionId, contextManager);
@@ -508,7 +509,6 @@
         }
 
         return ch;
->>>>>>> 51dd54f5
     }
 
     private ContextHistory loadHistoryInternal(UUID sessionId, IContextManager contextManager) throws IOException {
