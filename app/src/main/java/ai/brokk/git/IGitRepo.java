--- conflicted
+++ resolved
@@ -226,8 +226,15 @@
         throw new UnsupportedOperationException();
     }
 
-    /**
-<<<<<<< HEAD
+    /*
+     * Get the URL of the origin remote with fallback to target remote.
+     * Preferred for GitHub PR operations.
+     */
+    default @Nullable String getOriginRemoteUrl() {
+        throw new UnsupportedOperationException();
+    }
+
+    /**
      * For worktrees, computes the corresponding path in the main repository.
      * If this repo is opened at a subdirectory of the worktree, returns the same
      * subdirectory in the main repository.
@@ -276,12 +283,6 @@
      * @return The main repository's root path
      */
     default Path getMainRepoRoot() {
-=======
-     * Get the URL of the origin remote with fallback to target remote.
-     * Preferred for GitHub PR operations.
-     */
-    default @Nullable String getOriginRemoteUrl() {
->>>>>>> a1078fed
         throw new UnsupportedOperationException();
     }
 }