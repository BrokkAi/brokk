--- conflicted
+++ resolved
@@ -19,10 +19,7 @@
 import ai.brokk.analyzer.ProjectFile;
 import ai.brokk.context.Context;
 import ai.brokk.context.ContextFragment;
-<<<<<<< HEAD
-=======
 import ai.brokk.context.ContextFragments;
->>>>>>> 870c731e
 import ai.brokk.git.GitRepo;
 import ai.brokk.git.GitRepoFactory;
 import ai.brokk.gui.InstructionsPanel;
@@ -918,14 +915,10 @@
      * the original prompt. Also returns the task file path if loaded from @file.
      */
     private TaskFileInfo maybeLoadFromFile(@Nullable String prompt) throws IOException {
-<<<<<<< HEAD
-        if (prompt == null || prompt.isBlank() || prompt.charAt(0) != '@') {
-=======
         if (prompt == null) {
             prompt = "";
         }
         if (prompt.isBlank() || prompt.charAt(0) != '@') {
->>>>>>> 870c731e
             return new TaskFileInfo(prompt, null);
         }
         var path = Path.of(prompt.substring(1));
@@ -967,11 +960,7 @@
         var fileName = taskFile.getFileName().toString();
         if (!fileName.endsWith(".txt")) return null;
         var propertiesName = fileName.substring(0, fileName.length() - 4) + ".properties";
-<<<<<<< HEAD
-        return taskFile.getParent().resolve(propertiesName);
-=======
         return requireNonNull(taskFile.getParent()).resolve(propertiesName);
->>>>>>> 870c731e
     }
 
     private static List<String> parseFromCdl(@Nullable String cdl) {
@@ -1058,19 +1047,11 @@
                                 "Read {} files and {} classes from properties cache", files.size(), classes.size());
 
                         var fileFragments = files.stream()
-<<<<<<< HEAD
-                                .map(fname -> (ContextFragment) new ContextFragment.SummaryFragment(
-                                        cm, fname, ContextFragment.SummaryType.FILE_SKELETONS))
-                                .toList();
-                        var classFragments = classes.stream()
-                                .map(fqcn -> (ContextFragment) new ContextFragment.SummaryFragment(
-=======
                                 .map(fname -> (ContextFragment) new ContextFragments.SummaryFragment(
                                         cm, fname, ContextFragment.SummaryType.FILE_SKELETONS))
                                 .toList();
                         var classFragments = classes.stream()
                                 .map(fqcn -> (ContextFragment) new ContextFragments.SummaryFragment(
->>>>>>> 870c731e
                                         cm, fqcn, ContextFragment.SummaryType.CODEUNIT_SKELETON))
                                 .toList();
 
@@ -1078,10 +1059,6 @@
                                 true,
                                 Streams.concat(fileFragments.stream(), classFragments.stream())
                                         .toList(),
-<<<<<<< HEAD
-                                "",
-=======
->>>>>>> 870c731e
                                 null));
                     }
                 } catch (IOException e) {
@@ -1107,21 +1084,13 @@
         var files = new ArrayList<String>();
         var classes = new ArrayList<String>();
         for (var cf : rec.fragments()) {
-<<<<<<< HEAD
-            if (cf instanceof ContextFragment.SummaryFragment sf) {
-=======
             if (cf instanceof ContextFragments.SummaryFragment sf) {
->>>>>>> 870c731e
                 if (sf.getSummaryType() == ContextFragment.SummaryType.FILE_SKELETONS) {
                     files.add(sf.getTargetIdentifier());
                 } else {
                     classes.add(sf.getTargetIdentifier());
                 }
-<<<<<<< HEAD
-            } else if (cf instanceof ContextFragment.ProjectPathFragment ppf) {
-=======
             } else if (cf instanceof ContextFragments.ProjectPathFragment ppf) {
->>>>>>> 870c731e
                 files.add(ppf.file().toString());
             } else {
                 throw new IllegalArgumentException(cf.toString());
