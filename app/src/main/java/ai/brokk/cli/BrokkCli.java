--- conflicted
+++ resolved
@@ -528,11 +528,7 @@
                 io.showNotification(
                         IConsoleIO.NotificationRole.INFO, "Deep Scan token usage: " + recommendations.metadata());
                 // Persist successful results to cache; failures are not cached.
-<<<<<<< HEAD
-                if (recommendations.success() && getCacheMode() == CacheMode.WRITE || getCacheMode() == CacheMode.RW) {
-=======
                 if (recommendations.success() && getCacheMode().canWrite()) {
->>>>>>> 657429f8
                     writeRecommendationToCache(cacheKey, recommendations);
                 }
             }
