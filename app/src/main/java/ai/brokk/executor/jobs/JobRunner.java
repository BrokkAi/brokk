--- conflicted
+++ resolved
@@ -5,11 +5,8 @@
 import ai.brokk.Service;
 import ai.brokk.TaskResult;
 import ai.brokk.agents.CodeAgent;
-<<<<<<< HEAD
 import ai.brokk.context.ContextFragment;
-=======
 import ai.brokk.agents.SearchAgent;
->>>>>>> 9d885ec3
 import ai.brokk.executor.io.HeadlessHttpConsole;
 import ai.brokk.gui.util.GitUiUtil;
 import ai.brokk.tasks.TaskList;
@@ -62,11 +59,8 @@
         ARCHITECT,
         CODE,
         ASK,
-<<<<<<< HEAD
         REVIEW
-=======
         LUTZ
->>>>>>> 9d885ec3
     }
 
     private static Mode parseMode(JobSpec spec) {
