--- conflicted
+++ resolved
@@ -38,6 +38,7 @@
 import java.util.Collection;
 import java.util.Collections;
 import java.util.Comparator;
+import java.util.EnumSet;
 import java.util.HashMap;
 import java.util.HashSet;
 import java.util.LinkedHashMap;
@@ -101,12 +102,8 @@
         this.context = new Context(contextManager);
     }
 
-    /** Options that modify CodeAgent behavior */
     public enum Option {
-        /** Defer build verification until later */
-        DEFER_BUILD,
-        /** Dry-run mode: validate and compute results but don't write to files */
-        DRY_RUN
+        DEFER_BUILD
     }
 
     /** Implicitly includes the DEFER_BUILD option. */
@@ -117,7 +114,7 @@
         contextManager.getAnalyzerWrapper().pause();
         try {
             // TODO runTaskInternal allows creating new files, should we prevent that?
-            return runTaskInternal(ctx, readOnlyMessages, instructions, Set.of(Option.DEFER_BUILD));
+            return runTaskInternal(ctx, readOnlyMessages, instructions, EnumSet.of(Option.DEFER_BUILD));
         } finally {
             contextManager.getAnalyzerWrapper().resume();
         }
@@ -215,8 +212,7 @@
                 originalFileContents,
                 Collections.emptyMap(),
                 !initialContext.getBuildError().isBlank(),
-                false,
-                Map.of());
+                false);
 
         // "Update everything in the workspace" wouldn't be necessary if we were 100% sure that the analyzer were up
         // to date before we paused it, but empirically that is not the case as of this writing.
@@ -286,7 +282,8 @@
             es = requestOutcome.es();
 
             // PARSE PHASE parses edit blocks
-            var parseOutcome = parsePhase(cs, es, streamingResult.text(), parser, metrics);
+            var parseOutcome =
+                    parsePhase(cs, es, streamingResult.text(), parser, metrics); // Ensure parser is available
             if (parseOutcome instanceof Step.Fatal fatalParse) {
                 stopDetails = fatalParse.stopDetails();
                 break;
@@ -304,7 +301,7 @@
 
             // APPLY PHASE applies blocks
             var blocksToApply = ((Step.Continue) parseOutcome).blocks();
-            var applyOutcome = applyPhase(cs, es, blocksToApply, metrics, options);
+            var applyOutcome = applyPhase(cs, es, blocksToApply, metrics);
             if (applyOutcome instanceof Step.Fatal fatalApply) {
                 stopDetails = fatalApply.stopDetails();
                 break;
@@ -407,7 +404,6 @@
 
             // VERIFY or finish if build is deferred
             if (options.contains(Option.DEFER_BUILD)) {
-<<<<<<< HEAD
                 if (!es.javaLintDiagnostics().isEmpty()) {
                     if (es.consecutiveBuildFailures() >= MAX_BUILD_FAILURES) {
                         reportComplete("Java syntax errors persist after %d attempts; aborting."
@@ -417,17 +413,8 @@
                         break;
                     }
 
-                    var diagnosticMessages = es.javaLintDiagnostics().entrySet().stream()
-                            .map(entry -> {
-                                var pf = entry.getKey();
-                                var diags = entry.getValue();
-                                var diagLines = diags.stream()
-                                        .map(diag -> "  - " + diag.description())
-                                        .collect(Collectors.joining("\n"));
-                                return "**%s**: %d issue(s)\n%s".formatted(pf.getFileName(), diags.size(), diagLines);
-                            })
-                            .collect(Collectors.joining("\n\n", "Java syntax issues detected:\n\n", "\n"));
-                    report(diagnosticMessages.toString());
+                    var diagnosticMessages = formatDiagnosticsReport(es.javaLintDiagnostics());
+                    report(diagnosticMessages);
 
                     UserMessage nextRequestForLintFailure =
                             new UserMessage("The following Java syntax issues were detected. Please fix them:\n\n"
@@ -435,14 +422,6 @@
                     cs = cs.withNextRequest(nextRequestForLintFailure);
                     es = es.afterBuildFailure(diagnosticMessages.toString());
                     continue;
-=======
-                // Report Java lint diagnostics before stopping (issue #2131)
-                // Note: In DEFER_BUILD mode, diagnostics are informational (build is deferred),
-                // so we still return SUCCESS. Quick Edit uses APPLY_ERROR for immediate feedback.
-                if (!es.javaLintDiagnostics().isEmpty()) {
-                    report("Java syntax issues detected:\n\n" + formatDiagnosticsReport(es.javaLintDiagnostics())
-                            + "\n");
->>>>>>> 5a2c58b1
                 }
 
                 reportComplete(
@@ -507,7 +486,6 @@
     Step parsePhase(
             ConversationState cs, EditState es, String llmText, EditBlockParser parser, @Nullable Metrics metrics) {
         logger.debug("Got response (potentially partial if LLM connection was cut off)");
-
         var parseResult =
                 parser.parseEditBlocks(llmText, contextManager.getRepo().getTrackedFiles());
         var newlyParsedBlocks = parseResult.blocks();
@@ -589,30 +567,22 @@
     }
 
     /**
-     * Runs a quick-edit task. Returns the LLM response WITHOUT applying edits to the file.
-     * PreviewTextPanel is responsible for extracting the snippet and applying it to the preview.
+     * Runs a quick-edit task where we: 1) Gather the entire file content plus related context (buildAutoContext) 2) Use
+     * QuickEditPrompts to ask for a single fenced code snippet 3) Replace the old text with the new snippet in the file
      *
-     * Uses the dry-run validation pipeline (applyPhaseDryRun + parseJavaPhase) to validate
-     * the edit before returning, reusing the same infrastructure as the full CodeAgent loop.
-     *
-     * @return A TaskResult containing the AI response message for snippet extraction.
+     * @return A TaskResult containing the conversation and original content.
      */
     public TaskResult runQuickTask(ProjectFile file, String oldText, String instructions) throws InterruptedException {
         var llm = contextManager.getLlm(model, "QuickEdit: " + instructions);
         llm.setOutput(io);
 
-        // Build context with related code
+        // Use up to 5 related classes as context (format as combined summaries)
         var relatedCode = contextManager.liveContext().buildAutoContext(5);
-<<<<<<< HEAD
         String fileContents = file.read().orElse("");
-=======
-        var fileContents = file.read().orElse("");
->>>>>>> 5a2c58b1
         var styleGuide = contextManager.getProject().getStyleGuide();
 
         // Build the prompt messages
         var messages = QuickEditPrompts.instance.collectMessages(fileContents, relatedCode, styleGuide);
-<<<<<<< HEAD
         int messageHistoryStart = messages.size();
         var instructionsMsg = QuickEditPrompts.instance.formatInstructions(oldText, instructions);
         messages.add(new UserMessage(instructionsMsg));
@@ -660,9 +630,7 @@
                 break; // Valid Java
             }
 
-            var diagnosticMessages = diags.stream()
-                    .map(diag -> "  - " + diag.description())
-                    .collect(Collectors.joining("\n", "\nJava syntax issues detected:\n\n", "\n"));
+            var diagnosticMessages = formatDiagnosticsReport(Map.of(file, diags));
             io.llmOutput(diagnosticMessages, ChatMessageType.CUSTOM);
 
             if (attempts++ >= MAX_QUICK_FIX_ATTEMPTS) {
@@ -675,34 +643,6 @@
                     "The following Java syntax issues were detected in your response. Please fix them and provide the full corrected code block:\n\n"
                             + diagnosticMessages));
             report("Quick Edit: Syntax errors detected, retrying...");
-=======
-        var instructionsMsg = QuickEditPrompts.instance.formatInstructions(oldText, instructions);
-        messages.add(new UserMessage(instructionsMsg));
-
-        // Initialize history with the instruction
-        var pendingHistory = new ArrayList<ChatMessage>();
-        pendingHistory.add(new UserMessage(instructionsMsg));
-
-        // Send request (no echo for Quick Edit)
-        var result = coder.sendRequest(messages);
-
-        TaskResult.StopDetails stopDetails;
-        if (result.error() != null) {
-            stopDetails = TaskResult.StopDetails.fromResponse(result);
-            io.toolError("Quick edit failed: " + stopDetails.explanation());
-        } else {
-            pendingHistory.add(result.aiMessage());
-
-            // Extract snippet from fenced code response
-            var snippet =
-                    EditBlock.extractCodeFromTripleBackticks(result.text()).trim();
-            if (snippet.isEmpty()) {
-                stopDetails = new TaskResult.StopDetails(TaskResult.StopReason.SUCCESS);
-            } else {
-                // Validate using dry-run pipeline (issue #2131)
-                stopDetails = runQuickEditValidation(file, oldText, snippet);
-            }
->>>>>>> 5a2c58b1
         }
 
         var quickMeta = new TaskResult.TaskMeta(
@@ -714,95 +654,6 @@
                 context,
                 stopDetails,
                 quickMeta);
-    }
-
-    /**
-     * Validates a Quick Edit by constructing a synthetic SEARCH/REPLACE block and running it through
-     * the same validation pipeline as runTaskInternal (applyPhase + parseJavaPhase).
-     *
-     * @param file The file being edited
-     * @param oldText The text being replaced (SEARCH text)
-     * @param snippet The replacement text from LLM (REPLACE text)
-     * @return StopDetails indicating SUCCESS or APPLY_ERROR with diagnostic info
-     */
-    private TaskResult.StopDetails runQuickEditValidation(ProjectFile file, String oldText, String snippet) {
-        // Create synthetic SEARCH/REPLACE block
-        var syntheticBlock = new EditBlock.SearchReplaceBlock(file.toString(), oldText, snippet);
-        var blocksToApply = new LinkedHashSet<EditBlock.SearchReplaceBlock>();
-        blocksToApply.add(syntheticBlock);
-
-        // Build minimal EditState
-        var es = new EditState(
-                0, // consecutiveParseFailures
-                0, // consecutiveApplyFailures
-                0, // consecutiveBuildFailures
-                0, // blocksAppliedWithoutBuild
-                0, // totalBlocksParsed
-                "", // lastBuildError
-                Set.of(), // changedFiles
-                Map.of(), // originalFileContents
-                Map.of(), // javaLintDiagnostics
-                false, // showBuildError
-                false, // useArchitectModel
-                Map.of()); // simulatedContents
-
-        // Run through the shared validation pipeline with DryRun option
-        Set<Option> options = Set.of(Option.DRY_RUN);
-        var result = runApplyAndParseJavaPhases(es, blocksToApply, options);
-
-        // Report and return the result
-        if (result.stopDetails().reason() != TaskResult.StopReason.SUCCESS) {
-            report(result.stopDetails().explanation());
-        }
-        return result.stopDetails();
-    }
-
-    /**
-     * Result of running apply and parseJava phases - shared between runTaskInternal and Quick Edit.
-     */
-    record ValidationResult(EditState es, TaskResult.StopDetails stopDetails) {}
-
-    /**
-     * Shared validation pipeline: runs applyPhase and parseJavaPhase.
-     * Used by both runTaskInternal (in the main loop) and runQuickEditValidation.
-     *
-     * @param es EditState with pending blocks to validate
-     * @param options Options controlling behavior (DryRun for validation-only, etc.)
-     * @return ValidationResult with updated EditState and stop details
-     */
-    private ValidationResult runApplyAndParseJavaPhases(
-            EditState es, SequencedSet<EditBlock.SearchReplaceBlock> blocksToApply, Set<Option> options) {
-        // Minimal ConversationState (required by phase signatures but not used for validation)
-        var cs = new ConversationState(new ArrayList<>(), new ArrayList<>(), null, 0, "");
-
-        // APPLY PHASE: validate blocks can be applied (DryRun = simulate without writing)
-        var applyResult = applyPhase(cs, es, blocksToApply, null, options);
-        if (applyResult instanceof Step.Fatal fatal) {
-            return new ValidationResult(es, fatal.stopDetails());
-        }
-        es = applyResult.es();
-
-        // PARSE-JAVA PHASE: run JDT diagnostics on Java files
-        Step parseJavaResult;
-        try {
-            parseJavaResult = parseJavaPhase(cs, es, null);
-        } catch (Throwable e) {
-            var msg = "Parse Java phase encountered an unexpected error";
-            logger.error(msg, e);
-            contextManager.reportException(new JavaPreLintFalsePositiveException(msg, e));
-            parseJavaResult = new Step.Continue(cs, es);
-        }
-        es = parseJavaResult.es();
-
-        // Check for diagnostics - in validation mode, diagnostics are errors
-        if (!es.javaLintDiagnostics().isEmpty()) {
-            var diagReport = formatDiagnosticsReport(es.javaLintDiagnostics());
-            report("Java syntax issues detected:\n\n" + diagReport);
-            return new ValidationResult(
-                    es, new TaskResult.StopDetails(TaskResult.StopReason.APPLY_ERROR, "Java syntax issues detected"));
-        }
-
-        return new ValidationResult(es, new TaskResult.StopDetails(TaskResult.StopReason.SUCCESS));
     }
 
     /**
@@ -989,14 +840,11 @@
             ConversationState cs,
             EditState es,
             SequencedSet<EditBlock.SearchReplaceBlock> blocksToApply,
-            @Nullable Metrics metrics,
-            Set<Option> options) {
+            @Nullable Metrics metrics) {
         if (blocksToApply.isEmpty()) {
             logger.debug("nothing to apply, continuing to next phase");
             return new Step.Continue(cs, es, blocksToApply);
         }
-
-        boolean dryRun = options.contains(Option.DRY_RUN);
 
         // Guardrail: block edits to files designated read-only in the current context
         var readOnlyPaths = computeReadOnlyPaths(context);
@@ -1009,11 +857,6 @@
                     + violating.stream().map(p -> " - " + p).collect(Collectors.joining("\n"));
             report("Read-only file constraint violation: " + String.join(", ", violating));
             return new Step.Fatal(new TaskResult.StopDetails(TaskResult.StopReason.READ_ONLY_EDIT, message));
-        }
-
-        // Dry-run mode: compute simulated contents without writing to files
-        if (dryRun) {
-            return applyPhaseDryRun(cs, es, blocksToApply);
         }
 
         EditBlock.EditResult editResult;
@@ -1110,57 +953,6 @@
             Thread.currentThread().interrupt(); // Preserve interrupt status
             return new Step.Fatal(new TaskResult.StopDetails(TaskResult.StopReason.INTERRUPTED));
         }
-    }
-
-    /**
-     * Dry-run mode for applyPhase: computes simulated file contents without writing to disk.
-     * Used for Quick Edit to validate edits and run JDT diagnostics before committing changes.
-     */
-    private Step applyPhaseDryRun(
-            ConversationState cs, EditState es, SequencedSet<EditBlock.SearchReplaceBlock> blocksToApply) {
-        var simulatedContents = new HashMap<ProjectFile, String>();
-        var changedFiles = new HashSet<ProjectFile>();
-
-        for (var block : blocksToApply) {
-            var file = contextManager.toFile(requireNonNull(block.rawFileName()));
-            var currentContent = simulatedContents.containsKey(file)
-                    ? simulatedContents.get(file)
-                    : file.read().orElse("");
-
-            // Find and replace the search text
-            var searchText = block.beforeText();
-            int idx = currentContent.indexOf(searchText);
-            if (idx < 0) {
-                // SEARCH text not found - this would fail in real apply
-                var errorMsg = "Could not find SEARCH text in " + file.getFileName();
-                return new Step.Fatal(new TaskResult.StopDetails(TaskResult.StopReason.APPLY_ERROR, errorMsg));
-            }
-
-            // Simulate the replacement
-            var newContent = currentContent.substring(0, idx)
-                    + block.afterText()
-                    + currentContent.substring(idx + searchText.length());
-            simulatedContents.put(file, newContent);
-            changedFiles.add(file);
-        }
-
-        // Update EditState with simulated contents
-        var nextEs = new EditState(
-                es.consecutiveParseFailures(),
-                0, // reset apply failures
-                es.consecutiveBuildFailures(),
-                blocksToApply.size(), // blocksAppliedWithoutBuild
-                es.totalBlocksParsed(),
-                es.lastBuildError(),
-                Collections.unmodifiableSet(changedFiles),
-                es.originalFileContents(),
-                es.javaLintDiagnostics(),
-                es.showBuildError(),
-                es.useArchitectModel(),
-                Collections.unmodifiableMap(simulatedContents));
-
-        report(blocksToApply.size() + " SEARCH/REPLACE blocks validated (dry-run).");
-        return new Step.Continue(cs, nextEs, blocksToApply);
     }
 
     /**
@@ -1334,10 +1126,7 @@
 
         // JDT internals are not threadsafe, even with a per-thread ASTParser
         for (var file : javaFiles) {
-            // Use simulated content if available (dry-run mode), otherwise read from file
-            String src = es.simulatedContents().containsKey(file)
-                    ? es.simulatedContents().get(file)
-                    : file.read().orElse("");
+            String src = file.read().orElse("");
             if (src.isBlank()) { // PJ-3: blank files should produce no diagnostics
                 continue;
             }
@@ -1412,6 +1201,23 @@
         return diags;
     }
 
+    /**
+     * Format a diagnostics report from per-file Java lint diagnostics.
+     * Used by both runTaskInternal (DEFER_BUILD path) and runQuickTask.
+     */
+    static String formatDiagnosticsReport(Map<ProjectFile, List<JavaDiagnostic>> perFileDiags) {
+        return perFileDiags.entrySet().stream()
+                .map(entry -> {
+                    var pf = entry.getKey();
+                    var diags = entry.getValue();
+                    var diagLines = diags.stream()
+                            .map(diag -> "  - " + diag.description())
+                            .collect(Collectors.joining("\n"));
+                    return "**%s**: %d issue(s)\n%s".formatted(pf.getFileName(), diags.size(), diagLines);
+                })
+                .collect(Collectors.joining("\n\n", "Java syntax issues detected:\n\n", "\n"));
+    }
+
     private static String formatJdtProblem(Path absPath, CompilationUnit cu, IProblem prob, String src) {
         int start = Math.max(0, prob.getSourceStart());
         long line = Math.max(1, cu.getLineNumber(start));
@@ -1467,7 +1273,7 @@
 
     private static String caretIndicator(String lineText, int oneBasedCol) {
         if (lineText.isEmpty()) return "";
-        int idx = Math.max(0, Math.min(oneBasedCol - 1, lineText.length()));
+        int idx = Math.max(0, Math.min(oneBasedCol - 1, Math.max(0, lineText.length() - 1)));
         return " ".repeat(idx) + "^";
     }
 
@@ -1621,19 +1427,6 @@
 
     public record JavaDiagnostic(int problemId, @Nullable Integer categoryId, String description) {}
 
-    /** Formats diagnostics for display: one block per file with bullet-pointed issues. */
-    static String formatDiagnosticsReport(Map<ProjectFile, List<JavaDiagnostic>> diagMap) {
-        return diagMap.entrySet().stream()
-                .map(entry -> {
-                    var pf = entry.getKey();
-                    var diags = entry.getValue();
-                    var diagLines =
-                            diags.stream().map(d -> "  - " + d.description()).collect(Collectors.joining("\n"));
-                    return String.format("**%s**: %d issue(s)\n%s", pf.getFileName(), diags.size(), diagLines);
-                })
-                .collect(Collectors.joining("\n\n"));
-    }
-
     record EditState(
             int consecutiveParseFailures,
             int consecutiveApplyFailures,
@@ -1645,8 +1438,7 @@
             Map<ProjectFile, String> originalFileContents,
             Map<ProjectFile, List<JavaDiagnostic>> javaLintDiagnostics,
             boolean showBuildError,
-            boolean useArchitectModel,
-            Map<ProjectFile, String> simulatedContents) {
+            boolean useArchitectModel) {
 
         public EditState(
                 int consecutiveParseFailures,
@@ -1669,8 +1461,7 @@
                     originalFileContents,
                     javaLintDiagnostics,
                     hasAttemptedBuild,
-                    false,
-                    Map.of());
+                    false);
         }
 
         EditState withConsecutiveParseFailures(int count) {
@@ -1685,8 +1476,7 @@
                     originalFileContents,
                     javaLintDiagnostics,
                     showBuildError,
-                    useArchitectModel,
-                    simulatedContents);
+                    false);
         }
 
         /** Returns a new WorkspaceState with updated parse failures and total parsed count. */
@@ -1702,8 +1492,7 @@
                     originalFileContents,
                     javaLintDiagnostics,
                     showBuildError,
-                    false,
-                    simulatedContents);
+                    false);
         }
 
         /**
@@ -1720,11 +1509,10 @@
                     totalBlocksParsed,
                     newBuildError,
                     changedFiles,
-                    Map.of(), // Clear per-turn baseline
+                    originalFileContents,
                     javaLintDiagnostics,
                     false,
-                    newBuildFailures >= 3,
-                    Map.of()); // Clear simulated contents
+                    newBuildFailures >= 3);
         }
 
         /** Returns a new WorkspaceState after applying blocks, updating relevant fields. */
@@ -1751,8 +1539,7 @@
                     Collections.unmodifiableMap(mergedOriginals),
                     javaLintDiagnostics,
                     showBuildError,
-                    shouldUseArchitect,
-                    simulatedContents);
+                    shouldUseArchitect);
         }
 
         EditState withJavaLintDiagnostics(Map<ProjectFile, List<JavaDiagnostic>> diags) {
@@ -1767,25 +1554,7 @@
                     originalFileContents,
                     diags,
                     showBuildError,
-                    useArchitectModel,
-                    simulatedContents);
-        }
-
-        /** For dry-run mode: set simulated file contents without writing to disk. */
-        EditState withSimulatedContents(Map<ProjectFile, String> newSimulatedContents) {
-            return new EditState(
-                    consecutiveParseFailures,
-                    consecutiveApplyFailures,
-                    consecutiveBuildFailures,
-                    blocksAppliedWithoutBuild,
-                    totalBlocksParsed,
-                    lastBuildError,
-                    changedFiles,
-                    originalFileContents,
-                    javaLintDiagnostics,
-                    showBuildError,
-                    useArchitectModel,
-                    newSimulatedContents);
+                    false);
         }
 
         /**
