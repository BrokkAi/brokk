package ai.brokk.agents;

import static java.util.Objects.requireNonNull;

import ai.brokk.EditBlock;
import ai.brokk.IConsoleIO;
import ai.brokk.IContextManager;
import ai.brokk.Llm;
import ai.brokk.Llm.StreamingResult;
import ai.brokk.Service;
import ai.brokk.TaskResult;
import ai.brokk.analyzer.Languages;
import ai.brokk.analyzer.ProjectFile;
import ai.brokk.context.Context;
import ai.brokk.context.ContextFragments;
import ai.brokk.context.ContextHistory;
import ai.brokk.context.ViewingPolicy;
import ai.brokk.prompts.CodePrompts;
import ai.brokk.prompts.EditBlockParser;
import ai.brokk.prompts.QuickEditPrompts;
import ai.brokk.util.Messages;
import com.fasterxml.jackson.core.JsonProcessingException;
import com.fasterxml.jackson.databind.ObjectMapper;
import com.google.common.collect.Sets;
import com.google.common.collect.Streams;
import dev.langchain4j.data.message.AiMessage;
import dev.langchain4j.data.message.ChatMessage;
import dev.langchain4j.data.message.ChatMessageType;
import dev.langchain4j.data.message.UserMessage;
import dev.langchain4j.model.chat.StreamingChatModel;
import java.io.IOException;
import java.nio.file.Path;
import java.time.Duration;
import java.util.ArrayList;
import java.util.Arrays;
import java.util.Collections;
import java.util.EnumSet;
import java.util.HashMap;
import java.util.HashSet;
import java.util.LinkedHashMap;
import java.util.List;
import java.util.Map;
import java.util.Objects;
import java.util.Optional;
import java.util.Set;
import java.util.concurrent.ConcurrentHashMap;
import java.util.concurrent.ExecutionException;
import java.util.stream.Collectors;
import java.util.stream.Stream;
import org.apache.logging.log4j.LogManager;
import org.apache.logging.log4j.Logger;
import org.eclipse.jdt.core.JavaCore;
import org.eclipse.jdt.core.compiler.CategorizedProblem;
import org.eclipse.jdt.core.compiler.IProblem;
import org.eclipse.jdt.core.dom.AST;
import org.eclipse.jdt.core.dom.ASTParser;
import org.eclipse.jdt.core.dom.CompilationUnit;
import org.eclipse.jgit.api.errors.GitAPIException;
import org.jetbrains.annotations.Blocking;
import org.jetbrains.annotations.Nullable;

/**
 * Manages interactions with a Language Model (LLM) to generate and apply code modifications based on user instructions.
 * It handles parsing LLM responses, applying edits to files, verifying changes through build/test commands, and
 * managing the conversation history. It supports both iterative coding tasks (potentially involving multiple LLM
 * interactions and build attempts) and quick, single-shot edits.
 */
public class CodeAgent {
    private static final Logger logger = LogManager.getLogger(CodeAgent.class);
    private static final int MAX_PARSE_ATTEMPTS = 3;

    static final int MAX_APPLY_FAILURES = 3;
    /** maximum consecutive build failures before giving up */
    final int MAX_BUILD_FAILURES;

    final IContextManager contextManager;
    private final StreamingChatModel model;
    private final IConsoleIO io;

    // A "global" for current task Context. Updated mid-task with new files and build status.
    Context context;

    public CodeAgent(IContextManager contextManager, StreamingChatModel model) {
        this(contextManager, model, contextManager.getIo());
    }

    public CodeAgent(IContextManager contextManager, StreamingChatModel model, IConsoleIO io) {
        this.contextManager = contextManager;
        this.model = model;
        this.io = io;
        // free tier models are dumber; cut them off sooner
        MAX_BUILD_FAILURES = contextManager.getService().isFreeTier(model) ? 3 : 5;
        // placeholder to make Null Away happy; initialized in runTaskInternal
        this.context = new Context(contextManager);
    }

    public enum Option {
        DEFER_BUILD
    }

    /** Implicitly includes the DEFER_BUILD option. */
    public TaskResult execute(ProjectFile file, String instructions, List<ChatMessage> readOnlyMessages) {
        var ctx = new Context(contextManager)
                .addFragments(List.of(new ContextFragments.ProjectPathFragment(file, contextManager)));

        contextManager.getAnalyzerWrapper().pause();
        try {
            // TODO runTaskInternal allows creating new files, should we prevent that?
            return runTaskInternal(ctx, readOnlyMessages, instructions, EnumSet.of(Option.DEFER_BUILD));
        } finally {
            contextManager.getAnalyzerWrapper().resume();
        }
    }

    /**
     * @param userInput The user's goal/instructions.
     * @return A TaskResult containing the conversation history and original file contents
     */
    public TaskResult execute(String userInput, Set<Option> options) {
        // pause watching for external changes (so they don't get added to activity history while we're still making
        // changes);
        // this means that we're responsible for refreshing the analyzer when we make changes
        contextManager.getAnalyzerWrapper().pause();
        try {
            return runTaskInternal(contextManager.liveContext(), List.of(), userInput, options);
        } finally {
            contextManager.getAnalyzerWrapper().resume();
        }
    }

    /**
     * Executes the coding task against the given context, suppressing the conversation history
     * for the duration of the task.
     */
    @Blocking
    TaskResult executeWithoutHistory(Context context, String userInput, Set<Option> options) {
        // pause watching for external changes (so they don't get added to activity history while we're still making
        // changes);
        // this means that we're responsible for refreshing the analyzer when we make changes
        contextManager.getAnalyzerWrapper().pause();
        try {
            if (context.getTaskHistory().isEmpty()) {
                // special case no-history to avoid changing Context identity unnecessarily
                return runTaskInternal(context, List.of(), userInput, options);
            } else {
                return runTaskInternal(context.withHistory(List.of()), List.of(), userInput, options)
                        .withHistory(context.getTaskHistory());
            }
        } finally {
            contextManager.getAnalyzerWrapper().resume();
        }
    }

    /**
     * CodeAgent's "conversation" will be included in TaskResult.output, it will NOT be baked into
     * TaskResult.context.
     */
    @Blocking
    TaskResult runTaskInternal(
            Context initialContext, List<ChatMessage> prologue, String userInput, Set<Option> options) {
        var collectMetrics = "true".equalsIgnoreCase(System.getenv("BRK_COLLECT_METRICS"));
        // Seed the local Context reference for this task
        context = initialContext;

        @Nullable Metrics metrics = collectMetrics ? new Metrics() : null;

        // Create Coder instance with the user's input as the task description
        var coder = contextManager.getLlm(
                new Llm.Options(model, "Code: " + userInput).withEcho().withPartialResponses());
        coder.setOutput(io);

        // Track changed files
        var changedFiles = new HashSet<ProjectFile>();

        // Retry-loop state tracking
        int applyFailures = 0;
        int blocksAppliedWithoutBuild = 0;

<<<<<<< HEAD
        var blocks = new ArrayList<EditBlock.SearchReplaceBlock>(); // This will be part of WorkspaceState
=======
        String buildError = "";
        var blocks = new LinkedHashSet<EditBlock.SearchReplaceBlock>(); // This will be part of WorkspaceState
>>>>>>> 2869fc14
        Map<ProjectFile, String> originalFileContents = new HashMap<>();

        TaskResult.StopDetails stopDetails;

        var parser = EditBlockParser.instance;
        // We'll collect the conversation as ChatMessages to store in context history.
        var taskMessages = new ArrayList<ChatMessage>();
        UserMessage nextRequest = CodePrompts.instance.codeRequest(
                context, userInput.trim(), CodePrompts.instance.codeReminder(contextManager.getService(), model));

        // FSM state - include original goal for build-retry compaction
        var cs = new ConversationState(taskMessages, nextRequest, 0, userInput.trim());
        var es = new EditState(
                blocks,
                0,
                applyFailures,
                0,
                blocksAppliedWithoutBuild,
                "",
                changedFiles,
                originalFileContents,
                Collections.emptyMap(),
                false);

        // "Update everything in the workspace" wouldn't be necessary if we were 100% sure that the analyzer were up
        // to date before we paused it, but empirically that is not the case as of this writing.
        try {
            contextManager
                    .getAnalyzerWrapper()
                    .updateFiles(context.fileFragments()
                            .flatMap(cf -> cf.files().join().stream())
                            .collect(Collectors.toSet()))
                    .get();
        } catch (InterruptedException e) {
            Thread.currentThread().interrupt();
        } catch (ExecutionException e) {
            throw new RuntimeException(e);
        }

        logger.debug("Starting task: {} with options {}", userInput, options);
        while (true) {
            if (Thread.interrupted()) {
                logger.debug("CodeAgent interrupted");
                stopDetails = new TaskResult.StopDetails(TaskResult.StopReason.INTERRUPTED);
                break;
            }

            // Make the LLM request
            StreamingResult streamingResult;
            try {
                var viewingPolicy = new ViewingPolicy(TaskResult.Type.CODE);
                boolean showBuildStatusInWorkspace = !es.hasAttemptedBuild();
                var allMessagesForLlm = CodePrompts.instance.collectCodeMessages(
                        model,
                        context,
                        prologue,
                        cs.taskMessages(),
                        requireNonNull(cs.nextRequest(), "nextRequest must be set before sending to LLM"),
                        viewingPolicy,
                        userInput.trim(),
                        showBuildStatusInWorkspace);
                var llmStartNanos = System.nanoTime();
                streamingResult = coder.sendRequest(allMessagesForLlm);
                if (metrics != null) {
                    metrics.llmWaitNanos += System.nanoTime() - llmStartNanos;
                    Optional.ofNullable(streamingResult.metadata()).ifPresent(metrics::addTokens);
                    metrics.addApiRetries(streamingResult.retries());
                }
            } catch (InterruptedException e) {
                Thread.currentThread().interrupt();
                continue; // let main loop interruption check handle
            }

            // REQUEST PHASE handles the result of sendLlmRequest
            var requestOutcome = requestPhase(cs, es, streamingResult, metrics);
            if (requestOutcome instanceof Step.Fatal fatalReq) {
                stopDetails = fatalReq.stopDetails();
                break;
            }
            cs = requestOutcome.cs();
            es = requestOutcome.es();

            // PARSE PHASE parses edit blocks
            var parseOutcome = parsePhase(
                    cs,
                    es,
                    streamingResult.text(),
                    streamingResult.isPartial(),
                    parser,
                    metrics); // Ensure parser is available
            if (parseOutcome instanceof Step.Fatal fatalParse) {
                stopDetails = fatalParse.stopDetails();
                break;
            }
            if (parseOutcome instanceof Step.Retry retryParse) {
                if (metrics != null) {
                    metrics.parseRetries++;
                }
                cs = retryParse.cs();
                es = retryParse.es();
                continue; // Restart main loop
            }
            cs = parseOutcome.cs();
            es = parseOutcome.es();

            // APPLY PHASE applies blocks
            var applyOutcome = applyPhase(cs, es, metrics);
            if (applyOutcome instanceof Step.Fatal fatalApply) {
                stopDetails = fatalApply.stopDetails();
                break;
            }
            cs = applyOutcome.cs();
            es = applyOutcome.es();

            // Incorporate any newly created files into the live context immediately
            var filesInContext = context.getAllFragmentsInDisplayOrder().stream()
                    .flatMap(f -> f.files().join().stream())
                    .collect(Collectors.toSet());
            var newlyCreated = es.changedFiles().stream()
                    .filter(pf -> !filesInContext.contains(pf))
                    .collect(Collectors.toSet());
            if (!newlyCreated.isEmpty()) {
                // Stage any files that were created during this task, regardless of stop reason
                try {
                    contextManager.getRepo().add(newlyCreated);
                    contextManager.getRepo().invalidateCaches();
                } catch (GitAPIException e) {
                    io.toolError("Failed to add newly created files to git: " + e.getMessage());
                }

                var newFrags = newlyCreated.stream()
                        .map(pf -> new ContextFragments.ProjectPathFragment(pf, contextManager))
                        .collect(Collectors.toList());
                context = context.addFragments(newFrags);
            }

            // Refresh context fragments for any files that were modified (so LLM sees current contents)
            context = context.copyAndRefresh(es.changedFiles(), "CodeAgent Changes");

            if (applyOutcome instanceof Step.Retry retryApply) {
                cs = retryApply.cs();
                es = retryApply.es();
                continue; // Restart main loop
            }

            // PARSE-JAVA PHASE: If Java files were edited, run a parse-only check before full build
            Step parseJavaOutcome;
            try {
                parseJavaOutcome = parseJavaPhase(cs, es, metrics);
            } catch (Throwable e) {
                var msg = "Parse Java phase encountered an unexpected error";
                logger.error(msg, e);
                contextManager.reportException(new JavaPreLintFalsePositiveException(msg, e));
                parseJavaOutcome = new Step.Continue(cs, es);
            }
            if (parseJavaOutcome instanceof Step.Retry retryJava) {
                cs = retryJava.cs();
                es = retryJava.es();
                continue;
            }
            if (parseJavaOutcome instanceof Step.Fatal fatalJava) {
                stopDetails = fatalJava.stopDetails();
                break;
            }
            cs = parseJavaOutcome.cs();
            es = parseJavaOutcome.es();

            // VERIFY or finish if build is deferred
            assert es.pendingBlocks().isEmpty() : es;

            if (options.contains(Option.DEFER_BUILD)) {
                reportComplete(
                        es.blocksAppliedWithoutBuild() > 0
                                ? "Edits applied. Build/check deferred."
                                : "No edits to apply. Build/check deferred.");
                stopDetails = new TaskResult.StopDetails(TaskResult.StopReason.SUCCESS);
                break;
            }

            var verifyOutcome = verifyPhase(cs, es, metrics);

            if (verifyOutcome instanceof Step.Retry retryVerify) {
                cs = retryVerify.cs();
                es = retryVerify.es();
                continue;
            }
            if (verifyOutcome instanceof Step.Fatal fatalVerify) {
                stopDetails = fatalVerify.stopDetails();
                break;
            }
            throw new IllegalStateException("verifyPhase returned unexpected Step type " + verifyOutcome);
        }

        // everyone reports their own reasons for stopping, except for interruptions
        if (stopDetails.reason() == TaskResult.StopReason.INTERRUPTED) {
            reportComplete("Cancelled by user.");
        }

        if (metrics != null) {
            metrics.print(es.changedFiles(), stopDetails);
        }

        // create the Result for history
        String finalActionDescription = (stopDetails.reason() == TaskResult.StopReason.SUCCESS)
                ? userInput
                : userInput + " [" + stopDetails.reason().name() + "]";
        // architect auto-compresses the task entry so let's give it the full history to work with, quickModel is cheap
        // Prepare messages for TaskEntry log: filter raw messages and keep S/R blocks verbatim
        var finalMessages = prepareMessagesForTaskEntryLog(io.getLlmRawMessages());

        // Populate TaskMeta because this task engaged an LLM
        var meta = new TaskResult.TaskMeta(
                TaskResult.Type.CODE, Service.ModelConfig.from(model, contextManager.getService()));

        var tr = new TaskResult(
                contextManager, "Code: " + finalActionDescription, finalMessages, context, stopDetails, meta);
        logger.debug("Task result: {}", tr);
        return tr;
    }

    void report(String message) {
        logger.debug(message);
        io.llmOutput("\n" + message, ChatMessageType.CUSTOM);
    }

    void reportComplete(String message) {
        logger.debug(message);
        io.llmOutput("\n# Code Agent Finished\n" + message, ChatMessageType.CUSTOM);
    }

    Step parsePhase(
            ConversationState cs,
            EditState es,
            String llmText,
            boolean isPartialResponse,
            EditBlockParser parser,
            @Nullable Metrics metrics) {
        logger.debug("Got response (potentially partial if LLM connection was cut off)");
        var parseResult =
                parser.parseEditBlocks(llmText, contextManager.getRepo().getTrackedFiles());
        var newlyParsedBlocks = parseResult.blocks();
        if (metrics != null) {
            metrics.totalEditBlocks += newlyParsedBlocks.size();
        }

        // Handle explicit parse errors from the parser
        if (parseResult.parseError() != null) {
            int updatedConsecutiveParseFailures = es.consecutiveParseFailures();
            UserMessage messageForRetry;
            String consoleLogForRetry;
            if (newlyParsedBlocks.isEmpty()) {
                // Pure parse failure
                updatedConsecutiveParseFailures++;

                // The bad response is the last message; the user request that caused it is the one before that.
                // We will remove both, and create a new request that is the original + a reminder.
                cs.taskMessages().removeLast(); // bad AI response
                var lastRequest = (UserMessage) cs.taskMessages().removeLast(); // original user request

                var reminder =
                        "Remember to pay close attention to the SEARCH/REPLACE block format instructions and examples!";
                var newRequestText = Messages.getText(lastRequest) + "\n\n" + reminder;
                messageForRetry = new UserMessage(newRequestText);
                consoleLogForRetry = "Failed to parse LLM response; retrying with format reminder";
            } else {
                // Partial parse, then an error
                updatedConsecutiveParseFailures = 0; // Reset, as we got some good blocks.
                messageForRetry = new UserMessage(getContinueFromLastBlockPrompt(newlyParsedBlocks.getLast()));
                consoleLogForRetry =
                        "Malformed or incomplete response after %d blocks parsed; asking LLM to continue/fix"
                                .formatted(newlyParsedBlocks.size());
            }

            if (updatedConsecutiveParseFailures > MAX_PARSE_ATTEMPTS) {
                reportComplete("Parse error limit reached; ending task.");
                return new Step.Fatal(new TaskResult.StopDetails(
                        TaskResult.StopReason.PARSE_ERROR, "Parse error limit reached; ending task."));
            }

<<<<<<< HEAD
            var nextCs = cs.withNextRequest(messageForRetry);
            // Add any newly parsed blocks before the error to the pending list for the next apply phase
            var nextPending = new ArrayList<>(es.pendingBlocks());
=======
            var nextCs = new ConversationState(cs.taskMessages(), messageForRetry, cs.turnStartIndex());
            // Add any newly parsed blocks before the error to the pending set for the next apply phase
            var nextPending = new LinkedHashSet<>(es.pendingBlocks());
>>>>>>> 2869fc14
            nextPending.addAll(newlyParsedBlocks);
            var nextEs = es.withPendingBlocks(nextPending, updatedConsecutiveParseFailures);
            report(consoleLogForRetry);
            return new Step.Retry(nextCs, nextEs);
        }

        // No explicit parse error. Reset counter. Add newly parsed blocks to the pending set.
        int updatedConsecutiveParseFailures = 0;
        var mutablePendingBlocks = new LinkedHashSet<>(es.pendingBlocks());
        mutablePendingBlocks.addAll(newlyParsedBlocks);

        // Handle case where LLM response was cut short, even if syntactically valid so far.
        if (isPartialResponse) {
            UserMessage messageForRetry;
            String consoleLogForRetry;
            if (newlyParsedBlocks.isEmpty()) {
                // Treat "partial with no blocks" as a parse failure subject to MAX_PARSE_ATTEMPTS
                updatedConsecutiveParseFailures = es.consecutiveParseFailures() + 1;
                if (updatedConsecutiveParseFailures > MAX_PARSE_ATTEMPTS) {
                    reportComplete("Parse error limit reached; ending task.");
                    return new Step.Fatal(new TaskResult.StopDetails(
                            TaskResult.StopReason.PARSE_ERROR, "Parse error limit reached; ending task."));
                }
                messageForRetry = new UserMessage(
                        "It looks like the response was cut off before you provided any code blocks. Please continue with your response.");
                consoleLogForRetry =
                        "LLM indicated response was partial before any blocks; counting as parse failure and asking to continue";
            } else {
                messageForRetry = new UserMessage(getContinueFromLastBlockPrompt(newlyParsedBlocks.getLast()));
                consoleLogForRetry = "LLM indicated response was partial after %d clean blocks; asking to continue"
                        .formatted(newlyParsedBlocks.size());
            }
            var nextCs = cs.withNextRequest(messageForRetry);
            var nextEs = es.withPendingBlocks(mutablePendingBlocks, updatedConsecutiveParseFailures);
            report(consoleLogForRetry);
            return new Step.Retry(nextCs, nextEs);
        }

        // No parse error, not a partial response. This is a successful, complete segment.
        var nextEs = es.withPendingBlocks(mutablePendingBlocks, updatedConsecutiveParseFailures);
        return new Step.Continue(cs, nextEs);
    }

    /**
     * Prepares messages for storage in a TaskEntry. This involves filtering raw LLM I/O to keep USER, CUSTOM, and AI
     * messages. AI messages containing SEARCH/REPLACE blocks will have their raw text preserved, rather than converting
     * blocks to HTML placeholders or summarizing block-only messages.
     */
    private static List<ChatMessage> prepareMessagesForTaskEntryLog(List<ChatMessage> rawMessages) {
        return rawMessages.stream()
                .flatMap(message -> {
                    return switch (message.type()) {
                        case USER, CUSTOM -> Stream.of(message);
                        case AI -> {
                            var aiMessage = (AiMessage) message;
                            // Pass through AI messages with their original text.
                            // Raw S/R blocks are preserved.
                            // If the text is blank, effectively filter out the message.
                            yield aiMessage.text().isBlank() ? Stream.empty() : Stream.of(aiMessage);
                        }
                        // Ignore SYSTEM/TOOL messages for TaskEntry log purposes
                        default -> Stream.empty();
                    };
                })
                .toList();
    }

    /**
     * Runs a quick-edit task where we: 1) Gather the entire file content plus related context (buildAutoContext) 2) Use
     * QuickEditPrompts to ask for a single fenced code snippet 3) Replace the old text with the new snippet in the file
     *
     * @return A TaskResult containing the conversation and original content.
     */
    public TaskResult runQuickTask(ProjectFile file, String oldText, String instructions) throws InterruptedException {
        var coder = contextManager.getLlm(model, "QuickEdit: " + instructions);
        coder.setOutput(io);

        // Use up to 5 related classes as context (format as combined summaries)
        var relatedCode = contextManager.liveContext().buildAutoContext(5);

        String fileContents = file.read().orElse("");

        var styleGuide = contextManager.getProject().getStyleGuide();

        // Build the prompt messages
        var messages = QuickEditPrompts.instance.collectMessages(fileContents, relatedCode, styleGuide);

        // The user instructions
        var instructionsMsg = QuickEditPrompts.instance.formatInstructions(oldText, instructions);
        messages.add(new UserMessage(instructionsMsg));

        // Initialize pending history with the instruction
        var pendingHistory = new ArrayList<ChatMessage>();
        pendingHistory.add(new UserMessage(instructionsMsg));

        // No echo for Quick Edit, use instance quickModel
        var result = coder.sendRequest(messages);

        // Determine stop reason based on LLM response
        TaskResult.StopDetails stopDetails;
        if (result.error() != null) {
            stopDetails = TaskResult.StopDetails.fromResponse(result);
            io.toolError("Quick edit failed: " + stopDetails.explanation());
        } else {
            // Success from LLM perspective
            pendingHistory.add(result.aiMessage());
            stopDetails = new TaskResult.StopDetails(TaskResult.StopReason.SUCCESS);
        }

        // Return TaskResult containing conversation and resulting context (populate TaskMeta since an LLM was used)
        var quickMeta = new TaskResult.TaskMeta(
                TaskResult.Type.CODE, Service.ModelConfig.from(model, contextManager.getService()));
        return new TaskResult(
                contextManager, "Quick Edit: " + file.getFileName(), pendingHistory, context, stopDetails, quickMeta);
    }

    /**
     * Generates a user message to ask the LLM to continue when a response appears to be cut off.
     *
     * @param lastBlock The last successfully parsed block from the incomplete response.
     * @return A formatted string to be used as a UserMessage.
     */
    private static String getContinueFromLastBlockPrompt(EditBlock.SearchReplaceBlock lastBlock) {
        return """
                It looks like we got cut off. The last block I successfully parsed was:

                <block>
                %s
                </block>

                Please continue from there (WITHOUT repeating that one).
                """
                .formatted(lastBlock);
    }

    static class EditStopException extends RuntimeException {
        final TaskResult.StopDetails stopDetails;

        public EditStopException(TaskResult.StopDetails stopDetails) {
            super(stopDetails.reason().name() + ": " + stopDetails.explanation());
            this.stopDetails = stopDetails;
        }
    }

    /**
     * Appends request + AI message to the conversation or ends on error. After successfully recording the exchange,
     * this method returns a ConversationState where {@code nextRequest} has been nulled out to enforce single-use
     * semantics (see TODO resolution).
     *
     * If an error occurred but partial text was captured, proceeds with the partial so parsePhase can parse what
     * was received and ask the LLM to continue, rather than treating it as a fatal error.
     */
    Step requestPhase(
            ConversationState cs, EditState es, StreamingResult streamingResultFromLlm, @Nullable Metrics metrics) {
        var llmError = streamingResultFromLlm.error();
        if (llmError != null) {
            // If there's no usable text, this is a fatal error
            if (streamingResultFromLlm.isEmpty()) {
                var fatalDetails = TaskResult.StopDetails.fromResponse(streamingResultFromLlm);
                String message =
                        "LLM returned an error even after retries: " + fatalDetails.explanation() + ". Ending task";
                io.toolError(message);
                return new Step.Fatal(fatalDetails);
            }

            // Partial text exists despite the error; proceed and let parsePhase handle it
            logger.warn(
                    "LLM connection dropped but partial text captured ({} chars); proceeding to parse",
                    streamingResultFromLlm.text().length());
            report("LLM connection interrupted; parsing partial response and asking to continue.");
        }

        // Append request and AI message to taskMessages
        cs.taskMessages().add(requireNonNull(cs.nextRequest(), "nextRequest must be non-null when recording request"));
        cs.taskMessages().add(streamingResultFromLlm.aiMessage());

        // Null out nextRequest after use (Task 3)
        var nextCs = cs.withNextRequest(null);
        return new Step.Continue(nextCs, es);
    }

    private EditBlock.EditResult applyBlocksAndHandleErrors(
            Context ctx, Collection<EditBlock.SearchReplaceBlock> blocksToApply)
            throws EditStopException, InterruptedException {

        EditBlock.EditResult editResult;
        try {
            editResult = EditBlock.apply(ctx, io, blocksToApply);
        } catch (IOException e) {
            var eMessage = requireNonNull(e.getMessage());
            // io.toolError is handled by caller if this exception propagates
            throw new EditStopException(new TaskResult.StopDetails(TaskResult.StopReason.IO_ERROR, eMessage));
        }
        return editResult;
    }

    Step verifyPhase(ConversationState cs, EditState es, @Nullable Metrics metrics) {
        // Plan Invariant 3: Verify only runs when editsSinceLastBuild > 0.
        if (es.blocksAppliedWithoutBuild() == 0) {
            reportComplete("No edits found or applied in response, and no changes since last build; ending task.");
            TaskResult.StopDetails stopDetails;
            if (es.lastBuildError().isEmpty()) {
                var text = Messages.getText(cs.taskMessages().getLast());
                stopDetails = new TaskResult.StopDetails(TaskResult.StopReason.SUCCESS, text);
            } else {
                stopDetails = new TaskResult.StopDetails(TaskResult.StopReason.BUILD_ERROR, es.lastBuildError());
            }
            return new Step.Fatal(stopDetails);
        }

        String buildError;
        try {
            context = BuildAgent.runVerification(context);
            buildError = context.getBuildError();
        } catch (InterruptedException e) {
            logger.debug("CodeAgent interrupted during build verification.");
            Thread.currentThread().interrupt();
            return new Step.Fatal(new TaskResult.StopDetails(TaskResult.StopReason.INTERRUPTED));
        }

        // Base success/failure decision on raw build result, not processed output
        if (buildError.isEmpty()) {
            // Report any false positives from the "lint" phase
            for (var entry : es.javaLintDiagnostics().entrySet()) {
                var pf = entry.getKey();
                var diags = entry.getValue();

                var diagnosticDetails =
                        diags.stream().map(d -> "  * " + d.description()).collect(Collectors.joining("\n"));

                var message =
                        """
                        Java pre-lint false positives in %s: %d issue(s)
                        %s
                        """
                                .formatted(pf.getFileName(), diags.size(), diagnosticDetails);

                // Report this file's exception with sourcefile in optional fields
                contextManager.reportException(
                        new JavaPreLintFalsePositiveException(message), Map.of("sourcefile", pf.getFileName()));
            }
            logger.debug("Build verification succeeded");
            reportComplete("Success!");
            return new Step.Fatal(TaskResult.StopReason.SUCCESS);
        } else {
            // Build failed - use raw error for decisions, sanitized for storage, processed for LLM context
            if (metrics != null) {
                metrics.buildFailures++;
            }

            int newBuildFailures = es.consecutiveBuildFailures() + 1;
            if (newBuildFailures >= MAX_BUILD_FAILURES) {
                reportComplete("Build failed %d consecutive times; aborting.".formatted(newBuildFailures));
                return new Step.Fatal(new TaskResult.StopDetails(
                        TaskResult.StopReason.BUILD_ERROR,
                        "Build failed %d consecutive times:\n%s".formatted(newBuildFailures, buildError)));
            }
            var buildPrompt =
                    """
                    The build failed.
                    Please analyze the error message, review the conversation history for previous attempts,
                    and provide SEARCH/REPLACE blocks to fix all the errors and warnings in service of the original goal.
                    <build_output>
                    %s
                    </build_output>

                    <original_goal>
                    %s
                    </original_goal>
                    """
                            .formatted(buildError, cs.originalGoal());
            UserMessage nextRequest = CodePrompts.instance.codeRequest(
                    context, buildPrompt, CodePrompts.instance.codeReminder(contextManager.getService(), model));
            // Compact conversation into a concise summary for the build step
            var compactedCs = cs.compactForBuildRetry();
            var newCs = new ConversationState(
                    compactedCs.taskMessages(),
                    nextRequest,
                    compactedCs.taskMessages().size(),
                    cs.originalGoal());
            var newEs = es.afterBuildFailure(buildError);
            report("Asking LLM to fix build/lint failures");
            return new Step.Retry(newCs, newEs);
        }
    }

    private static class JavaPreLintFalsePositiveException extends RuntimeException {
        public JavaPreLintFalsePositiveException(String message) {
            super(message);
        }

        public JavaPreLintFalsePositiveException(String msg, Throwable e) {
            super(msg, e);
        }
    }

    @Blocking
    Step applyPhase(ConversationState cs, EditState es, @Nullable Metrics metrics) {
        if (es.pendingBlocks().isEmpty()) {
            logger.debug("nothing to apply, continuing to next phase");
            return new Step.Continue(cs, es);
        }

        // Guardrail: block edits to files designated read-only in the current context
        var readOnlyPaths = computeReadOnlyPaths(context);
        var violating = es.pendingBlocks().stream()
                .map(EditBlock.SearchReplaceBlock::rawFileName)
                .filter(readOnlyPaths::contains)
                .collect(Collectors.toSet());
        if (!violating.isEmpty()) {
            var message = "Agent attempted to modify read-only file(s):\n"
                    + violating.stream().map(p -> " - " + p).collect(Collectors.joining("\n"));
            report("Read-only file constraint violation: " + String.join(", ", violating));
            return new Step.Fatal(new TaskResult.StopDetails(TaskResult.StopReason.READ_ONLY_EDIT, message));
        }

        EditBlock.EditResult editResult;
        int updatedConsecutiveApplyFailures = es.consecutiveApplyFailures();
        EditState esForStep; // Will be updated
        ConversationState csForStep = cs; // Will be updated

        try {
            editResult = applyBlocksAndHandleErrors(context, es.pendingBlocks());

            int attemptedBlockCount = es.pendingBlocks().size();
            var failedBlocks = editResult.failedBlocks();
            if (metrics != null) {
                metrics.failedEditBlocks += failedBlocks.size();
            }
            int succeededCount = attemptedBlockCount - failedBlocks.size();
            assert succeededCount >= 0
                    : "succeededCount cannot be negative: attempted=%d, failed=%d"
                            .formatted(attemptedBlockCount, failedBlocks.size());
            int newBlocksAppliedWithoutBuild = es.blocksAppliedWithoutBuild() + succeededCount;
            assert newBlocksAppliedWithoutBuild >= 0
                    : "blocksAppliedWithoutBuild cannot be negative: prior=%d, delta=%d"
                            .formatted(es.blocksAppliedWithoutBuild(), succeededCount);

            SequencedSet<EditBlock.SearchReplaceBlock> nextPendingBlocks = new LinkedHashSet<>();

            if (!failedBlocks.isEmpty()) { // Some blocks failed the direct apply
                if (succeededCount == 0) { // Total failure for this batch of pendingBlocks
                    updatedConsecutiveApplyFailures++;
                } else { // Partial success
                    updatedConsecutiveApplyFailures = 0;
                }

                if (updatedConsecutiveApplyFailures >= MAX_APPLY_FAILURES) {
                    var files = failedBlocks.stream()
                            .map(b -> b.block().rawFileName())
                            .collect(Collectors.joining(","));
                    var detailMsg = "Apply failed %d consecutive times; unable to apply %d blocks to %s"
                            .formatted(updatedConsecutiveApplyFailures, failedBlocks.size(), files);
                    reportComplete(
                            "Apply failed %d consecutive times; aborting.".formatted(updatedConsecutiveApplyFailures));
                    var details = new TaskResult.StopDetails(TaskResult.StopReason.APPLY_ERROR, detailMsg);
                    return new Step.Fatal(details);
                } else { // Apply failed, but not yet time for full fallback -> ask LLM to retry
                    if (metrics != null) {
                        metrics.applyRetries++;
                    }
                    String retryPromptText = CodePrompts.getApplyFailureMessage(failedBlocks, succeededCount);
                    UserMessage retryRequest = new UserMessage(retryPromptText);
                    csForStep = cs.withNextRequest(retryRequest);
                    esForStep = es.afterApply(
                            nextPendingBlocks,
                            updatedConsecutiveApplyFailures,
                            newBlocksAppliedWithoutBuild,
                            editResult.originalContents());
                    report("Failed to apply %s block(s), asking LLM to retry".formatted(failedBlocks.size()));
                    return new Step.Retry(csForStep, esForStep);
                }
            } else { // All blocks from es.pendingBlocks() applied successfully
                if (succeededCount > 0) {
                    report(succeededCount + " SEARCH/REPLACE blocks applied.");
                }
                updatedConsecutiveApplyFailures = 0; // Reset on success
                esForStep = es.afterApply(
                        nextPendingBlocks,
                        updatedConsecutiveApplyFailures,
                        newBlocksAppliedWithoutBuild,
                        editResult.originalContents());
                return new Step.Continue(csForStep, esForStep);
            }
        } catch (EditStopException e) {
            // Handle exceptions from findConflicts, preCreateNewFiles (if it threw that), or applyEditBlocks (IO)
            // Log appropriate messages based on e.stopDetails.reason()
            if (e.stopDetails.reason() == TaskResult.StopReason.READ_ONLY_EDIT) {
                // already reported by applyBlocksAndHandleErrors
            } else if (e.stopDetails.reason() == TaskResult.StopReason.IO_ERROR) {
                io.toolError(e.stopDetails.explanation());
            } else if (e.stopDetails.reason() == TaskResult.StopReason.APPLY_ERROR) {
                reportComplete(e.stopDetails.explanation());
            }
            return new Step.Fatal(e.stopDetails);
        } catch (InterruptedException e) {
            logger.debug("CodeAgent interrupted during applyPhase");
            Thread.currentThread().interrupt(); // Preserve interrupt status
            return new Step.Fatal(new TaskResult.StopDetails(TaskResult.StopReason.INTERRUPTED));
        }
    }

    /**
     * If any edited files in this turn include Java sources, run a parse-only check before attempting a full build. On
     * syntax errors, we construct a diagnostic summary and ask the LLM to fix those first.
     */
    static final Set<Integer> LOCAL_ONLY_IDS = Set.of(
            IProblem.UninitializedLocalVariable, // PJ-9
            IProblem.RedefinedLocal, // PJ-20
            IProblem.RedefinedArgument, // PJ-22
            IProblem.ShouldReturnValue, // PJ-10
            IProblem.FinallyMustCompleteNormally, // PJ-23
            IProblem.IncompatibleTypesInForeach, // PJ-15
            IProblem.InvalidTypeForCollection, // PJ-15
            IProblem.CodeCannotBeReached, // PJ-32
            IProblem.CannotReturnInInitializer, // PJ-33
            IProblem.DuplicateDefaultCase, // PJ-25
            IProblem.DuplicateCase, // PJ-24
            IProblem.InvalidBreak, // PJ-35
            IProblem.InvalidContinue, // PJ-36
            IProblem.UndefinedLabel, // PJ-37
            IProblem.InvalidTypeToSynchronized, // PJ-38
            IProblem.InvalidNullToSynchronized, // PJ-39
            IProblem.InvalidVoidExpression, // PJ-34
            IProblem.MethodRequiresBody, // PJ-28
            IProblem.VarLocalInitializedToNull, // PJ-29
            IProblem.VarLocalInitializedToVoid, // PJ-30
            IProblem.VarLocalCannotBeArrayInitalizers, // PJ-31
            IProblem.VoidMethodReturnsValue, // PJ-27
            // leaving in but doesn't seem to work as expected
            IProblem.DuplicateLabel,
            IProblem.InitializerMustCompleteNormally,
            IProblem.CannotThrowNull,
            IProblem.MethodReturnsVoid);

    static final Set<Integer> METHOD_LOCAL_IDS = Set.of(
            // Parameter / applicability for calls (e.g., ThreadLocal.withInitial(() -> { }))
            IProblem.ParameterMismatch, // PJ-16
            // Constructor resolution when referenced types are on bootclasspath
            IProblem.UndefinedConstructor, // PJ-17
            // Override / implements correctness
            IProblem.MethodMustOverride, // PJ-13
            IProblem.MethodMustOverrideOrImplement, // PJ-13
            // “must implement abstract method …”
            IProblem.AbstractMethodMustBeImplemented, // PJ-14
            // Return type compatibility for inherited/declared methods
            IProblem.IncompatibleReturnType, // PJ-18
            IProblem.IncompatibleReturnTypeForNonInheritedInterfaceMethod // PJ-18
            );

    static final Set<Integer> BLACKLIST_CATS = Set.of(
            CategorizedProblem.CAT_IMPORT, // PJ-4
            CategorizedProblem.CAT_MODULE, // exercised implicitly by PJ-11 classpath ignore
            CategorizedProblem.CAT_COMPLIANCE, // not targeted by pre-lint tests
            CategorizedProblem.CAT_PREVIEW_RELATED, // not targeted by pre-lint tests
            CategorizedProblem.CAT_RESTRICTION, // not targeted by pre-lint tests
            CategorizedProblem.CAT_JAVADOC, // PJ-11 (ignore missing external types in signatures)
            CategorizedProblem.CAT_NLS, // not targeted
            CategorizedProblem.CAT_CODE_STYLE, // not targeted
            CategorizedProblem.CAT_UNNECESSARY_CODE, // not targeted
            CategorizedProblem.CAT_POTENTIAL_PROGRAMMING_PROBLEM, // not targeted
            CategorizedProblem.CAT_DEPRECATION, // not targeted
            CategorizedProblem.CAT_UNCHECKED_RAW // PJ-5/7/8/12/19 (type/import/classpath noise ignored)
            );

    static final Set<Integer> CROSS_FILE_INFERENCE_IDS = Set.of(
            IProblem.MissingTypeInLambda,
            IProblem.CannotInferElidedTypes,
            IProblem.CannotInferInvocationType,
            IProblem.GenericInferenceError,
            IProblem.MissingTypeForInference,
            // Verified by PJ-19 (missing external type via var inference ignored)
            IProblem.IncompatibleMethodReference
            // PJ-22: method ref return type vs generic descriptor mismatch without full classpath
            );

    /**
     * Problem IDs that indicate type resolution/inference is unreliable for this compilation unit. If any of these are
     * present, we treat the CU as having "shaky type info" and suppress diagnostics that depend on precise symbol
     * resolution.
     */
    static final Set<Integer> RESOLUTION_NOISE_IDS = Set.of(
            IProblem.UndefinedType,
            IProblem.UndefinedMethod,
            IProblem.UndefinedField,
            IProblem.UndefinedName,
            IProblem.UnresolvedVariable,
            IProblem.ImportNotFound,
            IProblem.CannotInferInvocationType,
            IProblem.CannotInferElidedTypes,
            IProblem.GenericInferenceError,
            IProblem.MissingTypeForInference);

    /**
     * Diagnostics that require stable type info and should be suppressed when the CU shows resolution/inference noise.
     * Includes method applicability/override errors and foreach target/type errors.
     */
    static final Set<Integer> REQUIRES_STABLE_TYPE_INFO;

    static {
        var tmp = new HashSet<Integer>(METHOD_LOCAL_IDS);
        tmp.add(IProblem.IncompatibleTypesInForeach);
        tmp.add(IProblem.InvalidTypeForCollection);
        // Be conservative and include the pre-1.4 target as well, though tests focus on the two above.
        tmp.add(IProblem.InvalidTypeForCollectionTarget14);
        REQUIRES_STABLE_TYPE_INFO = Collections.unmodifiableSet(tmp);
    }

    /** Decide if a JDT problem should be recorded by the pre-build Java parse step. */
    static boolean shouldKeepJavaProblem(
            int id, boolean isError, @Nullable Integer categoryId, boolean hasShakyTypeInfo) {
        // 0) If type info is shaky, suppress diagnostics that require stable symbol resolution.
        if (hasShakyTypeInfo && REQUIRES_STABLE_TYPE_INFO.contains(id)) {
            return false;
        }

        // 1) Force-keep explicitly local problems (syntax/control-flow/value-category), independent of category.
        // Note: foreach and method-override/applicability items are gated above via REQUIRES_STABLE_TYPE_INFO.
        if (LOCAL_ONLY_IDS.contains(id) || METHOD_LOCAL_IDS.contains(id)) {
            return true;
        }

        // 2) Otherwise, keep only errors.
        if (!isError) return false;

        // 3) Category blacklists.
        if (categoryId != null) {
            if (BLACKLIST_CATS.contains(categoryId)) return false;
            if (categoryId == CategorizedProblem.CAT_TYPE) return false;
        }

        // 4) Classpath-ish symbol noise.
        if (id == IProblem.UndefinedMethod || id == IProblem.UndefinedField) return false;
        if (id == IProblem.UndefinedName || id == IProblem.UnresolvedVariable) return false;
        if (id == IProblem.MissingTypeInMethod || id == IProblem.MissingTypeInConstructor) return false;

        // 5) Cross-file inference noise.
        if (CROSS_FILE_INFERENCE_IDS.contains(id)) return false;

        // 6) Nullness analysis cluster (config-dependent).
        if (id >= IProblem.RequiredNonNullButProvidedNull && id <= IProblem.FieldWithUnresolvedOwningAnnotation)
            return false;

        return true;
    }

    /**
     * Quickly parse files in memory for local-only errors, with no classpath bindings, before proceeding to the
     * expensive full build. Goal is to catch as many true positives as possible with zero false positives.
     */
    Step parseJavaPhase(ConversationState cs, EditState es, @Nullable Metrics metrics) {
        // Only run if there were edits since the last build attempt (PJ-21)
        if (es.blocksAppliedWithoutBuild() == 0) {
            return new Step.Continue(cs, es);
        }

        // Collect changed .java files
        var javaFiles = es.changedFiles().stream()
                .filter(f -> Languages.JAVA.getExtensions().contains(f.extension()))
                .toList();

        if (javaFiles.isEmpty()) {
            return new Step.Continue(cs, es);
        }

        // Use Eclipse JDT ASTParser without classpath/bindings

        // Map from ProjectFile -> diagnostic list for that file
        var perFileProblems = new ConcurrentHashMap<ProjectFile, List<JavaDiagnostic>>();

        // JDT internals are not threadsafe, even with a per-thread ASTParser
        for (var file : javaFiles) {
            String src = file.read().orElse("");
            if (src.isBlank()) { // PJ-3: blank files should produce no diagnostics
                continue;
            }
            char[] sourceChars = src.toCharArray();

            ASTParser parser = ASTParser.newParser(AST.JLS24);
            parser.setKind(ASTParser.K_COMPILATION_UNIT);
            parser.setSource(sourceChars);
            // Enable binding resolution with recovery and use the running JVM's boot classpath.
            parser.setResolveBindings(true);
            parser.setStatementsRecovery(true);
            parser.setBindingsRecovery(true);
            parser.setUnitName(file.getFileName());
            parser.setEnvironment(new String[0], new String[0], null, true);
            var options = JavaCore.getOptions();
            JavaCore.setComplianceOptions(JavaCore.VERSION_25, options);
            // Disable annotation-based null analysis to avoid emitting JDT nullability diagnostics during parse-only
            // lint
            options.put(JavaCore.COMPILER_ANNOTATION_NULL_ANALYSIS, JavaCore.DISABLED);
            // Enable preview features for maximum compatibility
            options.put(JavaCore.COMPILER_PB_ENABLE_PREVIEW_FEATURES, JavaCore.ENABLED);
            parser.setCompilerOptions(options);

            CompilationUnit cu = (CompilationUnit) parser.createAST(null);

            IProblem[] problems = cu.getProblems();

            // Determine if this CU has evidence of shaky type info (missing types/imports/inference).
            boolean hasShakyTypeInfo = Arrays.stream(problems).anyMatch(p -> {
                int pid = p.getID();
                return RESOLUTION_NOISE_IDS.contains(pid) || CROSS_FILE_INFERENCE_IDS.contains(pid);
            });

            var diags = new ArrayList<JavaDiagnostic>();
            for (IProblem prob : problems) {
                int id = prob.getID();
                @Nullable Integer catId = (prob instanceof CategorizedProblem cp) ? cp.getCategoryID() : null;

                if (!shouldKeepJavaProblem(id, prob.isError(), catId, hasShakyTypeInfo)) {
                    continue;
                }

                var description = formatJdtProblem(file.absPath(), cu, prob, src);
                diags.add(new JavaDiagnostic(id, catId, description));
            }

            if (!diags.isEmpty()) {
                perFileProblems.put(file, diags);
            }
        }

        // Save diagnostics per-file and continue (non-blocking pre-lint)
        var nextEs = es.withJavaLintDiagnostics(perFileProblems);
        return new Step.Continue(cs, nextEs);
    }

    private static String formatJdtProblem(Path absPath, CompilationUnit cu, IProblem prob, String src) {
        int start = Math.max(0, prob.getSourceStart());
        long line = Math.max(1, cu.getLineNumber(start));
        long col = Math.max(1, cu.getColumnNumber(start));
        var message = Objects.toString(prob.getMessage(), "Problem");

        String lineText = extractLine(src, (int) line);
        String pointer = lineText.isEmpty() ? "" : caretIndicator(lineText, (int) col);

        return """
                %s:%d:%d: %s
                > %s
                  %s
                """
                .formatted(absPath.toString(), line, col, message, lineText, pointer);
    }

    private static String extractLine(String src, int oneBasedLine) {
        if (src.isEmpty() || oneBasedLine < 1) return "";
        int len = src.length();
        int current = 1;
        int i = 0;
        int lineStart = 0;

        // Advance to the requested line start
        while (i < len && current < oneBasedLine) {
            char c = src.charAt(i++);
            if (c == '\n') {
                current++;
                lineStart = i;
            } else if (c == '\r') {
                // handle CRLF or lone CR
                if (i < len && src.charAt(i) == '\n') i++;
                current++;
                lineStart = i;
            }
        }

        if (current != oneBasedLine) {
            // Line beyond EOF
            return "";
        }

        // Find end of line
        int j = lineStart;
        while (j < len) {
            char c = src.charAt(j);
            if (c == '\n' || c == '\r') break;
            j++;
        }
        return src.substring(lineStart, j);
    }

    private static String caretIndicator(String lineText, int oneBasedCol) {
        if (lineText.isEmpty()) return "";
        int idx = Math.max(0, Math.min(oneBasedCol - 1, Math.max(0, lineText.length() - 1)));
        return " ".repeat(idx) + "^";
    }

    /** next FSM state */
    sealed interface Step permits Step.Continue, Step.Retry, Step.Fatal {
        ConversationState cs();

        EditState es();

        /** continue to the next phase */
        record Continue(ConversationState cs, EditState es) implements Step {}

        /** this phase found a problem that it wants to send back to the llm */
        record Retry(ConversationState cs, EditState es) implements Step {}

        /** fatal error, stop the task */
        record Fatal(TaskResult.StopDetails stopDetails) implements Step {
            public Fatal(TaskResult.StopReason stopReason) {
                this(new TaskResult.StopDetails(stopReason));
            }

            @Override
            public ConversationState cs() {
                throw new UnsupportedOperationException("Fatal step does not have a conversation state.");
            }

            @Override
            public EditState es() {
                throw new UnsupportedOperationException("Fatal step does not have an edit state.");
            }
        }
    }

    /**
     * Conversation state for the current coding task.
     *
     * <p>Task 3: {@code nextRequest} is now {@code @Nullable}. We deliberately null it out in
     * {@link #requestPhase(ConversationState, EditState, StreamingResult, Metrics)} after sending, to prevent stale
     * reuse. Callers that need to send a request must {@link Objects#requireNonNull(Object) requireNonNull}
     * it first.
     *
     * @param originalGoal the user's original goal/instructions, preserved for build-retry compaction
     */
    record ConversationState(
            List<ChatMessage> taskMessages,
            @Nullable UserMessage nextRequest,
            int turnStartIndex,
            String originalGoal) {

        ConversationState withNextRequest(@Nullable UserMessage request) {
            return new ConversationState(taskMessages, request, turnStartIndex, originalGoal);
        }

        /**
         * Compact the conversation for build-retry: extract all reasoning/redacted content from AI messages
         * and return a minimal conversation of [originalGoal, accumulated reasoning].
         *
         * @return a new ConversationState with compacted messages, or this state unchanged if no AI content
         */
        ConversationState compactForBuildRetry() {
            if (originalGoal.isBlank()) {
                return this;
            }

            var segments = new ArrayList<String>();
            for (ChatMessage m : taskMessages) {
                if (m instanceof AiMessage ai) {
                    String seg = ai.reasoningContent();
                    if (seg == null || seg.isBlank()) {
                        seg = CodePrompts.redactAiMessage(ai, EditBlockParser.instance)
                                .map(AiMessage::text)
                                .orElse("");
                    }
                    if (!seg.isBlank()) {
                        segments.add(seg);
                    }
                }
            }

            if (segments.isEmpty()) {
                return this;
            }

            var compactedMessages = new ArrayList<ChatMessage>();
            compactedMessages.add(new UserMessage(originalGoal));
            compactedMessages.add(new AiMessage(String.join("\n\n", segments)));
            return new ConversationState(compactedMessages, nextRequest, compactedMessages.size(), originalGoal);
        }

        /**
         * Replace all messages in the current turn (starting from turnStartIndex) with: - the original starting
         * UserMessage of the turn - a single synthetic AiMessage summarizing the edits.
         *
         * <p>Exposed for testing.
         */
        ConversationState replaceCurrentTurnMessages(String summaryText) {
            var msgs = new ArrayList<>(taskMessages);
            if (turnStartIndex < 0 || turnStartIndex >= msgs.size()) {
                logger.warn("Invalid turnStartIndex {}; cannot replace current turn messages safely.", turnStartIndex);
                // Fall back: just append a synthetic message (should never happen in practice)
                msgs.add(new AiMessage(summaryText));
                return new ConversationState(msgs, nextRequest, msgs.size(), originalGoal);
            }

            var startMsg = msgs.get(turnStartIndex);
            UserMessage startUser;
            if (startMsg instanceof UserMessage su) {
                startUser = su;
            } else {
                logger.warn(
                        "Expected UserMessage at turnStartIndex {}, found {}. Using nextRequest as fallback.",
                        turnStartIndex,
                        startMsg.type());
                // Fail fast if this unexpected branch occurs without a pending nextRequest.
                startUser = requireNonNull(nextRequest, "nextRequest should be non-null at turn boundary");
            }

            // Drop everything from the start of this turn onward
            while (msgs.size() > turnStartIndex) {
                msgs.removeLast();
            }

            // Re-add the starting user message and the synthetic summary
            msgs.add(startUser);
            msgs.add(new AiMessage(summaryText));

            logger.debug("Replaced current turn messages (from index {}) with synthetic summary.", turnStartIndex);

            // After replacement, the next turn should start at the end of the current msgs
            return new ConversationState(msgs, nextRequest, msgs.size(), originalGoal);
        }
    }

    public record JavaDiagnostic(int problemId, @Nullable Integer categoryId, String description) {}

    record EditState(
            // parsed but not yet applied
            SequencedSet<EditBlock.SearchReplaceBlock> pendingBlocks,
            int consecutiveParseFailures,
            int consecutiveApplyFailures,
            int consecutiveBuildFailures,
            int blocksAppliedWithoutBuild,
            String lastBuildError,
            Set<ProjectFile> changedFiles,
            Map<ProjectFile, String> originalFileContents,
            Map<ProjectFile, List<JavaDiagnostic>> javaLintDiagnostics,
            boolean hasAttemptedBuild) {

        /** Returns a new WorkspaceState with updated pending blocks and parse failures. */
        EditState withPendingBlocks(SequencedSet<EditBlock.SearchReplaceBlock> newPendingBlocks, int newParseFailures) {
            return new EditState(
                    newPendingBlocks,
                    newParseFailures,
                    consecutiveApplyFailures,
                    consecutiveBuildFailures,
                    blocksAppliedWithoutBuild,
                    lastBuildError,
                    changedFiles,
                    originalFileContents,
                    javaLintDiagnostics,
                    hasAttemptedBuild);
        }

        /**
         * Returns a new WorkspaceState after a build failure, updating the error message. Also resets the per-turn
         * baseline (originalFileContents) for the next turn.
         */
        EditState afterBuildFailure(String newBuildError) {
            return new EditState(
                    pendingBlocks,
                    consecutiveParseFailures,
                    consecutiveApplyFailures,
                    consecutiveBuildFailures + 1,
                    0,
                    newBuildError,
                    changedFiles,
                    Map.of(), // Clear per-turn baseline
                    javaLintDiagnostics,
                    true); // Mark that we've attempted a build
        }

        /** Returns a new WorkspaceState after applying blocks, updating relevant fields. */
        EditState afterApply(
                SequencedSet<EditBlock.SearchReplaceBlock> newPendingBlocks,
                int newApplyFailures,
                int newBlocksApplied,
                Map<ProjectFile, String> newOriginalContents) {
            // Merge affected files from this apply into the running changedFiles set.
            var mergedChangedFiles = new HashSet<>(changedFiles);
            mergedChangedFiles.addAll(newOriginalContents.keySet());

            // Merge per-turn original contents, preserving the earliest snapshot for each file
            var mergedOriginals = new HashMap<>(originalFileContents);
            for (var e : newOriginalContents.entrySet()) {
                mergedOriginals.putIfAbsent(e.getKey(), e.getValue());
            }

            return new EditState(
                    newPendingBlocks,
                    consecutiveParseFailures,
                    newApplyFailures,
                    consecutiveBuildFailures,
                    newBlocksApplied,
                    lastBuildError,
                    Collections.unmodifiableSet(mergedChangedFiles),
                    Collections.unmodifiableMap(mergedOriginals),
                    javaLintDiagnostics,
                    hasAttemptedBuild);
        }

        EditState withJavaLintDiagnostics(Map<ProjectFile, List<JavaDiagnostic>> diags) {
            return new EditState(
                    pendingBlocks,
                    consecutiveParseFailures,
                    consecutiveApplyFailures,
                    consecutiveBuildFailures,
                    blocksAppliedWithoutBuild,
                    lastBuildError,
                    changedFiles,
                    originalFileContents,
<<<<<<< HEAD
                    diags,
                    hasAttemptedBuild);
=======
                    diags);
        }

        /**
         * Generate SEARCH/REPLACE blocks by diffing each changed file's current contents against the per-turn original
         * contents captured at the start of the turn. For files that were created in this turn (no original content),
         * generate a "new file" block (empty before / full after).
         *
         * <p>Note: We use full-file replacements for simplicity and robustness. This ensures correctness for the
         * history compaction without depending on the diff library package structure at compile time.
         */
        @VisibleForTesting
        SequencedSet<EditBlock.SearchReplaceBlock> toSearchReplaceBlocks() {
            var results = new LinkedHashSet<EditBlock.SearchReplaceBlock>();
            var originals = originalFileContents();

            // Include both files we have originals for and new files created in this turn
            var candidates = new HashSet<>(changedFiles());
            candidates.addAll(originals.keySet());

            // Sort for determinism
            var sorted = candidates.stream()
                    .sorted(Comparator.comparing(ProjectFile::toString))
                    .toList();

            for (var file : sorted) {
                String original = originals.getOrDefault(file, "");
                String revised;
                revised = file.read().orElse("");

                if (Objects.equals(original, revised)) {
                    continue; // No effective change
                }

                // New file created this turn
                if (!originals.containsKey(file)) {
                    results.add(new EditBlock.SearchReplaceBlock(file.toString(), "", revised));
                    continue;
                }

                var originalLines = original.isEmpty() ? List.<String>of() : Arrays.asList(original.split("\n", -1));
                var revisedLines = revised.isEmpty() ? List.<String>of() : Arrays.asList(revised.split("\n", -1));

                try {
                    Patch<String> patch = DiffUtils.diff(originalLines, revisedLines);

                    // 1) Build minimal windows per delta in original line space
                    record Window(int start, int end) {
                        Window expandLeft() {
                            return new Window(Math.max(0, start - 1), end);
                        }

                        Window expandRight(int max) {
                            return new Window(start, Math.min(max, end + 1));
                        }
                    }
                    var windows = new ArrayList<Window>();
                    for (AbstractDelta<String> delta : patch.getDeltas()) {
                        var src = delta.getSource();
                        int sPos = src.getPosition();
                        int sSize = src.size();

                        int wStart, wEnd;
                        if (sSize > 0) {
                            wStart = sPos;
                            wEnd = sPos + sSize - 1;
                        } else {
                            // Pure insertion: anchor on previous line when possible, else next
                            wStart = (sPos == 0) ? 0 : sPos - 1;
                            wEnd = wStart;
                        }
                        if (!originalLines.isEmpty()) {
                            wStart = Math.max(0, Math.min(wStart, originalLines.size() - 1));
                            wEnd = Math.max(0, Math.min(wEnd, originalLines.size() - 1));
                        }
                        windows.add(new Window(wStart, wEnd));
                    }

                    // 2) Expand each window until its before-text is unique in the original
                    int lastIdx = Math.max(0, originalLines.size() - 1);
                    windows = windows.stream()
                            .map(w -> {
                                Window cur = w;
                                String before = joinLines(originalLines, cur.start, cur.end);
                                while (!before.isEmpty()
                                        && countOccurrences(original, before) > 1
                                        && (cur.start > 0 || cur.end < lastIdx)) {
                                    if (cur.start > 0) cur = cur.expandLeft();
                                    if (cur.end < lastIdx) cur = cur.expandRight(lastIdx);
                                    before = joinLines(originalLines, cur.start, cur.end);
                                }
                                return cur;
                            })
                            .collect(Collectors.toCollection(ArrayList::new));

                    // 3) Merge overlapping/adjacent windows after expansion
                    windows.sort(Comparator.comparingInt(w -> w.start));
                    var merged = new ArrayList<Window>();
                    for (var w : windows) {
                        if (merged.isEmpty()) {
                            merged.add(w);
                        } else {
                            var last = merged.getLast();
                            if (w.start <= last.end + 1) { // overlap or adjacent
                                merged.set(merged.size() - 1, new Window(last.start, Math.max(last.end, w.end)));
                            } else {
                                merged.add(w);
                            }
                        }
                    }

                    // Precompute net line deltas for mapping original -> revised
                    record DeltaShape(int pos, int size, int net) {}
                    var shapes = patch.getDeltas().stream()
                            .map(d -> new DeltaShape(
                                    d.getSource().getPosition(),
                                    d.getSource().size(),
                                    d.getTarget().size() - d.getSource().size()))
                            .sorted(Comparator.comparingInt(s -> s.pos))
                            .toList();

                    for (var w : merged) {
                        // Map original start to revised start
                        int netBeforeStart = shapes.stream()
                                .filter(s -> s.pos + s.size <= w.start) // ends before start
                                .mapToInt(s -> s.net)
                                .sum();
                        int revisedStart = w.start + netBeforeStart;

                        int windowLen = w.end - w.start + 1;
                        // Net deltas that intersect the window
                        int netInWindow = 0;
                        for (AbstractDelta<String> d : patch.getDeltas()) {
                            int p = d.getSource().getPosition();
                            int sz = d.getSource().size();
                            int net = d.getTarget().size() - sz;
                            boolean overlaps;
                            if (sz > 0) {
                                overlaps = p < (w.end + 1) && (p + sz) > w.start;
                            } else {
                                overlaps = p >= w.start && p <= (w.end + 1);
                            }
                            if (overlaps) {
                                netInWindow += net;
                            }
                        }
                        int revisedEnd = revisedStart + windowLen + netInWindow - 1;

                        String before = joinLines(originalLines, w.start, w.end);
                        String after = joinLines(
                                revisedLines,
                                clamp(revisedStart, 0, Math.max(0, revisedLines.size() - 1)),
                                clamp(revisedEnd, 0, Math.max(0, revisedLines.size() - 1)));

                        // If uniqueness still fails (pathological), fall back to whole-file
                        if (!before.isEmpty() && countOccurrences(original, before) > 1) {
                            results.add(new EditBlock.SearchReplaceBlock(file.toString(), original, revised));
                            continue;
                        }

                        results.add(new EditBlock.SearchReplaceBlock(file.toString(), before, after));
                    }
                } catch (Exception e) {
                    // If diffing fails for any reason, fall back to a conservative whole-file replacement
                    logger.warn("Diff generation failed for {}; falling back to whole-file SRB", file, e);
                    results.add(new EditBlock.SearchReplaceBlock(file.toString(), original, revised));
                }
            }
            return results;
>>>>>>> 2869fc14
        }
    }

    @Blocking
    static Set<String> computeReadOnlyPaths(Context ctx) {
        // Since ContextFragments can refer to multiple files, we need a way to resolve conflicting read-only status.
        // Our priority is:
        // 1. Files referred to by a ProjectPathFragment marked read-only should always be in our Set.
        // 2. Files referred to by other editable Fragments should not be in our Set.
        // 3. Files referred to by other read-only Fragments should be in our Set.

        // If any fragments need to be computed, we'll wait a bit
        try {
            ctx.awaitContextsAreComputed(ContextHistory.SNAPSHOT_AWAIT_TIMEOUT);
        } catch (InterruptedException e) {
            logger.warn("Interrupted while waiting for contexts to be computed", e);
        }
        var readonlyPaths = ctx.getMarkedReadonlyFragments()
                .filter(cf -> cf instanceof ContextFragments.ProjectPathFragment)
                .flatMap(cf -> cf.files().renderNowOr(Set.of()).stream())
                .collect(Collectors.toSet());
        var editableAll = ctx.getEditableFragments()
                .flatMap(cf -> cf.files().renderNowOr(Set.of()).stream())
                .collect(Collectors.toSet());
        var readonly = ctx.getReadonlyFragments()
                .flatMap(cf -> cf.files().renderNowOr(Set.of()).stream())
                .collect(Collectors.toSet());
        var files = Streams.concat(Sets.difference(readonly, editableAll).stream(), readonlyPaths.stream());
        return files.map(ProjectFile::toString).collect(Collectors.toSet());
    }

    static class Metrics {
        private static final ObjectMapper OBJECT_MAPPER = new ObjectMapper();

        final long startNanos = System.nanoTime();
        long llmWaitNanos = 0;
        int totalInputTokens = 0;
        int totalCachedTokens = 0;
        int totalThinkingTokens = 0;
        int totalOutputTokens = 0;
        int totalEditBlocks = 0;
        int failedEditBlocks = 0;
        int parseRetries = 0;
        int buildFailures = 0;
        int applyRetries = 0;
        int apiRetries = 0;

        void addTokens(@Nullable Llm.ResponseMetadata usage) {
            if (usage == null) {
                return;
            }
            totalInputTokens += usage.inputTokens();
            totalCachedTokens += usage.cachedInputTokens();
            totalThinkingTokens += usage.thinkingTokens();
            totalOutputTokens += usage.outputTokens();
        }

        void addApiRetries(int retryCount) {
            apiRetries += retryCount;
        }

        void print(Set<ProjectFile> changedFiles, TaskResult.StopDetails stopDetails) {
            var changedFilesList =
                    changedFiles.stream().map(ProjectFile::toString).toList();

            var jsonMap = new LinkedHashMap<String, Object>();
            jsonMap.put(
                    "totalMillis",
                    Duration.ofNanos(System.nanoTime() - startNanos).toMillis());
            jsonMap.put("llmMillis", Duration.ofNanos(llmWaitNanos).toMillis());
            jsonMap.put("inputTokens", totalInputTokens);
            jsonMap.put("cachedInputTokens", totalCachedTokens);
            jsonMap.put("reasoningTokens", totalThinkingTokens);
            jsonMap.put("outputTokens", totalOutputTokens);
            jsonMap.put("editBlocksTotal", totalEditBlocks);
            jsonMap.put("editBlocksFailed", failedEditBlocks);
            jsonMap.put("buildFailures", buildFailures);
            jsonMap.put("parseRetries", parseRetries);
            jsonMap.put("applyRetries", applyRetries);
            jsonMap.put("apiRetries", apiRetries);
            jsonMap.put("changedFiles", changedFilesList);
            jsonMap.put("stopReason", stopDetails.reason().name());
            jsonMap.put("stopExplanation", stopDetails.explanation());

            try {
                var jsonString = OBJECT_MAPPER.writeValueAsString(jsonMap);
                System.err.println("\nBRK_CODEAGENT_METRICS=" + jsonString);
            } catch (JsonProcessingException e) {
                throw new RuntimeException(e);
            }
        }
    }
}<|MERGE_RESOLUTION|>--- conflicted
+++ resolved
@@ -21,6 +21,7 @@
 import ai.brokk.util.Messages;
 import com.fasterxml.jackson.core.JsonProcessingException;
 import com.fasterxml.jackson.databind.ObjectMapper;
+import com.github.difflib.DiffUtils;
 import com.google.common.collect.Sets;
 import com.google.common.collect.Streams;
 import dev.langchain4j.data.message.AiMessage;
@@ -33,15 +34,18 @@
 import java.time.Duration;
 import java.util.ArrayList;
 import java.util.Arrays;
+import java.util.Collection;
 import java.util.Collections;
 import java.util.EnumSet;
 import java.util.HashMap;
 import java.util.HashSet;
 import java.util.LinkedHashMap;
+import java.util.LinkedHashSet;
 import java.util.List;
 import java.util.Map;
 import java.util.Objects;
 import java.util.Optional;
+import java.util.SequencedSet;
 import java.util.Set;
 import java.util.concurrent.ConcurrentHashMap;
 import java.util.concurrent.ExecutionException;
@@ -176,12 +180,8 @@
         int applyFailures = 0;
         int blocksAppliedWithoutBuild = 0;
 
-<<<<<<< HEAD
-        var blocks = new ArrayList<EditBlock.SearchReplaceBlock>(); // This will be part of WorkspaceState
-=======
         String buildError = "";
-        var blocks = new LinkedHashSet<EditBlock.SearchReplaceBlock>(); // This will be part of WorkspaceState
->>>>>>> 2869fc14
+        SequencedSet<EditBlock.SearchReplaceBlock> blocks = new LinkedHashSet<>();
         Map<ProjectFile, String> originalFileContents = new HashMap<>();
 
         TaskResult.StopDetails stopDetails;
@@ -461,15 +461,9 @@
                         TaskResult.StopReason.PARSE_ERROR, "Parse error limit reached; ending task."));
             }
 
-<<<<<<< HEAD
             var nextCs = cs.withNextRequest(messageForRetry);
-            // Add any newly parsed blocks before the error to the pending list for the next apply phase
-            var nextPending = new ArrayList<>(es.pendingBlocks());
-=======
-            var nextCs = new ConversationState(cs.taskMessages(), messageForRetry, cs.turnStartIndex());
             // Add any newly parsed blocks before the error to the pending set for the next apply phase
             var nextPending = new LinkedHashSet<>(es.pendingBlocks());
->>>>>>> 2869fc14
             nextPending.addAll(newlyParsedBlocks);
             var nextEs = es.withPendingBlocks(nextPending, updatedConsecutiveParseFailures);
             report(consoleLogForRetry);
@@ -1375,11 +1369,8 @@
                     lastBuildError,
                     changedFiles,
                     originalFileContents,
-<<<<<<< HEAD
                     diags,
                     hasAttemptedBuild);
-=======
-                    diags);
         }
 
         /**
@@ -1390,7 +1381,7 @@
          * <p>Note: We use full-file replacements for simplicity and robustness. This ensures correctness for the
          * history compaction without depending on the diff library package structure at compile time.
          */
-        @VisibleForTesting
+        @org.jetbrains.annotations.VisibleForTesting
         SequencedSet<EditBlock.SearchReplaceBlock> toSearchReplaceBlocks() {
             var results = new LinkedHashSet<EditBlock.SearchReplaceBlock>();
             var originals = originalFileContents();
@@ -1401,7 +1392,7 @@
 
             // Sort for determinism
             var sorted = candidates.stream()
-                    .sorted(Comparator.comparing(ProjectFile::toString))
+                    .sorted(java.util.Comparator.comparing(ProjectFile::toString))
                     .toList();
 
             for (var file : sorted) {
@@ -1423,7 +1414,7 @@
                 var revisedLines = revised.isEmpty() ? List.<String>of() : Arrays.asList(revised.split("\n", -1));
 
                 try {
-                    Patch<String> patch = DiffUtils.diff(originalLines, revisedLines);
+                    var patch = DiffUtils.diff(originalLines, revisedLines);
 
                     // 1) Build minimal windows per delta in original line space
                     record Window(int start, int end) {
@@ -1436,7 +1427,7 @@
                         }
                     }
                     var windows = new ArrayList<Window>();
-                    for (AbstractDelta<String> delta : patch.getDeltas()) {
+                    for (var delta : patch.getDeltas()) {
                         var src = delta.getSource();
                         int sPos = src.getPosition();
                         int sSize = src.size();
@@ -1475,13 +1466,13 @@
                             .collect(Collectors.toCollection(ArrayList::new));
 
                     // 3) Merge overlapping/adjacent windows after expansion
-                    windows.sort(Comparator.comparingInt(w -> w.start));
+                    windows.sort(java.util.Comparator.comparingInt(w -> w.start));
                     var merged = new ArrayList<Window>();
                     for (var w : windows) {
                         if (merged.isEmpty()) {
                             merged.add(w);
                         } else {
-                            var last = merged.getLast();
+                            var last = merged.get(merged.size() - 1);
                             if (w.start <= last.end + 1) { // overlap or adjacent
                                 merged.set(merged.size() - 1, new Window(last.start, Math.max(last.end, w.end)));
                             } else {
@@ -1497,7 +1488,7 @@
                                     d.getSource().getPosition(),
                                     d.getSource().size(),
                                     d.getTarget().size() - d.getSource().size()))
-                            .sorted(Comparator.comparingInt(s -> s.pos))
+                            .sorted(java.util.Comparator.comparingInt(s -> s.pos()))
                             .toList();
 
                     for (var w : merged) {
@@ -1511,7 +1502,7 @@
                         int windowLen = w.end - w.start + 1;
                         // Net deltas that intersect the window
                         int netInWindow = 0;
-                        for (AbstractDelta<String> d : patch.getDeltas()) {
+                        for (var d : patch.getDeltas()) {
                             int p = d.getSource().getPosition();
                             int sz = d.getSource().size();
                             int net = d.getTarget().size() - sz;
@@ -1548,7 +1539,30 @@
                 }
             }
             return results;
->>>>>>> 2869fc14
+        }
+
+        private static String joinLines(List<String> lines, int start, int end) {
+            if (lines.isEmpty() || start > end) return "";
+            var sj = new java.util.StringJoiner("\n");
+            for (int i = start; i <= end; i++) {
+                sj.add(lines.get(i));
+            }
+            return sj.toString();
+        }
+
+        private static int countOccurrences(String text, String sub) {
+            if (sub.isEmpty()) return 0;
+            int count = 0;
+            int idx = 0;
+            while ((idx = text.indexOf(sub, idx)) != -1) {
+                count++;
+                idx += sub.length();
+            }
+            return count;
+        }
+
+        private static int clamp(int val, int min, int max) {
+            return Math.max(min, Math.min(max, val));
         }
     }
 
