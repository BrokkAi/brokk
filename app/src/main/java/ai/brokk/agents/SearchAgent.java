--- conflicted
+++ resolved
@@ -368,29 +368,15 @@
         }
     }
 
-<<<<<<< HEAD
-    private ToolExecutionResult executeTool(ToolExecutionRequest req, ToolRegistry registry, WorkspaceTools wst) {
-        ToolExecutionResult termExec;
-        try {
-            metrics.recordToolCall(req.name());
-            termExec = registry.executeTool(req);
-            // Only copy context back if this was a workspace tool
-            if (isWorkspaceTool(req, registry)) {
-                context = wst.getContext();
-            }
-        } catch (Exception e) {
-            logger.warn("Tool execution failed for {}: {}", req.name(), e.getMessage(), e);
-            termExec = ToolExecutionResult.failure(req, "Error: " + e.getMessage());
-        }
-        return termExec;
-=======
     private ToolExecutionResult executeTool(ToolExecutionRequest req, ToolRegistry registry, WorkspaceTools wst)
             throws InterruptedException {
         metrics.recordToolCall(req.name());
         var result = registry.executeTool(req);
-        context = wst.getContext();
+        // Only copy context back if this was a workspace tool
+        if (isWorkspaceTool(req, registry)) {
+            context = wst.getContext();
+        }
         return result;
->>>>>>> efd75736
     }
 
     // =======================
