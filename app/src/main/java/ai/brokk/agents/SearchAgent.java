package ai.brokk.agents;

import static java.util.Objects.requireNonNull;

import ai.brokk.ContextManager;
import ai.brokk.IConsoleIO;
import ai.brokk.IContextManager;
import ai.brokk.Llm;
import ai.brokk.Service;
import ai.brokk.TaskResult;
import ai.brokk.analyzer.Language;
import ai.brokk.analyzer.Languages;
import ai.brokk.analyzer.ProjectFile;
import ai.brokk.context.Context;
import ai.brokk.context.ContextFragment;
import ai.brokk.context.ContextHistory;
import ai.brokk.context.ViewingPolicy;
import ai.brokk.gui.Chrome;
import ai.brokk.mcp.McpUtils;
import ai.brokk.metrics.SearchMetrics;
import ai.brokk.prompts.ArchitectPrompts;
import ai.brokk.prompts.CodePrompts;
import ai.brokk.prompts.McpPrompts;
import ai.brokk.tools.ExplanationRenderer;
import ai.brokk.tools.ToolExecutionResult;
import ai.brokk.tools.ToolRegistry;
import ai.brokk.tools.WorkspaceTools;
import ai.brokk.util.ComputedValue;
import ai.brokk.util.Messages;
import com.fasterxml.jackson.core.JsonProcessingException;
import com.fasterxml.jackson.core.type.TypeReference;
import com.fasterxml.jackson.databind.ObjectMapper;
import dev.langchain4j.agent.tool.P;
import dev.langchain4j.agent.tool.Tool;
import dev.langchain4j.agent.tool.ToolContext;
import dev.langchain4j.agent.tool.ToolExecutionRequest;
import dev.langchain4j.data.message.AiMessage;
import dev.langchain4j.data.message.ChatMessage;
import dev.langchain4j.data.message.ChatMessageType;
import dev.langchain4j.data.message.SystemMessage;
import dev.langchain4j.data.message.UserMessage;
import dev.langchain4j.model.chat.StreamingChatModel;
import dev.langchain4j.model.chat.request.ToolChoice;
import java.io.IOException;
import java.util.ArrayList;
import java.util.Comparator;
import java.util.EnumSet;
import java.util.HashMap;
import java.util.HashSet;
import java.util.LinkedHashMap;
import java.util.List;
import java.util.Map;
import java.util.Objects;
import java.util.Set;
import java.util.stream.Collectors;
import org.apache.logging.log4j.LogManager;
import org.apache.logging.log4j.Logger;
import org.fife.ui.rsyntaxtextarea.SyntaxConstants;
import org.jetbrains.annotations.Blocking;
import org.jetbrains.annotations.Nullable;

/**
 * SearchAgent: - Uses tools to both answer questions AND curate Workspace context for follow-on coding. - Starts by
 * calling ContextAgent to add recommended fragments to the Workspace. - Adds every learning step to Context history (no
 * hidden state). - Summarizes very large tool outputs before recording them. - Enters "beast mode" to finalize with
 * existing info if interrupted or context is near full. - Never writes code itself; it prepares the Workspace for a
 * later Code Agent run.
 */
public class SearchAgent {
    private static final Logger logger = LogManager.getLogger(SearchAgent.class);

    private enum Terminal {
        TASK_LIST,
        ANSWER,
        WORKSPACE,
        CODE
    }

    public enum Objective {
        ANSWER_ONLY {
            @Override
            public Set<Terminal> terminals() {
                return EnumSet.of(Terminal.ANSWER);
            }
        },
        TASKS_ONLY {
            @Override
            public Set<Terminal> terminals() {
                return EnumSet.of(Terminal.TASK_LIST);
            }
        },
        WORKSPACE_ONLY {
            @Override
            public Set<Terminal> terminals() {
                return EnumSet.of(Terminal.WORKSPACE);
            }
        },
        LUTZ {
            @Override
            public Set<Terminal> terminals() {
                return EnumSet.of(Terminal.ANSWER, Terminal.CODE, Terminal.TASK_LIST);
            }
        };

        public abstract Set<Terminal> terminals();
    }

    // Keep thresholds consistent with other agents
    private static final int SUMMARIZE_THRESHOLD = 1_000; // ~120 LOC equivalent
    private static final double WORKSPACE_CRITICAL = 0.80; // 90% of input limit

    private final IContextManager cm;
    private final StreamingChatModel model;
    private final ContextManager.TaskScope scope;
    private final Llm llm;
    private final Llm summarizer;
    private final IConsoleIO io;
    private final String goal;
    private final Objective objective;
    private final List<McpPrompts.McpTool> mcpTools;
    private final SearchMetrics metrics;

    // Local working context snapshot for this agent
    private Context context;

    // Session-local conversation for this agent
    private final List<ChatMessage> sessionMessages = new ArrayList<>();

    // State toggles
    private boolean beastMode;
    private boolean codeAgentJustSucceeded;

    /**
     * Creates a SearchAgent with explicit IO (streaming is enabled unless IO is MutedConsoleIO).
     *
     * @param initialContext the initial context
     * @param goal the search goal
     * @param model the LLM model to use
     * @param objective the search objective
     * @param scope the task scope for history recording
     * @param io the IConsoleIO instance for output (null defaults to cm.getIo())
     */
    public SearchAgent(
            Context initialContext,
            String goal,
            StreamingChatModel model,
            Objective objective,
            ContextManager.TaskScope scope,
            @Nullable IConsoleIO io) {
        this.goal = goal;
        this.cm = initialContext.getContextManager();
        this.model = model;
        this.scope = scope;

        this.io = io != null ? io : cm.getIo();
        var llmOptions = new Llm.Options(model, "Search: " + goal).withEcho();
        this.llm = cm.getLlm(llmOptions);
        this.llm.setOutput(this.io);

        var summarizeConfig = new Service.ModelConfig(
                cm.getService().nameOf(cm.getService().getScanModel()), Service.ReasoningLevel.LOW);
        var summarizeModel = requireNonNull(cm.getService().getModel(summarizeConfig));
        this.summarizer = cm.getLlm(summarizeModel, "Summarizer: " + goal);

        this.beastMode = false;
        this.codeAgentJustSucceeded = false;
        this.objective = objective;
        this.metrics = "true".equalsIgnoreCase(System.getenv("BRK_COLLECT_METRICS"))
                ? SearchMetrics.tracking()
                : SearchMetrics.noOp();

        var mcpConfig = cm.getProject().getMcpConfig();
        List<McpPrompts.McpTool> tools = new ArrayList<>();
        for (var server : mcpConfig.servers()) {
            if (server.tools() != null) {
                for (var toolName : server.tools()) {
                    tools.add(new McpPrompts.McpTool(server, toolName));
                }
            }
        }
        this.mcpTools = List.copyOf(tools);
        this.context = initialContext;
    }

    /**
     * Creates a SearchAgent with output streaming enabled (default behavior) and default IO.
     */
    public SearchAgent(
            Context initialContext,
            String goal,
            StreamingChatModel model,
            Objective objective,
            ContextManager.TaskScope scope) {
        this(initialContext, goal, model, objective, scope, null);
    }

    /** Entry point. Runs until answer/abort or interruption. */
    public TaskResult execute() {
        try {
            var tr = executeInternal();
            if (metrics instanceof SearchMetrics.Tracking) {
                var json = metrics.toJson(
                        goal,
                        countTurns(tr.output().messages()),
                        tr.stopDetails().reason() == TaskResult.StopReason.SUCCESS);
                System.err.println("\nBRK_SEARCHAGENT_METRICS=" + json);
            }
            return tr;
        } catch (InterruptedException e) {
            logger.debug("Search interrupted", e);
            return errorResult(new TaskResult.StopDetails(TaskResult.StopReason.INTERRUPTED));
        }
    }

    private static int countTurns(List<ChatMessage> messages) {
        // Count AI messages as turns
        return (int) messages.stream()
                .filter(msg -> msg.type() == ChatMessageType.AI)
                .count();
    }

    @Blocking
    private TaskResult executeInternal() throws InterruptedException {
        // Create a per-turn WorkspaceTools instance bound to the agent-local Context
        var wst = new WorkspaceTools(context);
        var tr = cm.getToolRegistry().builder().register(wst).register(this).build();

        // Main loop: propose actions, execute, record, repeat until finalization
        while (true) {
            wst.setContext(context);

            // Beast mode triggers
            var inputLimit = cm.getService().getMaxInputTokens(model);
            // Determine viewing policy based on search objective
            boolean isLutz = objective == Objective.LUTZ;
            var viewingPolicy = new ViewingPolicy(TaskResult.Type.SEARCH, isLutz);
            // Build workspace messages in insertion order with viewing policy applied
            var workspaceMessages =
                    new ArrayList<>(CodePrompts.instance.getWorkspaceMessagesInAddedOrder(context, viewingPolicy));
            var workspaceTokens = Messages.getApproximateMessageTokens(workspaceMessages);
            if (!beastMode && inputLimit > 0 && workspaceTokens > WORKSPACE_CRITICAL * inputLimit) {
                io.showNotification(
                        IConsoleIO.NotificationRole.INFO,
                        "Workspace is near the context limit; attempting finalization based on current knowledge");
                beastMode = true;
            }

            // Build prompt and allowed tools
            var messages = buildPrompt(workspaceTokens, inputLimit, workspaceMessages);
            var allowedToolNames = calculateAllowedToolNames();

            // Agent-owned tools (instance methods)
            var allowedTerminals = objective.terminals();
            var agentTerminalTools = new ArrayList<String>();
            if (allowedTerminals.contains(Terminal.ANSWER)) {
                agentTerminalTools.add("answer");
                agentTerminalTools.add("askForClarification");
            }
            if (allowedTerminals.contains(Terminal.WORKSPACE)) {
                agentTerminalTools.add("workspaceComplete");
            }
            if (allowedTerminals.contains(Terminal.CODE)) {
                agentTerminalTools.add("callCodeAgent");
            }
            // Always allow abort
            agentTerminalTools.add("abortSearch");

            // Global terminal tool(s) implemented outside SearchAgent (e.g., in SearchTools)
            var globalTerminals = new ArrayList<String>();
            if (allowedTerminals.contains(Terminal.TASK_LIST)) {
                globalTerminals.add("createOrReplaceTaskList");
                globalTerminals.add("appendTaskList");
            }

            // Merge allowed names with agent terminals and global terminals
            var allAllowed =
                    new ArrayList<String>(allowedToolNames.size() + agentTerminalTools.size() + globalTerminals.size());
            allAllowed.addAll(allowedToolNames);
            allAllowed.addAll(agentTerminalTools);
            allAllowed.addAll(globalTerminals);
            var toolSpecs = tr.getTools(allAllowed);

            // Start tracking this turn before LLM call
            metrics.startTurn();
            long turnStartTime = System.currentTimeMillis();

            // Decide next action(s)
            io.llmOutput("\n**Brokk Search** is preparing the next actions…\n\n", ChatMessageType.AI, true, false);
            var result = llm.sendRequest(messages, new ToolContext(toolSpecs, ToolChoice.REQUIRED, tr));

            long llmTimeMs = System.currentTimeMillis() - turnStartTime;
            var tokenUsage = result.metadata();
            int inputTokens = tokenUsage != null ? tokenUsage.inputTokens() : 0;
            int cachedTokens = tokenUsage != null ? tokenUsage.cachedInputTokens() : 0;
            int thinkingTokens = tokenUsage != null ? tokenUsage.thinkingTokens() : 0;
            int outputTokens = tokenUsage != null ? tokenUsage.outputTokens() : 0;
            metrics.recordLlmCall(llmTimeMs, inputTokens, cachedTokens, thinkingTokens, outputTokens);

            if (result.error() != null) {
                var details = TaskResult.StopDetails.fromResponse(result);
                io.showNotification(
                        IConsoleIO.NotificationRole.INFO, "LLM error planning next step: " + details.explanation());
                return errorResult(details, taskMeta());
            }

            // Record turn
            sessionMessages.add(new UserMessage("What tools do you want to use next?"));
            sessionMessages.add(result.aiMessage());

            // De-duplicate requested tools and handle answer/abort isolation
            var ai = ToolRegistry.removeDuplicateToolRequests(result.aiMessage());
            if (!ai.hasToolExecutionRequests()) {
                return errorResult(
                        new TaskResult.StopDetails(
                                TaskResult.StopReason.TOOL_ERROR, "No tool requests found in LLM response."),
                        taskMeta());
            }

            // Get workspace snapshot for file diff tracking
            Set<ProjectFile> filesBeforeSet = getWorkspaceFileSet();

            boolean executedResearch = false;
            Context contextAtTurnStart = context;
            try {
                // Execute all tool calls in a deterministic order (Workspace ops before exploration helps pruning)
                var sortedNonterminalCalls = ai.toolExecutionRequests().stream()
                        .filter(req -> categorizeTool(req.name()) != ToolCategory.TERMINAL)
                        .sorted(Comparator.comparingInt(req -> priority(req.name())))
                        .toList();

                for (var req : sortedNonterminalCalls) {
                    ToolExecutionResult toolResult = executeTool(req, tr, wst);
                    if (toolResult.status() == ToolExecutionResult.Status.FATAL) {
                        var details =
                                new TaskResult.StopDetails(TaskResult.StopReason.LLM_ERROR, toolResult.resultText());
                        return errorResult(details, taskMeta());
                    }

                    // Summarize large results
                    var display = toolResult.resultText();
                    boolean summarize = toolResult.status() == ToolExecutionResult.Status.SUCCESS
                            && Messages.getApproximateTokens(display) > SUMMARIZE_THRESHOLD
                            && shouldSummarize(req.name());
                    ToolExecutionResult finalResult;
                    if (summarize) {
                        var reasoning = getArgumentsMap(req)
                                .getOrDefault("reasoning", "")
                                .toString();
                        display = summarizeResult(goal, req, display, reasoning);
                        finalResult = new ToolExecutionResult(req, toolResult.status(), display);
                    } else {
                        finalResult = toolResult;
                    }

                    // Write to visible transcript and to Context history
                    sessionMessages.add(finalResult.toExecutionResultMessage());

                    // Track research categories to decide later if finalization is permitted
                    var category = categorizeTool(req.name());
                    if (category == ToolCategory.RESEARCH) {
                        if (!isWorkspaceTool(req, tr)) {
                            executedResearch = true;
                        }
                    }
                }

                // allow terminals if workspace has not changed and we did no new research
                var terminal = ai.toolExecutionRequests().stream()
                        .filter(req -> categorizeTool(req.name()) == ToolCategory.TERMINAL)
                        .min(Comparator.comparingInt(req -> priority(req.name())));
                if (terminal.isPresent() && context.equals(contextAtTurnStart) && !executedResearch) {
                    var termReq = terminal.get();
                    var termExec = executeTool(termReq, tr, wst);

                    var display = termExec.resultText();
                    sessionMessages.add(termExec.toExecutionResultMessage());

                    if (termExec.status() != ToolExecutionResult.Status.SUCCESS) {
                        return errorResult(
                                new TaskResult.StopDetails(
                                        TaskResult.StopReason.TOOL_ERROR,
                                        "Terminal tool '" + termReq.name() + "' failed: " + display),
                                taskMeta());
                    }

                    if (termReq.name().equals("abortSearch")) {
                        return errorResult(
                                new TaskResult.StopDetails(TaskResult.StopReason.LLM_ABORTED, "Aborted: " + display),
                                taskMeta());
                    } else if (termReq.name().equals("callCodeAgent")) {
                        if (codeAgentJustSucceeded) {
                            return createResult(termReq.name(), goal);
                        }
                        // If CodeAgent did not succeed, continue planning/search loop
                    } else {
                        return createResult(termReq.name(), goal);
                    }
                }
            } finally {
                // End turn tracking - always called even on exceptions
                endTurnAndRecordFileChanges(filesBeforeSet);
            }
        }
    }

    private ToolExecutionResult executeTool(ToolExecutionRequest req, ToolRegistry registry, WorkspaceTools wst)
            throws InterruptedException {
        metrics.recordToolCall(req.name());

        // ensure WorkspaceTools sees the freshest Context before executing any tool.
        // This hardens against future tools that might mutate context between calls
        wst.setContext(context);

        var result = registry.executeTool(req);

        // If this was a WorkspaceTools call, copy its immutable update back to the agent-local Context.
        if (isWorkspaceTool(req, registry)) {
            context = wst.getContext();
        }

        return result;
    }

    // =======================
    // Prompt and planning
    // =======================

    private List<ChatMessage> buildPrompt(
            int workspaceTokens, int minInputLimit, List<ChatMessage> precomputedWorkspaceMessages)
            throws InterruptedException {
        var messages = new ArrayList<ChatMessage>();

        var reminder = CodePrompts.instance.askReminder();
        var supportedTypes = cm.getProject().getAnalyzerLanguages().stream()
                .map(Language::name)
                .collect(Collectors.joining(", "));

        var sys = new SystemMessage(
                """
                <instructions>
                You are the Search Agent.
                Your job is to be the **Code Agent's preparer**. You are a researcher and librarian, not a developer.
                  Your responsibilities are:
                    1.  **Find & Discover:** Use search and inspection tools to locate all relevant files, classes, and methods.
                    2.  **Curate & Prepare:** Aggressively prune the Workspace to leave *only* the essential context (files, summaries, notes) that the Code Agent will need.
                    3.  **Handoff:** Your final output is a clean workspace ready for the Code Agent to begin implementation.

                  Remember: **You must never write, create, or modify code.**
                  Your purpose is to *find* existing code, not *create* new code.
                  The Code Agent is solely responsible for all code generation and modification.

                Critical rules:
                  1) PRUNE FIRST at every turn.
                     - Remove fragments that are not directly useful for the goal (add a reason).
                     - Prefer concise, goal-focused summaries over full files when possible.
                     - When you pull information from a long fragment, first add your extraction/summary, then drop the original from workspace.
                     - Keep the Workspace focused on answering/solving the goal.
                  2) Use search and inspection tools to discover relevant code, including classes/methods/usages/call graphs.
                  3) The symbol-based tools only have visibility into the following file types: %s
                     Use text-based tools if you need to search other file types.
                  4) Group related lookups into a single tool call when possible.
                  5) Make multiple tool calls at once when searching for different types of code.
                  6) Your responsibility ends at providing context.
                     Do not attempt to write the solution or pseudocode for the solution.
                     Your job is to *gather* the materials; the Code Agent's job is to *use* them.
                     Where code changes are needed, add the *target files* to the workspace using `addFilesToWorkspace`
                     and let the Code Agent write the code. (But when refactoring, it is usually sufficient to call `addSymbolUsagesToWorkspace`
                     and let Code Agent edit those fragments directly, instead of adding each call site's entire file.)
                     Note: Code Agent will also take care of creating new files, you only need to add existing files
                     to the Workspace.

                Output discipline:
                  - Start each turn by pruning and summarizing before any new exploration.
                  - Think before calling tools.
                  - If you already know what to add, use Workspace tools directly; do not search redundantly.

                %s
                </instructions>
                """
                        .formatted(supportedTypes, reminder));
        messages.add(sys);

        // Describe available MCP tools
        var mcpToolPrompt = McpPrompts.mcpToolPrompt(mcpTools);
        if (mcpToolPrompt != null) {
            messages.add(new SystemMessage(mcpToolPrompt));
        }

        // Current Workspace contents (apply viewing policy for visibility filtering)
        messages.addAll(precomputedWorkspaceMessages);

        // Dynamically inform the model about non-droppable fragments to avoid futile pruning attempts
        var nonDroppableMsg = buildNonDroppableSystemMessage();
        if (nonDroppableMsg != null) {
            messages.add(nonDroppableMsg);
        }

        // Related identifiers from nearby files
        var related = context.buildRelatedIdentifiers(10);
        if (!related.isEmpty()) {
            var relatedBlock = ArchitectPrompts.formatRelatedFiles(related);
            messages.add(new UserMessage(
                    """
        <related_files>
        These files (with the identifiers they declare) MAY be relevant. They are NOT in the Workspace yet.
        Add summaries or sources if needed; otherwise ignore them.

        %s
        </related_files>
        """
                            .formatted(relatedBlock)));
            messages.add(new AiMessage("Acknowledged. I will explicitly add only what is relevant."));
        }

        // Recent project history plus this agent's messages
        messages.addAll(cm.getHistoryMessages());
        messages.addAll(sessionMessages);

        // Workspace size warning and final instruction
        String warning = "";
        if (minInputLimit > 0) {
            double pct = (double) workspaceTokens / minInputLimit * 100.0;
            if (pct > 90.0) {
                warning =
                        """
                                CRITICAL: Workspace is using %.0f%% of input budget (%d tokens of %d).
                                You MUST reduce Workspace size immediately before any further exploration.
                                Replace full text with summaries and drop non-essential fragments first.
                                """
                                .formatted(pct, workspaceTokens, minInputLimit);
            } else if (pct > 60.0) {
                warning =
                        """
                                NOTICE: Workspace is using %.0f%% of input budget (%d tokens of %d).
                                Prefer summaries and prune aggressively before expanding further.
                                """
                                .formatted(pct, workspaceTokens, minInputLimit);
            }
        }

        var allowedTerminals = objective.terminals();
        var finals = new ArrayList<String>();
        if (allowedTerminals.contains(Terminal.ANSWER)) {
            finals.add(
                    "- Use answer(String) when the request is purely informational and you have enough information to answer. The answer needs to be Markdown-formatted (see <persistence>).");
            finals.add(
                    "- Use askForClarification(String queryForUser) when the goal is unclear or you cannot find the necessary information; this will ask the user directly and stop.");
        }
        if (allowedTerminals.contains(Terminal.TASK_LIST)) {
            finals.add(
                    """
                    - Use createOrReplaceTaskList(String explanation, List<String> tasks) to replace the entire task list when the request involves code changes. Titles are summarized automatically from task text; pass task texts only. Completed tasks from the previous list are implicitly dropped. Produce a clear, minimal, incremental, and testable sequence of tasks that an Architect/Code agent can execute, once you understand where all the necessary pieces live.
                    - Use appendTaskList(String explanation, List<String> tasks) to add new tasks without modifying existing ones. Titles are summarized automatically from task text; pass task texts only. Use this when you want to extend the current task list incrementally.
                      Guidance for both:
                        - Each task should be self-contained and verifiable via code review or automated tests.
                        - Prefer adding or updating automated tests to demonstrate behavior; if automation is not a good fit, it is acceptable to omit tests rather than prescribe manual steps.
                        - Keep the project buildable and testable after each step.
                        - The executing agent may adjust task scope/order based on more up-to-date information discovered during implementation.
                        - Each task needs to be Markdown-formatted, use `inline code` (for file, directory, function, class names and other symbols).
                    """);
        }
        if (allowedTerminals.contains(Terminal.WORKSPACE)) {
            finals.add(
                    "- Use workspaceComplete() when the Workspace contains all the information necessary to accomplish the goal.");
        }
        if (allowedTerminals.contains(Terminal.CODE)) {
            finals.add(
                    "- Use callCodeAgent(String instructions, boolean deferBuild) to attempt implementation now in a single shot. If it succeeds, we finish; otherwise, continue with search/planning. Only use this when the goal is small enough to not need decomposition into a task list, and after you have added all the necessary context to the Workspace.");
        }
        finals.add(
                "- If we cannot find the answer or the request is out of scope for this codebase, use abortSearch with a clear explanation.");

        String finalsStr = String.join("\n", finals);

        String testsGuidance = "";
        if (allowedTerminals.contains(Terminal.WORKSPACE)) {
            var toolHint =
                    "- To locate tests, prefer getUsages to find tests referencing relevant classes and methods.";
            testsGuidance =
                    """
                    Tests:
                      - Code Agent will run the tests in the Workspace to validate its changes.
                        These can be full files (if it also needs to edit or understand test implementation details),
                        or simple summaries if they just need to be run for validation.
                      %s
                    """
                            .formatted(toolHint);
        }

        var terminalObjective = buildTerminalObjective();

        String directive =
                """
                        <%s>
                        %s
                        </%s>

                        <search-objective>
                        %s
                        </search-objective>

                        Decide the next tool action(s) to make progress toward the objective in service of the goal.

                        Pruning mandate:
                          - Before any new exploration, prune the Workspace.
                          - Replace full text with concise, goal-focused summaries and drop the originals.
                          - Expand the Workspace only after pruning; avoid re-adding irrelevant content.

                        %s

                        Finalization options:
                        %s

                        You can call multiple non-final tools in a single turn. Provide a list of separate tool calls,
                        each with its own name and arguments (add summaries, drop fragments, etc).
                        Final actions (answer, createOrReplaceTaskList, appendTaskList, workspaceComplete, abortSearch) must be the ONLY tool in a turn.
                        If you include a final together with other tools, the final will be ignored for this turn.
                        It is NOT your objective to write code.

                        %s
                        """
                        .formatted(
                                terminalObjective.type,
                                goal,
                                terminalObjective.type(),
                                terminalObjective.text(),
                                testsGuidance,
                                finalsStr,
                                warning);

        // Beast mode directive
        if (beastMode) {
            directive = directive
                    + """
                    <beast-mode>
                    The Workspace is full or execution was interrupted.
                    Finalize now using the best available information.
                    Prefer answer(String) when no code changes are needed.
                    For code-change requests, use createOrReplaceTaskList(String explanation, List<String> tasks) when replacing the entire list (completed tasks will be dropped), or appendTaskList(String explanation, List<String> tasks) to add tasks without modifying existing ones. Titles are summarized automatically from task text; pass task texts only. Otherwise use abortSearch with reasons.
                    </beast-mode>
                    """;
        }

        messages.add(new UserMessage(directive));
        return messages;
    }

    private List<String> calculateAllowedToolNames() {
        if (beastMode) {
            // Only answer/abort will be exposed alongside this when we build tools list
            return List.of();
        }

        var names = new ArrayList<String>();

        // Any Analyzer at all provides these
        if (!cm.getProject().getAnalyzerLanguages().equals(Set.of(Languages.NONE))) {
            names.add("searchSymbols");
            names.add("getSymbolLocations");
        }

        // Fine-grained Analyzer capabilities
        names.add("getClassSkeletons");
        names.add("getClassSources");
        names.add("getMethodSources");
        // FIXME re-enable when context freezing is solved
        //        names.add("getUsages");

        // Text-based search
        names.add("searchSubstrings");
        names.add("searchGitCommitMessages");
        names.add("searchFilenames");
        names.add("getFileContents");
        names.add("getFileSummaries");

        // Workspace curation
        names.add("addFilesToWorkspace");
        names.add("addClassesToWorkspace");
        names.add("addClassSummariesToWorkspace");
        names.add("addMethodsToWorkspace");
        names.add("addFileSummariesToWorkspace");
        // FIXME re-enable when context freezing is solved
        //        names.add("addSymbolUsagesToWorkspace");
        names.add("appendNote");
        if (hasDroppableFragments()) {
            names.add("dropWorkspaceFragments");
        }

        // Human-in-the-loop tool (only meaningful when GUI is available; safe to include otherwise)
        if (io instanceof Chrome) {
            names.add("askHuman");
        }

        if (!mcpTools.isEmpty()) {
            names.add("callMcpTool");
        }

        // Task list tools are exposed only when the objective allows TASK_LIST via globalTerminals.
        // Do not add them here to avoid exposing them for other objectives.

        logger.debug("Allowed tool names: {}", names);
        return names;
    }

    private record TerminalObjective(String type, String text) {}

    private TerminalObjective buildTerminalObjective() {
        return switch (objective) {
            case ANSWER_ONLY ->
                new TerminalObjective(
                        "query",
                        """
                    Deliver a written answer using the answer(String) tool.
                    """);
            case TASKS_ONLY ->
                new TerminalObjective(
                        "instructions",
                        """
                    Deliver a task list using the createOrReplaceTaskList(List<String>) or appendTaskList(List<String>) tool.
                    """);
            case WORKSPACE_ONLY ->
                new TerminalObjective(
                        "task",
                        """
                    Deliver a curated Workspace containing everything required for the follow-on Code Agent
                    to solve the given task.
                    """);
            case LUTZ ->
                new TerminalObjective(
                        "query_or_instructions",
                        """
                    Either deliver a written answer, solve the problem by invoking Code Agent, or decompose the problem into a task list.
                    In all cases, find and add appropriate source context to the Workspace so that you do not have to guess. Then,
                      - Prefer answer(String) when no code changes are needed.
                      - Prefer callCodeAgent(String) if the requested change is small.
                      - Otherwise, decompose the problem with createOrReplaceTaskList(String explanation, List<String> tasks) or appendTaskList(String explanation, List<String> tasks); do not attempt to write code yet.
                    """);
        };
    }

    private enum ToolCategory {
        TERMINAL, // answer, createOrReplaceTaskList, appendTaskList, workspaceComplete, abortSearch
        WORKSPACE_HYGIENE, // dropWorkspaceFragments, appendNote (safe to pair with terminals)
        RESEARCH // everything else (blocks terminals)
    }

    private ToolCategory categorizeTool(String toolName) {
        return switch (toolName) {
            case "answer",
                    "askForClarification",
                    "callCodeAgent",
                    "createOrReplaceTaskList",
                    "appendTaskList",
                    "workspaceComplete",
                    "abortSearch" -> ToolCategory.TERMINAL;
            case "dropWorkspaceFragments", "appendNote" -> ToolCategory.WORKSPACE_HYGIENE;
            default -> ToolCategory.RESEARCH;
        };
    }

    private boolean isWorkspaceTool(ToolExecutionRequest request, ToolRegistry tr) {
        try {
            var vi = tr.validateTool(request);
            return vi.instance() instanceof WorkspaceTools;
        } catch (ToolRegistry.ToolValidationException e) {
            return false;
        }
    }

    private int priority(String toolName) {
        // Prioritize workspace pruning and adding summaries before deeper exploration.
        return switch (toolName) {
            case "dropWorkspaceFragments" -> 1;
            case "appendNote" -> 2;
            case "askHuman" -> 2;
            case "addClassSummariesToWorkspace", "addFileSummariesToWorkspace", "addMethodsToWorkspace" -> 3;
            case "addFilesToWorkspace", "addClassesToWorkspace", "addSymbolUsagesToWorkspace" -> 4;
            case "searchSymbols",
                    "getSymbolLocations",
                    "getUsages",
                    "searchSubstrings",
                    "searchFilenames",
                    "searchGitCommitMessages" -> 6;
            case "getClassSkeletons", "getClassSources", "getMethodSources" -> 7;
            case "getCallGraphTo", "getCallGraphFrom", "getFileContents", "getFileSummaries" -> 8;

            case "callCodeAgent" -> 99;
            case "createOrReplaceTaskList", "appendTaskList" -> 100;
            case "answer", "askForClarification", "workspaceComplete" -> 101; // should never co-occur
            case "abortSearch" -> 200;
            default -> 9;
        };
    }

    private void performInitialPruningTurn(StreamingChatModel model) throws InterruptedException {
        // Skip if workspace is empty
        if (context.isEmpty()) {
            return;
        }

        var wst = new WorkspaceTools(context);
        var tr = cm.getToolRegistry().builder().register(wst).register(this).build();

        var messages = buildInitialPruningPrompt();
        var toolNames = new ArrayList<String>();
        toolNames.add("performedInitialReview");
        if (hasDroppableFragments()) {
            toolNames.add("dropWorkspaceFragments");
        }
        var toolSpecs = tr.getTools(toolNames);

        io.llmOutput("\n**Brokk** performing initial workspace review…", ChatMessageType.AI, true, false);
        var janitorOpts = new Llm.Options(model, "Janitor: " + goal).withEcho();
        var jLlm = cm.getLlm(janitorOpts);
        jLlm.setOutput(this.io);
        var result = jLlm.sendRequest(messages, new ToolContext(toolSpecs, ToolChoice.AUTO, tr));
        if (result.error() != null || result.isEmpty()) {
            return;
        }

        // Record the turn
        sessionMessages.add(new UserMessage("Review the current workspace. If relevant, prune irrelevant fragments."));
        sessionMessages.add(result.aiMessage());

        // Execute tool requests (one shot; we're not responding back with results)
        var ai = ToolRegistry.removeDuplicateToolRequests(result.aiMessage());
        for (var req : ai.toolExecutionRequests()) {
            executeTool(req, tr, wst);
        }
    }

    private List<ChatMessage> buildInitialPruningPrompt() {
        var messages = new ArrayList<ChatMessage>();

        var sys = new SystemMessage(
                """
                You are the Janitor Agent cleaning the Workspace. It is critically important to remove irrelevant
                fragments before proceeding; they are highly distracting to the other Agents.

                Your task:
                  - Evaluate the current workspace contents.
                  - Call dropWorkspaceFragments to remove irrelevant fragments.
                  - ONLY if all fragments are relevant, do nothing (skip the tool call).
                """);
        messages.add(sys);

        // Current Workspace contents (use default viewing policy)
        messages.addAll(
                CodePrompts.instance.getWorkspaceContentsMessages(context, new ViewingPolicy(TaskResult.Type.CONTEXT)));

        // Dynamically inform the janitor about non-droppable fragments
        var nonDroppableMsg = buildNonDroppableSystemMessage();
        if (nonDroppableMsg != null) {
            messages.add(nonDroppableMsg);
        }

        // Goal and project context
        messages.add(new UserMessage(
                """
                <goal>
                %s
                </goal>

                Review the Workspace above. Remove ALL fragments that are not directly useful for accomplishing the goal.
                If the workspace is already well-curated, you're done!
                """
                        .formatted(goal)));

        return messages;
    }

    /**
     * Scan initial context using ContextAgent and add recommendations to the workspace.
     * Callers should invoke this before calling execute() if they want the initial context scan.
     * Updates the SearchAgent's internal Context, and also returns it.
     * <p>
     * If {@code appendToScope} is {@code true}, the context scan result is appended to the scope's history.
     * If {@code appendToScope} is {@code false}, the method returns the context resulting from the scan
     * without modifying or appending to the scope's history.
     * <p>
     * Callers should invoke this before calling {@code execute()} if they want the initial context scan.
     *
     * @param model the LLM model to use for context scanning
     * @param appendToScope if true, appends the context scan result to the scope; if false, returns context without appending to the scope's history
     * @return the resulting {@link Context} after the scan, either appended to the scope or not, depending on {@code appendToScope}
     */
<<<<<<< HEAD
    @Blocking
    public Context scanInitialContext(StreamingChatModel model) throws InterruptedException {
=======
    public Context scanInitialContext(StreamingChatModel model, boolean appendToScope) throws InterruptedException {
>>>>>>> 16c41b7a
        // Prune initial workspace when not empty
        performInitialPruningTurn(model);

        Set<ProjectFile> filesBeforeScan = getWorkspaceFileSet();

        var contextAgent = new ContextAgent(cm, model, goal, this.io);
        io.llmOutput("\n**Brokk Context Engine** analyzing repository context…\n", ChatMessageType.AI, true, false);

        var recommendation = contextAgent.getRecommendations(context);
        var md = recommendation.metadata();
        var meta = new TaskResult.TaskMeta(TaskResult.Type.CONTEXT, Service.ModelConfig.from(model, cm.getService()));

        if (!recommendation.success() || recommendation.fragments().isEmpty()) {
            io.llmOutput("\n\nNo additional context insights found\n", ChatMessageType.AI);
            var contextAgentResult = createResult("Brokk Context Agent: " + goal, goal, meta);
            metrics.recordContextScan(0, false, Set.of(), md);
            if (appendToScope) {
                context = scope.append(contextAgentResult);
            } else {
                context = contextAgentResult.context();
            }
            return context;
        }

        var totalTokens = contextAgent.calculateFragmentTokens(recommendation.fragments());
        // use `this.model` (search model) not `model` (scan model) here
        int finalBudget = cm.getService().getMaxInputTokens(this.model) / 2 - Messages.getApproximateTokens(context);
        if (totalTokens > finalBudget) {
            var summaries = ContextFragment.describe(recommendation.fragments());
            context = context.addFragments(List.of(new ContextFragment.StringFragment(
                    cm,
                    "ContextAgent analyzed the repository and marked these fragments as highly relevant. Since including all would exceed the model’s context capacity, their summarized descriptions are provided below:\n\n"
                            + summaries,
                    "Summary of ContextAgent Findings",
                    recommendation.fragments().stream()
                            .findFirst()
                            .orElseThrow()
                            .syntaxStyle()
                            .renderNowOr(SyntaxConstants.SYNTAX_STYLE_NONE))));
        } else {
            logger.debug("Recommended context fits within final budget.");
            addToWorkspace(recommendation);
            io.llmOutput(
                    "\n\n**Brokk Context Engine** complete — contextual insights added to Workspace.\n",
                    ChatMessageType.AI);
        }

        // create a history entry and return it
        var contextAgentResult = createResult("Brokk Context Agent: " + goal, goal, meta);

        // Track metrics
        Set<ProjectFile> filesAfterScan = getWorkspaceFileSet();
        Set<ProjectFile> filesAdded = new HashSet<>(filesAfterScan);
        filesAdded.removeAll(filesBeforeScan);
        metrics.recordContextScan(filesAdded.size(), false, toRelativePaths(filesAdded), md);
        if (appendToScope) {
            context = scope.append(contextAgentResult);
        } else {
            context = contextAgentResult.context();
        }
        return context;
    }

<<<<<<< HEAD
    @Blocking
=======
    /**
     * Scan initial context using ContextAgent and add recommendations to the workspace.
     * Appends the result to scope by default.
     */
>>>>>>> 16c41b7a
    public Context scanInitialContext() throws InterruptedException {
        return scanInitialContext(cm.getService().getScanModel(), true);
    }

    /**
     * Scan initial context using ContextAgent and add recommendations to the workspace.
     *
     * @param model the LLM model to use for context scanning
     */
    public Context scanInitialContext(StreamingChatModel model) throws InterruptedException {
        return scanInitialContext(model, true);
    }

    @Blocking
    public void addToWorkspace(ContextAgent.RecommendationResult recommendationResult) {
        logger.debug("Recommended context fits within final budget.");
        List<ContextFragment> selected = recommendationResult.fragments();
        // Group selected fragments by type
        var groupedByType = selected.stream().collect(Collectors.groupingBy(ContextFragment::getType));

        // Process ProjectPathFragments
        var pathFragments = groupedByType.getOrDefault(ContextFragment.FragmentType.PROJECT_PATH, List.of()).stream()
                .map(ContextFragment.ProjectPathFragment.class::cast)
                .toList();
        if (!pathFragments.isEmpty()) {
            logger.debug(
                    "Adding selected ProjectPathFragments: {}",
                    pathFragments.stream().map(ppf -> ppf.file().toString()).collect(Collectors.joining(", ")));
            context = context.addFragments(pathFragments);
        }

        // Process SkeletonFragments
        var skeletonFragments = groupedByType.getOrDefault(ContextFragment.FragmentType.SKELETON, List.of()).stream()
                .map(ContextFragment.SummaryFragment.class::cast)
                .toList();
        if (!skeletonFragments.isEmpty()) {
            context = context.addFragments(skeletonFragments);
        }

        // Emit pseudo-tool explanation for UX parity
        emitContextAddedExplanation(pathFragments, skeletonFragments);
    }

    private void emitContextAddedExplanation(
            List<ContextFragment.ProjectPathFragment> pathFragments,
            List<ContextFragment.SummaryFragment> skeletonFragments) {
        var details = new LinkedHashMap<String, Object>();
        details.put("fragmentCount", pathFragments.size() + skeletonFragments.size());

        if (!pathFragments.isEmpty()) {
            var paths = pathFragments.stream()
                    .map(ppf -> ppf.file().toString())
                    .sorted()
                    .toList();
            details.put("pathFragments", paths);
        }

        if (!skeletonFragments.isEmpty()) {
            var skeletonNames = skeletonFragments.stream()
                    .map(ContextFragment::description)
                    .map(ComputedValue::renderNowOrNull)
                    .filter(Objects::nonNull)
                    .sorted()
                    .toList();
            details.put("skeletonFragments", skeletonNames);
        }

        var explanation = ExplanationRenderer.renderExplanation("Adding context to workspace", details);
        io.llmOutput(explanation, ChatMessageType.AI);
    }

    // =======================
    // Answer/abort tools
    // =======================

    @Tool("Signal that the initial workspace review is complete and all fragments are relevant.")
    public String performedInitialReview() {
        logger.debug("performedInitialReview: workspace is already well-curated");
        return "Initial review complete; workspace is well-curated.";
    }

    @Tool("Provide a final answer to a purely informational request. Use this when no code changes are required.")
    public String answer(
            @P(
                            "Comprehensive explanation that answers the query. Include relevant code snippets and how they relate, formatted in Markdown.")
                    String explanation) {
        io.llmOutput("# Answer\n\n" + explanation, ChatMessageType.AI);
        return explanation;
    }

    @Tool(
            "Ask the human for clarification when the goal is unclear or necessary information cannot be found. Outputs the provided question to the user and stops.")
    public String askForClarification(
            @P("A concise question or clarification request for the human user.") String queryForUser) {
        io.llmOutput(queryForUser, ChatMessageType.AI);
        return queryForUser;
    }

    @Tool(
            "Signal that the Workspace now contains all the information necessary to accomplish the goal. Call this when you have finished gathering and pruning context.")
    public String workspaceComplete() {
        logger.debug("workspaceComplete selected");
        return "Workspace marked complete for the current goal.";
    }

    @Tool("Abort when you determine the question is not answerable from this codebase or is out of scope.")
    public String abortSearch(
            @P("Clear explanation of why the question cannot be answered from this codebase.") String explanation) {
        logger.debug("abortSearch selected with explanation length {}", explanation.length());
        io.llmOutput(explanation, ChatMessageType.AI);
        return explanation;
    }

    @Tool("Calls a remote tool using the MCP (Model Context Protocol).")
    public String callMcpTool(
            @P("The name of the tool to call. This must be one of the configured MCP tools.") String toolName,
            @P("A map of argument names to values for the tool. Can be null or empty if the tool takes no arguments.")
                    @Nullable
                    Map<String, Object> arguments) {
        Map<String, Object> args = Objects.requireNonNullElseGet(arguments, HashMap::new);
        var mcpToolOptional =
                mcpTools.stream().filter(t -> t.toolName().equals(toolName)).findFirst();

        if (mcpToolOptional.isEmpty()) {
            var err = "Error: MCP tool '" + toolName + "' not found in configuration.";
            if (toolName.contains("(") || toolName.contains("{")) {
                err = err
                        + " Possible arguments found in the tool name. Hint: The first argument, 'toolName', is the tool name only. Any arguments must be defined as a map in the second argument, named 'arguments'.";
            }
            logger.warn(err);
            return err;
        }

        var server = mcpToolOptional.get().server();
        try {
            var projectRoot = this.cm.getProject().getRoot();
            var result = McpUtils.callTool(server, toolName, args, projectRoot);
            var preamble = McpPrompts.mcpToolPreamble();
            var msg = preamble + "\n\n" + "MCP tool '" + toolName + "' output:\n" + result;
            logger.info("MCP tool '{}' executed successfully via server '{}'", toolName, server.name());
            return msg;
        } catch (IOException | RuntimeException e) {
            var err = "Error calling MCP tool '" + toolName + "': " + e.getMessage();
            logger.error(err, e);
            return err;
        }
    }

    @Tool(
            "Invoke the Code Agent to implement the current goal in a single shot using your provided instructions. Provide complete, self-contained instructions; only the Workspace and your instructions are visible to the Code Agent.")
    public String callCodeAgent(
            @P("Detailed instructions for the CodeAgent, referencing the current project and Workspace.")
                    String instructions)
            throws InterruptedException, ToolRegistry.FatalLlmException {
        // Append first the SearchAgent's result so far; CodeAgent appends its own result
        context = scope.append(createResult("Search: " + goal, goal));

        logger.debug("SearchAgent.callCodeAgent invoked with instructions: {}", instructions);
        io.llmOutput("**Code Agent** engaged: " + instructions, ChatMessageType.AI, true, false);
        var agent = new CodeAgent(cm, cm.getCodeModel());
        var opts = new HashSet<CodeAgent.Option>();

        // Keep a snapshot to determine if changes occurred
        Context contextBefore = context;

        var result = agent.runTask(context, List.of(), instructions, opts);
        var stopDetails = result.stopDetails();
        var reason = stopDetails.reason();

        context = scope.append(result);

        boolean didChange = !context.getChangedFiles(contextBefore).isEmpty();

        if (reason == TaskResult.StopReason.SUCCESS) {
            // CodeAgent appended its own result; output concise success
            io.llmOutput("# Code Agent\n\nFinished with a successful build!", ChatMessageType.AI);
            var resultString = "CodeAgent finished with a successful build!";
            logger.debug("SearchAgent.callCodeAgent finished successfully");
            codeAgentJustSucceeded = true;
            return resultString;
        }

        // propagate critical failures
        if (reason == TaskResult.StopReason.INTERRUPTED) {
            throw new InterruptedException();
        }
        if (reason == TaskResult.StopReason.LLM_ERROR) {
            io.llmOutput("# Code Agent\n\nFatal LLM error during CodeAgent execution.", ChatMessageType.AI);
            logger.error("Fatal LLM error during CodeAgent execution: {}", stopDetails.explanation());
            throw new ToolRegistry.FatalLlmException(stopDetails.explanation());
        }

        // Non-success outcomes: continue planning on next loop
        codeAgentJustSucceeded = false;
        logger.debug("SearchAgent.callCodeAgent failed with reason {}; continuing planning", reason);

        // Provide actionable guidance; reserve workspace details only for BUILD_ERROR
        StringBuilder sb = new StringBuilder();
        if (reason == TaskResult.StopReason.BUILD_ERROR) {
            sb.append("CodeAgent was not able to get to a clean build. Details are in the Workspace.\n");
            if (didChange) {
                sb.append("Changes were made; you can undo with 'undoLastChanges' if they are negative progress.\n");
            }
            sb.append(
                    "Consider retrying with 'deferBuild=true' for multi-step changes, then complete follow-up fixes.\n");
        } else {
            sb.append("CodeAgent did not complete successfully.\n");
            if (didChange) {
                sb.append("If the changes are not helpful, you can undo with 'undoLastChanges'.\n");
            }
            sb.append(
                    "Try smaller, focused edits with valid SEARCH/REPLACE blocks; add or refresh required files using workspace tools "
                            + "(e.g., addFilesToWorkspace, addFileSummariesToWorkspace), or use callSearchAgent to locate the correct targets, then retry callCodeAgent.\n");
        }
        sb.append("Continuing search and planning.\n");
        return sb.toString();
    }

    // =======================
    // Finalization and errors
    // =======================

    private TaskResult createResult(String action, String goal) {
        return createResult(action, goal, taskMeta());
    }

    private TaskResult createResult(String action, String goal, TaskResult.TaskMeta meta) {
        // Build final messages from already-streamed transcript; fallback to session-local messages if empty
        List<ChatMessage> finalMessages = new ArrayList<>(io.getLlmRawMessages());
        if (finalMessages.isEmpty()) {
            finalMessages = new ArrayList<>(sessionMessages);
        }

        var stopDetails = new TaskResult.StopDetails(TaskResult.StopReason.SUCCESS);
        var fragment = new ContextFragment.TaskFragment(cm, finalMessages, goal);

        // Record final metrics
        recordFinalWorkspaceState();
        metrics.recordOutcome(stopDetails.reason(), getWorkspaceFileSet().size());

        return new TaskResult(action, fragment, context, stopDetails, meta);
    }

    private TaskResult errorResult(TaskResult.StopDetails details) {
        return errorResult(details, null);
    }

    private TaskResult errorResult(TaskResult.StopDetails details, @Nullable TaskResult.TaskMeta meta) {
        // Build final messages from already-streamed transcript; fallback to session-local messages if empty
        List<ChatMessage> finalMessages = new ArrayList<>(io.getLlmRawMessages());
        if (finalMessages.isEmpty()) {
            finalMessages = new ArrayList<>(sessionMessages);
        }

        String action = "Search: " + goal + " [" + details.reason().name() + "]";
        var fragment = new ContextFragment.TaskFragment(cm, finalMessages, goal);

        // Record final metrics
        recordFinalWorkspaceState();
        metrics.recordOutcome(details.reason(), getWorkspaceFileSet().size());

        return new TaskResult(action, fragment, context, details, meta);
    }

    // =======================
    // Metrics helpers
    // =======================

    private void endTurnAndRecordFileChanges(Set<ProjectFile> filesBeforeSet) {
        Set<ProjectFile> filesAfterSet = getWorkspaceFileSet();
        Set<ProjectFile> added = new HashSet<>(filesAfterSet);
        added.removeAll(filesBeforeSet);
        metrics.recordFilesAdded(added.size());
        metrics.recordFilesAddedPaths(toRelativePaths(added));
        metrics.endTurn(toRelativePaths(filesBeforeSet), toRelativePaths(filesAfterSet));
    }

    @Blocking
    private void recordFinalWorkspaceState() {
        metrics.recordFinalWorkspaceFiles(toRelativePaths(getWorkspaceFileSet()));
        metrics.recordFinalWorkspaceFragments(getWorkspaceFragments());
    }

    /**
     * Returns true if the fragment represents a workspace file (PROJECT_PATH or SKELETON).
     * These are the fragment types that contribute actual files to the workspace for editing/viewing.
     */
    private static boolean isWorkspaceFileFragment(ContextFragment f) {
        return f.getType() == ContextFragment.FragmentType.PROJECT_PATH
                || f.getType() == ContextFragment.FragmentType.SKELETON;
    }

    @Blocking
    private Set<ProjectFile> getWorkspaceFileSet() {
        // Allow time to compute
        try {
            context.awaitContextsAreComputed(ContextHistory.SNAPSHOT_AWAIT_TIMEOUT);
        } catch (InterruptedException e) {
            logger.warn("Interrupted while waiting for contexts to be computed", e);
        }
        return context.allFragments()
                .filter(SearchAgent::isWorkspaceFileFragment)
                .flatMap(f -> f.files().renderNowOr(Set.of()).stream())
                .collect(Collectors.toSet());
    }

    private Set<String> toRelativePaths(Set<ProjectFile> files) {
        return files.stream().map(pf -> pf.getRelPath().toString()).collect(Collectors.toSet());
    }

    @Blocking
    private List<SearchMetrics.FragmentInfo> getWorkspaceFragments() {
        // Allow time to compute
        try {
            context.awaitContextsAreComputed(ContextHistory.SNAPSHOT_AWAIT_TIMEOUT);
        } catch (InterruptedException e) {
            logger.warn("Interrupted while waiting for contexts to be computed", e);
        }
        return context.allFragments()
                .filter(SearchAgent::isWorkspaceFileFragment)
                .map(f -> new SearchMetrics.FragmentInfo(
                        f.getType().toString(),
                        f.id(),
                        f.description().renderNowOr("(empty)"),
                        f.files().renderNowOr(Set.of()).stream()
                                .map(pf -> pf.getRelPath().toString())
                                .sorted()
                                .toList()))
                .toList();
    }

    // =======================
    // Non-droppable helpers
    // =======================

    /**
     * Returns a SystemMessage listing non-droppable fragments present in the current workspace,
     * or null when no such fragments exist. This educates the LLM to avoid futile pruning loops.
     */
    private @Nullable SystemMessage buildNonDroppableSystemMessage() {
        var items = context.allFragments()
                .filter(f -> f instanceof ContextFragment.StringFragment)
                .map(f -> (ContextFragment.StringFragment) f)
                .filter(sf ->
                        sf.specialType().isPresent() && !sf.specialType().get().droppable())
                .map(sf -> "- " + sf.description() + " (fragmentid=" + sf.id() + "): non-droppable by policy.")
                .sorted()
                .toList();

        if (items.isEmpty()) {
            return null;
        }

        String body =
                """
                <non_droppable>
                The following fragments cannot be dropped by policy. Do NOT attempt to drop them:
                %s
                </non_droppable>
                """
                        .formatted(String.join("\n", items));
        return new SystemMessage(body);
    }

    /**
     * True when there exists at least one droppable fragment in the current workspace.
     * Special text fragments may be marked non-droppable via SpecialTextType.
     */
    private boolean hasDroppableFragments() {
        return context.allFragments().anyMatch(f -> {
            if (f instanceof ContextFragment.StringFragment sf) {
                var st = sf.specialType();
                if (st.isPresent()) {
                    return st.get().droppable();
                }
            }
            // All other fragment types are considered droppable by default
            return true;
        });
    }

    // =======================
    // State and summarization
    // =======================

    private boolean shouldSummarize(String toolName) {
        return Set.of(
                        "getSymbolLocations",
                        "searchSymbols",
                        "getUsages",
                        "getClassSources",
                        "searchSubstrings",
                        "searchFilenames",
                        "searchGitCommitMessages",
                        "getFileContents",
                        "getFileSummaries")
                .contains(toolName);
    }

    private String summarizeResult(
            String query, ToolExecutionRequest request, String rawResult, @Nullable String reasoning)
            throws InterruptedException {
        var sys = new SystemMessage(
                """
                        You are a code expert extracting ALL information relevant to the given goal
                        from the provided tool call result.

                        Your output will be given to the agent running the search, and replaces the raw result.
                        Thus, you must include every relevant class/method name and any
                        relevant code snippets that may be needed later. DO NOT speculate; only use the provided content.
                        """);

        var user = new UserMessage(
                """
                        <goal>
                        %s
                        </goal>
                        <reasoning>
                        %s
                        </reasoning>
                        <tool name="%s">
                        %s
                        </tool>
                        """
                        .formatted(query, reasoning == null ? "" : reasoning, request.name(), rawResult));
        Llm.StreamingResult sr = summarizer.sendRequest(List.of(sys, user));
        if (sr.error() != null) {
            return rawResult; // fallback to raw
        }
        return sr.text();
    }

    private static Map<String, Object> getArgumentsMap(ToolExecutionRequest request) {
        try {
            var mapper = new ObjectMapper();
            return mapper.readValue(request.arguments(), new TypeReference<>() {});
        } catch (JsonProcessingException e) {
            logger.error("Error parsing request args for {}: {}", request.name(), e.getMessage());
            return Map.of();
        }
    }

    private TaskResult.TaskMeta taskMeta() {
        return new TaskResult.TaskMeta(TaskResult.Type.SEARCH, Service.ModelConfig.from(model, cm.getService()));
    }
}<|MERGE_RESOLUTION|>--- conflicted
+++ resolved
@@ -884,12 +884,8 @@
      * @param appendToScope if true, appends the context scan result to the scope; if false, returns context without appending to the scope's history
      * @return the resulting {@link Context} after the scan, either appended to the scope or not, depending on {@code appendToScope}
      */
-<<<<<<< HEAD
     @Blocking
-    public Context scanInitialContext(StreamingChatModel model) throws InterruptedException {
-=======
     public Context scanInitialContext(StreamingChatModel model, boolean appendToScope) throws InterruptedException {
->>>>>>> 16c41b7a
         // Prune initial workspace when not empty
         performInitialPruningTurn(model);
 
@@ -953,14 +949,11 @@
         return context;
     }
 
-<<<<<<< HEAD
-    @Blocking
-=======
     /**
      * Scan initial context using ContextAgent and add recommendations to the workspace.
      * Appends the result to scope by default.
      */
->>>>>>> 16c41b7a
+    @Blocking
     public Context scanInitialContext() throws InterruptedException {
         return scanInitialContext(cm.getService().getScanModel(), true);
     }
@@ -970,6 +963,7 @@
      *
      * @param model the LLM model to use for context scanning
      */
+    @Blocking
     public Context scanInitialContext(StreamingChatModel model) throws InterruptedException {
         return scanInitialContext(model, true);
     }
