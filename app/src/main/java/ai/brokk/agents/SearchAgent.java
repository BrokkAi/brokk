--- conflicted
+++ resolved
@@ -434,32 +434,18 @@
             int workspaceTokens, int minInputLimit, List<ChatMessage> precomputedWorkspaceMessages)
             throws InterruptedException {
         var messages = new ArrayList<ChatMessage>();
-<<<<<<< HEAD
-        var sys = getSystemMessage();
-=======
-
         var reminder = CodePrompts.instance.askReminder();
         var supportedTypes = cm.getProject().getAnalyzerLanguages().stream()
                 .map(Language::name)
                 .collect(Collectors.joining(", "));
 
         var nonDroppableSection = buildNonDroppableSection();
-        var workspaceToc = CodePrompts.formatWorkspaceToc(context);
+        var workspaceToc = WorkspacePrompts.formatToc(context);
 
         var sys = new SystemMessage(
                 """
                 <instructions>
-                You are the Search Agent.
-                Your job is to be the **Code Agent's preparer**. You are a researcher and librarian, not a developer.
-                  Your responsibilities are:
-                    1.  **Find & Discover:** Use search and inspection tools to locate all relevant files, classes, and methods.
-                    2.  **Curate & Prepare:** Aggressively prune the Workspace to leave *only* the essential context (files, summaries, notes) that the Code Agent will need.
-                    3.  **Handoff:** Your final output is a clean workspace ready for the Code Agent to begin implementation.
-
-                  Remember: **You must never write, create, or modify code.**
-                  Your purpose is to *find* existing code, not *create* new code.
-                  The Code Agent is solely responsible for all code generation and modification.
-
+                %s
                 Critical rules:
                   1) PRUNE FIRST at every turn.
                      - Remove fragments that are not directly useful for the goal (add a reason).
@@ -492,8 +478,12 @@
                 %s
                 </workspace-toc>
                 """
-                        .formatted(supportedTypes, reminder, nonDroppableSection, workspaceToc));
->>>>>>> 2869fc14
+                        .formatted(
+                                getSystemMessage().text(),
+                                supportedTypes,
+                                reminder,
+                                nonDroppableSection,
+                                workspaceToc));
         messages.add(sys);
 
         // Describe available MCP tools
@@ -597,9 +587,6 @@
         }
 
         var terminalObjective = buildTerminalObjective();
-        var supportedTypes = cm.getProject().getAnalyzerLanguages().stream()
-                .map(Language::name)
-                .collect(Collectors.joining(", "));
 
         String directive =
                 """
@@ -663,7 +650,7 @@
                         .formatted(
                                 supportedTypes,
                                 CodePrompts.instance.askReminder(),
-                                terminalObjective.type,
+                                terminalObjective.type(),
                                 goal,
                                 terminalObjective.type(),
                                 terminalObjective.text(),
@@ -889,14 +876,11 @@
 
     private List<ChatMessage> buildInitialPruningPrompt() {
         var messages = new ArrayList<ChatMessage>();
-<<<<<<< HEAD
-        messages.add(getSystemMessage());
-=======
-
         var nonDroppableSection = buildNonDroppableSection();
 
         var sys = new SystemMessage(
                 """
+                %s
                 You are the Janitor Agent (Workspace Reviewer). Single-shot cleanup: one response, then done.
 
                 Scope:
@@ -925,9 +909,8 @@
 
                 %s
                 """
-                        .formatted(nonDroppableSection));
+                        .formatted(getSystemMessage().text(), nonDroppableSection));
         messages.add(sys);
->>>>>>> 2869fc14
 
         // Current Workspace contents (use default viewing policy)
         ViewingPolicy vp = new ViewingPolicy(TaskResult.Type.CONTEXT);
