--- conflicted
+++ resolved
@@ -100,16 +100,11 @@
         this.io = io;
         this.analyzer = contextManager.getAnalyzer();
 
-<<<<<<< HEAD
-        // Token budgets
-        int outputTokens = 64_000; // GROK hack, should be model.defaultRequestParameters().maxCompletionTokens();
-=======
         // Token budgeting: estimate the usable input-context budget by reserving an output (completion) budget.
         // Some model implementations don't provide a default maxCompletionTokens (it may be null), so fall back
         // to a conservative default to avoid NPEs and to keep prompt budgeting deterministic.
         Integer maxCompletionTokens = model.defaultRequestParameters().maxCompletionTokens();
         int outputTokens = maxCompletionTokens != null ? maxCompletionTokens : 4096;
->>>>>>> 870c731e
         int actualInputTokens = contextManager.getService().getMaxInputTokens(model) - outputTokens;
         // god, our estimation is so bad (yes we do observe the ratio being this far off)
         this.evaluationBudget = (int) (actualInputTokens * 0.65);
