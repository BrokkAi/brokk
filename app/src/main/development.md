# Development Guide

## Project Structure

This is a multi-module Gradle project with Kotlin DSL:

- **`analyzer-api`** - Core analyzer interfaces and types (1% of codebase, compiled with javac)
- **`app`** - Java 21 main application with TreeSitter analyzers (94% of codebase, compiled with javac)

### Module Dependency Diagram

```
┌───────────────────────────────────────────────────────────┐
│                    Module Dependencies                    │
└───────────────────────────────────────────────────────────┘

                    ┌──────────────────────┐
                    │        app           │
                    │                      │
                    │ • GUI Application    │
                    │ Compiler: javac      │
                    └──────────────────────┘
                             │
                             │ implementation
                             ▼
                    ┌─────────────────┐
                    │  analyzer-api   │
                    │                 │
                    │ Compiler: javac │
                    └─────────────────┘

Dependencies:
• app → analyzer-api
• analyzer-api → (no dependencies)
```

## Essential Gradle Tasks for New Developers

### Quick Start
- `./gradlew run` - Run the application (from app) without debugging
- `./gradlew run -PenableDebug=true` - Run with debugging enabled on port 5005
- `./gradlew build` - Full build (compile, test, check) - all modules + frontend
- `./gradlew assemble` - Build without tests - all modules + frontend

### Development Workflow - All Projects
- `./gradlew clean` - Clean build artifacts for all modules + frontend
- `./gradlew classes` - Compile all main sources (fastest for development)
- `./gradlew shadowJar` - Create fat JAR for distribution (explicit only)
- `./gradlew generateThemeCss` - Generate theme CSS variables from ThemeColors.java

### Frontend Build Tasks

#### Gradle Tasks (Recommended)
- `./gradlew frontendBuild` - Build frontend with Vite (includes pnpm install)
- `./gradlew frontendClean` - Clean frontend build artifacts and node_modules

#### Direct pnpm Commands (Development)
For frontend-only development, you can work directly in the `frontend-mop/` directory:

```bash
cd frontend-mop/

# Use Gradle-installed pnpm (recommended)
alias pnpm='../.gradle/pnpm/pnpm-v9.15.4/bin/pnpm'

# Install dependencies
pnpm install

# Development server with hot reload
pnpm run dev

# Production build (outputs to app/src/main/resources/mop-web/)
pnpm run build

# Preview production build
pnpm run preview
```

**Note**: The project uses **pnpm** (not npm) for faster installs and better disk usage. The `build` script runs both worker and main builds via Vite. Gradle automatically handles pnpm via the `pnpmInstall` task. Configuration is in `frontend-mop/.npmrc` (shamefully-hoist mode for compatibility).

### Development Workflow - Individual Projects
- `./gradlew :analyzer-api:compileJava` - Compile API interfaces only
- `./gradlew :app:compileJava` - Compile Java code only
- `./gradlew :analyzer-api:classes` - Compile analyzer-api (Java)
- `./gradlew :app:classes` - Compile app (Java)
- `./gradlew :analyzer-api:assemble` - Build API module only
- `./gradlew :app:assemble` - Build app project only

### Testing
- `./gradlew test` - Run all tests (includes TreeSitter and regular tests)
- `./gradlew check` - Run all checks (tests + static analysis)

#### Running Tests by Project
- `./gradlew :analyzer-api:test` - Run tests only in the API module
- `./gradlew :app:test` - Run tests only in the app Java project

#### Running Test Subsets
- `./gradlew test --tests "*AnalyzerTest"` - Run all analyzer tests (includes TreeSitter)
- `./gradlew test --tests "*.EditBlockTest"` - Run specific test class
- `./gradlew test --tests "*EditBlock*"` - Run tests matching pattern
- `./gradlew test --tests "ai.brokk.git.*"` - Run tests in package
- `./gradlew test --tests "*TypescriptAnalyzerTest"` - Run TreeSitter analyzer tests

#### Project-Specific Test Patterns
- `./gradlew :analyzer-api:test --tests "*Analyzer*"` - Run API interface tests
- `./gradlew :app:test --tests "*GitRepo*"` - Run Git-related tests in app project

#### Test Configuration Notes
- **Unified test suite**: All tests run together in a single forked JVM
- **Single fork strategy**: One JVM fork for the entire test run
- **Native library isolation**: TreeSitter tests safely isolated while maintaining good performance

#### Test Reports
After running tests, detailed reports are automatically generated:
- **All Projects**: `build/reports/tests/test/index.html` - Combined test results
- **analyzer-api**: `analyzer-api/build/reports/tests/test/index.html` - API module tests
- **app**: `app/build/reports/tests/test/index.html` - Java project tests
- **Console Output**: Real-time test progress with pass/fail/skip status

### Code Formatting

#### Java Code (app, analyzer-api)
- `./gradlew tidy` - Format all Java code. (Alias for `./gradlew spotlessApply`)
- `./gradlew spotlessCheck` - Check if code formatting is correct (CI-friendly)
- `./gradlew spotlessInstallGitPrePushHook` - Install pre-push hook for automatic formatting checks

### Dependency Management

The project uses the Gradle Dependency Analysis plugin to maintain clean dependencies:

- `./gradlew buildHealth` - Run comprehensive dependency analysis
- `./gradlew dependencies` - Show dependency tree with conflicts

#### What the dependency analysis checks:
- **Unused Dependencies**: Identifies dependencies that aren't actually used
- **Dependency Conflicts**: Detects version conflicts between transitive dependencies
- **Incorrect Configuration**: Finds dependencies in wrong configurations (e.g., runtime vs compile)
The dependency analysis runs automatically in CI and will fail builds on critical dependency issues.

### Static Analysis

The build uses ErrorProne for compile-time bug detection with conditional NullAway analysis:

#### ErrorProne & NullAway

- **Regular builds** (`./gradlew build`, `test`): Fast - ErrorProne completely disabled (0% overhead)
- **Full analysis** (`./gradlew check`): Slow - includes ErrorProne + NullAway dataflow analysis (~20-50% overhead)

#### Running Static Analysis Locally

```bash
# Fast: NullAway + spotless only (no tests, ~1-2 min)
./gradlew analyze

# Slow: Full verification with tests (complete CI validation)
./gradlew check
```

#### Git Hook Setup (Pre-Push)

To automatically run static analysis before pushing (recommended):

```bash
# Method 1: Multi-line heredoc (copy all lines together)
cat > .git/hooks/pre-push << 'EOF'
#!/bin/sh
echo "Running static analysis (NullAway + spotless)..."
./gradlew analyze spotlessCheck
EOF
chmod +x .git/hooks/pre-push

# Method 2: One-liner (easier to copy-paste)
echo '#!/bin/sh\necho "Running static analysis (NullAway + spotless)..."\n./gradlew analyze spotlessCheck' > .git/hooks/pre-push && chmod +x .git/hooks/pre-push
```

The pre-push hook will block the push if any errors are found, ensuring code quality before sharing changes.

#### Usage Summary

- `./gradlew build` → Fast compilation, no static analysis overhead
- `./gradlew test` → Fast tests, no static analysis overhead
- `./gradlew analyze` → Static analysis only (ErrorProne + NullAway + spotless, no tests)
- `./gradlew check` → Full verification (tests + ErrorProne + NullAway + spotless)
- CI should run `check` for complete validation

The build system uses aggressive multi-level caching for optimal performance:

### Cache Types
- **Local Build Cache**: Task outputs cached in `~/.gradle/caches/`
- **Configuration Cache**: Build configuration cached for faster startup
- **Incremental Compilation**: Only recompiles changed files
- **Daemon Caching**: JVM process reused across builds

### Cache Management
- `./gradlew clean` - Clear build outputs (keeps Gradle caches)
- `./gradlew --stop` - Stop Gradle daemon
- Manual cache clearing: `rm -rf ~/.gradle/caches/` (nuclear option)

### Performance Tips
- Keep Gradle daemon running (`gradle.properties` enables this with 6GB heap)
- Use `./gradlew :app:classes` for fastest Java-only development
- Use `./gradlew classes` to compile both projects
- Use `./gradlew assemble` for development (skips tests, no JARs)
- Configuration cache automatically optimizes repeated builds
- Compiler uses 2GB heap with G1GC for faster compilation
- File system watching enabled for better incremental builds
- Frontend build uses Gradle cache and incremental compilation for faster rebuilds

### Debugging Configuration

Debugging is disabled by default and must be explicitly enabled when needed. This prevents conflicts with IDE debuggers.

#### Debugging Options
- **Default**: `./gradlew run` - Run without debugging
- **Enable debugging**: `./gradlew run -PenableDebug=true` - Enable JDWP debugging on port 5005
- **Custom port**: `./gradlew run -PenableDebug=true -PdebugPort=8000` - Use different debug port
- **IntelliJ integration**: Debug normally from IntelliJ - no conflicts with Gradle

#### Multiple Instances
To run multiple instances simultaneously, enable debugging only on specific instances:
```bash
# Instance 1 without debugging
./gradlew run

# Instance 2 with debugging on port 5005
./gradlew run -PenableDebug=true

# Instance 3 with debugging on custom port
./gradlew run -PenableDebug=true -PdebugPort=5006
```

### JAR Creation
- **Development builds** (`build`, `assemble`) skip JAR creation for speed
- **Explicit JAR creation**: `./gradlew shadowJar` when needed
- **CI/Release builds**: `CI=true ./gradlew build` includes JAR automatically
- **Force JAR in build**: `./gradlew -PenableShadowJar build`
- **Frontend assets**: Automatically included in JAR under `mop-web/` resources

## Versioning

The project uses automatic versioning based on git tags. Version numbers are derived dynamically from the git repository state:

### Version Behavior
- **Clean Release**: `0.12.1` (when on exact git tag)
- **Development Build**: `0.12.1-30-g77dcc897` (30 commits after tag 0.12.1, commit hash 77dcc897)
- **Dirty Working Directory**: `0.12.1-30-g77dcc897-SNAPSHOT` (uncommitted changes present)
- **No Git Available**: `0.0.0-UNKNOWN` (fallback for CI environments without git)
- **BuildInfo class**: Contains `version` field with current version string
- `./gradlew printVersion` - Print the current version number

### Creating Releases
To create a new release:
1. **Tag the commit**: `git tag v0.13.0`
2. **Build will automatically use clean version**: `0.13.0`
3. **Push tag to trigger release**: `git push origin v0.13.0`
4. **Wait for GitHub Actions** to complete (creates release + uploads JAR)
5. **Update JBang catalog locally**:
   ```bash
   # Uses latest git tag automatically
   ./scripts/update-jbang-catalog.sh

   # Or specify version explicitly
   ./scripts/update-jbang-catalog.sh v0.13.0
   ```
6. **Commit and push catalog update**:
   ```bash
   git add jbang-catalog.json
   git commit -m "Update JBang catalog for release v0.13.0"
   git push
   ```

No manual version updates needed - everything is derived from git tags automatically.

## Distribution with jDeploy

The project uses jDeploy to create native application installers for all platforms. jDeploy packages the shadow JAR into platform-specific installers and handles distribution via npm.

### jDeploy Configuration

Configuration is defined in the root `package.json`:
- **JAR Source**: `app/build/libs/brokk-*.jar` (shadow JAR)
- **Java Version**: 21 (required)
- **JavaFX**: Enabled for GUI support
- **JVM Args**: `--add-modules jdk.incubator.vector` for Vector API
- **No Bundled JDK**: Uses system Java installation

### Local jDeploy Usage

```bash
# 1. Build the shadow JAR first
./gradlew shadowJar

# 2. Get the current git version (same as CI does)
VERSION=$(git describe --tags --exact-match HEAD 2>/dev/null || git describe --tags --always --dirty=-SNAPSHOT)

# 3. Update both version and JAR path in package.json
JAR_FILE=$(find app/build/libs -name "brokk-*.jar" | head -1)
jq '.version = "'$VERSION'" | .jdeploy.jar = "'$JAR_FILE'"' package.json > package.tmp.json && mv package.tmp.json package.json

# 4. Install jDeploy if not installed
npm install -g jdeploy

# 5. Package with jDeploy
jdeploy package

# 6. Test the packaged application
./jdeploy-bundle/jdeploy.js

# Alternative: Install locally for testing (links to PATH)
jdeploy install
# Then run from anywhere: brokk

# Alternative: Test JAR directly without jDeploy
java --add-modules jdk.incubator.vector -jar app/build/libs/brokk-*.jar

# Optional: Build native installers locally
# Define your target platforms (customize as needed):
TARGETS="mac-x64,mac-arm64,win,linux"  # Available: mac-x64, mac-arm64, win, linux

# Add bundles/installers to package.json:
jq --argjson targets "$(echo $TARGETS | jq -R 'split(",")')" '.jdeploy.bundles = $targets | .jdeploy.installers = $targets' package.json > package.tmp.json && mv package.tmp.json package.json

# Then package with installers
jdeploy package

# Generated files will be in:
# - jdeploy/bundles/ - Platform-specific app bundles for selected targets
# - jdeploy/installers/ - Native installers for selected targets
```

### Release Process Integration

jDeploy runs automatically in CI/CD during releases:

1. **Triggered by**: Git tag pushes (`v1.0.0`, `1.0.0-beta`, etc.)
2. **Workflows**: Both `jdeploy.yml` and `release.yml` workflows
3. **Process**:
   - Build shadow JAR with Gradle
   - Update `package.json` with exact JAR filename
   - Run jDeploy to create installers
   - Upload installers as GitHub release assets

### Prerelease Handling

jDeploy detects pre-releases based on semantic versioning:
- **Prerelease**: `1.0.0-alpha`, `1.0.0-beta.1`, `1.0.0-rc.1`
- **Stable**: `1.0.0`, `2.1.0`

Prereleases are marked appropriately in GitHub releases and distribution channels.

### Development Builds

Automatic development builds are created by the `jdeploy.yaml` workflow on every commit to the `master` branch. These builds allow developers to test the latest changes without waiting for an official release.

**Accessing Development Builds:**
- Development builds are available at: https://github.com/BrokkAi/brokk/releases/tag/master-snapshot
- The `master` tag is automatically updated after each commit to `master`
- Platform-specific installers (macOS, Windows, Linux) are available for download

**Auto-Update Behavior:**
- If installed with auto-update enabled, the application will download the latest build each time it's launched
- This keeps the development version synchronized with the current state of the `master` branch
- Version numbers in development builds include git commit information (e.g., `0.12.1-30-g77dcc897`)

## Performance Baseline Testing

The TreeSitterRepoRunner provides comprehensive performance analysis for TreeSitter analyzers across major open source projects.

For complete documentation, see [baseline-testing.md](baseline-testing.md).

### Quick Start
```bash
# Get help and see available commands
scripts/run-treesitter-repos.sh help

# Set up test projects (downloads major projects)
scripts/run-treesitter-repos.sh setup

# Test specific project with specific language
scripts/run-treesitter-repos.sh openjdk-java --max-files 500
```

## Icon Browser

To explore available Look and Feel icons for UI development:
- GUI browser: `./gradlew run --args="ai.brokk.gui.SwingIconUtil icons"`
- Console list: `./gradlew run --args="ai.brokk.gui.SwingIconUtil"`

Use `SwingUtil.uiIcon("IconName")` to safely load icons with automatic fallbacks.

## Theme System

The application uses a unified theme system that synchronizes colors between Java Swing components and the frontend web interface.

### Theme Generation Workflow

1. **Java Theme Definition**: Colors are defined in `ThemeColors.java` with separate maps for dark and light themes
2. **CSS Generation**: Run `./gradlew generateThemeCss` to generate CSS variables from Java colors
3. **Frontend Integration**: Generated CSS is written to `frontend-mop/src/styles/theme-colors.generated.scss`

### Key Files

- **`app/src/main/java/io/github/jbellis/brokk/gui/mop/ThemeColors.java`** - Master theme color definitions
- **`app/src/main/java/io/github/jbellis/brokk/tools/GenerateThemeCss.java`** - CSS generation tool
- **`frontend-mop/src/styles/theme-colors.generated.scss`** - Auto-generated CSS variables

### Adding New Theme Colors

1. Add color to appropriate theme map in `ThemeColors.java`:
   ```java
   DARK_COLORS.put("my_new_color", Color.decode("#123456"));
   LIGHT_COLORS.put("my_new_color", Color.decode("#654321"));
   ```

2. Regenerate CSS variables:
   ```bash
   ./gradlew generateThemeCss
   ```

3. Use in frontend SCSS:
   ```scss
   .my-component {
     color: var(--my-new-color);
   }
   ```

### Theme Naming Conventions

- Use snake_case in Java: `inline_code_color`
- Converts to kebab-case in CSS: `--inline-code-color`
- Colors are automatically sorted alphabetically in generated CSS

## Environment Variables

### BRK_USAGE_BOOL

Controls whether usage relevance classification is requested/handled as a boolean (yes/no) or as the default real-number score.

- Name: BRK_USAGE_BOOL
- Type: Boolean (case-insensitive)
- Recognized truthy values: 1, true, t, yes, y, on
- Recognized falsy values: 0, false, f, no, n, off
- Empty string: treated as true (enables boolean mode)
- Unrecognized values: defaults to false (numeric score mode) and logs a warning
- Unset: treated as false (numeric score mode)

Behavior:
- When true, the analyzer requests boolean relevance from the model and maps results to UsageHit.confidence:
  - true → confidence = 1.0
  - false → confidence = 0.0
- When false/unset, the analyzer requests a real-valued relevance score in [0.0, 1.0] (existing behavior).

APIs:
- Java:
  - ai.brokk.analyzer.usages.UsageConfig.isBooleanUsageMode() — returns boolean mode snapshot.
  - ai.brokk.agents.RelevanceClassifier.relevanceBooleanBatch(...) — batch boolean relevance.
  - Existing ai.brokk.agents.RelevanceClassifier.relevanceScoreBatch(...) remains unchanged.
- Prompting:
  - ai.brokk.analyzer.usages.UsagePromptBuilder builds prompts that include a <candidates> section of other plausible CodeUnits (excluding the target). The filter description adapts to boolean vs numeric mode accordingly.

Examples:
```bash
# Enable boolean relevance classification
export BRK_USAGE_BOOL=true

# Disable boolean classification (use numeric score)
export BRK_USAGE_BOOL=false

# Empty/invalid values
export BRK_USAGE_BOOL=""        # treated as true
export BRK_USAGE_BOOL="maybe"   # logs warning, uses numeric score mode
```

<<<<<<< HEAD
### Blocking policy and non-blocking usage

To prevent UI stalls and unintended analyzer/I/O work on hot paths, we now use JetBrains annotations and the computed API:

- Annotate concrete synchronous methods that may block or be expensive with `@org.jetbrains.annotations.Blocking` (for example, `ContextFragment.files()`, `ContextFragment.sources()`, `PathFragment.text()`).
- Do not annotate overrides that are trivially cheap (in-memory only). If an override does no I/O and no analysis, leave it unannotated.
- Prefer the non-blocking accessors on `ContextFragment.ComputedFragment`:
  - `computedText()`, `computedDescription()`, `computedSyntaxStyle()`
  - `computedFiles()`, `computedSources()`
  These return `ComputedValue<T>` and are safe to use from the UI or other latency-sensitive code.

Implementation notes:
- Default implementations in `ComputedFragment` bridge existing code by returning a completed `ComputedValue` based on the current blocking methods (`files()/sources()/text()`), preserving backward compatibility while enabling incremental adoption of true async implementations.
- There is no Brokk-specific Error Prone checker anymore. We rely on standard Error Prone + NullAway, code review, and the `@Blocking` signal to guide call sites away from blocking the EDT.

Usage guidelines:
- Use `ComputedValue` helpers:
  - Non-blocking probes via `tryGet()` or `renderNowOr(placeholder)`
  - Bounded waits via `await(Duration)` that never block the Swing EDT
  - Asynchronous callbacks via `onComplete(...)`
- If the fragment type is not known at compile time, gate computed usage with `instanceof ContextFragment.ComputedFragment`.

Example (safe usage from UI):
```java
void showFilesLabel(ContextFragment cf, javax.swing.JLabel label) {
    if (cf instanceof ContextFragment.ComputedFragment cc) {
        cc.computedFiles().onComplete((files, error) -> {
            if (error == null && files != null) {
                javax.swing.SwingUtilities.invokeLater(() ->
                    label.setText("Files: " + files.size()));
            }
        });
    } else {
        // Fallback, avoid blocking UI: show placeholder
        label.setText("Files: …");
    }
}
```

Notes:
- Do not block the Swing EDT. `ComputedValue.await` returns empty immediately if called from the EDT.
- For quick rendering paths, use `renderNowOr("…")` to avoid stalls and update later via `onComplete`.
- When migrating legacy call sites, prefer `computed*()` accessors first; if the fragment type is not known to be a `ComputedFragment`, gate the call with an `instanceof` check, as shown above.
=======
## Style Guide Aggregation (AGENTS.md)

Brokk aggregates nested AGENTS.md files to build the style guide used in prompts.

- Precedence: nearest-first per context file (walk up to the project master root). Across multiple files, sections are interleaved by depth and de-duplicated (a given AGENTS.md appears once).
- Fallback: if no AGENTS.md is found near context files, Brokk falls back to the root AGENTS.md or the legacy project style guide.
- Where to place guides: put an AGENTS.md in each subproject root you want to influence (e.g., `apps/web/AGENTS.md`, `services/api/AGENTS.md`, `packages/foo/AGENTS.md`). The resolver will pick these up automatically.
- Limits: to protect prompt budget, aggregation caps at 8 sections and ~20k characters by default. Override via system properties:
  - -Dbrokk.style.guide.maxSections=NN
  - -Dbrokk.style.guide.maxChars=NNNNN
>>>>>>> 2784b2f8
<|MERGE_RESOLUTION|>--- conflicted
+++ resolved
@@ -471,7 +471,17 @@
 export BRK_USAGE_BOOL="maybe"   # logs warning, uses numeric score mode
 ```
 
-<<<<<<< HEAD
+## Style Guide Aggregation (AGENTS.md)
+
+Brokk aggregates nested AGENTS.md files to build the style guide used in prompts.
+
+- Precedence: nearest-first per context file (walk up to the project master root). Across multiple files, sections are interleaved by depth and de-duplicated (a given AGENTS.md appears once).
+- Fallback: if no AGENTS.md is found near context files, Brokk falls back to the root AGENTS.md or the legacy project style guide.
+- Where to place guides: put an AGENTS.md in each subproject root you want to influence (e.g., `apps/web/AGENTS.md`, `services/api/AGENTS.md`, `packages/foo/AGENTS.md`). The resolver will pick these up automatically.
+- Limits: to protect prompt budget, aggregation caps at 8 sections and ~20k characters by default. Override via system properties:
+  - -Dbrokk.style.guide.maxSections=NN
+  - -Dbrokk.style.guide.maxChars=NNNNN
+
 ### Blocking policy and non-blocking usage
 
 To prevent UI stalls and unintended analyzer/I/O work on hot paths, we now use JetBrains annotations and the computed API:
@@ -514,16 +524,4 @@
 Notes:
 - Do not block the Swing EDT. `ComputedValue.await` returns empty immediately if called from the EDT.
 - For quick rendering paths, use `renderNowOr("…")` to avoid stalls and update later via `onComplete`.
-- When migrating legacy call sites, prefer `computed*()` accessors first; if the fragment type is not known to be a `ComputedFragment`, gate the call with an `instanceof` check, as shown above.
-=======
-## Style Guide Aggregation (AGENTS.md)
-
-Brokk aggregates nested AGENTS.md files to build the style guide used in prompts.
-
-- Precedence: nearest-first per context file (walk up to the project master root). Across multiple files, sections are interleaved by depth and de-duplicated (a given AGENTS.md appears once).
-- Fallback: if no AGENTS.md is found near context files, Brokk falls back to the root AGENTS.md or the legacy project style guide.
-- Where to place guides: put an AGENTS.md in each subproject root you want to influence (e.g., `apps/web/AGENTS.md`, `services/api/AGENTS.md`, `packages/foo/AGENTS.md`). The resolver will pick these up automatically.
-- Limits: to protect prompt budget, aggregation caps at 8 sections and ~20k characters by default. Override via system properties:
-  - -Dbrokk.style.guide.maxSections=NN
-  - -Dbrokk.style.guide.maxChars=NNNNN
->>>>>>> 2784b2f8
+- When migrating legacy call sites, prefer `computed*()` accessors first; if the fragment type is not known to be a `ComputedFragment`, gate the call with an `instanceof` check, as shown above.