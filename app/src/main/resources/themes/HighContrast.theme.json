--- conflicted
+++ resolved
@@ -785,10 +785,8 @@
       "chip_other_fg": "#FFFFFF",
       "chip_other_border": "#00FFFF",
 
-<<<<<<< HEAD
       "action_button_bg_default": "#3333FF",
       "action_button_bg_stop": "#FF3633"
-=======
       "windowBorder": {
         "enabled": true,
         "color": "#E6E6E6",
@@ -804,7 +802,6 @@
         "bottomPadding": 4,
         "rightPadding": 0
       }
->>>>>>> fdcbfb51
     }
   },
 
