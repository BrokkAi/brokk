package ai.brokk.executor;

import static ai.brokk.testutil.ExecutorTestUtil.awaitJobCompletion;
import static org.junit.jupiter.api.Assertions.assertFalse;
import static org.junit.jupiter.api.Assertions.assertTrue;

import ai.brokk.ContextManager;
import ai.brokk.project.MainProject;
import ai.brokk.testutil.TestService;
import ai.brokk.util.FileUtil;
import com.fasterxml.jackson.databind.ObjectMapper;
import java.io.IOException;
import java.nio.file.Files;
import java.nio.file.Path;
import java.time.Duration;
import java.util.HashSet;
import java.util.Map;
import java.util.Set;
import java.util.UUID;
import okhttp3.MediaType;
import okhttp3.OkHttpClient;
import okhttp3.Request;
import okhttp3.RequestBody;
import org.junit.jupiter.api.AfterEach;
import org.junit.jupiter.api.BeforeEach;
import org.junit.jupiter.api.Test;

/**
 * Integration-style tests for ASK mode pre-scan behavior.
 *
 * These tests start an in-process HeadlessExecutorMain on an ephemeral port, create a session,
 * submit ASK-mode jobs with pre-scan options, and poll job events to assert that:
 *  - the Context Engine pre-scan message is emitted when preScan=true, and
 *  - ASK mode remains read-only (no CodeAgent/build/commit events) even if codeModel is provided.
 *
 * NOTE: These tests assume the environment or project default provides a usable scan model.
 * If model resolution fails in your environment, adapt tests to initialize model stubs or
 * provide configured model names via environment.
 */
public class AskModeSearchAgentTest {

    private Path tempWorkspace;
    private HeadlessExecutorMain executor;
<<<<<<< HEAD
    private MainProject project;
    private int port;
    private String authToken = "test-secret-token";
    private String baseUrl;
=======
    private OkHttpClient httpClient;
    private ObjectMapper mapper;
    private String authToken;
>>>>>>> 6dcddf3d

    @BeforeEach
    public void setUp() throws Exception {
        tempWorkspace = Files.createTempDirectory("brokk-test-workspace-");

        // Create a minimal .git structure so the project detects a Git repository implementation.
        // This prevents ClassCastException in contexts that expect a Git-backed repo during scans.
        var gitDir = tempWorkspace.resolve(".git");
        Files.createDirectories(gitDir.resolve("refs").resolve("heads"));
        Files.writeString(gitDir.resolve("HEAD"), "ref: refs/heads/master\n");
        Files.createFile(gitDir.resolve("refs").resolve("heads").resolve("master"));

        var execId = UUID.randomUUID();
<<<<<<< HEAD
        project = new MainProject(workspaceDir);
        var cm = new ContextManager(project, TestService.provider(project));
        executor = new HeadlessExecutorMain(
                execId,
                "127.0.0.1:0", // Ephemeral port
                authToken,
                cm);
=======
        // Configure tests to use localhost proxy and a dummy Brokk key to avoid external network/calls in CI.
        // This mirrors other integration tests which use LOCALHOST proxy + dummy key so model creation
        // doesn't require a real Brokk API key.
        MainProject.setLlmProxySetting(MainProject.LlmProxySetting.LOCALHOST);
        MainProject.setBrokkKey("brk+" + UUID.randomUUID() + "+test");

        var project = new MainProject(tempWorkspace);
        // Use a TestService provider to avoid external network calls and model lookups in CI.
        var contextManager = new ContextManager(project, TestService.provider(project));
>>>>>>> 6dcddf3d

        // random token
        authToken = UUID.randomUUID().toString();

        // Start executor bound to ephemeral port
        executor = new HeadlessExecutorMain(execId, "127.0.0.1:0", authToken, contextManager);
        executor.start();

        httpClient = new OkHttpClient.Builder()
                .connectTimeout(java.time.Duration.ofSeconds(10))
                .readTimeout(java.time.Duration.ofSeconds(30))
                .build();

        mapper = new ObjectMapper();
    }

    @AfterEach
    public void tearDown() {
        // Restore global settings to avoid cross-test leakage of proxy/key configuration.
        MainProject.setLlmProxySetting(MainProject.LlmProxySetting.BROKK);
        MainProject.setBrokkKey("");

        if (executor != null) {
            try {
                executor.stop(0);
            } catch (Exception e) {
                // ignore
            }
        }
<<<<<<< HEAD
        if (project != null) {
            project.close();
        }
=======
        FileUtil.deleteRecursively(tempWorkspace);
>>>>>>> 6dcddf3d
    }

    private String baseUrl() {
        return "http://127.0.0.1:" + executor.getPort();
    }

    private String createSession() throws IOException {
        var uri = baseUrl() + "/v1/sessions";
        var body = mapper.createObjectNode();
        body.put("name", "test-session-" + System.currentTimeMillis());
        var req = new Request.Builder()
                .url(uri)
                .post(RequestBody.create(
                        mapper.writeValueAsString(body), MediaType.get("application/json; charset=utf-8")))
                .header("Authorization", "Bearer " + authToken)
                .build();
        try (var resp = httpClient.newCall(req).execute()) {
            if (resp.code() != 201) {
                throw new IOException("Failed to create session: " + resp.code() + " " + resp.body());
            }
            var node = mapper.readTree(resp.body().string());
            return node.get("sessionId").asText();
        }
    }

    private String submitJob(String sessionId, Map<String, Object> jobPayload) throws IOException {
        var uri = baseUrl() + "/v1/jobs";
        var json = mapper.createObjectNode();
        json.put("sessionId", sessionId);
        json.put(
                "taskInput",
                jobPayload.getOrDefault("taskInput", "Ask pre-scan test").toString());
        json.put("autoCommit", (Boolean) jobPayload.getOrDefault("autoCommit", false));
        json.put("autoCompress", (Boolean) jobPayload.getOrDefault("autoCompress", false));
        json.put(
                "plannerModel",
                jobPayload.getOrDefault("plannerModel", "gemini-2.0-flash").toString());
        if (jobPayload.containsKey("scanModel")) {
            json.put("scanModel", jobPayload.get("scanModel").toString());
        }
        if (jobPayload.containsKey("codeModel")) {
            json.put("codeModel", jobPayload.get("codeModel").toString());
        }
        if (jobPayload.containsKey("preScan")) {
            json.put("preScan", (Boolean) jobPayload.get("preScan"));
        }
        var tags = mapper.createObjectNode();
        Map<?, ?> tagsMap = (Map<?, ?>) jobPayload.getOrDefault("tags", Map.of("mode", "ASK"));
        for (var e : tagsMap.entrySet()) {
            tags.put(e.getKey().toString(), e.getValue().toString());
        }
        json.set("tags", tags);

        var req = new Request.Builder()
                .url(uri)
                .post(RequestBody.create(
                        mapper.writeValueAsString(json), MediaType.get("application/json; charset=utf-8")))
                .header("Authorization", "Bearer " + authToken)
                .header("Idempotency-Key", UUID.randomUUID().toString())
                .build();

        try (var resp = httpClient.newCall(req).execute()) {
            if (resp.code() != 201 && resp.code() != 200) {
                throw new IOException("Failed to submit job: " + resp.code() + " " + resp.body());
            }
            var node = mapper.readTree(resp.body().string());
            return node.get("jobId").asText();
        }
    }

    private String pollEventsUntilContains(String jobId, String matchText, Duration timeout)
            throws IOException, InterruptedException {
        long deadline = System.currentTimeMillis() + timeout.toMillis();
        long after = -1;

        // keep a small ring of recent events for debug output on timeout
        var recentEvents = new java.util.ArrayDeque<com.fasterxml.jackson.databind.JsonNode>(32);

        while (System.currentTimeMillis() < deadline) {
            var eventsUrl = baseUrl() + "/v1/jobs/" + jobId + "/events?after=" + after + "&limit=100";
            var req = new Request.Builder()
                    .url(eventsUrl)
                    .get()
                    .header("Authorization", "Bearer " + authToken)
                    .build();
            try (var resp = httpClient.newCall(req).execute()) {
                if (resp.code() == 200 && resp.body() != null) {
                    var bodyStr = resp.body().string();
                    var tree = mapper.readTree(bodyStr);
                    var events = tree.get("events");
                    if (events != null && events.isArray()) {
                        for (var ev : events) {
                            // keep recent events for debugging
                            recentEvents.addLast(ev);
                            if (recentEvents.size() > 32) recentEvents.removeFirst();

                            // Prefer NOTIFICATION events (string payloads) for deterministic checks
                            String type = ev.has("type") && ev.get("type").isTextual()
                                    ? ev.get("type").asText()
                                    : "";

                            var data = ev.get("data");
                            String text = null;

                            if ("NOTIFICATION".equals(type)) {
                                // For NOTIFICATION we expect a string payload; prefer asText()
                                if (data != null) {
                                    if (data.isTextual()) {
                                        text = data.asText();
                                    } else {
                                        // fallback to JSON string representation if not textual
                                        text = data.toString();
                                    }
                                }
                            } else {
                                // Other event types (e.g., LLM_TOKEN) may have object payloads.
                                if (data != null) {
                                    if (data.isTextual()) {
                                        text = data.asText();
                                    } else if (data.has("token")
                                            && data.get("token").isTextual()) {
                                        text = data.get("token").asText();
                                    } else if (data.has("message")
                                            && data.get("message").isTextual()) {
                                        text = data.get("message").asText();
                                    } else {
                                        text = data.toString();
                                    }
                                }
                            }

                            if (text != null && text.contains(matchText)) {
                                return text;
                            }

                            var seq = ev.get("seq");
                            if (seq != null && seq.isNumber()) {
                                after = seq.asLong();
                            }
                        }
                    }
                } else if (resp.code() == 404) {
                    throw new IOException("Job not found: " + jobId);
                }
            } catch (IOException ioe) {
                // transient network/read error: ignore and retry until deadline
            }
            Thread.sleep(100L);
        }

        // Timeout reached: dump recent events to stderr to aid debugging
        try {
            var list = new java.util.ArrayList<com.fasterxml.jackson.databind.JsonNode>(recentEvents);
            System.err.println("[AskModeSearchAgentTest] Timeout waiting for '" + matchText + "' for job " + jobId);
            try {
                System.err.println("[AskModeSearchAgentTest] Last events: "
                        + mapper.writerWithDefaultPrettyPrinter().writeValueAsString(list));
            } catch (Exception e) {
                System.err.println("[AskModeSearchAgentTest] Unable to serialize recent events: " + e.getMessage());
            }
        } catch (Throwable t) {
            // best-effort debug output; never fail the test method from here
            System.err.println(
                    "[AskModeSearchAgentTest] Timeout and failed to record recent events: " + t.getMessage());
        }

        return null;
    }

    private boolean eventsContain(String jobId, String matchText, Duration timeout)
            throws IOException, InterruptedException {
        return pollEventsUntilContains(jobId, matchText, timeout) != null;
    }

    private Set<String> collectAllEventTexts(String jobId) throws IOException {
        var texts = new HashSet<String>();
        long after = -1;
        boolean hasMore = true;
        while (hasMore) {
            var eventsUrl = baseUrl() + "/v1/jobs/" + jobId + "/events?after=" + after + "&limit=1000";
            var req = new Request.Builder()
                    .url(eventsUrl)
                    .get()
                    .header("Authorization", "Bearer " + authToken)
                    .build();
            try (var resp = httpClient.newCall(req).execute()) {
                if (resp.code() == 200 && resp.body() != null) {
                    var tree = mapper.readTree(resp.body().string());
                    var events = tree.get("events");
                    if (events == null || !events.isArray() || events.isEmpty()) {
                        hasMore = false;
                    } else {
                        for (var ev : events) {
                            var data = ev.get("data");
                            if (data != null) {
                                if (data.isTextual()) {
                                    texts.add(data.asText());
                                } else if (data.has("token")
                                        && data.get("token").isTextual()) {
                                    texts.add(data.get("token").asText());
                                } else if (data.has("message")
                                        && data.get("message").isTextual()) {
                                    texts.add(data.get("message").asText());
                                } else {
                                    texts.add(data.toString());
                                }
                            }
                            var seq = ev.get("seq");
                            if (seq != null && seq.isNumber()) {
                                after = seq.asLong();
                            }
                        }
                    }
                } else {
                    hasMore = false;
                }
            }
        }
        return texts;
    }

    /**
     * Test that ASK mode with preScan=true and an explicit scanModel emits the Context Engine pre-scan message
     * and does not emit write/CodeAgent/commit events (i.e., is read-only).
     */
    @Test
    public void testAskModeWithPreScan_UsesScanModelAndIsReadOnly() throws Exception {
        String sessionId = createSession();

        var payload = Map.<String, Object>of(
                "taskInput",
                "Summarize repository structure for pre-scan test",
                "plannerModel",
                "gemini-2.0-flash",
                "scanModel",
                "gemini-2.0-flash",
                "preScan",
                true,
                "autoCommit",
                false,
                "autoCompress",
                false,
                "tags",
                Map.of("mode", "ASK"));

        String jobId = submitJob(sessionId, payload);

        // Wait for the Context Engine pre-scan message
        boolean sawPreScan = eventsContain(jobId, "Brokk Context Engine", Duration.ofSeconds(60));
        assertTrue(sawPreScan, "Expected pre-scan Context Engine message in events stream");

        // Ensure no CodeAgent nor commit messages appear in the stream within a short window
        // (If code generation happened, we would see Code Agent messages or commits)
        boolean sawCodeAgent = eventsContain(jobId, "Code Agent", Duration.ofSeconds(5));
        boolean sawCommit = eventsContain(jobId, "commit", Duration.ofSeconds(5));
        assertFalse(sawCodeAgent, "ASK with pre-scan must not invoke Code Agent (read-only)");
        assertFalse(sawCommit, "ASK with pre-scan must not perform commits (read-only)");
    }

    /**
     * Test that ASK mode with preScan=true but without an explicit scanModel falls back to the project's default scan model
     * and emits the Context Engine messages.
     */
    @Test
    public void testAskModeWithPreScan_DefaultsToProjectScanModelWhenOmitted() throws Exception {
        String sessionId = createSession();

        var payload = Map.<String, Object>of(
                "taskInput",
                "Find references to AuthenticationManager across repo",
                "plannerModel",
                "gemini-2.0-flash",
                // scanModel omitted to exercise project default
                "preScan",
                true,
                "autoCommit",
                false,
                "autoCompress",
                false,
                "tags",
                Map.of("mode", "ASK"));

        String jobId = submitJob(sessionId, payload);

        // Wait for Context Engine pre-scan message
        boolean sawPreScan = eventsContain(jobId, "Brokk Context Engine", Duration.ofSeconds(60));
        assertTrue(
                sawPreScan,
                "Expected pre-scan Context Engine message when scanModel omitted (defaults to project scan model)");
    }

    /**
     * Test that ASK mode ignores codeModel even when preScan=true (i.e., codeModel does not cause code-generation).
     */
    @Test
    public void testAskModeIgnoresCodeModelEvenWhenPreScanTrue() throws Exception {
        String sessionId = createSession();

        var payload = Map.<String, Object>of(
                "taskInput",
                "Explain UserService responsibilities",
                "plannerModel",
                "gemini-2.0-flash",
                "scanModel",
                "gemini-2.0-flash",
                "codeModel",
                "gemini-2.0-flash", // intentionally provided; should be ignored for ASK
                "preScan",
                true,
                "autoCommit",
                false,
                "autoCompress",
                false,
                "tags",
                Map.of("mode", "ASK"));

        String jobId = submitJob(sessionId, payload);

        // Wait for pre-scan message
        boolean sawPreScan = eventsContain(jobId, "Brokk Context Engine", Duration.ofSeconds(60));
        assertTrue(sawPreScan, "Expected pre-scan Context Engine message in events stream");

        // Ensure no code-generation events appear
        boolean sawCodeAgent = eventsContain(jobId, "Code Agent", Duration.ofSeconds(5));
        assertFalse(sawCodeAgent, "codeModel must be ignored for ASK; no Code Agent invocation expected");
    }

    /**
     * Submits an ASK job with preScan=true and asserts:
     *  1) both Context Engine NOTIFICATIONs (start and completion) appear in the event stream,
     *  2) no follow-on SearchAgent search/inspection tool activity is recorded after pre-scan,
     *  3) an answer is produced (job reaches COMPLETED),
     *  4) no CodeAgent/commit events occur.
     */
    @Test
    public void testAskModePreScan_OnlyInitialScanThenAnswer_NoFurtherSearch() throws Exception {
        String sessionId = createSession();

        var payload = Map.<String, Object>of(
                "taskInput",
                "Summarize repository structure for fast-ask test",
                "plannerModel",
                "gemini-2.0-flash",
                "scanModel",
                "gemini-2.0-flash",
                "preScan",
                true,
                "autoCommit",
                false,
                "autoCompress",
                false,
                "tags",
                Map.of("mode", "ASK"));

        String jobId = submitJob(sessionId, payload);

        // 1) Assert pre-scan start notification appears
        boolean sawPreScanStart =
                eventsContain(jobId, "Brokk Context Engine: analyzing repository context...", Duration.ofSeconds(60));
        assertTrue(sawPreScanStart, "Expected pre-scan START Context Engine notification");

        // 1b) Assert pre-scan completion notification appears
        boolean sawPreScanComplete = eventsContain(
                jobId,
                "Brokk Context Engine: complete — contextual insights added to Workspace.",
                Duration.ofSeconds(60));
        assertTrue(sawPreScanComplete, "Expected pre-scan COMPLETE Context Engine notification");

        // 3) Wait for job to complete
        awaitJobCompletion(baseUrl(), jobId, authToken, Duration.ofSeconds(60));

        // Collect all event texts once, then check for forbidden patterns
        var allTexts = collectAllEventTexts(jobId);
        var allTextsJoined = String.join(" ", allTexts);

        // 2) Ensure no follow-on search/inspection tool activity is recorded after pre-scan.
        var forbiddenSearchTools = new String[] {
            "searchSymbols",
            "getSymbolLocations",
            "getClassSkeletons",
            "getClassSources",
            "getMethodSources",
            "getUsages",
            "searchSubstrings",
            "searchFilenames",
            "getFileContents",
            "getFileSummaries"
        };
        for (String tool : forbiddenSearchTools) {
            assertFalse(
                    allTextsJoined.contains(tool),
                    "Did not expect search/inspection tool activity after pre-scan: " + tool);
        }

        // 4) Also ensure no CodeAgent or commit messages appear (read-only)
        assertFalse(allTextsJoined.contains("Code Agent"), "ASK with pre-scan must not invoke Code Agent (read-only)");
        assertFalse(allTextsJoined.contains("commit"), "ASK with pre-scan must not perform commits (read-only)");
    }
}<|MERGE_RESOLUTION|>--- conflicted
+++ resolved
@@ -41,16 +41,9 @@
 
     private Path tempWorkspace;
     private HeadlessExecutorMain executor;
-<<<<<<< HEAD
-    private MainProject project;
-    private int port;
-    private String authToken = "test-secret-token";
-    private String baseUrl;
-=======
     private OkHttpClient httpClient;
     private ObjectMapper mapper;
     private String authToken;
->>>>>>> 6dcddf3d
 
     @BeforeEach
     public void setUp() throws Exception {
@@ -64,15 +57,6 @@
         Files.createFile(gitDir.resolve("refs").resolve("heads").resolve("master"));
 
         var execId = UUID.randomUUID();
-<<<<<<< HEAD
-        project = new MainProject(workspaceDir);
-        var cm = new ContextManager(project, TestService.provider(project));
-        executor = new HeadlessExecutorMain(
-                execId,
-                "127.0.0.1:0", // Ephemeral port
-                authToken,
-                cm);
-=======
         // Configure tests to use localhost proxy and a dummy Brokk key to avoid external network/calls in CI.
         // This mirrors other integration tests which use LOCALHOST proxy + dummy key so model creation
         // doesn't require a real Brokk API key.
@@ -82,7 +66,6 @@
         var project = new MainProject(tempWorkspace);
         // Use a TestService provider to avoid external network calls and model lookups in CI.
         var contextManager = new ContextManager(project, TestService.provider(project));
->>>>>>> 6dcddf3d
 
         // random token
         authToken = UUID.randomUUID().toString();
@@ -112,13 +95,7 @@
                 // ignore
             }
         }
-<<<<<<< HEAD
-        if (project != null) {
-            project.close();
-        }
-=======
         FileUtil.deleteRecursively(tempWorkspace);
->>>>>>> 6dcddf3d
     }
 
     private String baseUrl() {
