package ai.brokk.agents;

import static java.util.Objects.requireNonNull;
import static org.junit.jupiter.api.Assertions.*;

import ai.brokk.EditBlock;
import ai.brokk.analyzer.ProjectFile;
import dev.langchain4j.data.message.UserMessage;
import java.io.IOException;
import java.util.HashMap;
import java.util.HashSet;
import java.util.List;
import java.util.Map;
import java.util.Objects;
import java.util.Set;
import org.eclipse.jdt.core.compiler.CategorizedProblem;
import org.eclipse.jdt.core.compiler.IProblem;
import org.junit.jupiter.api.Test;

public class CodeAgentJavaParseTest extends CodeAgentTest {
    // Helper for Java parse-phase tests: create file, mark edited, and invoke parseJavaPhase
    private record JavaParseResult(ProjectFile file, CodeAgent.Step step) {}

    private JavaParseResult runParseJava(String fileName, String src) throws IOException {
        var javaFile = cm.toFile(fileName);
        javaFile.write(src);
        cm.addEditableFile(javaFile);

        var cs = createConversationState(List.of(), new UserMessage("req"));
        var es = new CodeAgent.EditState(
                0, // parse failures
                0, // apply failures
                0, // build failures
                1, // blocksAppliedWithoutBuild
                0, // totalBlocksParsed
                "", // lastBuildError
                new HashSet<>(Set.of(javaFile)), // changedFiles includes the Java file
                new HashMap<>(), // originalFileContents
                new HashMap<>(), // javaLintDiagnostics
<<<<<<< HEAD
                Map.of() // simulatedContents
                );
=======
                false,
                false);
>>>>>>> 087e68bb
        var step = codeAgent.parseJavaPhase(cs, es, null);
        return new JavaParseResult(javaFile, step);
    }

    // PJ-1: parseJavaPhase stores diagnostics and continues on syntax errors
    @Test
    void testParseJavaPhase_withSyntaxErrors_storesDiagnostics_andContinues() throws IOException {
        var badSource = """
                class Bad { void m( { } }
                """;
        var res = runParseJava("Bad.java", badSource);

        var diagMap = res.step().es().javaLintDiagnostics();
        assertFalse(diagMap.isEmpty(), "Expected diagnostics to be stored");
        var diags = requireNonNull(diagMap.get(res.file()), "Expected entry for the edited file");
        assertTrue(
                diags.stream().anyMatch(d -> Objects.equals(d.categoryId(), CategorizedProblem.CAT_SYNTAX)),
                "Expected at least one SYNTAX-category diagnostic");
        assertTrue(
                res.step().es().changedFiles().contains(res.file()),
                "Changed files should still include the Java file");
    }

    // PJ-2: parseJavaPhase continues on clean parse (no syntax errors), diagnostics empty
    @Test
    void testParseJavaPhase_cleanParse_continues_andDiagnosticsEmpty() throws IOException {
        var okSource =
                """
                class Ok {
                  void m() {}
                }
                """;
        var res = runParseJava("Ok.java", okSource);

        assertTrue(
                res.step().es().javaLintDiagnostics().isEmpty(),
                res.step().es().javaLintDiagnostics().toString());
        assertEquals(1, res.step().es().blocksAppliedWithoutBuild(), "Edits-since-last-build should remain unchanged");
        assertTrue(res.step().es().changedFiles().contains(res.file()), "Changed files should remain unchanged");
    }

    // PJ-3: parseJavaPhase - blank file leads to continue, diagnostics empty
    @Test
    void testParseJavaPhase_blankFile_ok() throws IOException {
        var res = runParseJava("Blank.java", "");

        assertTrue(
                res.step().es().javaLintDiagnostics().isEmpty(),
                res.step().es().javaLintDiagnostics().toString());
    }

    // PJ-4: parseJavaPhase - import resolution errors are ignored, diagnostics empty
    @Test
    void testParseJavaPhase_importErrorsIgnored_continue() throws IOException {
        var src =
                """
                import not.exists.Missing;
                class ImportErr { void m() {} }
                """;
        var res = runParseJava("ImportErr.java", src);

        assertTrue(
                res.step().es().javaLintDiagnostics().isEmpty(),
                res.step().es().javaLintDiagnostics().toString());
    }

    // PJ-5: parseJavaPhase - type mismatch errors are ignored, diagnostics empty
    @Test
    void testParseJavaPhase_typeMismatchIgnored_continue() throws IOException {
        var src =
                """
                class TypeMismatch {
                  void m() {
                    int x = "s";
                  }
                }
                """;
        var res = runParseJava("TypeMismatch.java", src);

        assertTrue(
                res.step().es().javaLintDiagnostics().isEmpty(),
                res.step().es().javaLintDiagnostics().toString());
    }

    // PJ-9: parseJavaPhase - uninitialized local variable should store diagnostics and continue
    @Test
    void testParseJavaPhase_uninitializedLocal_storesDiagnostics_andContinues() throws IOException {
        var src =
                """
                class UninitLocal {
                  int f() {
                    int x;
                    return x; // use before definite assignment
                  }
                }
                """;
        var res = runParseJava("UninitLocal.java", src);

        var diags = requireNonNull(res.step().es().javaLintDiagnostics().get(res.file()));
        assertTrue(
                diags.stream().anyMatch(d -> d.problemId() == IProblem.UninitializedLocalVariable), diags.toString());
    }

    // PJ-10: parseJavaPhase - missing return value in non-void method should store diagnostics and continue
    @Test
    void testParseJavaPhase_missingReturn_storesDiagnostics_andContinues() throws IOException {
        var src =
                """
                class NeedsReturn {
                  int f(boolean b) {
                    if (b) return 1;
                    // missing return on some control path
                  }
                }
                """;
        var res = runParseJava("NeedsReturn.java", src);

        var diags = requireNonNull(res.step().es().javaLintDiagnostics().get(res.file()));
        assertTrue(diags.stream().anyMatch(d -> d.problemId() == IProblem.ShouldReturnValue), diags.toString());
    }

    // PJ-6: parseJavaPhase - multiple files with syntax/identifier errors aggregate diagnostics and continue
    @Test
    void testParseJavaPhase_multipleFiles_collectsDiagnostics_andContinues() throws IOException {
        var f1 = cm.toFile("Bad1.java");
        var s1 = """
                class Bad1 { void m( { int a = b; } }
                """; // syntax + undefined
        // identifier
        f1.write(s1);
        cm.addEditableFile(f1);

        var f2 = cm.toFile("Bad2.java");
        var s2 = """
                class Bad2 { void n(){ y++; }
                """; // missing closing brace +
        // undefined identifier
        f2.write(s2);
        cm.addEditableFile(f2);

        var cs = createConversationState(List.of(), new UserMessage("req"));
        var es = new CodeAgent.EditState(
<<<<<<< HEAD
                new LinkedHashSet<>(),
                0,
                0,
                0,
                1,
                "",
                new HashSet<>(Set.of(f1, f2)),
                new HashMap<>(),
                new HashMap<>(),
                Map.of());
=======
                0, 0, 0, 1, 0, "", new HashSet<>(Set.of(f1, f2)), new HashMap<>(), new HashMap<>(), false, false);
>>>>>>> 087e68bb

        var result = codeAgent.parseJavaPhase(cs, es, null);
        var diags = result.es().javaLintDiagnostics();
        assertFalse(diags.isEmpty(), "Diagnostics should be present");
        // Ensure diagnostics map contains entries for the files we created
        assertTrue(diags.containsKey(f1), "Diagnostics should include Bad1.java entry");
        assertTrue(diags.containsKey(f2), "Diagnostics should include Bad2.java entry");
        assertEquals(1, result.es().blocksAppliedWithoutBuild(), "Edits-since-last-build should remain unchanged");
    }

    // PJ-7: parseJavaPhase - undefined class/type usage should be ignored (continue, diagnostics empty)
    @Test
    void testParseJavaPhase_undefinedClassIgnored_continue() throws IOException {
        var src =
                """
                class MissingClassUse {
                  void m() {
                    MissingType x;
                  }
                }
                """;
        var res = runParseJava("MissingClassUse.java", src);

        assertTrue(
                res.step().es().javaLintDiagnostics().isEmpty(),
                res.step().es().javaLintDiagnostics().toString());
        assertEquals(1, res.step().es().blocksAppliedWithoutBuild(), "Edits-since-last-build should remain unchanged");
        assertTrue(res.step().es().changedFiles().contains(res.file()), "Changed files should remain unchanged");
    }

    // PJ-8: parseJavaPhase - undefined method usage should be ignored (continue, diagnostics empty)
    @Test
    void testParseJavaPhase_undefinedMethodIgnored_continue() throws IOException {
        var src =
                """
                class MissingMethodUse {
                  void m(){
                    String s="";
                    s.noSuchMethod();
                    MissingMethodUse.noSuchStatic();
                  }
                }
                """;
        var res = runParseJava("MissingMethodUse.java", src);

        assertTrue(
                res.step().es().javaLintDiagnostics().isEmpty(),
                res.step().es().javaLintDiagnostics().toString());
        assertEquals(1, res.step().es().blocksAppliedWithoutBuild(), "Edits-since-last-build should remain unchanged");
        assertTrue(res.step().es().changedFiles().contains(res.file()), "Changed files should remain unchanged");
    }

    // PJ-11: parseJavaPhase - missing external types in signatures/static access should be ignored (false positives)
    @Test
    void testParseJavaPhase_missingExternalTypesInSignaturesIgnored_continue() throws IOException {
        var src =
                """
                import org.apache.logging.log4j.LogManager; // missing dep
                class FakeCA {
                  // Missing 'Logger' and 'LogManager' types should not be reported
                  Logger log = LogManager.getLogger(FakeCA.class);
                  // Missing return type 'TaskResult' should not be reported
                  TaskResult run() { return null; }
                }
                """;
        var res = runParseJava("FakeCA.java", src);

        assertTrue(
                res.step().es().javaLintDiagnostics().isEmpty(),
                res.step().es().javaLintDiagnostics().toString());
    }

    // PJ-12: parseJavaPhase - undefined name that is actually a missing type qualifier should be ignored
    @Test
    void testParseJavaPhase_missingTypeUsedAsQualifierIgnored_continue() throws IOException {
        var src =
                """
                class QualifierMissingType {
                  void m() {
                    // MissingType is a missing class; used as a qualifier before '.'
                    var p = MissingType.STATIC_FIELD;
                  }
                }
                """;
        var res = runParseJava("QualifierMissingType.java", src);

        assertTrue(
                res.step().es().javaLintDiagnostics().isEmpty(),
                res.step().es().javaLintDiagnostics().toString());
    }

    // PJ-13: override mismatch should surface diagnostics ("must override or implement a supertype method")
    @Test
    void testParseJavaPhase_overrideMismatch_reportsDiagnostic_andContinues() throws IOException {
        var src =
                """
                class OverrideErr {
                  @Override
                  public String getGitTopLevel() { return ""; }
                }
                """;
        var res = runParseJava("OverrideErr.java", src);

        var diags = requireNonNull(res.step().es().javaLintDiagnostics().get(res.file()));
        assertTrue(
                diags.stream().anyMatch(d -> d.description().contains("override or implement a supertype method")),
                diags.toString());
    }

    // PJ-14: class must implement inherited abstract method should surface diagnostics
    @Test
    void testParseJavaPhase_mustImplementAbstractMethod_reportsDiagnostic_andContinues() throws IOException {
        var src =
                """
                abstract class AbstractHighlight {
                  abstract int getChunk(int a);
                }
                class HighlightOriginal extends AbstractHighlight {
                  HighlightOriginal() {}
                  // missing getChunk implementation
                }
                """;
        var res = runParseJava("HighlightOriginal.java", src);

        var diags = requireNonNull(res.step().es().javaLintDiagnostics().get(res.file()));
        assertTrue(
                diags.stream().anyMatch(d -> d.description().contains("must implement the inherited abstract method")),
                diags.toString());
    }

    // PJ-15: invalid foreach target should surface diagnostics ("Can only iterate over an array or an instance of
    // java.lang.Iterable")
    @Test
    void testParseJavaPhase_invalidForEach_reportsDiagnostic_andContinues() throws IOException {
        var src =
                """
                class ForEachBad {
                  void m() {
                    Object files = new Object();
                    for (String s : files) { }
                  }
                }
                """;
        var res = runParseJava("ForEachBad.java", src);

        var diags = requireNonNull(res.step().es().javaLintDiagnostics().get(res.file()));
        assertTrue(
                diags.stream().anyMatch(d -> d.description()
                        .contains("Can only iterate over an array or an instance of java.lang.Iterable")),
                diags.toString());
    }

    // PJ-16: ThreadLocal.withInitial with lambda that returns void should surface diagnostics
    @Test
    void testParseJavaPhase_withInitialLambdaMismatch_reportsDiagnostic_andContinues() throws IOException {
        var src =
                """
                class TLBad {
                  ThreadLocal<String> tl = ThreadLocal.withInitial(() -> { });
                }
                """;
        var res = runParseJava("TLBad.java", src);

        var diags = requireNonNull(res.step().es().javaLintDiagnostics().get(res.file()));
        assertTrue(
                diags.stream()
                        .anyMatch(d -> d.description().contains("withInitial")
                                && d.description().contains("not applicable")),
                diags.toString());
    }

    // PJ-17: undefined constructor IOException(Object) should surface diagnostics
    @Test
    void testParseJavaPhase_undefinedConstructorIOException_reportsDiagnostic_andContinues() throws IOException {
        var src =
                """
                class BadCtor {
                  void m() throws java.io.IOException {
                    Object o = new Object();
                    throw new java.io.IOException(o);
                  }
                }
                """;
        var res = runParseJava("BadCtor.java", src);

        var diags = requireNonNull(res.step().es().javaLintDiagnostics().get(res.file()));
        assertTrue(
                diags.stream().anyMatch(d -> d.description().contains("constructor IOException(Object) is undefined")),
                diags.toString());
    }

    // PJ-18: incompatible return types for inherited methods should surface diagnostics
    @Test
    void testParseJavaPhase_incompatibleReturnTypesForInheritedMethods_reportsDiagnostic_andContinues()
            throws IOException {
        var src =
                """
                interface PathFragment {
                  int files();
                }
                record GitFileFragment() implements PathFragment {
                  @Override
                  public String files() { return "x"; }
                }
                """;
        var res = runParseJava("GitFileFragment.java", src);

        var diags = requireNonNull(res.step().es().javaLintDiagnostics().get(res.file()));
        assertTrue(
                diags.stream().anyMatch(d -> d.description().contains("return type is incompatible")),
                diags.toString());
    }

    // PJ-19: missing external type via 'var' inference should be ignored (classpath)
    @Test
    void testParseJavaPhase_missingExternalTypeViaVarInferenceIgnored_continue() throws IOException {
        var src =
                """
                class MissingExternalTypeViaVar {
                  static MissingExternal resolve(String rev) { return null; } // unknown type
                  void m() {
                    var id = resolve("x"); // inference depends on MissingExternal
                  }
                }
                """;
        var res = runParseJava("MissingExternalTypeViaVar.java", src);

        assertTrue(
                res.step().es().javaLintDiagnostics().isEmpty(),
                res.step().es().javaLintDiagnostics().toString());
    }
    // PJ-20: parseJavaPhase - redefined local variable should store diagnostics and continue
    @Test
    void testParseJavaPhase_redefinedLocal_storesDiagnostics_andContinues() throws IOException {
        var src =
                """
                class RedefLocal {
                  void m() {
                    int x = 1;
                    int x = 2; // redefinition
                  }
                }
                """;
        var res = runParseJava("RedefLocal.java", src);

        var diags = requireNonNull(res.step().es().javaLintDiagnostics().get(res.file()));
        assertTrue(diags.stream().anyMatch(d -> d.problemId() == IProblem.RedefinedLocal), diags.toString());
    }

    // PJ-21: parseJavaPhase - when there are no edits since last build, skip parsing (no diagnostics)
    @Test
    void testParseJavaPhase_noEdits_skipsParsing_diagnosticsEmpty() throws IOException {
        var javaFile = cm.toFile("NoEdits.java");
        javaFile.write(
                """
                class NoEdits { void m( { } }
                """); // would be a syntax error if
        // parsed
        cm.addEditableFile(javaFile);

        var cs = createConversationState(List.of(), new UserMessage("req"));
        var es = new CodeAgent.EditState(
                0, // parse failures
                0, // apply failures
                0, // build failures
                0, // blocksAppliedWithoutBuild => skip parse phase
                0, // totalBlocksParsed
                "", // lastBuildError
                new HashSet<>(Set.of(javaFile)), // changedFiles includes the Java file
                new HashMap<>(), // originalFileContents
                new HashMap<>(), // javaLintDiagnostics
<<<<<<< HEAD
                Map.of() // simulatedContents
                );
=======
                false,
                false);
>>>>>>> 087e68bb
        var step = codeAgent.parseJavaPhase(cs, es, null);

        assertTrue(
                step.es().javaLintDiagnostics().isEmpty(),
                step.es().javaLintDiagnostics().toString());
    }

    // PJ-22: parseJavaPhase - redefined argument (duplicate parameter) should store diagnostics and continue
    @Test
    void testParseJavaPhase_redefinedArgument_storesDiagnostics_andContinues() throws IOException {
        var src =
                """
                class RedefArg {
                  void m(int a, int a) { }
                }
                """;
        var res = runParseJava("RedefArg.java", src);

        var diags = requireNonNull(res.step().es().javaLintDiagnostics().get(res.file()));
        assertTrue(diags.stream().anyMatch(d -> d.problemId() == IProblem.RedefinedArgument), diags.toString());
    }

    // PJ-23: parseJavaPhase - finally block that does not complete normally should store diagnostics and continue
    @Test
    void testParseJavaPhase_finallyMustCompleteNormally_reportsDiagnostic_andContinues() throws IOException {
        var src =
                """
                class FinallyBad {
                  void f() {
                    while (true) {
                      try {
                        break;
                      } finally {
                        continue; // finally does not complete normally
                      }
                    }
                  }
                }
                """;
        var res = runParseJava("FinallyBad.java", src);

        var diags = requireNonNull(res.step().es().javaLintDiagnostics().get(res.file()));
        assertTrue(
                diags.stream().anyMatch(d -> d.problemId() == IProblem.FinallyMustCompleteNormally), diags.toString());
    }

    // PJ-24: duplicate case inside switch should be reported (local, pre-build)
    @Test
    void testParseJavaPhase_duplicateCase_reportsDiagnostic() throws IOException {
        var src =
                """
                class SwDupCase {
                  void m(int x) {
                    switch (x) {
                      case 1: break;
                      case 1: break;
                    }
                  }
                }
                """;
        var res = runParseJava("SwDupCase.java", src);
        var diags = requireNonNull(res.step().es().javaLintDiagnostics().get(res.file()));
        assertTrue(diags.stream().anyMatch(d -> d.problemId() == IProblem.DuplicateCase), diags.toString());
    }

    // PJ-25: duplicate default inside switch should be reported
    @Test
    void testParseJavaPhase_duplicateDefault_reportsDiagnostic() throws IOException {
        var src =
                """
                class SwDupDefault {
                  void m(int x) {
                    switch (x) {
                      default: break;
                      default: break;
                    }
                  }
                }
                """;
        var res = runParseJava("SwDupDefault.java", src);
        var diags = requireNonNull(res.step().es().javaLintDiagnostics().get(res.file()));
        assertTrue(diags.stream().anyMatch(d -> d.problemId() == IProblem.DuplicateDefaultCase), diags.toString());
    }

    // PJ-27: void method returning a value should be reported
    @Test
    void testParseJavaPhase_voidMethodReturnsValue_reportsDiagnostic() throws IOException {
        var src =
                """
                class VoidReturnVal {
                  void m() { return 1; }
                }
                """;
        var res = runParseJava("VoidReturnVal.java", src);
        var diags = requireNonNull(res.step().es().javaLintDiagnostics().get(res.file()));
        assertTrue(diags.stream().anyMatch(d -> d.problemId() == IProblem.VoidMethodReturnsValue), diags.toString());
    }

    // PJ-28: non-abstract/non-native method missing a body should be reported
    @Test
    void testParseJavaPhase_methodRequiresBody_reportsDiagnostic() throws IOException {
        var src =
                """
                class MissingBody {
                  void m();
                }
                """;
        var res = runParseJava("MissingBody.java", src);
        var diags = requireNonNull(res.step().es().javaLintDiagnostics().get(res.file()));
        assertTrue(diags.stream().anyMatch(d -> d.problemId() == IProblem.MethodRequiresBody), diags.toString());
    }

    // PJ-29: var initialized to null should be reported
    @Test
    void testParseJavaPhase_varInitializedToNull_reportsDiagnostic() throws IOException {
        var src =
                """
                class VarNullInit {
                  void m() { var x = null; }
                }
                """;
        var res = runParseJava("VarNullInit.java", src);
        var diags = requireNonNull(res.step().es().javaLintDiagnostics().get(res.file()));
        assertTrue(diags.stream().anyMatch(d -> d.problemId() == IProblem.VarLocalInitializedToNull), diags.toString());
    }

    // PJ-30: var initialized to a void expression should be reported
    @Test
    void testParseJavaPhase_varInitializedToVoid_reportsDiagnostic() throws IOException {
        var src =
                """
                class VarVoidInit {
                  void m() { var x = System.out.println("x"); }
                }
                """;
        var res = runParseJava("VarVoidInit.java", src);
        var diags = requireNonNull(res.step().es().javaLintDiagnostics().get(res.file()));
        assertTrue(diags.stream().anyMatch(d -> d.problemId() == IProblem.VarLocalInitializedToVoid), diags.toString());
    }

    // PJ-31: var with array initializer literal should be reported
    @Test
    void testParseJavaPhase_varArrayInitializer_reportsDiagnostic() throws IOException {
        var src =
                """
                class VarArrayInit {
                  void m() { var a = {1, 2}; }
                }
                """;
        var res = runParseJava("VarArrayInit.java", src);
        var diags = requireNonNull(res.step().es().javaLintDiagnostics().get(res.file()));
        assertTrue(
                diags.stream().anyMatch(d -> d.problemId() == IProblem.VarLocalCannotBeArrayInitalizers),
                diags.toString());
    }

    // PJ-32: unreachable code should be reported
    @Test
    void testParseJavaPhase_unreachableCode_reportsDiagnostic_andContinues() throws IOException {
        var src =
                """
                class Unreachable {
                  int m() {
                    return 1;
                    int x = 2; // unreachable
                  }
                }
                """;
        var res = runParseJava("Unreachable.java", src);
        var diags = requireNonNull(res.step().es().javaLintDiagnostics().get(res.file()));
        assertTrue(diags.stream().anyMatch(d -> d.problemId() == IProblem.CodeCannotBeReached), diags.toString());
    }

    // PJ-33: return inside a static initializer should be reported
    @Test
    void testParseJavaPhase_returnInInitializer_reportsDiagnostic_andContinues() throws IOException {
        var src =
                """
                class ReturnInInit {
                  static {
                    return;
                  }
                }
                """;
        var res = runParseJava("ReturnInInit.java", src);
        var diags = requireNonNull(res.step().es().javaLintDiagnostics().get(res.file()));
        assertTrue(diags.stream().anyMatch(d -> d.problemId() == IProblem.CannotReturnInInitializer), diags.toString());
    }

    // PJ-35: invalid break outside loop/switch should be reported
    @Test
    void testParseJavaPhase_invalidBreak_reportsDiagnostic_andContinues() throws IOException {
        var src =
                """
                class BadBreak {
                  void m() {
                    break;
                  }
                }
                """;
        var res = runParseJava("BadBreak.java", src);
        var diags = requireNonNull(res.step().es().javaLintDiagnostics().get(res.file()));
        assertTrue(diags.stream().anyMatch(d -> d.problemId() == IProblem.InvalidBreak), diags.toString());
    }

    // PJ-36: invalid continue outside loop should be reported
    @Test
    void testParseJavaPhase_invalidContinue_reportsDiagnostic_andContinues() throws IOException {
        var src =
                """
                class BadContinue {
                  void m() {
                    continue;
                  }
                }
                """;
        var res = runParseJava("BadContinue.java", src);
        var diags = requireNonNull(res.step().es().javaLintDiagnostics().get(res.file()));
        assertTrue(diags.stream().anyMatch(d -> d.problemId() == IProblem.InvalidContinue), diags.toString());
    }

    // PJ-37: undefined label should be reported
    @Test
    void testParseJavaPhase_undefinedLabel_reportsDiagnostic_andContinues() throws IOException {
        var src =
                """
                class UndefLabel {
                  void m() {
                    while (true) {
                      break missing; // break to undefined label
                    }
                  }
                }
                """;
        var res = runParseJava("UndefLabel.java", src);
        var diags = requireNonNull(res.step().es().javaLintDiagnostics().get(res.file()));
        assertTrue(diags.stream().anyMatch(d -> d.problemId() == IProblem.UndefinedLabel), diags.toString());
    }

    // PJ-38: invalid primitive type in synchronized should be reported
    @Test
    void testParseJavaPhase_invalidTypeToSynchronized_reportsDiagnostic_andContinues() throws IOException {
        var src =
                """
                class SyncBadType {
                  void m() {
                    synchronized (1) {
                    }
                  }
                }
                """;
        var res = runParseJava("SyncBadType.java", src);
        var diags = requireNonNull(res.step().es().javaLintDiagnostics().get(res.file()));
        assertTrue(diags.stream().anyMatch(d -> d.problemId() == IProblem.InvalidTypeToSynchronized), diags.toString());
    }

    // PJ-39: null in synchronized should be reported
    @Test
    void testParseJavaPhase_invalidNullToSynchronized_reportsDiagnostic_andContinues() throws IOException {
        var src =
                """
                class SyncNull {
                  void m() {
                    synchronized (null) {
                    }
                  }
                }
                """;
        var res = runParseJava("SyncNull.java", src);
        var diags = requireNonNull(res.step().es().javaLintDiagnostics().get(res.file()));
        assertTrue(diags.stream().anyMatch(d -> d.problemId() == IProblem.InvalidNullToSynchronized), diags.toString());
    }

    // PJ-40 — Unknown supertype makes @Override a false positive
    @Test
    void testParseJavaPhase_overrideOnUnknownSuperType_ignored() throws IOException {
        var src =
                """
            class GitRepo implements MissingSuper {
              @Override
              public java.nio.file.Path getGitTopLevel() { return null; }
            }
            """;
        var res = runParseJava("GitRepo.java", src);
        assertTrue(
                res.step().es().javaLintDiagnostics().isEmpty(),
                res.step().es().javaLintDiagnostics().toString());
    }

    // PJ-41 — Unknown argument type makes method applicability a false positive
    @Test
    void testParseJavaPhase_paramMismatchFromUnknownProvider_ignored() throws IOException {
        var src =
                """
            class ColorMismatch extends javax.swing.JComponent {
              void m() {
                Object backgroundColor = MissingFactory.color(); // unresolved provider => shaky type info
                setOpaque(true);
                setBackground(backgroundColor); // JDT reports: setBackground(Color) not applicable for (Object)
              }
            }
            """;
        var res = runParseJava("ColorMismatch.java", src);

        // With the pre-change CodeAgent, javaLintDiagnostics will contain a ParameterMismatch, so this assertion FAILS.
        // After the fix (suppress when type info is shaky), diagnostics should be empty and this passes.
        assertTrue(
                res.step().es().javaLintDiagnostics().isEmpty(),
                res.step().es().javaLintDiagnostics().toString());
    }

    // PJ-42 — Unknown iterable type makes enhanced-for a false positive
    @Test
    void testParseJavaPhase_foreachTargetUnknownType_ignored() throws IOException {
        var src =
                """
            class ForEachUnknown {
              void m() {
                var allFragments = MissingProvider.all();
                for (var frag : allFragments) {
                  System.out.println(frag);
                }
              }
            }
            """;
        var res = runParseJava("ForEachUnknown.java", src);
        assertTrue(
                res.step().es().javaLintDiagnostics().isEmpty(),
                res.step().es().javaLintDiagnostics().toString());
    }

    // PJ-22: method reference with incompatible return type should be ignored (classpath inference)
    // ECJ can't verify method reference compatibility without full classpath/generic resolution
    @Test
    void testParseJavaPhase_incompatibleMethodReference_ignored_continue() throws IOException {
        var src =
                """
                import java.util.function.Function;
                class MethodRefIncompat {
                    // Simulates a method that returns a type ECJ can't fully resolve
                    static MissingType parse(String s) { return null; }

                    void m() {
                        // Method ref where return type doesn't match descriptor exactly
                        // (ECJ reports IncompatibleMethodReference without full type info)
                        Function<String, Object> f = MethodRefIncompat::parse;
                    }
                }
                """;
        var res = runParseJava("MethodRefIncompat.java", src);

        // The IncompatibleMethodReference error should be suppressed because it's
        // a cross-file inference issue (ECJ can't verify without MissingType on classpath)
        assertTrue(
                res.step().es().javaLintDiagnostics().isEmpty(),
                "IncompatibleMethodReference should be ignored: "
                        + res.step().es().javaLintDiagnostics());
    }

    // PJ-43: Switch expressions with arrow syntax (issue #2025)
    // Regression test: JDT 3.43.0 incorrectly reported false positives, fixed in 3.44.0
    @Test
    void testParseJavaPhase_switchExpressionArrowSyntax_noFalsePositives() throws IOException {
        var src =
                """
                class SwitchArrow {
                    enum ObligationType { RESERVATION, CALENDAR_BLOCK, ALLOTMENT_BLOCK, SPLIT_INVENTORY }
                    record Room(String name) {}

                    void process(ObligationType type, Object obligation, Room room, Object context) {
                        switch (type) {
                            case RESERVATION -> saveReservation(obligation, room, context);
                            case CALENDAR_BLOCK -> saveCalendarBlock(obligation, context);
                            case ALLOTMENT_BLOCK -> saveAllotmentBlock(obligation, context);
                            case SPLIT_INVENTORY -> saveSplitInventoryBlock(obligation, context);
                        }
                    }

                    void saveReservation(Object o, Room r, Object c) {}
                    void saveCalendarBlock(Object o, Object c) {}
                    void saveAllotmentBlock(Object o, Object c) {}
                    void saveSplitInventoryBlock(Object o, Object c) {}
                }
                """;
        var res = runParseJava("SwitchArrow.java", src);

        // Valid Java switch expression with arrow syntax should not produce any diagnostics
        assertTrue(
                res.step().es().javaLintDiagnostics().isEmpty(),
                "Valid switch arrow syntax should not produce diagnostics: "
                        + res.step().es().javaLintDiagnostics());
    }

    // PJ-44: Single-file mode diagnostic reporting (issue #2131)
    // Verifies that diagnostics from parseJavaPhase can be formatted correctly for DEFER_BUILD mode
    @Test
    void testSingleFileMode_diagnosticFormatting_issue2131() throws IOException {
        var badSource = """
                class Bad { void m( { } }
                """;
        var res = runParseJava("Bad.java", badSource);

        // Verify diagnostics were captured by parseJavaPhase
        var diagMap = res.step().es().javaLintDiagnostics();
        assertFalse(diagMap.isEmpty(), "Expected diagnostics to be captured");
        var diags = diagMap.get(res.file());
        assertNotNull(diags, "Expected diagnostics for Bad.java");
        assertFalse(diags.isEmpty(), "Expected at least one diagnostic");

        // Use the shared formatDiagnosticsReport helper
        var message = "Java syntax issues detected:\n\n" + CodeAgent.formatDiagnosticsReport(diagMap);

        // Verify formatted message contains expected elements
        assertTrue(message.contains("Java syntax issues detected"), "Message should have header");
        assertTrue(message.contains("Bad.java"), "Message should include filename");
        assertTrue(message.contains("issue(s)"), "Message should include issue count");
        assertTrue(message.length() > 50, "Message should contain diagnostic descriptions");
    }

    // Quick Edit mode diagnostic reporting (issue #2131)
    // Verifies that parseJavaForDiagnostics correctly detects syntax errors in edited code
    @Test
    void testQuickEdit_jdtDiagnostics_issue2131() throws Exception {
        var goodSource =
                """
                class Good {
                    void method() {
                        System.out.println("Hello");
                    }
                }
                """;
        var javaFile = cm.toFile("Good.java");
        javaFile.write(goodSource);

        var oldText =
                """
                    void method() {
                        System.out.println("Hello");
                    }
                """;

        // Simulate replacing good code with syntactically invalid code
        var brokenSnippet = "void badMethod( { }"; // Missing parameter name
        var updatedContent = goodSource.replace(oldText, brokenSnippet);

        var diags = CodeAgent.parseJavaForDiagnostics(javaFile, updatedContent);

        // Verify diagnostics were detected
        assertFalse(diags.isEmpty(), "Expected diagnostics for syntactically invalid code");
        assertTrue(diags.getFirst().description().contains("Good.java"), "Diagnostic should reference the file");
    }

    // Verify JDT catches invalid method names like !invalid@Name
    @Test
    void testQuickEdit_invalidMethodName_flaggedByJdt() throws Exception {
        var interfaceSource =
                """
                interface MyInterface {
                    void validMethod(String summary);
                }
                """;
        var javaFile = cm.toFile("MyInterface.java");
        javaFile.write(interfaceSource);

        var oldText = "void validMethod(String summary);";
        var invalidSnippet = "default void !invalid@Name(String summary) { }";
        var updatedContent = interfaceSource.replace(oldText, invalidSnippet);

        var diags = CodeAgent.parseJavaForDiagnostics(javaFile, updatedContent);

        assertFalse(diags.isEmpty(), "Expected diagnostics for invalid method name !invalid@Name");
    }

    // Quick Edit validation: empty snippet extraction (PR review issue #2)
    // Verifies that extractCodeFromTripleBackticks returns empty for malformed responses
    @Test
    void testQuickEdit_emptyCodeBlock_extractionFails() throws Exception {
        var javaFile = cm.toFile("Test.java");
        javaFile.write("class Test {}");

        // Simulate LLM responses without proper code fences
        var responsesWithoutFences = List.of(
                "Here's your refactored code: public void method() {}",
                "I've updated the code as requested.",
                "```\n\n```", // Empty code block
                "The code looks good!");

        for (var response : responsesWithoutFences) {
            var extracted = EditBlock.extractCodeFromTripleBackticks(response);
            assertTrue(
                    extracted.isEmpty() || extracted.isBlank(),
                    "Should extract empty/blank for response without proper fences: " + response);
        }
    }
}<|MERGE_RESOLUTION|>--- conflicted
+++ resolved
@@ -9,6 +9,7 @@
 import java.io.IOException;
 import java.util.HashMap;
 import java.util.HashSet;
+import java.util.LinkedHashSet;
 import java.util.List;
 import java.util.Map;
 import java.util.Objects;
@@ -28,22 +29,19 @@
 
         var cs = createConversationState(List.of(), new UserMessage("req"));
         var es = new CodeAgent.EditState(
-                0, // parse failures
-                0, // apply failures
-                0, // build failures
+                0, // consecutiveParseFailures
+                0, // consecutiveApplyFailures
+                0, // consecutiveBuildFailures
                 1, // blocksAppliedWithoutBuild
                 0, // totalBlocksParsed
                 "", // lastBuildError
-                new HashSet<>(Set.of(javaFile)), // changedFiles includes the Java file
+                new HashSet<>(Set.of(javaFile)), // changedFiles
                 new HashMap<>(), // originalFileContents
                 new HashMap<>(), // javaLintDiagnostics
-<<<<<<< HEAD
+                false, // showBuildError
+                false, // useArchitectModel
                 Map.of() // simulatedContents
                 );
-=======
-                false,
-                false);
->>>>>>> 087e68bb
         var step = codeAgent.parseJavaPhase(cs, es, null);
         return new JavaParseResult(javaFile, step);
     }
@@ -186,20 +184,19 @@
 
         var cs = createConversationState(List.of(), new UserMessage("req"));
         var es = new CodeAgent.EditState(
-<<<<<<< HEAD
-                new LinkedHashSet<>(),
-                0,
-                0,
-                0,
-                1,
-                "",
-                new HashSet<>(Set.of(f1, f2)),
-                new HashMap<>(),
-                new HashMap<>(),
-                Map.of());
-=======
-                0, 0, 0, 1, 0, "", new HashSet<>(Set.of(f1, f2)), new HashMap<>(), new HashMap<>(), false, false);
->>>>>>> 087e68bb
+                0, // consecutiveParseFailures
+                0, // consecutiveApplyFailures
+                0, // consecutiveBuildFailures
+                1, // blocksAppliedWithoutBuild
+                0, // totalBlocksParsed
+                "", // lastBuildError
+                new HashSet<>(Set.of(f1, f2)), // changedFiles
+                new HashMap<>(), // originalFileContents
+                new HashMap<>(), // javaLintDiagnostics
+                false, // showBuildError
+                false, // useArchitectModel
+                Map.of() // simulatedContents
+        );
 
         var result = codeAgent.parseJavaPhase(cs, es, null);
         var diags = result.es().javaLintDiagnostics();
@@ -462,22 +459,19 @@
 
         var cs = createConversationState(List.of(), new UserMessage("req"));
         var es = new CodeAgent.EditState(
-                0, // parse failures
-                0, // apply failures
-                0, // build failures
-                0, // blocksAppliedWithoutBuild => skip parse phase
+                0, // consecutiveParseFailures
+                0, // consecutiveApplyFailures
+                0, // consecutiveBuildFailures
+                0, // blocksAppliedWithoutBuild
                 0, // totalBlocksParsed
                 "", // lastBuildError
-                new HashSet<>(Set.of(javaFile)), // changedFiles includes the Java file
+                new HashSet<>(Set.of(javaFile)), // changedFiles
                 new HashMap<>(), // originalFileContents
                 new HashMap<>(), // javaLintDiagnostics
-<<<<<<< HEAD
+                false, // showBuildError
+                false, // useArchitectModel
                 Map.of() // simulatedContents
                 );
-=======
-                false,
-                false);
->>>>>>> 087e68bb
         var step = codeAgent.parseJavaPhase(cs, es, null);
 
         assertTrue(
