package ai.brokk.agents;

import static java.util.Objects.requireNonNull;
import static org.junit.jupiter.api.Assertions.*;

import ai.brokk.analyzer.ProjectFile;
import dev.langchain4j.data.message.UserMessage;
import java.io.IOException;
import java.util.HashMap;
import java.util.HashSet;
import java.util.LinkedHashSet;
import java.util.List;
import java.util.Objects;
import java.util.Set;
import org.eclipse.jdt.core.compiler.CategorizedProblem;
import org.eclipse.jdt.core.compiler.IProblem;
import org.junit.jupiter.api.Test;

public class CodeAgentJavaParseTest extends CodeAgentTest {
    // Helper for Java parse-phase tests: create file, mark edited, and invoke parseJavaPhase
    private record JavaParseResult(ProjectFile file, CodeAgent.Step step) {}

    private JavaParseResult runParseJava(String fileName, String src) throws IOException {
        var javaFile = cm.toFile(fileName);
        javaFile.write(src);
        cm.addEditableFile(javaFile);

        var cs = createConversationState(List.of(), new UserMessage("req"));
        var es = new CodeAgent.EditState(
                new LinkedHashSet<>(), // pending blocks
                0, // parse failures
                0, // apply failures
                0, // build failures
                1, // blocksAppliedWithoutBuild
                "", // lastBuildError
                new HashSet<>(Set.of(javaFile)), // changedFiles includes the Java file
                new HashMap<>(), // originalFileContents
                new HashMap<>(), // javaLintDiagnostics
                false);
        var step = codeAgent.parseJavaPhase(cs, es, null);
        return new JavaParseResult(javaFile, step);
    }

    // PJ-1: parseJavaPhase stores diagnostics and continues on syntax errors
    @Test
    void testParseJavaPhase_withSyntaxErrors_storesDiagnostics_andContinues() throws IOException {
        var badSource = """
                class Bad { void m( { } }
                """;
        var res = runParseJava("Bad.java", badSource);

        var diagMap = res.step().es().javaLintDiagnostics();
        assertFalse(diagMap.isEmpty(), "Expected diagnostics to be stored");
        var diags = requireNonNull(diagMap.get(res.file()), "Expected entry for the edited file");
        assertTrue(
                diags.stream().anyMatch(d -> Objects.equals(d.categoryId(), CategorizedProblem.CAT_SYNTAX)),
                "Expected at least one SYNTAX-category diagnostic");
        assertTrue(
                res.step().es().changedFiles().contains(res.file()),
                "Changed files should still include the Java file");
    }

    // PJ-2: parseJavaPhase continues on clean parse (no syntax errors), diagnostics empty
    @Test
    void testParseJavaPhase_cleanParse_continues_andDiagnosticsEmpty() throws IOException {
        var okSource =
                """
                class Ok {
                  void m() {}
                }
                """;
        var res = runParseJava("Ok.java", okSource);

        assertTrue(
                res.step().es().javaLintDiagnostics().isEmpty(),
                res.step().es().javaLintDiagnostics().toString());
        assertEquals(1, res.step().es().blocksAppliedWithoutBuild(), "Edits-since-last-build should remain unchanged");
        assertTrue(res.step().es().changedFiles().contains(res.file()), "Changed files should remain unchanged");
    }

    // PJ-3: parseJavaPhase - blank file leads to continue, diagnostics empty
    @Test
    void testParseJavaPhase_blankFile_ok() throws IOException {
        var res = runParseJava("Blank.java", "");

        assertTrue(
                res.step().es().javaLintDiagnostics().isEmpty(),
                res.step().es().javaLintDiagnostics().toString());
    }

    // PJ-4: parseJavaPhase - import resolution errors are ignored, diagnostics empty
    @Test
    void testParseJavaPhase_importErrorsIgnored_continue() throws IOException {
        var src =
                """
                import not.exists.Missing;
                class ImportErr { void m() {} }
                """;
        var res = runParseJava("ImportErr.java", src);

        assertTrue(
                res.step().es().javaLintDiagnostics().isEmpty(),
                res.step().es().javaLintDiagnostics().toString());
    }

    // PJ-5: parseJavaPhase - type mismatch errors are ignored, diagnostics empty
    @Test
    void testParseJavaPhase_typeMismatchIgnored_continue() throws IOException {
        var src =
                """
                class TypeMismatch {
                  void m() {
                    int x = "s";
                  }
                }
                """;
        var res = runParseJava("TypeMismatch.java", src);

        assertTrue(
                res.step().es().javaLintDiagnostics().isEmpty(),
                res.step().es().javaLintDiagnostics().toString());
    }

    // PJ-9: parseJavaPhase - uninitialized local variable should store diagnostics and continue
    @Test
    void testParseJavaPhase_uninitializedLocal_storesDiagnostics_andContinues() throws IOException {
        var src =
                """
                class UninitLocal {
                  int f() {
                    int x;
                    return x; // use before definite assignment
                  }
                }
                """;
        var res = runParseJava("UninitLocal.java", src);

        var diags = requireNonNull(res.step().es().javaLintDiagnostics().get(res.file()));
        assertTrue(
                diags.stream().anyMatch(d -> d.problemId() == IProblem.UninitializedLocalVariable), diags.toString());
    }

    // PJ-10: parseJavaPhase - missing return value in non-void method should store diagnostics and continue
    @Test
    void testParseJavaPhase_missingReturn_storesDiagnostics_andContinues() throws IOException {
        var src =
                """
                class NeedsReturn {
                  int f(boolean b) {
                    if (b) return 1;
                    // missing return on some control path
                  }
                }
                """;
        var res = runParseJava("NeedsReturn.java", src);

        var diags = requireNonNull(res.step().es().javaLintDiagnostics().get(res.file()));
        assertTrue(diags.stream().anyMatch(d -> d.problemId() == IProblem.ShouldReturnValue), diags.toString());
    }

    // PJ-6: parseJavaPhase - multiple files with syntax/identifier errors aggregate diagnostics and continue
    @Test
    void testParseJavaPhase_multipleFiles_collectsDiagnostics_andContinues() throws IOException {
        var f1 = cm.toFile("Bad1.java");
        var s1 = """
                class Bad1 { void m( { int a = b; } }
                """; // syntax + undefined
        // identifier
        f1.write(s1);
        cm.addEditableFile(f1);

        var f2 = cm.toFile("Bad2.java");
        var s2 = """
                class Bad2 { void n(){ y++; }
                """; // missing closing brace +
        // undefined identifier
        f2.write(s2);
        cm.addEditableFile(f2);

        var cs = createConversationState(List.of(), new UserMessage("req"));
        var es = new CodeAgent.EditState(
<<<<<<< HEAD
                List.of(), 0, 0, 0, 1, "", new HashSet<>(Set.of(f1, f2)), new HashMap<>(), new HashMap<>(), false);
=======
                new LinkedHashSet<>(), 0, 0, 0, 1, "", new HashSet<>(Set.of(f1, f2)), new HashMap<>(), new HashMap<>());
>>>>>>> 2869fc14

        var result = codeAgent.parseJavaPhase(cs, es, null);
        var diags = result.es().javaLintDiagnostics();
        assertFalse(diags.isEmpty(), "Diagnostics should be present");
        // Ensure diagnostics map contains entries for the files we created
        assertTrue(diags.containsKey(f1), "Diagnostics should include Bad1.java entry");
        assertTrue(diags.containsKey(f2), "Diagnostics should include Bad2.java entry");
        assertEquals(1, result.es().blocksAppliedWithoutBuild(), "Edits-since-last-build should remain unchanged");
    }

    // PJ-7: parseJavaPhase - undefined class/type usage should be ignored (continue, diagnostics empty)
    @Test
    void testParseJavaPhase_undefinedClassIgnored_continue() throws IOException {
        var src =
                """
                class MissingClassUse {
                  void m() {
                    MissingType x;
                  }
                }
                """;
        var res = runParseJava("MissingClassUse.java", src);

        assertTrue(
                res.step().es().javaLintDiagnostics().isEmpty(),
                res.step().es().javaLintDiagnostics().toString());
        assertEquals(1, res.step().es().blocksAppliedWithoutBuild(), "Edits-since-last-build should remain unchanged");
        assertTrue(res.step().es().changedFiles().contains(res.file()), "Changed files should remain unchanged");
    }

    // PJ-8: parseJavaPhase - undefined method usage should be ignored (continue, diagnostics empty)
    @Test
    void testParseJavaPhase_undefinedMethodIgnored_continue() throws IOException {
        var src =
                """
                class MissingMethodUse {
                  void m(){
                    String s="";
                    s.noSuchMethod();
                    MissingMethodUse.noSuchStatic();
                  }
                }
                """;
        var res = runParseJava("MissingMethodUse.java", src);

        assertTrue(
                res.step().es().javaLintDiagnostics().isEmpty(),
                res.step().es().javaLintDiagnostics().toString());
        assertEquals(1, res.step().es().blocksAppliedWithoutBuild(), "Edits-since-last-build should remain unchanged");
        assertTrue(res.step().es().changedFiles().contains(res.file()), "Changed files should remain unchanged");
    }

    // PJ-11: parseJavaPhase - missing external types in signatures/static access should be ignored (false positives)
    @Test
    void testParseJavaPhase_missingExternalTypesInSignaturesIgnored_continue() throws IOException {
        var src =
                """
                import org.apache.logging.log4j.LogManager; // missing dep
                class FakeCA {
                  // Missing 'Logger' and 'LogManager' types should not be reported
                  Logger log = LogManager.getLogger(FakeCA.class);
                  // Missing return type 'TaskResult' should not be reported
                  TaskResult run() { return null; }
                }
                """;
        var res = runParseJava("FakeCA.java", src);

        assertTrue(
                res.step().es().javaLintDiagnostics().isEmpty(),
                res.step().es().javaLintDiagnostics().toString());
    }

    // PJ-12: parseJavaPhase - undefined name that is actually a missing type qualifier should be ignored
    @Test
    void testParseJavaPhase_missingTypeUsedAsQualifierIgnored_continue() throws IOException {
        var src =
                """
                class QualifierMissingType {
                  void m() {
                    // MissingType is a missing class; used as a qualifier before '.'
                    var p = MissingType.STATIC_FIELD;
                  }
                }
                """;
        var res = runParseJava("QualifierMissingType.java", src);

        assertTrue(
                res.step().es().javaLintDiagnostics().isEmpty(),
                res.step().es().javaLintDiagnostics().toString());
    }

    // PJ-13: override mismatch should surface diagnostics ("must override or implement a supertype method")
    @Test
    void testParseJavaPhase_overrideMismatch_reportsDiagnostic_andContinues() throws IOException {
        var src =
                """
                class OverrideErr {
                  @Override
                  public String getGitTopLevel() { return ""; }
                }
                """;
        var res = runParseJava("OverrideErr.java", src);

        var diags = requireNonNull(res.step().es().javaLintDiagnostics().get(res.file()));
        assertTrue(
                diags.stream().anyMatch(d -> d.description().contains("override or implement a supertype method")),
                diags.toString());
    }

    // PJ-14: class must implement inherited abstract method should surface diagnostics
    @Test
    void testParseJavaPhase_mustImplementAbstractMethod_reportsDiagnostic_andContinues() throws IOException {
        var src =
                """
                abstract class AbstractHighlight {
                  abstract int getChunk(int a);
                }
                class HighlightOriginal extends AbstractHighlight {
                  HighlightOriginal() {}
                  // missing getChunk implementation
                }
                """;
        var res = runParseJava("HighlightOriginal.java", src);

        var diags = requireNonNull(res.step().es().javaLintDiagnostics().get(res.file()));
        assertTrue(
                diags.stream().anyMatch(d -> d.description().contains("must implement the inherited abstract method")),
                diags.toString());
    }

    // PJ-15: invalid foreach target should surface diagnostics ("Can only iterate over an array or an instance of
    // java.lang.Iterable")
    @Test
    void testParseJavaPhase_invalidForEach_reportsDiagnostic_andContinues() throws IOException {
        var src =
                """
                class ForEachBad {
                  void m() {
                    Object files = new Object();
                    for (String s : files) { }
                  }
                }
                """;
        var res = runParseJava("ForEachBad.java", src);

        var diags = requireNonNull(res.step().es().javaLintDiagnostics().get(res.file()));
        assertTrue(
                diags.stream().anyMatch(d -> d.description()
                        .contains("Can only iterate over an array or an instance of java.lang.Iterable")),
                diags.toString());
    }

    // PJ-16: ThreadLocal.withInitial with lambda that returns void should surface diagnostics
    @Test
    void testParseJavaPhase_withInitialLambdaMismatch_reportsDiagnostic_andContinues() throws IOException {
        var src =
                """
                class TLBad {
                  ThreadLocal<String> tl = ThreadLocal.withInitial(() -> { });
                }
                """;
        var res = runParseJava("TLBad.java", src);

        var diags = requireNonNull(res.step().es().javaLintDiagnostics().get(res.file()));
        assertTrue(
                diags.stream()
                        .anyMatch(d -> d.description().contains("withInitial")
                                && d.description().contains("not applicable")),
                diags.toString());
    }

    // PJ-17: undefined constructor IOException(Object) should surface diagnostics
    @Test
    void testParseJavaPhase_undefinedConstructorIOException_reportsDiagnostic_andContinues() throws IOException {
        var src =
                """
                class BadCtor {
                  void m() throws java.io.IOException {
                    Object o = new Object();
                    throw new java.io.IOException(o);
                  }
                }
                """;
        var res = runParseJava("BadCtor.java", src);

        var diags = requireNonNull(res.step().es().javaLintDiagnostics().get(res.file()));
        assertTrue(
                diags.stream().anyMatch(d -> d.description().contains("constructor IOException(Object) is undefined")),
                diags.toString());
    }

    // PJ-18: incompatible return types for inherited methods should surface diagnostics
    @Test
    void testParseJavaPhase_incompatibleReturnTypesForInheritedMethods_reportsDiagnostic_andContinues()
            throws IOException {
        var src =
                """
                interface PathFragment {
                  int files();
                }
                record GitFileFragment() implements PathFragment {
                  @Override
                  public String files() { return "x"; }
                }
                """;
        var res = runParseJava("GitFileFragment.java", src);

        var diags = requireNonNull(res.step().es().javaLintDiagnostics().get(res.file()));
        assertTrue(
                diags.stream().anyMatch(d -> d.description().contains("return type is incompatible")),
                diags.toString());
    }

    // PJ-19: missing external type via 'var' inference should be ignored (classpath)
    @Test
    void testParseJavaPhase_missingExternalTypeViaVarInferenceIgnored_continue() throws IOException {
        var src =
                """
                class MissingExternalTypeViaVar {
                  static MissingExternal resolve(String rev) { return null; } // unknown type
                  void m() {
                    var id = resolve("x"); // inference depends on MissingExternal
                  }
                }
                """;
        var res = runParseJava("MissingExternalTypeViaVar.java", src);

        assertTrue(
                res.step().es().javaLintDiagnostics().isEmpty(),
                res.step().es().javaLintDiagnostics().toString());
    }
    // PJ-20: parseJavaPhase - redefined local variable should store diagnostics and continue
    @Test
    void testParseJavaPhase_redefinedLocal_storesDiagnostics_andContinues() throws IOException {
        var src =
                """
                class RedefLocal {
                  void m() {
                    int x = 1;
                    int x = 2; // redefinition
                  }
                }
                """;
        var res = runParseJava("RedefLocal.java", src);

        var diags = requireNonNull(res.step().es().javaLintDiagnostics().get(res.file()));
        assertTrue(diags.stream().anyMatch(d -> d.problemId() == IProblem.RedefinedLocal), diags.toString());
    }

    // PJ-21: parseJavaPhase - when there are no edits since last build, skip parsing (no diagnostics)
    @Test
    void testParseJavaPhase_noEdits_skipsParsing_diagnosticsEmpty() throws IOException {
        var javaFile = cm.toFile("NoEdits.java");
        javaFile.write(
                """
                class NoEdits { void m( { } }
                """); // would be a syntax error if
        // parsed
        cm.addEditableFile(javaFile);

        var cs = createConversationState(List.of(), new UserMessage("req"));
        var es = new CodeAgent.EditState(
                new LinkedHashSet<>(), // pending blocks
                0, // parse failures
                0, // apply failures
                0, // build failures
                0, // blocksAppliedWithoutBuild => skip parse phase
                "", // lastBuildError
                new HashSet<>(Set.of(javaFile)), // changedFiles includes the Java file
                new HashMap<>(), // originalFileContents
                new HashMap<>(), // javaLintDiagnostics
                false);
        var step = codeAgent.parseJavaPhase(cs, es, null);

        assertTrue(
                step.es().javaLintDiagnostics().isEmpty(),
                step.es().javaLintDiagnostics().toString());
    }

    // PJ-22: parseJavaPhase - redefined argument (duplicate parameter) should store diagnostics and continue
    @Test
    void testParseJavaPhase_redefinedArgument_storesDiagnostics_andContinues() throws IOException {
        var src =
                """
                class RedefArg {
                  void m(int a, int a) { }
                }
                """;
        var res = runParseJava("RedefArg.java", src);

        var diags = requireNonNull(res.step().es().javaLintDiagnostics().get(res.file()));
        assertTrue(diags.stream().anyMatch(d -> d.problemId() == IProblem.RedefinedArgument), diags.toString());
    }

    // PJ-23: parseJavaPhase - finally block that does not complete normally should store diagnostics and continue
    @Test
    void testParseJavaPhase_finallyMustCompleteNormally_reportsDiagnostic_andContinues() throws IOException {
        var src =
                """
                class FinallyBad {
                  void f() {
                    while (true) {
                      try {
                        break;
                      } finally {
                        continue; // finally does not complete normally
                      }
                    }
                  }
                }
                """;
        var res = runParseJava("FinallyBad.java", src);

        var diags = requireNonNull(res.step().es().javaLintDiagnostics().get(res.file()));
        assertTrue(
                diags.stream().anyMatch(d -> d.problemId() == IProblem.FinallyMustCompleteNormally), diags.toString());
    }

    // PJ-24: duplicate case inside switch should be reported (local, pre-build)
    @Test
    void testParseJavaPhase_duplicateCase_reportsDiagnostic() throws IOException {
        var src =
                """
                class SwDupCase {
                  void m(int x) {
                    switch (x) {
                      case 1: break;
                      case 1: break;
                    }
                  }
                }
                """;
        var res = runParseJava("SwDupCase.java", src);
        var diags = requireNonNull(res.step().es().javaLintDiagnostics().get(res.file()));
        assertTrue(diags.stream().anyMatch(d -> d.problemId() == IProblem.DuplicateCase), diags.toString());
    }

    // PJ-25: duplicate default inside switch should be reported
    @Test
    void testParseJavaPhase_duplicateDefault_reportsDiagnostic() throws IOException {
        var src =
                """
                class SwDupDefault {
                  void m(int x) {
                    switch (x) {
                      default: break;
                      default: break;
                    }
                  }
                }
                """;
        var res = runParseJava("SwDupDefault.java", src);
        var diags = requireNonNull(res.step().es().javaLintDiagnostics().get(res.file()));
        assertTrue(diags.stream().anyMatch(d -> d.problemId() == IProblem.DuplicateDefaultCase), diags.toString());
    }

    // PJ-27: void method returning a value should be reported
    @Test
    void testParseJavaPhase_voidMethodReturnsValue_reportsDiagnostic() throws IOException {
        var src =
                """
                class VoidReturnVal {
                  void m() { return 1; }
                }
                """;
        var res = runParseJava("VoidReturnVal.java", src);
        var diags = requireNonNull(res.step().es().javaLintDiagnostics().get(res.file()));
        assertTrue(diags.stream().anyMatch(d -> d.problemId() == IProblem.VoidMethodReturnsValue), diags.toString());
    }

    // PJ-28: non-abstract/non-native method missing a body should be reported
    @Test
    void testParseJavaPhase_methodRequiresBody_reportsDiagnostic() throws IOException {
        var src =
                """
                class MissingBody {
                  void m();
                }
                """;
        var res = runParseJava("MissingBody.java", src);
        var diags = requireNonNull(res.step().es().javaLintDiagnostics().get(res.file()));
        assertTrue(diags.stream().anyMatch(d -> d.problemId() == IProblem.MethodRequiresBody), diags.toString());
    }

    // PJ-29: var initialized to null should be reported
    @Test
    void testParseJavaPhase_varInitializedToNull_reportsDiagnostic() throws IOException {
        var src =
                """
                class VarNullInit {
                  void m() { var x = null; }
                }
                """;
        var res = runParseJava("VarNullInit.java", src);
        var diags = requireNonNull(res.step().es().javaLintDiagnostics().get(res.file()));
        assertTrue(diags.stream().anyMatch(d -> d.problemId() == IProblem.VarLocalInitializedToNull), diags.toString());
    }

    // PJ-30: var initialized to a void expression should be reported
    @Test
    void testParseJavaPhase_varInitializedToVoid_reportsDiagnostic() throws IOException {
        var src =
                """
                class VarVoidInit {
                  void m() { var x = System.out.println("x"); }
                }
                """;
        var res = runParseJava("VarVoidInit.java", src);
        var diags = requireNonNull(res.step().es().javaLintDiagnostics().get(res.file()));
        assertTrue(diags.stream().anyMatch(d -> d.problemId() == IProblem.VarLocalInitializedToVoid), diags.toString());
    }

    // PJ-31: var with array initializer literal should be reported
    @Test
    void testParseJavaPhase_varArrayInitializer_reportsDiagnostic() throws IOException {
        var src =
                """
                class VarArrayInit {
                  void m() { var a = {1, 2}; }
                }
                """;
        var res = runParseJava("VarArrayInit.java", src);
        var diags = requireNonNull(res.step().es().javaLintDiagnostics().get(res.file()));
        assertTrue(
                diags.stream().anyMatch(d -> d.problemId() == IProblem.VarLocalCannotBeArrayInitalizers),
                diags.toString());
    }

    // PJ-32: unreachable code should be reported
    @Test
    void testParseJavaPhase_unreachableCode_reportsDiagnostic_andContinues() throws IOException {
        var src =
                """
                class Unreachable {
                  int m() {
                    return 1;
                    int x = 2; // unreachable
                  }
                }
                """;
        var res = runParseJava("Unreachable.java", src);
        var diags = requireNonNull(res.step().es().javaLintDiagnostics().get(res.file()));
        assertTrue(diags.stream().anyMatch(d -> d.problemId() == IProblem.CodeCannotBeReached), diags.toString());
    }

    // PJ-33: return inside a static initializer should be reported
    @Test
    void testParseJavaPhase_returnInInitializer_reportsDiagnostic_andContinues() throws IOException {
        var src =
                """
                class ReturnInInit {
                  static {
                    return;
                  }
                }
                """;
        var res = runParseJava("ReturnInInit.java", src);
        var diags = requireNonNull(res.step().es().javaLintDiagnostics().get(res.file()));
        assertTrue(diags.stream().anyMatch(d -> d.problemId() == IProblem.CannotReturnInInitializer), diags.toString());
    }

    // PJ-35: invalid break outside loop/switch should be reported
    @Test
    void testParseJavaPhase_invalidBreak_reportsDiagnostic_andContinues() throws IOException {
        var src =
                """
                class BadBreak {
                  void m() {
                    break;
                  }
                }
                """;
        var res = runParseJava("BadBreak.java", src);
        var diags = requireNonNull(res.step().es().javaLintDiagnostics().get(res.file()));
        assertTrue(diags.stream().anyMatch(d -> d.problemId() == IProblem.InvalidBreak), diags.toString());
    }

    // PJ-36: invalid continue outside loop should be reported
    @Test
    void testParseJavaPhase_invalidContinue_reportsDiagnostic_andContinues() throws IOException {
        var src =
                """
                class BadContinue {
                  void m() {
                    continue;
                  }
                }
                """;
        var res = runParseJava("BadContinue.java", src);
        var diags = requireNonNull(res.step().es().javaLintDiagnostics().get(res.file()));
        assertTrue(diags.stream().anyMatch(d -> d.problemId() == IProblem.InvalidContinue), diags.toString());
    }

    // PJ-37: undefined label should be reported
    @Test
    void testParseJavaPhase_undefinedLabel_reportsDiagnostic_andContinues() throws IOException {
        var src =
                """
                class UndefLabel {
                  void m() {
                    while (true) {
                      break missing; // break to undefined label
                    }
                  }
                }
                """;
        var res = runParseJava("UndefLabel.java", src);
        var diags = requireNonNull(res.step().es().javaLintDiagnostics().get(res.file()));
        assertTrue(diags.stream().anyMatch(d -> d.problemId() == IProblem.UndefinedLabel), diags.toString());
    }

    // PJ-38: invalid primitive type in synchronized should be reported
    @Test
    void testParseJavaPhase_invalidTypeToSynchronized_reportsDiagnostic_andContinues() throws IOException {
        var src =
                """
                class SyncBadType {
                  void m() {
                    synchronized (1) {
                    }
                  }
                }
                """;
        var res = runParseJava("SyncBadType.java", src);
        var diags = requireNonNull(res.step().es().javaLintDiagnostics().get(res.file()));
        assertTrue(diags.stream().anyMatch(d -> d.problemId() == IProblem.InvalidTypeToSynchronized), diags.toString());
    }

    // PJ-39: null in synchronized should be reported
    @Test
    void testParseJavaPhase_invalidNullToSynchronized_reportsDiagnostic_andContinues() throws IOException {
        var src =
                """
                class SyncNull {
                  void m() {
                    synchronized (null) {
                    }
                  }
                }
                """;
        var res = runParseJava("SyncNull.java", src);
        var diags = requireNonNull(res.step().es().javaLintDiagnostics().get(res.file()));
        assertTrue(diags.stream().anyMatch(d -> d.problemId() == IProblem.InvalidNullToSynchronized), diags.toString());
    }

    // PJ-40 — Unknown supertype makes @Override a false positive
    @Test
    void testParseJavaPhase_overrideOnUnknownSuperType_ignored() throws IOException {
        var src =
                """
            class GitRepo implements MissingSuper {
              @Override
              public java.nio.file.Path getGitTopLevel() { return null; }
            }
            """;
        var res = runParseJava("GitRepo.java", src);
        assertTrue(
                res.step().es().javaLintDiagnostics().isEmpty(),
                res.step().es().javaLintDiagnostics().toString());
    }

    // PJ-41 — Unknown argument type makes method applicability a false positive
    @Test
    void testParseJavaPhase_paramMismatchFromUnknownProvider_ignored() throws IOException {
        var src =
                """
            class ColorMismatch extends javax.swing.JComponent {
              void m() {
                Object backgroundColor = MissingFactory.color(); // unresolved provider => shaky type info
                setOpaque(true);
                setBackground(backgroundColor); // JDT reports: setBackground(Color) not applicable for (Object)
              }
            }
            """;
        var res = runParseJava("ColorMismatch.java", src);

        // With the pre-change CodeAgent, javaLintDiagnostics will contain a ParameterMismatch, so this assertion FAILS.
        // After the fix (suppress when type info is shaky), diagnostics should be empty and this passes.
        assertTrue(
                res.step().es().javaLintDiagnostics().isEmpty(),
                res.step().es().javaLintDiagnostics().toString());
    }

    // PJ-42 — Unknown iterable type makes enhanced-for a false positive
    @Test
    void testParseJavaPhase_foreachTargetUnknownType_ignored() throws IOException {
        var src =
                """
            class ForEachUnknown {
              void m() {
                var allFragments = MissingProvider.all();
                for (var frag : allFragments) {
                  System.out.println(frag);
                }
              }
            }
            """;
        var res = runParseJava("ForEachUnknown.java", src);
        assertTrue(
                res.step().es().javaLintDiagnostics().isEmpty(),
                res.step().es().javaLintDiagnostics().toString());
    }

    // PJ-22: method reference with incompatible return type should be ignored (classpath inference)
    // ECJ can't verify method reference compatibility without full classpath/generic resolution
    @Test
    void testParseJavaPhase_incompatibleMethodReference_ignored_continue() throws IOException {
        var src =
                """
                import java.util.function.Function;
                class MethodRefIncompat {
                    // Simulates a method that returns a type ECJ can't fully resolve
                    static MissingType parse(String s) { return null; }

                    void m() {
                        // Method ref where return type doesn't match descriptor exactly
                        // (ECJ reports IncompatibleMethodReference without full type info)
                        Function<String, Object> f = MethodRefIncompat::parse;
                    }
                }
                """;
        var res = runParseJava("MethodRefIncompat.java", src);

        // The IncompatibleMethodReference error should be suppressed because it's
        // a cross-file inference issue (ECJ can't verify without MissingType on classpath)
        assertTrue(
                res.step().es().javaLintDiagnostics().isEmpty(),
                "IncompatibleMethodReference should be ignored: "
                        + res.step().es().javaLintDiagnostics());
    }

    // PJ-43: Switch expressions with arrow syntax (issue #2025)
    // Regression test: JDT 3.43.0 incorrectly reported false positives, fixed in 3.44.0
    @Test
    void testParseJavaPhase_switchExpressionArrowSyntax_noFalsePositives() throws IOException {
        var src =
                """
                class SwitchArrow {
                    enum ObligationType { RESERVATION, CALENDAR_BLOCK, ALLOTMENT_BLOCK, SPLIT_INVENTORY }
                    record Room(String name) {}

                    void process(ObligationType type, Object obligation, Room room, Object context) {
                        switch (type) {
                            case RESERVATION -> saveReservation(obligation, room, context);
                            case CALENDAR_BLOCK -> saveCalendarBlock(obligation, context);
                            case ALLOTMENT_BLOCK -> saveAllotmentBlock(obligation, context);
                            case SPLIT_INVENTORY -> saveSplitInventoryBlock(obligation, context);
                        }
                    }

                    void saveReservation(Object o, Room r, Object c) {}
                    void saveCalendarBlock(Object o, Object c) {}
                    void saveAllotmentBlock(Object o, Object c) {}
                    void saveSplitInventoryBlock(Object o, Object c) {}
                }
                """;
        var res = runParseJava("SwitchArrow.java", src);

        // Valid Java switch expression with arrow syntax should not produce any diagnostics
        assertTrue(
                res.step().es().javaLintDiagnostics().isEmpty(),
                "Valid switch arrow syntax should not produce diagnostics: "
                        + res.step().es().javaLintDiagnostics());
    }
}<|MERGE_RESOLUTION|>--- conflicted
+++ resolved
@@ -179,11 +179,16 @@
 
         var cs = createConversationState(List.of(), new UserMessage("req"));
         var es = new CodeAgent.EditState(
-<<<<<<< HEAD
-                List.of(), 0, 0, 0, 1, "", new HashSet<>(Set.of(f1, f2)), new HashMap<>(), new HashMap<>(), false);
-=======
-                new LinkedHashSet<>(), 0, 0, 0, 1, "", new HashSet<>(Set.of(f1, f2)), new HashMap<>(), new HashMap<>());
->>>>>>> 2869fc14
+                new LinkedHashSet<>(),
+                0,
+                0,
+                0,
+                1,
+                "",
+                new HashSet<>(Set.of(f1, f2)),
+                new HashMap<>(),
+                new HashMap<>(),
+                false);
 
         var result = codeAgent.parseJavaPhase(cs, es, null);
         var diags = result.es().javaLintDiagnostics();
