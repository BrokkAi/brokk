package ai.brokk;

import static org.junit.jupiter.api.Assertions.*;

import ai.brokk.analyzer.JavaAnalyzer;
import ai.brokk.analyzer.Languages;
import ai.brokk.analyzer.ProjectFile;
import ai.brokk.prompts.EditBlockParser;
import ai.brokk.testutil.AssertionHelperUtil;
import ai.brokk.testutil.TestConsoleIO;
import ai.brokk.testutil.TestContextManager;
import ai.brokk.testutil.TestProject;
import ai.brokk.util.IndentUtil;
import java.io.IOException;
import java.nio.file.Files;
import java.nio.file.Path;
import java.nio.file.StandardCopyOption;
import java.util.ArrayList;
import java.util.HashSet;
import java.util.List;
import java.util.Set;
import org.junit.jupiter.api.AfterEach;
import org.junit.jupiter.api.BeforeEach;
import org.junit.jupiter.api.Test;
import org.junit.jupiter.api.io.TempDir;

/**
 * Comprehensive tests for BRK_CLASS and BRK_FUNCTION syntax-aware edit block features. Uses the existing test files
 * from testcode-java without modification, copying them to a temporary directory for each test to ensure isolation.
 */
public class EditBlockSyntaxTest {

    private static final int REPLACEMENT_BLOCK_INDENT_LEVEL = 4;

    @TempDir
    Path tempDir;

    private JavaAnalyzer analyzer;
    private TestProject testProject;
    private Path sandboxPath;

    @BeforeEach
    void setupEach() throws IOException {
        SyntaxAwareConfig.setSyntaxAwareExtensions(Set.of("java"));
        final var testResourcesPath =
                Path.of("src/test/resources/testcode-java").toAbsolutePath().normalize();
        assertTrue(Files.exists(testResourcesPath), "Test resource directory 'testcode-java' not found.");

        sandboxPath = tempDir.resolve("testcode-java-sandbox");
        copyDir(testResourcesPath, sandboxPath);

        testProject = new TestProject(sandboxPath, Languages.JAVA);
        analyzer = new JavaAnalyzer(testProject);
    }

    @AfterEach
    void teardownEach() {
<<<<<<< HEAD
        SyntaxAwareConfig.resetSyntaxAwareExtensions();
=======
>>>>>>> f1639625
        testProject.close();
    }

    // ==================== BRK_FUNCTION Tests ====================

    @Test
    void testBrkFunction_SimpleMethod() throws Exception {
        var file = new ProjectFile(sandboxPath, "A.java");
        var ctx = createContext(Set.of(file));

        String response =
                """
                ```
                A.java
                <<<<<<< SEARCH
                BRK_FUNCTION A.method1
                =======
                void method1() {
                    System.out.println("modified");
                }
                >>>>>>> REPLACE
                ```
                """;

        var blocks = parseBlocks(response, ctx);
        var result = EditBlock.apply(ctx, new TestConsoleIO(), blocks);

        assertTrue(result.failedBlocks().isEmpty(), "Should succeed for unique method");
        var content = Files.readString(file.absPath());
        assertTrue(
                content.contains("modified"), "Expected " + file + " to contain 'modified'. Full content:\n" + content);
        // The original method1 contained "hello". This edit changed it to "modified".
        // The file still contains "hello" in method7, so asserting "not contains hello" for the whole file is
        // incorrect.
        // We only assert the change to method1.
        assertTrue(
                content.contains("System.out.println(\"modified\");"),
                "Expected method1 to be modified. Full content:\n" + content);
        // The original method1's specific 'System.out.println("hello");' line should be gone.
        // However, the test content still contains "System.out.println(\"hello\");" from A.AInner.AInnerInner.method7.
        // Therefore, a global assertion for absence is incorrect. We rely on the assertion for the new content.
    }

    @Test
    void testBrkFunction_OverloadedMethod_Fails() throws Exception {
        var file = new ProjectFile(sandboxPath, "A.java");
        var ctx = createContext(Set.of(file));

        String response =
                """
                ```
                A.java
                <<<<<<< SEARCH
                BRK_FUNCTION A.method2
                =======
                public String method2(String input) {
                    return "new_" + input;
                }
                >>>>>>> REPLACE
                ```
                """;

        var blocks = parseBlocks(response, ctx);
        var result = EditBlock.apply(ctx, new TestConsoleIO(), blocks);

        assertEquals(1, result.failedBlocks().size(), "Should fail for overloaded method");
        assertEquals(
                EditBlock.EditBlockFailureReason.AMBIGUOUS_MATCH,
                result.failedBlocks().getFirst().reason(),
                "Should fail with AMBIGUOUS_MATCH");
    }

    // ==================== Indentation Tests (reproduce Issue #1847) ====================

    @Test
    void testBrkFunction_Indentation_PreservesClassIndentation() throws Exception {
        var file = new ProjectFile(sandboxPath, "A.java");
        var ctx = createContext(Set.of(file));

        // Capture original snippet to learn relative indentation delta
        var originalSnippetOpt = assertDoesNotThrow(() -> AnalyzerUtil.getMethodSource(analyzer, "A.method1", true));
        assertTrue(originalSnippetOpt.isPresent(), "Analyzer should locate A.method1");
        var originalSnippet = originalSnippetOpt.get();

        int sigIndentInSnippet = AssertionHelperUtil.indentOfFirstLine(originalSnippet);
        int bodyIndentInSnippet = AssertionHelperUtil.indentOfSecondNonBlankLine(originalSnippet);
        int expectedIndentDelta = Math.max(0, bodyIndentInSnippet - sigIndentInSnippet);

        // Compute expected signature indent from the file content BEFORE the edit
        var contentBefore = Files.readString(file.absPath());
        int expectedSigIndent =
                AssertionHelperUtil.findIndentOfLineIgnoringLeadingWhitespace(contentBefore, "void method1() {");
        assertTrue(expectedSigIndent >= 0, "Pre-edit signature line should be found in file content");

        int expectedBodyIndent = expectedSigIndent + expectedIndentDelta;

        String response =
                """
                ```
                A.java
                <<<<<<< SEARCH
                BRK_FUNCTION A.method1
                =======
                void method1() {
                    System.out.println("modified indent simple");
                }
                >>>>>>> REPLACE
                ```
                """;

        var blocks = parseBlocks(response, ctx);
        var result = EditBlock.apply(ctx, new TestConsoleIO(), blocks);
        assertTrue(result.failedBlocks().isEmpty(), "Edit should apply successfully");

        var content = Files.readString(file.absPath());

        // Assert signature indent matches original signature indent from file context
        AssertionHelperUtil.assertLineIndentEqualsIgnoringLeadingWhitespace(
                content, "void method1() {", expectedSigIndent, "Signature indentation should be preserved");

        // Assert body line indent preserves original relative indentation
        AssertionHelperUtil.assertLineIndentEqualsIgnoringLeadingWhitespace(
                content,
                "System.out.println(\"modified indent simple\");",
                expectedBodyIndent,
                "Body indentation should match original body indentation level");
    }

    @Test
    void testBrkFunction_Indentation_NestedBlocks() throws Exception {
        var file = new ProjectFile(sandboxPath, "A.java");
        var ctx = createContext(Set.of(file));

        // Capture original snippet of the nested inner-inner method to learn relative indentation delta
        var originalSnippetOpt =
                assertDoesNotThrow(() -> AnalyzerUtil.getMethodSource(analyzer, "A.AInner.AInnerInner.method7", true));
        assertTrue(originalSnippetOpt.isPresent(), "Analyzer should locate A.AInner.AInnerInner.method7");
        var originalSnippet = originalSnippetOpt.get();

        int sigIndentInSnippet = AssertionHelperUtil.indentOfFirstLine(originalSnippet);
        int firstBodyIndentInSnippet = AssertionHelperUtil.indentOfSecondNonBlankLine(originalSnippet);
        int expectedIndentDelta = Math.max(0, firstBodyIndentInSnippet - sigIndentInSnippet);

        // Compute expected signature indent from the file content BEFORE the edit
        var contentBefore = Files.readString(file.absPath());
        int expectedSigIndent =
                AssertionHelperUtil.findIndentOfLineIgnoringLeadingWhitespace(contentBefore, "public void method7() {");
        assertTrue(expectedSigIndent >= 0, "Pre-edit signature line should be found in file content");

        String response =
                """
                ```
                A.java
                <<<<<<< SEARCH
                BRK_FUNCTION A.AInner.AInnerInner.method7
                =======
                public void method7() {
                    if (true) {
                        System.out.println("nested indent preserved");
                    }
                }
                >>>>>>> REPLACE
                ```
                """;

        var blocks = parseBlocks(response, ctx);
        var result = EditBlock.apply(ctx, new TestConsoleIO(), blocks);
        assertTrue(result.failedBlocks().isEmpty(), "Edit should apply successfully");

        var content = Files.readString(file.absPath());

        // Signature should keep the same indent as before
        AssertionHelperUtil.assertLineIndentEqualsIgnoringLeadingWhitespace(
                content, "public void method7() {", expectedSigIndent, "Signature indentation should be preserved");

        // The 'if' line should be indented one level deeper than the signature (same delta as original)
        AssertionHelperUtil.assertLineIndentEqualsIgnoringLeadingWhitespace(
                content, "if (true) {", expectedSigIndent + expectedIndentDelta, "Nested block indentation mismatch");

        // The 'if' block is indented by expectedIndentDelta relative to the signature.
        int ifIndent = expectedSigIndent + expectedIndentDelta;
        // In the replacement block, the println is 4 spaces deeper than the 'if'.
        // This 4-space delta should also be scaled by the same factor used for the 'if' statement's indent.
        // The scaling factor is derived from the analyzer snippet's first indent level (expectedIndentDelta)
        // and the replacement block's first indent level (hardcoded as 4 for this test).
        double scale = IndentUtil.computeIndentScale(expectedIndentDelta, REPLACEMENT_BLOCK_INDENT_LEVEL);
        int printlnIndent = ifIndent + (int) Math.round(REPLACEMENT_BLOCK_INDENT_LEVEL * scale);

        AssertionHelperUtil.assertLineIndentEqualsIgnoringLeadingWhitespace(
                content,
                "System.out.println(\"nested indent preserved\");",
                printlnIndent,
                "Inner statement indentation mismatch");
    }

    @Test
    void testBrkFunction_StaticMethod() throws Exception {
        var file = new ProjectFile(sandboxPath, "A.java");
        var ctx = createContext(Set.of(file));

        // Pre-check: ensure analyzer can find the target method
        assertNotNull(analyzer, "Analyzer should be initialized");
        var methodOpt = assertDoesNotThrow(() -> AnalyzerUtil.getMethodSource(analyzer, "A.method4", true));
        assertTrue(methodOpt.isPresent(), "Analyzer should locate A.method4");

        String response =
                """
                ```
                A.java
                <<<<<<< SEARCH
                BRK_FUNCTION A.method4
                =======
                public static int method4(double foo, Integer bar) {
                    return 42;
                }
                >>>>>>> REPLACE
                ```
                """;

        var blocks = parseBlocks(response, ctx);
        var result = EditBlock.apply(ctx, new TestConsoleIO(), blocks);

        assertTrue(result.failedBlocks().isEmpty(), "Should succeed for static method");
        var content = Files.readString(file.absPath());
        assertTrue(
                content.contains("return 42;"),
                "Expected " + file + " to contain 'return 42;'. Full content:\n" + content);
    }

    @Test
    void testBrkFunction_NestedClassMethod() throws Exception {
        var file = new ProjectFile(sandboxPath, "A.java");
        var ctx = createContext(Set.of(file));

        String response =
                """
                ```
                A.java
                <<<<<<< SEARCH
                BRK_FUNCTION A.AInner.AInnerInner.method7
                =======
                public void method7() {
                    System.out.println("nested modified");
                }
                >>>>>>> REPLACE
                ```
                """;

        var blocks = parseBlocks(response, ctx);
        var result = EditBlock.apply(ctx, new TestConsoleIO(), blocks);

        assertTrue(result.failedBlocks().isEmpty(), "Should succeed for nested class method");
        var content = Files.readString(file.absPath());
        assertTrue(
                content.contains("nested modified"),
                "Expected " + file + " to contain 'nested modified'. Full content:\n" + content);
    }

    @Test
    void testBrkFunction_Constructor() throws Exception {
        var file = new ProjectFile(sandboxPath, "B.java");
        var ctx = createContext(Set.of(file));

        String response =
                """
                ```
                B.java
                <<<<<<< SEARCH
                BRK_FUNCTION B.B
                =======
                public B() {
                    System.out.println("modified constructor");
                }
                >>>>>>> REPLACE
                ```
                """;

        var blocks = parseBlocks(response, ctx);
        var result = EditBlock.apply(ctx, new TestConsoleIO(), blocks);

        assertTrue(result.failedBlocks().isEmpty(), "Should succeed for constructor");
        var content = Files.readString(file.absPath());
        assertTrue(
                content.contains("modified constructor"),
                "Expected " + file + " to contain 'modified constructor'. Full content:\n" + content);
    }

    @Test
    void testBrkFunction_NonExistent_Fails() throws Exception {
        var file = new ProjectFile(sandboxPath, "A.java");
        var ctx = createContext(Set.of(file));

        String response =
                """
                ```
                A.java
                <<<<<<< SEARCH
                BRK_FUNCTION A.nonExistentMethod
                =======
                public void nonExistentMethod() {}
                >>>>>>> REPLACE
                ```
                """;

        var blocks = parseBlocks(response, ctx);
        var result = EditBlock.apply(ctx, new TestConsoleIO(), blocks);

        assertEquals(1, result.failedBlocks().size(), "Should fail for non-existent method");
        assertEquals(
                EditBlock.EditBlockFailureReason.NO_MATCH,
                result.failedBlocks().getFirst().reason(),
                "Should fail with NO_MATCH");
    }

    @Test
    void testBrkFunction_WrongClassName_Fails() throws Exception {
        var file = new ProjectFile(sandboxPath, "A.java");
        var ctx = createContext(Set.of(file));

        String response =
                """
                ```
                A.java
                <<<<<<< SEARCH
                BRK_FUNCTION B.method1
                =======
                void method1() {}
                >>>>>>> REPLACE
                ```
                """;

        var blocks = parseBlocks(response, ctx);
        var result = EditBlock.apply(ctx, new TestConsoleIO(), blocks);

        assertEquals(1, result.failedBlocks().size(), "Should fail for wrong class name");
        assertEquals(
                EditBlock.EditBlockFailureReason.NO_MATCH,
                result.failedBlocks().getFirst().reason(),
                "Should fail with NO_MATCH");
    }

    @Test
    void testBrkFunction_PackagedClass() throws Exception {
        var file = new ProjectFile(sandboxPath, "Packaged.java");
        var ctx = createContext(Set.of(file));

        String response =
                """
                ```
                Packaged.java
                <<<<<<< SEARCH
                BRK_FUNCTION io.github.jbellis.brokk.Foo.bar
                =======
                public void bar() {
                    System.out.println("modified bar");
                }
                >>>>>>> REPLACE
                ```
                """;

        var blocks = parseBlocks(response, ctx);
        var result = EditBlock.apply(ctx, new TestConsoleIO(), blocks);

        assertTrue(result.failedBlocks().isEmpty(), "Should succeed for packaged class method");
        var content = Files.readString(file.absPath());
        assertTrue(
                content.contains("modified bar"),
                "Expected " + file + " to contain 'modified bar'. Full content:\n" + content);
    }

    // ==================== BRK_CLASS Tests ====================

    @Test
    void testBrkClass_SimpleClass() throws Exception {
        var file = new ProjectFile(sandboxPath, "BaseClass.java");
        var ctx = createContext(Set.of(file));

        String response =
                """
                ```
                BaseClass.java
                <<<<<<< SEARCH
                BRK_CLASS BaseClass
                =======
                public class BaseClass {
                    public void parentMethod() {
                        System.out.println("modified parent");
                    }
                }
                >>>>>>> REPLACE
                ```
                """;

        var blocks = parseBlocks(response, ctx);
        var result = EditBlock.apply(ctx, new TestConsoleIO(), blocks);

        assertTrue(result.failedBlocks().isEmpty(), "Should succeed for simple class");
        var content = Files.readString(file.absPath());
        assertTrue(
                content.contains("modified parent"),
                "Expected " + file + " to contain 'modified parent'. Full content:\n" + content);
    }

    @Test
    void testBrkClass_ClassWithMultipleMethods() throws Exception {
        var file = new ProjectFile(sandboxPath, "B.java");
        var ctx = createContext(Set.of(file));

        String response =
                """
                ```
                B.java
                <<<<<<< SEARCH
                BRK_CLASS B
                =======
                public class B {
                    public B() {
                        System.out.println("new B");
                    }

                    public void newMethod() {
                        System.out.println("new method");
                    }
                }
                >>>>>>> REPLACE
                ```
                """;

        var blocks = parseBlocks(response, ctx);
        var result = EditBlock.apply(ctx, new TestConsoleIO(), blocks);

        assertTrue(result.failedBlocks().isEmpty(), "Should succeed for class with multiple methods");
        var content = Files.readString(file.absPath());
        assertTrue(
                content.contains("new method"),
                "Expected " + file + " to contain 'new method'. Full content:\n" + content);
        assertFalse(
                content.contains("callsIntoA"),
                "Expected " + file + " to not contain 'callsIntoA'. Full content:\n" + content);
    }

    @Test
    void testBrkClass_NestedClass() throws Exception {
        var file = new ProjectFile(sandboxPath, "A.java");
        var ctx = createContext(Set.of(file));

        // Pre-check: ensure analyzer can find the nested target class
        assertNotNull(analyzer, "Analyzer should be initialized");
        var clsOpt = assertDoesNotThrow(() -> AnalyzerUtil.getClassSource(analyzer, "A.AInner", true));
        assertTrue(clsOpt.isPresent(), "Analyzer should locate class A.AInner");

        String response =
                """
                ```
                A.java
                <<<<<<< SEARCH
                BRK_CLASS A.AInner
                =======
                public class AInner {
                    public void newInnerMethod() {
                        System.out.println("new inner");
                    }
                }
                >>>>>>> REPLACE
                ```
                """;

        var blocks = parseBlocks(response, ctx);
        var result = EditBlock.apply(ctx, new TestConsoleIO(), blocks);

        assertTrue(result.failedBlocks().isEmpty(), result.failedBlocks().toString());
        var content = Files.readString(file.absPath());
        assertTrue(
                content.contains("new inner"),
                "Expected " + file + " to contain 'new inner'. Full content:\n" + content);
        assertFalse(
                content.contains("AInnerInner"),
                "Expected " + file + " to not contain 'AInnerInner'. Full content:\n" + content);
    }

    @Test
    void testBrkClass_DoublyNestedClass() throws Exception {
        var file = new ProjectFile(sandboxPath, "A.java");
        var ctx = createContext(Set.of(file));

        // Pre-check: ensure analyzer can find the doubly nested target class
        assertNotNull(analyzer, "Analyzer should be initialized");
        var clsOpt = AnalyzerUtil.getClassSource(analyzer, "A.AInner.AInnerInner", true);
        assertTrue(clsOpt.isPresent(), "Analyzer should locate class A.AInner.AInnerInner");

        String response =
                """
                ```
                A.java
                <<<<<<< SEARCH
                BRK_CLASS A.AInner.AInnerInner
                =======
                public class AInnerInner {
                    public void newDoublyNestedMethod() {
                        System.out.println("doubly nested new");
                    }
                }
                >>>>>>> REPLACE
                ```
                """;

        var blocks = parseBlocks(response, ctx);
        var result = EditBlock.apply(ctx, new TestConsoleIO(), blocks);

        assertTrue(result.failedBlocks().isEmpty(), "Should succeed for doubly nested class");
        var content = Files.readString(file.absPath());
        assertTrue(
                content.contains("doubly nested new"),
                "Expected " + file + " to contain 'doubly nested new'. Full content:\n" + content);
    }

    @Test
    void testBrkClass_Indentation_NestedClass() throws Exception {
        var file = new ProjectFile(sandboxPath, "A.java");
        var ctx = createContext(Set.of(file));

        // Capture original snippet to learn relative indentation delta
        var originalSnippetOpt =
                assertDoesNotThrow(() -> AnalyzerUtil.getClassSource(analyzer, "A.AInner.AInnerInner", true));
        assertTrue(originalSnippetOpt.isPresent(), "Analyzer should locate A.AInner.AInnerInner");
        var originalSnippet = originalSnippetOpt.get();

        int sigIndentInSnippet = AssertionHelperUtil.indentOfFirstLine(originalSnippet);
        int bodyIndentInSnippet = AssertionHelperUtil.indentOfSecondNonBlankLine(originalSnippet);
        int expectedIndentDelta = Math.max(0, bodyIndentInSnippet - sigIndentInSnippet);

        // Compute expected signature indent from the file content BEFORE the edit
        var contentBefore = Files.readString(file.absPath());
        int expectedSigIndent = AssertionHelperUtil.findIndentOfLineIgnoringLeadingWhitespace(
                contentBefore, "public class AInnerInner {");
        assertTrue(expectedSigIndent >= 0, "Pre-edit signature line should be found in file content");

        String response =
                """
                ```
                A.java
                <<<<<<< SEARCH
                BRK_CLASS A.AInner.AInnerInner
                =======
                public class AInnerInner {
                    public void newMethod() {
                        System.out.println("new nested method");
                    }
                }
                >>>>>>> REPLACE
                ```
                """;

        var blocks = parseBlocks(response, ctx);
        var result = EditBlock.apply(ctx, new TestConsoleIO(), blocks);
        assertTrue(result.failedBlocks().isEmpty(), "Edit should apply successfully");

        var content = Files.readString(file.absPath());

        // Assert signature indent matches original signature indent from file context
        AssertionHelperUtil.assertLineIndentEqualsIgnoringLeadingWhitespace(
                content, "public class AInnerInner {", expectedSigIndent, "Signature indentation should be preserved");

        // Assert body line indent preserves original relative indentation
        AssertionHelperUtil.assertLineIndentEqualsIgnoringLeadingWhitespace(
                content,
                "public void newMethod() {",
                expectedSigIndent + expectedIndentDelta,
                "Body indentation should match original body indentation level");
    }

    @Test
    void testBrkClass_StaticNestedClass() throws Exception {
        var file = new ProjectFile(sandboxPath, "D.java");
        var ctx = createContext(Set.of(file));

        String response =
                """
                ```
                D.java
                <<<<<<< SEARCH
                BRK_CLASS D.DSubStatic
                =======
                private static class DSubStatic {
                    public void staticNestedMethod() {
                        System.out.println("static nested");
                    }
                }
                >>>>>>> REPLACE
                ```
                """;

        var blocks = parseBlocks(response, ctx);
        var result = EditBlock.apply(ctx, new TestConsoleIO(), blocks);

        assertTrue(result.failedBlocks().isEmpty(), "Should succeed for static nested class");
        var content = Files.readString(file.absPath());
        assertTrue(
                content.contains("static nested"),
                "Expected " + file + " to contain 'static nested'. Full content:\n" + content);
    }

    @Test
    void testBrkClass_EnumClass() throws Exception {
        var file = new ProjectFile(sandboxPath, "EnumClass.java");
        var ctx = createContext(Set.of(file));

        String response =
                """
                ```
                EnumClass.java
                <<<<<<< SEARCH
                BRK_CLASS EnumClass
                =======
                public enum EnumClass {
                    FOO, BAR, BAZ
                }
                >>>>>>> REPLACE
                ```
                """;

        var blocks = parseBlocks(response, ctx);
        var result = EditBlock.apply(ctx, new TestConsoleIO(), blocks);

        assertTrue(result.failedBlocks().isEmpty(), "Should succeed for enum class");
        var content = Files.readString(file.absPath());
        assertTrue(content.contains("BAZ"), "Expected " + file + " to contain 'BAZ'. Full content:\n" + content);
    }

    @Test
    void testBrkClass_RecordClass() throws Exception {
        var file = new ProjectFile(sandboxPath, "C.java");
        var ctx = createContext(Set.of(file));

        String response =
                """
                ```
                C.java
                <<<<<<< SEARCH
                BRK_CLASS C.Foo
                =======
                record Foo(int x, String name) {
                    public Foo {
                        System.out.println("Modified Foo constructor");
                    }
                }
                >>>>>>> REPLACE
                ```
                """;

        var blocks = parseBlocks(response, ctx);
        var result = EditBlock.apply(ctx, new TestConsoleIO(), blocks);

        assertTrue(result.failedBlocks().isEmpty(), "Should succeed for record class");
        var content = Files.readString(file.absPath());
        assertTrue(
                content.contains("Modified Foo constructor"),
                "Expected " + file + " to contain 'Modified Foo constructor'. Full content:\n" + content);
        assertTrue(
                content.contains("String name"),
                "Expected " + file + " to contain 'String name'. Full content:\n" + content);
    }

    @Test
    void testBrkClass_NonExistent_Fails() throws Exception {
        var file = new ProjectFile(sandboxPath, "A.java");
        var ctx = createContext(Set.of(file));

        // Pre-check: ensure analyzer reports the class is not found
        assertNotNull(analyzer, "Analyzer should be initialized");
        var missingClassOpt =
                assertDoesNotThrow(() -> AnalyzerUtil.getClassSource(analyzer, "A.NonExistentClass", true));
        assertTrue(missingClassOpt.isEmpty(), "Analyzer should report missing class A.NonExistentClass");

        String response =
                """
                ```
                A.java
                <<<<<<< SEARCH
                BRK_CLASS A.NonExistentClass
                =======
                public class NonExistentClass {}
                >>>>>>> REPLACE
                ```
                """;

        var blocks = parseBlocks(response, ctx);
        var result = EditBlock.apply(ctx, new TestConsoleIO(), blocks);

        assertEquals(1, result.failedBlocks().size(), "Should fail for non-existent class");
        assertEquals(
                EditBlock.EditBlockFailureReason.NO_MATCH,
                result.failedBlocks().getFirst().reason(),
                "Should fail with NO_MATCH");
    }

    @Test
    void testBrkClass_PackagedClass() throws Exception {
        var file = new ProjectFile(sandboxPath, "Packaged.java");
        var ctx = createContext(Set.of(file));

        String response =
                """
                ```
                Packaged.java
                <<<<<<< SEARCH
                BRK_CLASS io.github.jbellis.brokk.Foo
                =======
                public class Foo {
                    public void bar() {
                        System.out.println("modified packaged class");
                    }

                    public void newMethod() {
                        System.out.println("new method");
                    }
                }
                >>>>>>> REPLACE
                ```
                """;

        var blocks = parseBlocks(response, ctx);
        var result = EditBlock.apply(ctx, new TestConsoleIO(), blocks);

        assertTrue(result.failedBlocks().isEmpty(), "Should succeed for packaged class");
        var content = Files.readString(file.absPath());
        assertTrue(content.contains("modified packaged class"), "Packaged class should be updated");
        assertTrue(content.contains("newMethod"), "New method should be added");
    }

    // ==================== Edge Cases ====================

    @Test
    void testBrkFunction_WithComments() throws Exception {
        var file = new ProjectFile(sandboxPath, "A.java");
        var ctx = createContext(Set.of(file));

        String response =
                """
                ```
                A.java
                <<<<<<< SEARCH
                BRK_FUNCTION A.method2
                =======
                public String method2(String input) {
                    // New implementation
                    return "new_" + input;
                }

                public String method2(String input, int otherInput) {
                    // New overload implementation
                    return "new_" + input + " " + otherInput;
                }
                >>>>>>> REPLACE
                ```
                """;

        var blocks = parseBlocks(response, ctx);
        var result = EditBlock.apply(ctx, new TestConsoleIO(), blocks);

        assertEquals(1, result.failedBlocks().size(), "Should still fail for overloaded methods even with comments");
    }

    @Test
    void testBrkClass_WithAnnotations() throws Exception {
        var file = new ProjectFile(sandboxPath, "AnnotatedClass.java");
        var ctx = createContext(Set.of(file));

        String response =
                """
                ```
                AnnotatedClass.java
                <<<<<<< SEARCH
                BRK_CLASS AnnotatedClass.InnerHelper
                =======
                @CustomAnnotation("modified-inner-class")
                public static class InnerHelper {
                    @CustomAnnotation("modified-inner-method")
                    public String help(String message) {
                        return "Modified Helper: " + message;
                    }
                }
                >>>>>>> REPLACE
                ```
                """;

        var blocks = parseBlocks(response, ctx);
        var result = EditBlock.apply(ctx, new TestConsoleIO(), blocks);

        assertTrue(result.failedBlocks().isEmpty(), "Should succeed for annotated inner class");
        var content = Files.readString(file.absPath());
        assertTrue(
                content.contains("Modified Helper"),
                "Expected " + file + " to contain 'Modified Helper'. Full content:\n" + content);
    }

    @Test
    void testMultipleBrkEdits_SameFile() throws Exception {
        var file = new ProjectFile(sandboxPath, "E.java");
        var ctx = createContext(Set.of(file));

        // Pre-check: ensure analyzer can find both target methods in E
        assertNotNull(analyzer, "Analyzer should be initialized");
        var sMethod = assertDoesNotThrow(() -> AnalyzerUtil.getMethodSource(analyzer, "E.sMethod", true));
        var iMethod = assertDoesNotThrow(() -> AnalyzerUtil.getMethodSource(analyzer, "E.iMethod", true));
        assertTrue(sMethod.isPresent(), "Analyzer should locate E.sMethod");
        assertTrue(iMethod.isPresent(), "Analyzer should locate E.iMethod");

        String response =
                """
                ```
                E.java
                <<<<<<< SEARCH
                BRK_FUNCTION E.sMethod
                =======
                public static void sMethod() {
                    System.out.println("Modified static method");
                }
                >>>>>>> REPLACE
                ```

                ```
                E.java
                <<<<<<< SEARCH
                BRK_FUNCTION E.iMethod
                =======
                public void iMethod() {
                    System.out.println("Modified instance method");
                }
                >>>>>>> REPLACE
                ```
                """;

        var blocks = parseBlocks(response, ctx);
        var result = EditBlock.apply(ctx, new TestConsoleIO(), blocks);

        assertTrue(result.failedBlocks().isEmpty(), "Should succeed for multiple edits to same file");
        var content = Files.readString(file.absPath());
        assertTrue(
                content.contains("Modified static method"),
                "Expected " + file + " to contain 'Modified static method'. Full content:\n" + content);
        assertTrue(
                content.contains("Modified instance method"),
                "Expected " + file + " to contain 'Modified instance method'. Full content:\n" + content);
    }

    // ==================== Helper Methods ====================

    private TestContextManager createContext(Set<ProjectFile> files) {
        return new TestContextManager(testProject, new TestConsoleIO(), new HashSet<>(files), analyzer);
    }

    private List<EditBlock.SearchReplaceBlock> parseBlocks(String response, TestContextManager ctx) {
        var blocks = EditBlockParser.instance
                .parseEditBlocks(response, ctx.getFilesInContext())
                .blocks();
        return new ArrayList<>(blocks);
    }

    /**
     * Recursively copies a directory from source to destination.
     *
     * @param source The source directory path.
     * @param dest The destination directory path.
     * @throws IOException If an I/O error occurs during the copy operation.
     */
    private static void copyDir(Path source, Path dest) throws IOException {
        Files.walk(source).forEach(p -> {
            try {
                Path relativePath = source.relativize(p);
                Path destPath = dest.resolve(relativePath);
                if (Files.isDirectory(p)) {
                    Files.createDirectories(destPath);
                } else {
                    Files.copy(p, destPath, StandardCopyOption.REPLACE_EXISTING);
                }
            } catch (IOException e) {
                throw new RuntimeException("Failed to copy file or directory: " + p, e);
            }
        });
    }
}<|MERGE_RESOLUTION|>--- conflicted
+++ resolved
@@ -55,10 +55,7 @@
 
     @AfterEach
     void teardownEach() {
-<<<<<<< HEAD
         SyntaxAwareConfig.resetSyntaxAwareExtensions();
-=======
->>>>>>> f1639625
         testProject.close();
     }
 
