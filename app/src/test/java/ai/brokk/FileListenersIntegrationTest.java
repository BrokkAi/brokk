package ai.brokk;

import static org.junit.jupiter.api.Assertions.*;

import ai.brokk.IWatchService.EventBatch;
import ai.brokk.IWatchService.Listener;
import ai.brokk.analyzer.Languages;
import ai.brokk.testutil.TestProject;
import java.nio.file.Files;
import java.nio.file.Path;
import java.util.List;
import java.util.concurrent.CountDownLatch;
import java.util.concurrent.TimeUnit;
import java.util.concurrent.atomic.AtomicInteger;
import org.junit.jupiter.api.AfterEach;
import org.junit.jupiter.api.Test;
import org.junit.jupiter.api.io.TempDir;

/**
 * End-to-end integration tests for the new file listeners architecture from issue #1575.
 *
 * Tests the complete flow:
 * 1. Create IWatchService (ProjectWatchService)
 * 2. Inject into AnalyzerWrapper
 * 3. AnalyzerWrapper registers itself as listener
 * 4. External component (simulating ContextManager) adds its own listener
 * 5. Both listeners receive events independently
 */
class FileListenersIntegrationTest {

    @TempDir
    Path tempDir;

    private AnalyzerWrapper analyzerWrapper;
    private ProjectWatchService watchService;

    @AfterEach
    void tearDown() {
        analyzerWrapper.close();
        watchService.close();
    }

    /**
     * End-to-end test of the new architecture:
     * ContextManager creates IWatchService → injects into AnalyzerWrapper → adds own listener → both receive events
     */
    @Test
    void testEndToEndArchitecture() throws Exception {
        // Setup: Create a Java project
        var projectRoot = tempDir.resolve("project");
        Files.createDirectories(projectRoot);
        Files.writeString(projectRoot.resolve("Test.java"), "public class Test {}");
        var project = new TestProject(projectRoot, Languages.JAVA);

        // Step 1: Create IWatchService (like ContextManager does)
        watchService = new ProjectWatchService(projectRoot, null, null, List.of());

        // Step 2: Create AnalyzerWrapper with injected watch service (like ContextManager does)
        // Note: Pass null for analyzerListener to avoid git repo access in tests
        analyzerWrapper = new AnalyzerWrapper(project, null, watchService);

        // Step 3: Add external listener (like ContextManager does)
        var externalListener = new TestExternalListener();
        watchService.addListener(externalListener);

        // Step 4: Start watching
        watchService.start(java.util.concurrent.CompletableFuture.completedFuture(null));
        Thread.sleep(500); // Give watcher time to initialize

        // Step 5: Trigger a file change
        Files.writeString(projectRoot.resolve("NewFile.java"), "public class NewFile {}");

        // Step 6: Verify both listeners received the event
        assertTrue(
                externalListener.filesChangedLatch.await(5, TimeUnit.SECONDS),
                "External listener should receive file change event");
        assertTrue(
                externalListener.filesChangedCount.get() > 0,
                "External listener should have received at least one event");

        // The AnalyzerWrapper's listener is internal and harder to verify directly,
        // but we can verify the analyzer processed the change
        Thread.sleep(1000); // Give analyzer time to process
        var analyzer = analyzerWrapper.getNonBlocking();
        assertNotNull(analyzer, "Analyzer should be ready after processing file change");
    }

    /**
     * Test that AnalyzerWrapper and external listeners receive events independently.
     */
    @Test
    void testListenersReceiveEventsIndependently() throws Exception {
        // Setup
        var projectRoot = tempDir.resolve("project");
        Files.createDirectories(projectRoot);
        Files.writeString(projectRoot.resolve("Test.java"), "public class Test {}");
        var project = new TestProject(projectRoot, Languages.JAVA);

        // Create watch service and AnalyzerWrapper
        watchService = new ProjectWatchService(projectRoot, null, null, List.of());
        // Pass null for analyzerListener to avoid git repo access in tests
        analyzerWrapper = new AnalyzerWrapper(project, null, watchService);

        // Add two external listeners
        var listener1 = new TestExternalListener();
        var listener2 = new TestExternalListener();
        watchService.addListener(listener1);
        watchService.addListener(listener2);

        // Start watching
        watchService.start(java.util.concurrent.CompletableFuture.completedFuture(null));
        Thread.sleep(500);

        // Trigger event
        Files.writeString(projectRoot.resolve("NewFile.java"), "public class NewFile {}");

        // Verify both external listeners received the event
        assertTrue(listener1.filesChangedLatch.await(5, TimeUnit.SECONDS), "Listener1 should receive event");
        assertTrue(listener2.filesChangedLatch.await(5, TimeUnit.SECONDS), "Listener2 should receive event");

        assertTrue(listener1.filesChangedCount.get() > 0, "Listener1 should have events");
        assertTrue(listener2.filesChangedCount.get() > 0, "Listener2 should have events");
    }

    /**
     * Test that removing an external listener doesn't affect AnalyzerWrapper.
     */
    @Test
    void testRemovingExternalListenerDoesNotAffectAnalyzer() throws Exception {
        // Setup
        var projectRoot = tempDir.resolve("project");
        Files.createDirectories(projectRoot);
        Files.writeString(projectRoot.resolve("Test.java"), "public class Test {}");
        var project = new TestProject(projectRoot, Languages.JAVA);

        // Create watch service and AnalyzerWrapper
        watchService = new ProjectWatchService(projectRoot, null, null, List.of());
        // Pass null for analyzerListener to avoid git repo access in tests
        analyzerWrapper = new AnalyzerWrapper(project, null, watchService);

        // Add and then remove an external listener
        var externalListener = new TestExternalListener();
        watchService.addListener(externalListener);
        watchService.removeListener(externalListener);

        // Start watching
        watchService.start(java.util.concurrent.CompletableFuture.completedFuture(null));
        Thread.sleep(500);

        // Trigger event
        Files.writeString(projectRoot.resolve("NewFile.java"), "public class NewFile {}");

        // External listener should NOT receive event (it was removed)
        assertFalse(
                externalListener.filesChangedLatch.await(2, TimeUnit.SECONDS),
                "Removed listener should not receive events");

        // But AnalyzerWrapper should still work
        Thread.sleep(1000);
        var analyzer = analyzerWrapper.getNonBlocking();
        assertNotNull(analyzer, "Analyzer should still be working after external listener removed");
    }

    /**
<<<<<<< HEAD
     * Test pause/resume from external component doesn't break AnalyzerWrapper.
     */
    @Test
    void testExternalPauseResumeDoesNotBreakAnalyzer() throws Exception {
        // Setup
        var projectRoot = tempDir.resolve("project");
        Files.createDirectories(projectRoot);
        Files.writeString(projectRoot.resolve("Test.java"), "public class Test {}");
        var project = new TestProject(projectRoot, Languages.JAVA);

        // Create watch service and AnalyzerWrapper
        watchService = new ProjectWatchService(projectRoot, null, null, List.of());
        // Pass null for analyzerListener to avoid git repo access in tests
        analyzerWrapper = new AnalyzerWrapper(project, null, watchService);

        // Add external listener
        var externalListener = new TestExternalListener();
        watchService.addListener(externalListener);

        // Start watching
        watchService.start(java.util.concurrent.CompletableFuture.completedFuture(null));
        Thread.sleep(500);

        // External component pauses via getWatchService()
        analyzerWrapper.getWatchService().pause();
        assertTrue(analyzerWrapper.getWatchService().isPaused(), "Should be paused");

        // Create a file while paused
        Files.writeString(projectRoot.resolve("Paused.java"), "public class Paused {}");
        Thread.sleep(500);

        // Listeners should not receive event yet
        int countBeforeResume = externalListener.filesChangedCount.get();

        // External component resumes
        analyzerWrapper.getWatchService().resume();
        assertFalse(analyzerWrapper.getWatchService().isPaused(), "Should not be paused");

        // Events should now be processed
        Thread.sleep(1500);
        assertTrue(
                externalListener.filesChangedCount.get() > countBeforeResume,
                "Events should be processed after resume");
    }

    /**
=======
>>>>>>> 4355a4b3
     * Test that multiple components can access watch service via getWatchService().
     */
    @Test
    void testMultipleComponentsCanAccessWatchService() throws Exception {
        // Setup
        var projectRoot = tempDir.resolve("project");
        Files.createDirectories(projectRoot);
        var project = new TestProject(projectRoot, Languages.JAVA);

        // Create watch service and AnalyzerWrapper
        watchService = new ProjectWatchService(projectRoot, null, null, List.of());
        analyzerWrapper = new AnalyzerWrapper(project, null, watchService);

        // Simulate two different components accessing the watch service
        var watchServiceFromComponent1 = analyzerWrapper.getWatchService();
        var watchServiceFromComponent2 = analyzerWrapper.getWatchService();

        // They should be the same instance
        assertSame(
                watchServiceFromComponent1,
                watchServiceFromComponent2,
                "getWatchService should return the same instance");

        // Both can add listeners
        var listener1 = new TestExternalListener();
        var listener2 = new TestExternalListener();
        watchServiceFromComponent1.addListener(listener1);
        watchServiceFromComponent2.addListener(listener2);

        // Start and trigger event
        watchService.start(java.util.concurrent.CompletableFuture.completedFuture(null));
        Thread.sleep(500);
        Files.writeString(projectRoot.resolve("Test.java"), "public class Test {}");

        // Both should receive events
        assertTrue(listener1.filesChangedLatch.await(5, TimeUnit.SECONDS), "Listener1 should receive event");
        assertTrue(listener2.filesChangedLatch.await(5, TimeUnit.SECONDS), "Listener2 should receive event");
    }

    /**
     * Test helper for simulating external listener (like ContextManager's fileWatchListener).
     */
    private static class TestExternalListener implements Listener {
        private final AtomicInteger filesChangedCount = new AtomicInteger(0);
        private final CountDownLatch filesChangedLatch = new CountDownLatch(1);

        @Override
        public void onFilesChanged(EventBatch batch) {
            filesChangedCount.incrementAndGet();
            filesChangedLatch.countDown();
        }

        @Override
        public void onNoFilesChangedDuringPollInterval() {}
    }
}<|MERGE_RESOLUTION|>--- conflicted
+++ resolved
@@ -162,55 +162,6 @@
     }
 
     /**
-<<<<<<< HEAD
-     * Test pause/resume from external component doesn't break AnalyzerWrapper.
-     */
-    @Test
-    void testExternalPauseResumeDoesNotBreakAnalyzer() throws Exception {
-        // Setup
-        var projectRoot = tempDir.resolve("project");
-        Files.createDirectories(projectRoot);
-        Files.writeString(projectRoot.resolve("Test.java"), "public class Test {}");
-        var project = new TestProject(projectRoot, Languages.JAVA);
-
-        // Create watch service and AnalyzerWrapper
-        watchService = new ProjectWatchService(projectRoot, null, null, List.of());
-        // Pass null for analyzerListener to avoid git repo access in tests
-        analyzerWrapper = new AnalyzerWrapper(project, null, watchService);
-
-        // Add external listener
-        var externalListener = new TestExternalListener();
-        watchService.addListener(externalListener);
-
-        // Start watching
-        watchService.start(java.util.concurrent.CompletableFuture.completedFuture(null));
-        Thread.sleep(500);
-
-        // External component pauses via getWatchService()
-        analyzerWrapper.getWatchService().pause();
-        assertTrue(analyzerWrapper.getWatchService().isPaused(), "Should be paused");
-
-        // Create a file while paused
-        Files.writeString(projectRoot.resolve("Paused.java"), "public class Paused {}");
-        Thread.sleep(500);
-
-        // Listeners should not receive event yet
-        int countBeforeResume = externalListener.filesChangedCount.get();
-
-        // External component resumes
-        analyzerWrapper.getWatchService().resume();
-        assertFalse(analyzerWrapper.getWatchService().isPaused(), "Should not be paused");
-
-        // Events should now be processed
-        Thread.sleep(1500);
-        assertTrue(
-                externalListener.filesChangedCount.get() > countBeforeResume,
-                "Events should be processed after resume");
-    }
-
-    /**
-=======
->>>>>>> 4355a4b3
      * Test that multiple components can access watch service via getWatchService().
      */
     @Test
