--- conflicted
+++ resolved
@@ -15,13 +15,9 @@
 import java.nio.charset.StandardCharsets;
 import java.nio.file.Files;
 import java.nio.file.Path;
-<<<<<<< HEAD
 import java.time.Duration;
-import java.util.function.Predicate;
-=======
 import java.util.zip.ZipEntry;
 import java.util.zip.ZipInputStream;
->>>>>>> 1db25b45
 import org.jetbrains.annotations.Nullable;
 import org.junit.jupiter.api.BeforeEach;
 import org.junit.jupiter.api.Test;
@@ -109,7 +105,7 @@
         // Validate basic deserialization
         assertNotNull(history, "ContextHistory should not be null");
         assertFalse(history.getHistory().isEmpty(), "Contexts should not be empty");
-        Context live = history.getLiveContext();
+        Context live = history.topContext();
         assertNotNull(live, "Live context should not be null");
         assertTrue(live.allFragments().findAny().isPresent(), "Live context should have fragments");
 
