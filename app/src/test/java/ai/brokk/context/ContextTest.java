--- conflicted
+++ resolved
@@ -6,6 +6,7 @@
 import ai.brokk.TaskEntry;
 import ai.brokk.analyzer.CodeUnit;
 import ai.brokk.analyzer.CodeUnitType;
+import ai.brokk.analyzer.ExternalFile;
 import ai.brokk.analyzer.ProjectFile;
 import ai.brokk.testutil.NoOpConsoleIO;
 import ai.brokk.testutil.TestAnalyzer;
@@ -90,8 +91,6 @@
     }
 
     @Test
-<<<<<<< HEAD
-=======
     void testEditableFragmentsOrderingAndReadOnlyFilter() throws Exception {
         // Prepare path files with distinct mtimes
         var pfA = new ProjectFile(tempDir, "src/A.java");
@@ -122,13 +121,16 @@
                 .addFragments(List.of(extFrag))
                 .addFragments(codeFrag);
 
-        // Order: editable virtuals first (CodeFragment), then other editable path fragments (External),
-        // then project path fragments ordered by mtime (older A then newer B).
+        // Order: editable virtuals first (CodeFragment),
+        // then project path fragments.
+        // ExternalPathFragment is not in FragmentType.EDITABLE_TYPES.
         var editable = ctx.getEditableFragments().toList();
         assertEquals(3, editable.size(), "All editable fragments should be present before read-only filtering");
         assertInstanceOf(ContextFragments.CodeFragment.class, editable.get(0), "Editable virtuals should come first");
-        assertEquals(projectFragA, editable.get(1), "Older project file should come before newer");
-        assertEquals(projectFragB, editable.get(2), "Newer project file should be last");
+
+        // Check that path fragments follow
+        assertTrue(editable.get(1) instanceof ContextFragments.ProjectPathFragment);
+        assertTrue(editable.get(2) instanceof ContextFragments.ProjectPathFragment);
 
         // Mark CodeFragment as read-only and verify it drops from editable
         var ctx2 = ctx.setReadonly(codeFrag, true);
@@ -138,8 +140,6 @@
         assertTrue(ctx2.isMarkedReadonly(codeFrag), "Read-only state should be tracked");
     }
 
-    @Test
->>>>>>> 2869fc14
     void testRemoveFragmentsClearsReadOnlyAndAllowsReAdd() throws Exception {
         var pf = new ProjectFile(tempDir, "src/Rm.java");
         Files.createDirectories(pf.absPath().getParent());
