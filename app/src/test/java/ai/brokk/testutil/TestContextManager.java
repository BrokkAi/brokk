package ai.brokk.testutil;

import ai.brokk.AbstractService;
import ai.brokk.IAnalyzerWrapper;
import ai.brokk.IConsoleIO;
import ai.brokk.IContextManager;
import ai.brokk.analyzer.IAnalyzer;
import ai.brokk.analyzer.Languages;
import ai.brokk.analyzer.ProjectFile;
import ai.brokk.context.Context;
import ai.brokk.git.TestRepo;
import dev.langchain4j.model.chat.StreamingChatModel;
import java.io.File;
import java.nio.file.Path;
import java.util.HashSet;
import java.util.Set;
import java.util.concurrent.CompletableFuture;
import org.jetbrains.annotations.Nullable;

/**
 * Lightweight Test IContextManager used in unit tests.
 *
 * <p>Provides a quick AnalyzerWrapper backed by a TaskRunner that immediately returns the MockAnalyzer. This avoids
 * triggering expensive analyzer build logic while satisfying callers (CodeAgent) that expect an AnalyzerWrapper to
 * exist and support pause()/resume()/get().
 */
public final class TestContextManager implements IContextManager {
    private final TestProject project;
    private final IAnalyzer analyzer;
    private final TestRepo repo;
    private final Set<ProjectFile> editableFiles;
    private final Set<ProjectFile> readonlyFiles;
    private final IConsoleIO consoleIO;
    private final TestService stubService;
    private final Context liveContext;

    // Test-friendly AnalyzerWrapper that uses a "quick runner" to return the mockAnalyzer immediately.
    private final IAnalyzerWrapper analyzerWrapper;

    public TestContextManager(Path projectRoot, IConsoleIO consoleIO) {
        this(new TestProject(projectRoot, Languages.JAVA), consoleIO, new HashSet<>(), new TestAnalyzer());
    }

    public TestContextManager(Path projectRoot, IConsoleIO consoleIO, IAnalyzer analyzer) {
        this(new TestProject(projectRoot, Languages.JAVA), consoleIO, new HashSet<>(), analyzer);
    }

    public TestContextManager(
            TestProject project, IConsoleIO consoleIO, Set<ProjectFile> editableFiles, IAnalyzer analyzer) {
        this.project = project;
        this.analyzer = analyzer;
        this.editableFiles = editableFiles;

        this.readonlyFiles = new HashSet<>();
        this.repo = new TestRepo(project.getRoot());
        this.consoleIO = consoleIO;
        this.stubService = new TestService(this.project);
        this.liveContext = new Context(this, "Test context");

        this.analyzerWrapper = new IAnalyzerWrapper() {
            @Override
            public IAnalyzer get() throws InterruptedException {
                return analyzer;
            }

            @Override
            public @Nullable IAnalyzer getNonBlocking() {
                return analyzer;
            }

            @Override
            public CompletableFuture<IAnalyzer> updateFiles(Set<ProjectFile> relevantFiles) {
                return CompletableFuture.completedFuture(analyzer);
            }
        };
    }

    public TestContextManager(Path projectRoot, Set<String> editableFiles) {
        this(
                new TestProject(projectRoot, Languages.JAVA),
                new TestConsoleIO(),
                new HashSet<>(editableFiles.stream()
                        .map(s -> new ProjectFile(projectRoot, s))
                        .toList()),
                new TestAnalyzer());
    }

    @Override
    public TestProject getProject() {
        return project;
    }

    @Override
    public TestRepo getRepo() {
        return repo;
    }

    @Override
    public Set<ProjectFile> getFilesInContext() {
        return new HashSet<>(editableFiles);
    }

    public void addEditableFile(ProjectFile file) {
        this.editableFiles.add(file);
        this.readonlyFiles.remove(file); // Cannot be both
    }

    public void addReadonlyFile(ProjectFile file) {
        this.readonlyFiles.add(file);
        this.editableFiles.remove(file); // Cannot be both
    }

    @Override
    public IAnalyzerWrapper getAnalyzerWrapper() {
        return analyzerWrapper;
    }

    @Override
    public IAnalyzer getAnalyzerUninterrupted() {
        return analyzer;
    }

    @Override
    public IAnalyzer getAnalyzer() {
        return analyzer;
    }

    @Override
    public IConsoleIO getIo() {
        if (consoleIO == null) {
            // Fallback for existing tests that don't pass IConsoleIO,
            // though the interface default would throw UnsupportedOperationException.
            // Consider making IConsoleIO mandatory in constructor if all tests are updated.
            throw new UnsupportedOperationException("IConsoleIO not provided to TestContextManager");
        }
        return consoleIO;
    }

    @Override
    public Context liveContext() {
        if (liveContext == null) {
            throw new UnsupportedOperationException(
                    "liveContext requires IConsoleIO to be provided in TestContextManager constructor");
        }
        return liveContext;
    }

    @Override
<<<<<<< HEAD
    public Service getService() {
=======
    public Context topContext() {
        return liveContext().freeze();
    }

    @Override
    public AbstractService getService() {
>>>>>>> 75c0aa00
        return stubService;
    }

    @Override
    public StreamingChatModel getCodeModel() {
        return null;
    }

    /**
     * Set a custom model to be returned by getLlm when requesting the quickest model. Used for testing preprocessing
     * behavior.
     */
    public void setQuickestModel(StreamingChatModel model) {
        stubService.setQuickestModel(model);
    }

    public ProjectFile toFile(String relativePath) {
        var trimmed = relativePath.trim();

        // If an absolute-like path is provided (leading '/' or '\'), attempt to interpret it as a
        // project-relative path by stripping the leading slash. If that file exists, return it.
        if (trimmed.startsWith(File.separator)) {
            var candidateRel = trimmed.substring(File.separator.length()).trim();
            var candidate = new ProjectFile(project.getRoot(), candidateRel);
            if (candidate.exists()) {
                return candidate;
            }
            // The path looked absolute (or root-anchored) but does not exist relative to the project.
            // Treat this as invalid to avoid resolving to a location outside the project root.
            throw new IllegalArgumentException(
                    "Filename '%s' is absolute-like and does not exist relative to the project root"
                            .formatted(relativePath));
        }

        return new ProjectFile(project.getRoot(), trimmed);
    }

    private String buildFragmentContent = "";
}<|MERGE_RESOLUTION|>--- conflicted
+++ resolved
@@ -146,16 +146,7 @@
     }
 
     @Override
-<<<<<<< HEAD
-    public Service getService() {
-=======
-    public Context topContext() {
-        return liveContext().freeze();
-    }
-
-    @Override
     public AbstractService getService() {
->>>>>>> 75c0aa00
         return stubService;
     }
 
