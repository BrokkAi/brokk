package io.github.jbellis.brokk;

import static org.junit.jupiter.api.Assertions.assertEquals;

import io.github.jbellis.brokk.analyzer.CodeUnit;
import io.github.jbellis.brokk.testutil.MockAnalyzer;
import java.nio.file.Path;
import java.util.List;
<<<<<<< HEAD
import java.util.Map;
import java.util.stream.Stream;
=======
import java.util.Set;
import java.util.stream.Collectors;
>>>>>>> 2750c6c0
import org.junit.jupiter.api.Test;
import org.junit.jupiter.api.io.TempDir;

public class CompletionsTest {
    @TempDir
    Path tempDir;

<<<<<<< HEAD
    private static class MockAnalyzer implements IAnalyzer {
        private final ProjectFile mockFile;
        private final List<CodeUnit> allClasses;
        private final Map<String, List<CodeUnit>> methodsMap;

        MockAnalyzer(Path rootDir) {
            this.mockFile = new ProjectFile(rootDir, "MockFile.java");
            this.allClasses = List.of(
                    CodeUnit.cls(mockFile, "a.b", "Do"),
                    CodeUnit.cls(mockFile, "a.b", "Do$Re"),
                    CodeUnit.cls(mockFile, "a.b", "Do$Re$Sub"), // nested inside Re
                    CodeUnit.cls(mockFile, "x.y", "Zz"),
                    CodeUnit.cls(mockFile, "w.u", "Zz"),
                    CodeUnit.cls(mockFile, "test", "CamelClass"));
            this.methodsMap = Map.ofEntries(
                    Map.entry(
                            "a.b.Do",
                            List.of(CodeUnit.fn(mockFile, "a.b", "Do.foo"), CodeUnit.fn(mockFile, "a.b", "Do.bar"))),
                    Map.entry("a.b.Do$Re", List.of(CodeUnit.fn(mockFile, "a.b", "Do$Re.baz"))),
                    Map.entry("a.b.Do$Re$Sub", List.of(CodeUnit.fn(mockFile, "a.b", "Do$Re$Sub.qux"))),
                    Map.entry("x.y.Zz", List.of()),
                    Map.entry("w.u.Zz", List.of()),
                    Map.entry("test.CamelClass", List.of(CodeUnit.fn(mockFile, "test", "CamelClass.someMethod"))));
        }

        @Override
        public List<CodeUnit> getAllDeclarations() {
            return allClasses;
        }

        @Override
        public List<CodeUnit> getMembersInClass(String fqClass) {
            return methodsMap.getOrDefault(fqClass, List.of());
        }

        @Override
        public List<CodeUnit> searchDefinitions(String pattern) {
            if (".*".equals(pattern)) {
                return Stream.concat(
                                allClasses.stream(),
                                methodsMap.values().stream().flatMap(List::stream))
                        .toList();
            }

            var regex = "^(?i)" + pattern + "$";

            // Find matching classes
            var matchingClasses =
                    allClasses.stream().filter(cu -> cu.fqName().matches(regex)).toList();

            // Find matching methods
            var matchingMethods = methodsMap.entrySet().stream()
                    .flatMap(entry -> entry.getValue().stream())
                    .filter(cu -> cu.fqName().matches(regex))
                    .toList();

            return Stream.concat(matchingClasses.stream(), matchingMethods.stream())
                    .toList();
        }
    }

    // Helper to extract values for easy assertion, preserving order by score
    private static List<String> toValues(List<CodeUnit> candidates) {
        return candidates.stream().map(CodeUnit::fqName).toList();
=======
    // Helper to extract values for easy assertion
    private static Set<String> toValues(List<CodeUnit> candidates) {
        return candidates.stream().map(CodeUnit::fqName).collect(Collectors.toSet());
    }

    private static Set<String> toShortValues(List<CodeUnit> candidates) {
        return candidates.stream().map(CodeUnit::identifier).collect(Collectors.toSet());
>>>>>>> 2750c6c0
    }

    @Test
    public void testUnqualifiedInput() {
        var mock = new MockAnalyzer(tempDir);

        // Input "do" -> we want it to match "a.b.Do" and its methods
        var completions = Completions.completeSymbols("do", mock);

        var values = toValues(completions);
        assertEquals(List.of("a.b.Do", "a.b.Do.bar", "a.b.Do.foo"), values);
    }

    @Test
    public void testUnqualifiedRe() {
        var mock = new MockAnalyzer(tempDir);
        // Input "re" -> user wants to find "a.b.Do$Re" and its methods
        var completions = Completions.completeSymbols("re", mock);
        var values = toValues(completions);
        assertEquals(List.of("a.b.Do$Re", "a.b.Do$Re.baz"), values);
    }

    @Test
    public void testNestedClassRe() {
        var mock = new MockAnalyzer(tempDir);
        var completions = Completions.completeSymbols("Re", mock);
        var values = toValues(completions);

        assertEquals(List.of("a.b.Do$Re", "a.b.Do$Re$Sub", "a.b.Do$Re.baz", "a.b.Do$Re$Sub.qux"), values);
    }

    @Test
    public void testCamelCaseCompletion() {
        var mock = new MockAnalyzer(tempDir);
        // Input "CC" -> should match "test.CamelClass" and its methods due to camel case matching
        var completions = Completions.completeSymbols("CC", mock);
        var values = toValues(completions);
        assertEquals(List.of("test.CamelClass", "test.CamelClass.someMethod"), values);

        completions = Completions.completeSymbols("cam", mock);
        values = toValues(completions);
        assertEquals(List.of("test.CamelClass", "test.CamelClass.someMethod"), values);
    }

    @Test
    public void testShortNameCompletions() {
        var mock = new MockAnalyzer(tempDir);

        var completions = Completions.completeSymbols("Do", mock);
        assertEquals(
                List.of(
                        "a.b.Do",
                        "a.b.Do$Re",
                        "a.b.Do.bar",
                        "a.b.Do.foo",
                        "a.b.Do$Re$Sub",
                        "a.b.Do$Re.baz",
                        "a.b.Do$Re$Sub.qux"),
                toValues(completions));
    }

    @Test
    public void testClassWithDotSuffix() {
        var mock = new MockAnalyzer(tempDir);

        var completions = Completions.completeSymbols("Do.", mock);
        var values = toValues(completions);
        assertEquals(List.of("a.b.Do.bar", "a.b.Do.foo", "a.b.Do"), values);
    }
}<|MERGE_RESOLUTION|>--- conflicted
+++ resolved
@@ -6,13 +6,10 @@
 import io.github.jbellis.brokk.testutil.MockAnalyzer;
 import java.nio.file.Path;
 import java.util.List;
-<<<<<<< HEAD
 import java.util.Map;
 import java.util.stream.Stream;
-=======
 import java.util.Set;
 import java.util.stream.Collectors;
->>>>>>> 2750c6c0
 import org.junit.jupiter.api.Test;
 import org.junit.jupiter.api.io.TempDir;
 
@@ -20,80 +17,9 @@
     @TempDir
     Path tempDir;
 
-<<<<<<< HEAD
-    private static class MockAnalyzer implements IAnalyzer {
-        private final ProjectFile mockFile;
-        private final List<CodeUnit> allClasses;
-        private final Map<String, List<CodeUnit>> methodsMap;
-
-        MockAnalyzer(Path rootDir) {
-            this.mockFile = new ProjectFile(rootDir, "MockFile.java");
-            this.allClasses = List.of(
-                    CodeUnit.cls(mockFile, "a.b", "Do"),
-                    CodeUnit.cls(mockFile, "a.b", "Do$Re"),
-                    CodeUnit.cls(mockFile, "a.b", "Do$Re$Sub"), // nested inside Re
-                    CodeUnit.cls(mockFile, "x.y", "Zz"),
-                    CodeUnit.cls(mockFile, "w.u", "Zz"),
-                    CodeUnit.cls(mockFile, "test", "CamelClass"));
-            this.methodsMap = Map.ofEntries(
-                    Map.entry(
-                            "a.b.Do",
-                            List.of(CodeUnit.fn(mockFile, "a.b", "Do.foo"), CodeUnit.fn(mockFile, "a.b", "Do.bar"))),
-                    Map.entry("a.b.Do$Re", List.of(CodeUnit.fn(mockFile, "a.b", "Do$Re.baz"))),
-                    Map.entry("a.b.Do$Re$Sub", List.of(CodeUnit.fn(mockFile, "a.b", "Do$Re$Sub.qux"))),
-                    Map.entry("x.y.Zz", List.of()),
-                    Map.entry("w.u.Zz", List.of()),
-                    Map.entry("test.CamelClass", List.of(CodeUnit.fn(mockFile, "test", "CamelClass.someMethod"))));
-        }
-
-        @Override
-        public List<CodeUnit> getAllDeclarations() {
-            return allClasses;
-        }
-
-        @Override
-        public List<CodeUnit> getMembersInClass(String fqClass) {
-            return methodsMap.getOrDefault(fqClass, List.of());
-        }
-
-        @Override
-        public List<CodeUnit> searchDefinitions(String pattern) {
-            if (".*".equals(pattern)) {
-                return Stream.concat(
-                                allClasses.stream(),
-                                methodsMap.values().stream().flatMap(List::stream))
-                        .toList();
-            }
-
-            var regex = "^(?i)" + pattern + "$";
-
-            // Find matching classes
-            var matchingClasses =
-                    allClasses.stream().filter(cu -> cu.fqName().matches(regex)).toList();
-
-            // Find matching methods
-            var matchingMethods = methodsMap.entrySet().stream()
-                    .flatMap(entry -> entry.getValue().stream())
-                    .filter(cu -> cu.fqName().matches(regex))
-                    .toList();
-
-            return Stream.concat(matchingClasses.stream(), matchingMethods.stream())
-                    .toList();
-        }
-    }
-
     // Helper to extract values for easy assertion, preserving order by score
     private static List<String> toValues(List<CodeUnit> candidates) {
         return candidates.stream().map(CodeUnit::fqName).toList();
-=======
-    // Helper to extract values for easy assertion
-    private static Set<String> toValues(List<CodeUnit> candidates) {
-        return candidates.stream().map(CodeUnit::fqName).collect(Collectors.toSet());
-    }
-
-    private static Set<String> toShortValues(List<CodeUnit> candidates) {
-        return candidates.stream().map(CodeUnit::identifier).collect(Collectors.toSet());
->>>>>>> 2750c6c0
     }
 
     @Test
