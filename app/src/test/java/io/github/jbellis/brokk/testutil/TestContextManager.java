--- conflicted
+++ resolved
@@ -9,7 +9,6 @@
 import io.github.jbellis.brokk.prompts.EditBlockParser;
 import java.nio.file.Path;
 import java.util.HashSet;
-import java.util.Optional;
 import java.util.Set;
 
 public final class TestContextManager implements IContextManager {
@@ -109,50 +108,4 @@
     public EditBlockParser getParserForWorkspace() {
         return EditBlockParser.getParserFor("");
     }
-<<<<<<< HEAD
-=======
-
-    /**
-     * Mock analyzer implementation for testing that provides minimal functionality to support fragment freezing without
-     * requiring a full CPG.
-     */
-    private static class MockAnalyzer implements IAnalyzer, SkeletonProvider, UsagesProvider {
-        @Override
-        public boolean isEmpty() {
-            return false;
-        }
-
-        @Override
-        public java.util.List<io.github.jbellis.brokk.analyzer.CodeUnit> getUses(String fqName) {
-            return java.util.List.of(); // Return empty list for test purposes
-        }
-
-        @Override
-        public java.util.Optional<io.github.jbellis.brokk.analyzer.CodeUnit> getDefinition(String fqName) {
-            return java.util.Optional.empty(); // Return empty for test purposes
-        }
-
-        @Override
-        public java.util.Set<io.github.jbellis.brokk.analyzer.CodeUnit> getDeclarationsInFile(
-                io.github.jbellis.brokk.analyzer.ProjectFile file) {
-            return java.util.Set.of(); // Return empty set for test purposes
-        }
-
-        @Override
-        public java.util.Optional<String> getSkeleton(String fqName) {
-            return java.util.Optional.empty(); // Return empty for test purposes
-        }
-
-        @Override
-        public java.util.Map<io.github.jbellis.brokk.analyzer.CodeUnit, String> getSkeletons(
-                io.github.jbellis.brokk.analyzer.ProjectFile file) {
-            return java.util.Map.of(); // Return empty map for test purposes
-        }
-
-        @Override
-        public Optional<String> getSkeletonHeader(String className) {
-            return Optional.empty();
-        }
-    }
->>>>>>> 6d9764d1
 }