--- conflicted
+++ resolved
@@ -10,11 +10,8 @@
 import dev.langchain4j.model.chat.response.ChatResponse;
 import dev.langchain4j.model.chat.response.StreamingChatResponseHandler;
 import io.github.jbellis.brokk.*;
-<<<<<<< HEAD
 import io.github.jbellis.brokk.analyzer.LintResult;
-=======
 import io.github.jbellis.brokk.prompts.EditBlockParser;
->>>>>>> 9c001e27
 import io.github.jbellis.brokk.testutil.TestConsoleIO;
 import io.github.jbellis.brokk.testutil.TestContextManager;
 import io.github.jbellis.brokk.util.Environment;
@@ -443,72 +440,4 @@
                 continueStep.loopContext().editState().changedFiles().contains(file),
                 "changedFiles should include the edited file");
     }
-<<<<<<< HEAD
-
-    // L-3: Linting check - single lint error causes retry
-    @Test
-    void testVerifyPhase_lintErrorCausesRetry() throws IOException {
-        var file = contextManager.toFile("Test.java");
-        file.write("public class Test { }");
-        contextManager.addEditableFile(file);
-
-        // Configure mock analyzer to return lint errors
-        var lintDiagnostic = new LintResult.LintDiagnostic(
-                file.toString(), 1, 10, LintResult.LintDiagnostic.Severity.ERROR, "Missing semicolon", "CS001");
-        contextManager.getMockAnalyzer().setLintBehavior(files -> new LintResult(List.of(lintDiagnostic)));
-
-        // one block was applied to trigger verify phase
-        var loopContext = createLoopContext("goal", List.of(), new UserMessage("req"), List.of(), 1);
-        loopContext.editState().changedFiles().add(file);
-
-        var result = codeAgent.verifyPhase(loopContext, null);
-
-        assertInstanceOf(CodeAgent.Step.Retry.class, result);
-        var retryStep = (CodeAgent.Step.Retry) result;
-        assertEquals(1, retryStep.loopContext().editState().consecutiveBuildFailures());
-
-        String retryMessage =
-                Messages.getText(retryStep.loopContext().conversationState().nextRequest());
-        assertTrue(retryMessage.contains("The build failed with the following error:"));
-        assertTrue(retryMessage.contains("Missing semicolon"));
-        assertTrue(retryMessage.contains(file.toString() + ":1:10"));
-    }
-
-    // L-4: Linting check - MAX_LINT_FAILURES reached
-    @Test
-    void testVerifyPhase_maxLintFailuresReached() throws IOException {
-        var file = contextManager.toFile("Test.java");
-        file.write("public class Test { }");
-        contextManager.addEditableFile(file);
-
-        // Configure mock analyzer to always return lint errors
-        var lintDiagnostic = new LintResult.LintDiagnostic(
-                file.toString(), 1, 10, LintResult.LintDiagnostic.Severity.ERROR, "Syntax error", "CS001");
-        contextManager.getMockAnalyzer().setLintBehavior(files -> new LintResult(List.of(lintDiagnostic)));
-
-        // Start with consecutive lint failures already at MAX_LINT_FAILURES - 1
-        var loopContext = createLoopContext("goal", List.of(), new UserMessage("req"), List.of(), 1);
-        var es = loopContext.editState();
-        var esWithFailures = new CodeAgent.EditState(
-                es.pendingEdits(),
-                es.consecutiveParseFailures(),
-                es.consecutiveApplyFailures(),
-                CodeAgent.MAX_BUILD_FAILURES - 1, // Just below limit
-                es.blocksAppliedWithoutBuild(),
-                es.lastBuildError(),
-                es.changedFiles(),
-                es.originalFileContents());
-        var lcWithFailures =
-                new CodeAgent.LoopContext(loopContext.conversationState(), esWithFailures, loopContext.userGoal());
-        lcWithFailures.editState().changedFiles().add(file);
-
-        var result = codeAgent.verifyPhase(lcWithFailures, null);
-
-        assertInstanceOf(CodeAgent.Step.Fatal.class, result);
-        var fatalStep = (CodeAgent.Step.Fatal) result;
-        assertEquals(TaskResult.StopReason.BUILD_ERROR, fatalStep.stopDetails().reason());
-        assertTrue(fatalStep.stopDetails().explanation().contains("Build failed"));
-    }
-=======
->>>>>>> 9c001e27
 }