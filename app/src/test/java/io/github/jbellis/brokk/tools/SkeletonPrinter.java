--- conflicted
+++ resolved
@@ -23,11 +23,7 @@
  * <p>Path can be: - A directory: Analyze all files of the specified language in the directory - A specific file:
  * Analyze only that file (language must still match)
  *
-<<<<<<< HEAD
- * <p>Supported languages: typescript, javascript, java, python
-=======
- * Supported languages: typescript, javascript, java, python, cpp
->>>>>>> 4dd4071f
+ * <p>Supported languages: typescript, javascript, java, python, cpp
  */
 public class SkeletonPrinter {
 
@@ -54,7 +50,15 @@
             case "JavaScript" -> fileName.endsWith(".js") || fileName.endsWith(".jsx");
             case "Java" -> fileName.endsWith(".java");
             case "Python" -> fileName.endsWith(".py");
-            case "CPP_TREESITTER" -> fileName.endsWith(".cpp") || fileName.endsWith(".cc") || fileName.endsWith(".cxx") || fileName.endsWith(".c++") || fileName.endsWith(".h") || fileName.endsWith(".hpp") || fileName.endsWith(".hh") || fileName.endsWith(".hxx");
+            case "CPP_TREESITTER" ->
+                fileName.endsWith(".cpp")
+                        || fileName.endsWith(".cc")
+                        || fileName.endsWith(".cxx")
+                        || fileName.endsWith(".c++")
+                        || fileName.endsWith(".h")
+                        || fileName.endsWith(".hpp")
+                        || fileName.endsWith(".hh")
+                        || fileName.endsWith(".hxx");
             default -> false;
         };
     }
@@ -105,23 +109,7 @@
     }
 
     public static void main(String[] args) {
-<<<<<<< HEAD
-        if (args.length < 2) {
-            System.err.println(
-                    "Usage: java SkeletonPrinter [--skeleton-only] [--no-color] [--stats] <path> <language>");
-            System.err.println("Options:");
-            System.err.println("  --skeleton-only    Only show skeleton output, not original content");
-            System.err.println("  --no-color         Disable colored output");
-            System.err.println("  --stats            Only show final statistics, no file output");
-            System.err.println("Path can be a directory or a specific file");
-            System.err.println("Supported languages: typescript, javascript, java, python");
-            System.exit(1);
-        }
-
-        // Parse command-line arguments - scan all args for options first
-=======
         // Parse command-line arguments first to check for verbose mode
->>>>>>> 4dd4071f
         List<String> nonOptionArgs = new ArrayList<>();
         for (String arg : args) {
             if (arg.startsWith("--")) {
@@ -153,7 +141,8 @@
         System.setProperty("log4j2.configurationFile", "log4j2-skeleton-printer.xml");
 
         if (args.length < 2 || List.of(args).contains("--help")) {
-            System.err.println("Usage: java SkeletonPrinter [--skeleton-only] [--no-color] [--stats] [--verbose] <path> <language>");
+            System.err.println(
+                    "Usage: java SkeletonPrinter [--skeleton-only] [--no-color] [--stats] [--verbose] <path> <language>");
             System.err.println("Options:");
             System.err.println("  --skeleton-only    Only show skeleton output, not original content");
             System.err.println("  --no-color         Disable colored output");
@@ -161,7 +150,8 @@
             System.err.println("  --verbose          Enable debug-level logging");
             System.err.println("Path can be a directory or a specific file");
             System.err.println("Supported languages: typescript, javascript, java, python, cpp");
-            System.err.println("Debug logs will be written to: " + System.getProperty("user.home") + "/.brokk/skeleton-printer.log");
+            System.err.println("Debug logs will be written to: " + System.getProperty("user.home")
+                    + "/.brokk/skeleton-printer.log");
             System.exit(1);
         }
 
@@ -492,20 +482,15 @@
         // Apply syntax highlighting to skeleton
         String highlighted = skeleton;
 
-<<<<<<< HEAD
-        // Highlight keywords
+        // Highlight keywords (TypeScript/JavaScript)
         highlighted = highlighted.replaceAll(
                 "\\b(export|class|interface|enum|function|const|let|var|type|namespace)\\b",
                 colorize(BOLD + BLUE, "$1"));
-=======
-        // Highlight keywords (TypeScript/JavaScript)
-        highlighted = highlighted.replaceAll("\\b(export|class|interface|enum|function|const|let|var|type|namespace)\\b",
-                                            colorize(BOLD + BLUE, "$1"));
->>>>>>> 4dd4071f
 
         // Highlight C++ keywords
-        highlighted = highlighted.replaceAll("\\b(class|struct|union|enum|namespace|template|typename|using|typedef|public|private|protected|virtual|override|final|static|const|volatile|mutable|inline|extern|friend)\\b",
-                                            colorize(BOLD + BLUE, "$1"));
+        highlighted = highlighted.replaceAll(
+                "\\b(class|struct|union|enum|namespace|template|typename|using|typedef|public|private|protected|virtual|override|final|static|const|volatile|mutable|inline|extern|friend)\\b",
+                colorize(BOLD + BLUE, "$1"));
 
         // Highlight method bodies placeholder
         highlighted = highlighted.replaceAll("\\{ \\.\\.\\. \\}", colorize(YELLOW, "{ ... }"));
@@ -534,8 +519,9 @@
                 colorize(BOLD + BLUE, "$1"));
 
         // Highlight C++ keywords
-        highlighted = highlighted.replaceAll("\\b(class|struct|union|enum|namespace|template|typename|using|typedef|include|define|ifdef|ifndef|endif|if|else|elif|for|while|do|switch|case|break|continue|return|throw|try|catch)\\b",
-                                            colorize(BOLD + BLUE, "$1"));
+        highlighted = highlighted.replaceAll(
+                "\\b(class|struct|union|enum|namespace|template|typename|using|typedef|include|define|ifdef|ifndef|endif|if|else|elif|for|while|do|switch|case|break|continue|return|throw|try|catch)\\b",
+                colorize(BOLD + BLUE, "$1"));
 
         // Highlight control flow keywords
         highlighted = highlighted.replaceAll(
@@ -547,23 +533,19 @@
                 "\\b(public|private|protected|readonly|static|async|abstract|extends|implements)\\b",
                 colorize(CYAN, "$1"));
 
-<<<<<<< HEAD
-        // Highlight primitive types
+        // Highlight C++ access modifiers and qualifiers
+        highlighted = highlighted.replaceAll(
+                "\\b(public|private|protected|virtual|override|final|static|const|volatile|mutable|inline|extern|friend)\\b",
+                colorize(CYAN, "$1"));
+
+        // Highlight primitive types (TypeScript/JavaScript)
         highlighted = highlighted.replaceAll(
                 "\\b(string|number|boolean|void|any|unknown|never|object|null|undefined)\\b", colorize(GREEN, "$1"));
-=======
-        // Highlight C++ access modifiers and qualifiers
-        highlighted = highlighted.replaceAll("\\b(public|private|protected|virtual|override|final|static|const|volatile|mutable|inline|extern|friend)\\b",
-                                            colorize(CYAN, "$1"));
-
-        // Highlight primitive types (TypeScript/JavaScript)
-        highlighted = highlighted.replaceAll("\\b(string|number|boolean|void|any|unknown|never|object|null|undefined)\\b",
-                                            colorize(GREEN, "$1"));
->>>>>>> 4dd4071f
 
         // Highlight C++ primitive types
-        highlighted = highlighted.replaceAll("\\b(int|char|short|long|float|double|bool|void|size_t|uint8_t|uint16_t|uint32_t|uint64_t|int8_t|int16_t|int32_t|int64_t|auto|nullptr)\\b",
-                                            colorize(GREEN, "$1"));
+        highlighted = highlighted.replaceAll(
+                "\\b(int|char|short|long|float|double|bool|void|size_t|uint8_t|uint16_t|uint32_t|uint64_t|int8_t|int16_t|int32_t|int64_t|auto|nullptr)\\b",
+                colorize(GREEN, "$1"));
 
         // Highlight decorators
         highlighted = highlighted.replaceAll("@\\w+", colorize(PURPLE, "$0"));
