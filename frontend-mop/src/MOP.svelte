--- conflicted
+++ resolved
@@ -5,15 +5,12 @@
   import CacheStatsDebug from './dev/components/CacheStatsDebug.svelte';
   import autoScroll, { escapeWhenUpPlugin } from '@yrobot/auto-scroll';
   import Spinner from './components/Spinner.svelte';
-<<<<<<< HEAD
   import { zoomStore } from './stores/zoomStore';
-=======
   import { historyStore } from './stores/historyStore';
   import ThreadBlock from './components/ThreadBlock.svelte';
   import EmptyState from './components/EmptyState.svelte';
   import { get } from 'svelte/store';
   import { threadStore } from './stores/threadStore';
->>>>>>> 4fcafe07
 
   export let bubblesStore: Writable<BubbleState[]>;
 
