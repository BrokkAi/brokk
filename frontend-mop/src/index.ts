import './styles/global.scss';
import {mount, tick} from 'svelte';
import {get} from 'svelte/store';
import Mop from './MOP.svelte';
import {bubblesStore, onBrokkEvent} from './stores/bubblesStore';
import {onHistoryEvent} from './stores/historyStore';
import {spinnerStore} from './stores/spinnerStore';
import {themeStore} from './stores/themeStore';
import { threadStore } from './stores/threadStore';
import {createSearchController, type SearchController} from './search/search';
import {reparseAll} from './stores/bubblesStore';
import {log, createLogger} from './lib/logging';
import {onSymbolResolutionResponse, clearSymbolCache} from './stores/symbolCacheStore';
<<<<<<< HEAD
import {onFilePathResolutionResponse, clearFilePathCache} from './stores/filePathCacheStore';
=======
import {zoomIn, zoomOut, resetZoom, zoomStore, getZoomPercentage, setZoom} from './stores/zoomStore';
import './components/ZoomWidget.ts';
>>>>>>> c90409d7

const mainLog = createLogger('main');

let searchCtrl: SearchController | null = null;

 // Initialization calls at the top
checkWorkerSupport();
initializeApp();
const buffer = setupBrokkInterface();
replayBufferedItems(buffer);
void initSearchController();
setupSearchRehighlight();
setupZoomDisplayObserver();

// Function definitions below
function checkWorkerSupport(): void {
    if (!('Worker' in window)) {
        alert('This version of Brokk requires a newer runtime with Web Worker support.');
        throw new Error('Web Workers unsupported');
    }
}


function initializeApp(): void {
    mount(Mop, {
        target: document.getElementById('mop-root')!,
        props: {bubblesStore, spinnerStore}
    } as any);

    // Set initial production class on body for dev mode detection
    const isProduction = !import.meta.env.DEV;
    document.body.classList.toggle('production', isProduction);
}

function setupBrokkInterface(): any[] {
    // Replace the temporary brokk proxy with the real implementation
    const buffer = window.brokk._buffer;
    window.brokk = {
        _buffer: [],
        onEvent: handleEvent,
        getSelection: getCurrentSelection,
        clear: clearChat,
        setTheme: setAppTheme,
        showSpinner: showSpinnerMessage,
        hideSpinner: hideSpinnerMessage,

        // Search API
        setSearch: (query: string, caseSensitive: boolean) => searchCtrl?.setQuery(query, caseSensitive),
        clearSearch: () => searchCtrl?.clear(),
        nextMatch: () => searchCtrl?.next(),
        prevMatch: () => searchCtrl?.prev(),
        scrollToCurrent: () => searchCtrl?.scrollCurrent(),
        getSearchState: () => searchCtrl?.getState(),

        // Symbol lookup API
        refreshSymbolLookup: refreshSymbolLookup,
        onSymbolLookupResponse: onSymbolResolutionResponse,

<<<<<<< HEAD
        // File path lookup API
        refreshFilePathLookup: refreshFilePathLookup,
        onFilePathLookupResponse: onFilePathResolutionResponse,
=======
        // Zoom API
        zoomIn: () => {
            zoomIn();
        },
        zoomOut: () => {
            zoomOut();
        },
        resetZoom: () => {
            resetZoom();
        },
        setZoom: (value: number) => {
            setZoom(value);
        },
>>>>>>> c90409d7

        // Debug API
        toggleWrapStatus: () => typeof window !== 'undefined' && window.toggleWrapStatus ? window.toggleWrapStatus() : undefined,

    };

    // Signal to Java that the bridge is ready
    if (window.javaBridge && window.javaBridge.onBridgeReady) {
        window.javaBridge.onBridgeReady();
    }

    return buffer;
}

async function handleEvent(payload: any): Promise<void> {
    if (payload.type === 'history-reset' || payload.type === 'history-task') {
        onHistoryEvent(payload);
    } else {
        onBrokkEvent(payload); // updates store & talks to worker
    }

    // Wait until Svelte updated *and* browser painted
    await tick();
    requestAnimationFrame(() => {
        if (payload.epoch) window.javaBridge?.onAck(payload.epoch);
    });
}

function getCurrentSelection(): string {
    return window.getSelection()?.toString() ?? '';
}

function clearChat(): void {
    onBrokkEvent({type: 'clear', epoch: 0});
    onHistoryEvent({type: 'history-reset', epoch: 0});
}

function setAppTheme(dark: boolean, isDevMode?: boolean, wrapMode?: boolean, zoom?: number): void {
    console.info('setTheme executed: dark=' + dark + ', isDevMode=' + isDevMode + ', wrapMode=' + wrapMode + ', zoom=' + zoom);
    themeStore.set(dark);
    const html = document.querySelector('html')!;

    // Handle theme classes
    const [addTheme, removeTheme] = dark ? ['theme-dark', 'theme-light'] : ['theme-light', 'theme-dark'];
    html.classList.add(addTheme);
    html.classList.remove(removeTheme);

    // Set zoom if provided
    if (zoom !== undefined) {
        setZoom(zoom);
    }

    // Handle wrap mode classes - default to wrap mode enabled
    const shouldWrap = wrapMode !== undefined ? wrapMode : true;
    if (shouldWrap) {
        html.classList.add('code-wrap-mode');
        console.info('Applied code-wrap-mode class');
    } else {
        html.classList.remove('code-wrap-mode');
        console.info('Removed code-wrap-mode class');
    }

    // Trigger status update for debug display
    if (typeof window !== 'undefined' && window.updateWrapStatus) {
        window.updateWrapStatus();
    }

    // Determine production mode: use Java's isDevMode if provided, otherwise fall back to frontend detection
    mainLog.info(`set theme dark: ${dark} dev mode: ${isDevMode}`);
    let isProduction: boolean;
    if (isDevMode !== undefined) {
        // Java explicitly told us dev mode status
        isProduction = !isDevMode;
    } else {
        // Fall back to frontend-only detection (for compatibility)
        isProduction = !import.meta.env.DEV;
    }
    document.body.classList.toggle('production', isProduction);
}

function showSpinnerMessage(message = ''): void {
    spinnerStore.show(message);
}

function hideSpinnerMessage(): void {
    spinnerStore.hide();
}

/**
 * Generic symbol refresh mechanism that clears cache and triggers UI refresh.
 * Can be called from multiple scenarios: analyzer ready, context switch,
 * manual refresh, configuration changes, error recovery, etc.
 *
 * @param contextId - The context ID to refresh symbols for (defaults to 'main-context')
 */
function refreshSymbolLookup(contextId: string = 'main-context'): void {
    mainLog.debug(`[symbol-refresh] Refreshing symbols for context: ${contextId}, clearing cache and triggering UI refresh`);

    // Clear symbol cache to ensure fresh lookups
    clearSymbolCache(contextId);

    // Trigger symbol lookup for visible symbols to highlight them
    reparseAll(contextId);
}

/**
 * Refresh file path lookup by clearing the cache and triggering a fresh lookup for all visible file paths.
 * This is called when the analyzer becomes ready or when context switches.
 *
 * @param contextId - The context ID to refresh file paths for (defaults to 'main-context')
 */
function refreshFilePathLookup(contextId: string = 'main-context'): void {
    mainLog.debug(`[file-path-refresh] Refreshing file paths for context: ${contextId}, clearing cache and triggering UI refresh`);

    // Clear file path cache to ensure fresh lookups
    clearFilePathCache(contextId);

    // Trigger file path lookup for visible file paths to highlight them
    reparseAll(contextId);
}


function replayBufferedItems(buffer: any[]): void {
    // Replay buffered calls and events in sequence order
    if (buffer.length > 0) {
        console.log('Replaying', buffer.length, 'buffered items');
        buffer.sort((a, b) => a.seq - b.seq).forEach(item => {
            if (item.type === 'event' && item.payload) {
                console.log('Replaying event with epoch:', JSON.stringify(item.payload));
                window.brokk.onEvent(item.payload);
            } else if (item.type === 'call' && item.method) {
                console.log('Replaying call to', item.method, 'with args:', item.args);
                const brokk = window.brokk as Record<string, (...args: unknown[]) => unknown>;
                if (typeof brokk[item.method] === 'function') {
                    brokk[item.method](...(item.args ?? []));
                } else {
                    console.warn('Method', item.method, 'no longer exists; skipping replay');
                }
            }
        });
    }
}

async function initSearchController(): Promise<void> {
    await tick();
    const container = document.getElementById('chat-container') ?? document.getElementById('mop-root')!;
    if (!container) {
        console.warn('[search] container not found');
        return;
    }
    searchCtrl = createSearchController(container);
}

function setupSearchRehighlight(): void {
    let pending = false;
    const trigger = () => {
        if (!searchCtrl || !searchCtrl.getState().query) return;
        if (pending) return;
        pending = true;

        tick().then(() => {
            requestAnimationFrame(() => {
                pending = false;
                searchCtrl?.onContentChanged();
            });
        });
    };
    bubblesStore.subscribe(trigger);
    threadStore.subscribe(trigger);
}

function setupZoomDisplayObserver(): void {
    const render = (zoom: number) => {
        const el = document.getElementById('zoom-display');
        if (el) {
            el.textContent = getZoomPercentage(zoom);
        }
    };

    // Initial render and ongoing updates
    render(get(zoomStore));
    zoomStore.subscribe((zoom) => {
        render(zoom);
        try {
            (window as any).javaBridge?.onZoomChanged?.(zoom);
        } catch (e) {
            // ignore when bridge not ready or in dev
        }
    });
}<|MERGE_RESOLUTION|>--- conflicted
+++ resolved
@@ -11,12 +11,9 @@
 import {reparseAll} from './stores/bubblesStore';
 import {log, createLogger} from './lib/logging';
 import {onSymbolResolutionResponse, clearSymbolCache} from './stores/symbolCacheStore';
-<<<<<<< HEAD
 import {onFilePathResolutionResponse, clearFilePathCache} from './stores/filePathCacheStore';
-=======
 import {zoomIn, zoomOut, resetZoom, zoomStore, getZoomPercentage, setZoom} from './stores/zoomStore';
 import './components/ZoomWidget.ts';
->>>>>>> c90409d7
 
 const mainLog = createLogger('main');
 
@@ -75,11 +72,9 @@
         refreshSymbolLookup: refreshSymbolLookup,
         onSymbolLookupResponse: onSymbolResolutionResponse,
 
-<<<<<<< HEAD
         // File path lookup API
         refreshFilePathLookup: refreshFilePathLookup,
         onFilePathLookupResponse: onFilePathResolutionResponse,
-=======
         // Zoom API
         zoomIn: () => {
             zoomIn();
@@ -93,7 +88,6 @@
         setZoom: (value: number) => {
             setZoom(value);
         },
->>>>>>> c90409d7
 
         // Debug API
         toggleWrapStatus: () => typeof window !== 'undefined' && window.toggleWrapStatus ? window.toggleWrapStatus() : undefined,
