--- conflicted
+++ resolved
@@ -108,8 +108,7 @@
 }
 
 function hideSpinnerMessage(): void {
-<<<<<<< HEAD
-    spinnerStore.set({visible: false, message: ''});
+    spinnerStore.hide();
     // Notify worker that spinner is hidden to clear symbol cache
     notifyWorkerHideSpinner();
 }
@@ -117,9 +116,6 @@
 function refreshSymbolLookup(): void {
     log.debugLog('[symbol-lookup] Refreshing symbol lookup for all content');
     reparseAll();
-=======
-    spinnerStore.hide();
->>>>>>> b1771d5a
 }
 
 function replayBufferedItems(buffer: any[]): void {
