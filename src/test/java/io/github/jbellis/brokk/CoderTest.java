package io.github.jbellis.brokk;

import dev.langchain4j.agent.tool.P;
import dev.langchain4j.agent.tool.Tool;
import dev.langchain4j.agent.tool.ToolSpecifications;
import dev.langchain4j.data.message.*;
import dev.langchain4j.model.chat.StreamingChatLanguageModel;
import dev.langchain4j.model.chat.request.ToolChoice;
import org.junit.jupiter.api.Assumptions;
import org.junit.jupiter.api.BeforeAll;
import org.junit.jupiter.api.io.TempDir;

import java.nio.file.Path;
import java.util.ArrayList;
import java.util.List;
import java.util.Map;
import java.util.concurrent.ConcurrentHashMap;
import java.util.stream.Collectors;

import static java.lang.Math.min;
import static org.junit.jupiter.api.Assertions.*;

public class CoderTest {

    // Dummy ConsoleIO for testing purposes
    static class NoOpConsoleIO implements IConsoleIO {
        @Override
        public void actionOutput(String msg) {
        }

        @Override
        public void toolError(String msg) {
        }

        @Override
        public void toolErrorRaw(String msg) {
            System.out.println("Tool error: " + msg);
        }
        @Override public void llmOutput(String token, ChatMessageType type, MessageSubType messageSubType) {}
        @Override public void systemOutput(String message) {}
        @Override public void showOutputSpinner(String message) {}
        @Override public void hideOutputSpinner() {}
    }

    private static Coder coder;
    private static IContextManager contextManager; // Add field for ContextManager

    @TempDir
    static Path tempDir; // JUnit Jupiter provides a temporary directory

    @BeforeAll
    static void setUp() {
        // Create ContextManager, which initializes Models internally
        var consoleIO = new NoOpConsoleIO();
        var project = new IProject() {
            @Override
            public Path getRoot() {
                return tempDir;
            }
        };
        var models = new Models();
        models.reinit(Project.DataRetentionPolicy.MINIMAL);
        contextManager = new IContextManager() {
            @Override
            public IConsoleIO getIo() {
                return consoleIO;
            }

            @Override
            public IProject getProject() {
                return project;
            }

            @Override
            public Models getModels() {
                return models;
            }
        };
    }

    // Simple tool for testing
    static class WeatherTool {
        @Tool("Get the current weather")
        public String getWeather(@P("Location at which to perform the weather lookup") String location) {
            return "The weather in " + location + " is sunny.";
        }
    }

    // uncomment when you need it, this makes live API calls
//    @Test
    void testModels() {
        // Get Models instance from ContextManager
        var models = contextManager.getModels();
        var availableModels = models.getAvailableModels();
        Assumptions.assumeFalse(availableModels.isEmpty(), "No models available via LiteLLM, skipping testModels test.");

        var messages = List.<ChatMessage>of(new UserMessage("hello world"));
        Map<String, Throwable> failures = new ConcurrentHashMap<>();

        availableModels.keySet().parallelStream().forEach(modelName -> {
            try {
                System.out.println("Testing model: " + modelName);
                // Get model instance via the Models object
                StreamingChatLanguageModel model = models.get(modelName);
                var coder = contextManager.getCoder(model, "testModels");
                assertNotNull(model, "Failed to get model instance for: " + modelName);

                // Use the non-streaming sendMessage variant for simplicity in testing basic connectivity
                // Note: This uses the internal retry logic of Coder.sendMessage
                var result = coder.sendRequest(messages);

                assertNotNull(result, "Result should not be null for model: " + modelName);
                assertFalse(false, "Request should not be cancelled for model: " + modelName);
                if (result.error() != null) {
                    // Capture the error directly instead of asserting null
                    throw new AssertionError("Request resulted in an error for model: " + modelName, result.error());
                }

                var chatResponse = result.chatResponse();
                assertNotNull(chatResponse, "ChatResponse should not be null for model: " + modelName);
                assertNotNull(chatResponse.aiMessage(), "AI message should not be null for model: " + modelName);
                assertNotNull(chatResponse.aiMessage().text(), "AI message text should not be null for model: " + modelName);
                assertFalse(chatResponse.aiMessage().text().isBlank(), "AI message text should not be blank for model: " + modelName);

                var firstLine = chatResponse.aiMessage().text().lines().findFirst().orElse("");
                System.out.println("Response from " + modelName + ": " + firstLine.substring(0, min(firstLine.length(), 50)) + "...");
            } catch (Throwable t) {
                // Catch assertion errors or any other exceptions during the test for this model
                failures.put(modelName, t);
                System.err.println("Failure testing model " + modelName + ": ");
                t.printStackTrace();
            }
        });

        if (!failures.isEmpty()) {
            String failureSummary = failures.entrySet().stream()
                    .map(entry -> "Model '" + entry.getKey() + "' failed: " + entry.getValue().getMessage() +
                            (entry.getValue().getCause() != null ? " (Cause: " + entry.getValue().getCause().getMessage() + ")" : ""))
                    .collect(Collectors.joining("\n"));
            fail("One or more models failed the basic connectivity test:\n" + failureSummary);
        }
    }

    // uncomment when you need it, this makes live API calls
//    @Test
    void testToolCalling() {
        var models = contextManager.getModels();
        var availableModels = models.getAvailableModels();
        Assumptions.assumeFalse(availableModels.isEmpty(), "No models available via LiteLLM, skipping testToolCalling test.");

        var weatherTool = new WeatherTool();
        var toolSpecifications = ToolSpecifications.toolSpecificationsFrom(weatherTool);

        Map<String, Throwable> failures = new ConcurrentHashMap<>();

        List.of("gemini-2.5-pro-exp-03-25").parallelStream()
                .filter(k -> !k.contains("R1")) // R1 doesn't support tool calling OR json output
                .forEach(modelName -> {
                    try {
                        System.out.println("Testing tool calling for model: " + modelName);
                        StreamingChatLanguageModel model = models.get(modelName);
                        var coder = contextManager.getCoder(model, "testToolCalling");
                        assertNotNull(model, "Failed to get model instance for: " + modelName);

                        var messages = new ArrayList<ChatMessage>();
                        messages.add(new UserMessage("What is the weather like in London?"));
                        var result = coder.sendRequest(messages, toolSpecifications, ToolChoice.REQUIRED, false);

                        assertNotNull(result, "Result should not be null for model: " + modelName);
                        assertFalse(false, "Request should not be cancelled for model: " + modelName);
                        if (result.error() != null) {
                            throw new AssertionError("Request resulted in an error for model: " + modelName, result.error());
                        }

                        var chatResponse = result.chatResponse();
                        assertNotNull(chatResponse, "ChatResponse should not be null for model: " + modelName);
                        assertNotNull(chatResponse.aiMessage(), "AI message should not be null for model: " + modelName);

                        // ASSERTION 1: Check if a tool execution was requested
                        assertTrue(chatResponse.aiMessage().hasToolExecutionRequests(),
                                   "Model " + modelName + " did not request tool execution. Response: " + chatResponse.aiMessage().text());
                        System.out.println("Tool call requested successfully by " + modelName);

                        // check that we can send the result back
                        var tr = chatResponse.aiMessage().toolExecutionRequests().getFirst();
                        // NB: this is a quick hack that does not actually pass arguments from the tool call
                        messages.add(chatResponse.aiMessage());
                        var term = new ToolExecutionResultMessage(tr.id(), tr.name(), new WeatherTool().getWeather("London"));
                        messages.add(term);
                        messages.add(new UserMessage("Given what you know about London, is this unusual?"));
                        result = coder.sendRequest(messages);
                        assertNotNull(result, "Result should not be null for model: " + modelName);
                        assertFalse(false, "Request should not be cancelled for model: " + modelName);
                        if (result.error() != null) {
                            throw new AssertionError("Followup request resulted in an error for model: " + modelName, result.error());
                        }
                        System.out.println("Tool response processed successfully by " + modelName);
                    } catch (Throwable t) {
                        // Catch assertion errors or any other exceptions during the test for this model
                        failures.put(modelName, t);
                        // Log the error immediately for easier debugging during parallel execution
                        System.err.printf("Failure testing tool calling for model %s: %s%n",
                                          modelName, t.getMessage() != null ? t.getMessage() : t.getClass().getSimpleName());
                        t.printStackTrace();
                    }
                });

        if (!failures.isEmpty()) {
            String failureSummary = failures.entrySet().stream()
                    .map(entry -> "Model '" + entry.getKey() + "' failed tool calling: " + entry.getValue().getMessage() +
                            (entry.getValue().getCause() != null ? " (Cause: " + entry.getValue().getCause().getMessage() + ")" : ""))
                    .collect(Collectors.joining("\n"));
            fail("One or more models failed the tool calling test:\n" + failureSummary);
        }
    }

<<<<<<< HEAD
=======
    @Test
    void testThinkToolPresent() {
        // Create a new ToolRegistry instance
        var toolRegistry = new io.github.jbellis.brokk.tools.ToolRegistry();
        
        // Get all the registered tools
        var allTools = toolRegistry.getRegisteredTools(List.of("think"));
        
        // Verify the think tool is present
        assertFalse(allTools.isEmpty(), "Think tool should be registered");
        assertEquals("think", allTools.getFirst().name(), "Tool should be named 'think'");
        
        // Verify the think tool's description and parameter
        var thinkTool = allTools.getFirst();
        // Check if the description contains the phrase "step by step".
        assertTrue(thinkTool.description().contains("step by step"),
                  "Think tool description should mention 'step by step'. Actual: " + thinkTool.description());
        assertEquals(1, thinkTool.parameters().properties().size(),
                        "Think tool should have exactly one parameter");
        assertTrue(thinkTool.parameters().properties().containsKey("reasoning"), 
                  "Think tool should have a 'reasoning' parameter");
    }
    
>>>>>>> 21e1f58e
    void testEmulateToolExecutionResults() {
        var user1 = new UserMessage("Initial request");
        var term1 = ToolExecutionResultMessage.toolExecutionResultMessage("t1", "toolA", "Result A");
        var term2 = ToolExecutionResultMessage.toolExecutionResultMessage("t2", "toolB", "Result B");
        var user2 = new UserMessage("Follow-up based on results");
        var ai1 = new AiMessage("AI response");
        var term3 = ToolExecutionResultMessage.toolExecutionResultMessage("t3", "toolC", "Result C");
        var user3 = new UserMessage("Another follow-up");
        var term4 = ToolExecutionResultMessage.toolExecutionResultMessage("t4", "toolD", "Result D"); // Trailing

        // Case 1: Single TERM followed by UserMessage
        var messages1 = List.of(user1, term1, user2);
        var result1 = Coder.emulateToolExecutionResults(messages1);
        assertEquals(2, result1.size());
        assertEquals(user1, result1.get(0));
        assertTrue(result1.get(1) instanceof UserMessage);
        assertEquals("<toolcall id=\"t1\" name=\"toolA\">\nResult A\n</toolcall>\n\nFollow-up based on results", Models.getText(result1.get(1)).stripIndent());
        assertEquals(user2.name(), ((UserMessage) result1.get(1)).name()); // Name preserved

        // Case 2: Multiple TERMs followed by UserMessage
        var messages2 = List.of(user1, term1, term2, user2);
        var result2 = Coder.emulateToolExecutionResults(messages2);
        assertEquals(2, result2.size());
        assertEquals(user1, result2.get(0));
        assertTrue(result2.get(1) instanceof UserMessage);
        assertEquals("<toolcall id=\"t1\" name=\"toolA\">\nResult A\n</toolcall>\n\n<toolcall id=\"t2\" name=\"toolB\">\nResult B\n</toolcall>\n\nFollow-up based on results", Models.getText(result2.get(1)).stripIndent());

        // Case 3: TERM followed by non-UserMessage (AiMessage)
        var messages3 = List.of(user1, term1, ai1, user2);
        var result3 = Coder.emulateToolExecutionResults(messages3);
        assertEquals(4, result3.size());
        assertEquals(user1, result3.get(0));
        assertTrue(result3.get(1) instanceof UserMessage);
        assertEquals("<toolcall id=\"t1\" name=\"toolA\">\nResult A\n</toolcall>\n", Models.getText(result3.get(1)).stripIndent());
        assertEquals(ai1, result3.get(2));
        assertEquals(user2, result3.get(3));

        // Case 4: Trailing TERM(s)
        var messages4 = List.of(user1, term1, user2, term4);
        var result4 = Coder.emulateToolExecutionResults(messages4);
        assertEquals(3, result4.size());
        assertEquals(user1, result4.get(0));
        assertEquals("<toolcall id=\"t1\" name=\"toolA\">\nResult A\n</toolcall>\n\nFollow-up based on results", Models.getText(result4.get(1)).stripIndent());
        assertEquals("<toolcall id=\"t4\" name=\"toolD\">\nResult D\n</toolcall>\n", Models.getText(result4.get(2)).stripIndent());

        // Case 5: Multiple combinations and other messages, including combining multiple terms
        var messages5 = List.of(user1, term1, term2, user2, ai1, term3, term4, user3);
        var result5 = Coder.emulateToolExecutionResults(messages5);
        // Expected: user1, combined(message from term1,term2 and user2), ai1, combined(message from term3,term4 and user3)
        assertEquals(4, result5.size());
        assertEquals(user1, result5.get(0));
        var expectedText5_1 = """
                <toolcall id="t1" name="toolA">
                Result A
                </toolcall>
                
                <toolcall id="t2" name="toolB">
                Result B
                </toolcall>
                
                Follow-up based on results""".stripIndent();
        assertEquals(expectedText5_1, Models.getText(result5.get(1)));
        assertEquals(ai1, result5.get(2));
        var expectedText5_3 = """
                <toolcall id="t3" name="toolC">
                Result C
                </toolcall>
                
                <toolcall id="t4" name="toolD">
                Result D
                </toolcall>
                
                Another follow-up""".stripIndent();
        assertEquals(expectedText5_3, Models.getText(result5.get(3)));

        // Case 6: No TERMs
        var messages6 = List.of(user1, ai1, user2);
        var result6 = Coder.emulateToolExecutionResults(messages6);
        assertEquals(messages6, result6);
        assertEquals(messages6, result6, "List should be identical if unmodified");

        // Case 7: Only TERMs - creates a new UserMessage
        var messages7 = List.<ChatMessage>of(term1, term2);
        var result7 = Coder.emulateToolExecutionResults(messages7);
        assertEquals(1, result7.size());
        assertTrue(result7.get(0) instanceof UserMessage);
        assertEquals("<toolcall id=\"t1\" name=\"toolA\">\nResult A\n</toolcall>\n\n<toolcall id=\"t2\" name=\"toolB\">\nResult B\n</toolcall>\n", Models.getText(result7.get(0)).stripIndent());

        // Case 8: TERM at the beginning followed by UserMessage
        var messages8 = List.of(term1, user1);
        var result8 = Coder.emulateToolExecutionResults(messages8);
        assertEquals(1, result8.size());
        assertTrue(result8.get(0) instanceof UserMessage);
        assertEquals("<toolcall id=\"t1\" name=\"toolA\">\nResult A\n</toolcall>\n\nInitial request", Models.getText(result8.get(0)).stripIndent());
    }
}<|MERGE_RESOLUTION|>--- conflicted
+++ resolved
@@ -214,32 +214,6 @@
         }
     }
 
-<<<<<<< HEAD
-=======
-    @Test
-    void testThinkToolPresent() {
-        // Create a new ToolRegistry instance
-        var toolRegistry = new io.github.jbellis.brokk.tools.ToolRegistry();
-        
-        // Get all the registered tools
-        var allTools = toolRegistry.getRegisteredTools(List.of("think"));
-        
-        // Verify the think tool is present
-        assertFalse(allTools.isEmpty(), "Think tool should be registered");
-        assertEquals("think", allTools.getFirst().name(), "Tool should be named 'think'");
-        
-        // Verify the think tool's description and parameter
-        var thinkTool = allTools.getFirst();
-        // Check if the description contains the phrase "step by step".
-        assertTrue(thinkTool.description().contains("step by step"),
-                  "Think tool description should mention 'step by step'. Actual: " + thinkTool.description());
-        assertEquals(1, thinkTool.parameters().properties().size(),
-                        "Think tool should have exactly one parameter");
-        assertTrue(thinkTool.parameters().properties().containsKey("reasoning"), 
-                  "Think tool should have a 'reasoning' parameter");
-    }
-    
->>>>>>> 21e1f58e
     void testEmulateToolExecutionResults() {
         var user1 = new UserMessage("Initial request");
         var term1 = ToolExecutionResultMessage.toolExecutionResultMessage("t1", "toolA", "Result A");
