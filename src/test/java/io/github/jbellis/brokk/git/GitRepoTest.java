package io.github.jbellis.brokk.git;

import io.github.jbellis.brokk.gui.GitWorktreeTab;
import org.eclipse.jgit.api.Git;
import org.junit.jupiter.api.AfterEach;
import org.junit.jupiter.api.Assertions;
import org.junit.jupiter.api.BeforeEach;
import org.junit.jupiter.api.Test;
import org.junit.jupiter.api.io.TempDir;

import java.nio.file.Files;
import java.nio.file.Path;
import java.util.List;
import java.util.Optional;
<<<<<<< HEAD
import java.util.Set;

// For MergeMode testing, we need to access the static fields.
// This import assumes GitWorktreeTab and its inner MergeMode class are structured to allow this.
// If GitWorktreeTab or MergeMode is not public or MergeMode is not a static nested class,
// or its fields are not public static, this test part would need adjustment or a mock.
// Based on the provided summary, it seems they are static fields.
import io.github.jbellis.brokk.gui.GitWorktreeTab;
import io.github.jbellis.brokk.analyzer.ProjectFile;

=======
>>>>>>> 2bdbddf9

import static org.junit.jupiter.api.Assertions.*;
import static org.junit.jupiter.api.Assumptions.assumeTrue;


public class GitRepoTest {
    private Path projectRoot;
    private GitRepo repo;

    @TempDir
    Path tempDir;

    @BeforeEach
    void setUp() throws Exception {
        projectRoot = tempDir.resolve("testRepo");
        Files.createDirectories(projectRoot);

        try (Git git = Git.init().setDirectory(projectRoot.toFile()).call()) {
            // Create an initial commit
            Path readme = projectRoot.resolve("README.md");
            Files.writeString(readme, "Initial commit file.");
            git.add().addFilepattern("README.md").call();
            git.commit().setMessage("Initial commit").setAuthor("Test User", "test@example.com").setSign(false).call();
        }

        repo = new GitRepo(projectRoot);
    }

    @AfterEach
    void tearDown() throws Exception {
        if (repo != null) {
            repo.close();
        }
    }

    @Test
    void testRepositoryInitialization() throws Exception {
        Assertions.assertNotNull(repo);
        Assertions.assertTrue(Files.exists(projectRoot.resolve(".git")));
        Assertions.assertEquals(projectRoot.toAbsolutePath().normalize(), repo.getGitTopLevel());
    }

    @Test
    void testSupportsWorktrees_gitAvailable() {
        // This test assumes that the 'git' command-line executable is available
        // in the environment where the tests are run.
        Assertions.assertTrue(repo.supportsWorktrees(),
            "supportsWorktrees() should return true if git executable is available. " +
            "If this test fails, ensure 'git' is in the PATH or the method logic is broken.");
    }

    @Test
    void testListWorktrees_afterInitialCommit() throws Exception {
        if (!repo.supportsWorktrees()) {
            System.out.println("Skipping testListWorktrees_afterInitialCommit as worktrees not supported.");
            return;
        }

        List<IGitRepo.WorktreeInfo> worktrees = repo.listWorktrees();
        Assertions.assertEquals(1, worktrees.size());

        var worktreeInfo = worktrees.get(0);
        Assertions.assertEquals(projectRoot.toRealPath(), worktreeInfo.path());

        String expectedBranch = repo.getCurrentBranch();
        Assertions.assertEquals(expectedBranch, worktreeInfo.branch());

        String expectedCommitId = repo.getCurrentCommitId();
        Assertions.assertNotNull(expectedCommitId);
        Assertions.assertFalse(expectedCommitId.isEmpty());
        Assertions.assertEquals(expectedCommitId, worktreeInfo.commitId());
    }

    @Test
    void testAddAndListWorktree() throws Exception {
        if (!repo.supportsWorktrees()) {
            System.out.println("Skipping testAddAndListWorktree as worktrees not supported.");
            return;
        }

        String newBranchName = "feature-branch";
        Path newWorktreePath = tempDir.resolve("feature-worktree");

        // Ensure the parent directory for the new worktree exists if git worktree add doesn't create it.
        // Files.createDirectories(newWorktreePath.getParent()); // git worktree add creates the directory itself.

        repo.addWorktree(newBranchName, newWorktreePath);

        List<IGitRepo.WorktreeInfo> worktrees = repo.listWorktrees();
        Assertions.assertEquals(2, worktrees.size(), "Should be two worktrees after adding one.");

        Path newWorktreePathReal = newWorktreePath.toRealPath();
        Optional<IGitRepo.WorktreeInfo> addedWorktreeOpt = worktrees.stream()
                .filter(wt -> wt.path().equals(newWorktreePathReal))
                .findFirst();

        Assertions.assertTrue(addedWorktreeOpt.isPresent(), "Newly added worktree not found in list.");
        var addedWorktree = addedWorktreeOpt.get();

        Assertions.assertEquals(newBranchName, addedWorktree.branch(), "Branch name of the new worktree is incorrect.");

        // The new branch is created from HEAD, so commit ID should match current repo's HEAD
        String expectedCommitId = repo.getCurrentCommitId();
        Assertions.assertEquals(expectedCommitId, addedWorktree.commitId(), "Commit ID of the new worktree is incorrect.");
    }

    @Test
    void testRemoveWorktree() throws Exception {
        if (!repo.supportsWorktrees()) {
            System.out.println("Skipping testRemoveWorktree as worktrees not supported.");
            return;
        }

        String branchToWorktree = "worktree-branch-to-remove";
        Path worktreePathToRemove = tempDir.resolve("worktree-to-remove");

        // Add a worktree
        repo.addWorktree(branchToWorktree, worktreePathToRemove);

        // Verify it was added
        List<IGitRepo.WorktreeInfo> worktreesAfterAdd = repo.listWorktrees();
        Assertions.assertEquals(2, worktreesAfterAdd.size(), "Should be two worktrees after adding one for removal.");
        Path worktreePathToRemoveReal = worktreePathToRemove.toRealPath();
        Assertions.assertTrue(
            worktreesAfterAdd.stream().anyMatch(wt -> wt.path().equals(worktreePathToRemoveReal)),
            "Newly added worktree (for removal) not found in list."
        );
        Assertions.assertTrue(Files.exists(worktreePathToRemove), "Worktree directory should exist after add.");
        Assertions.assertTrue(Files.exists(worktreePathToRemove.resolve(".git")), "Worktree .git file should exist after add.");

        // Remove the worktree
        repo.removeWorktree(worktreePathToRemove, false);

        // Verify it was removed
        List<IGitRepo.WorktreeInfo> worktreesAfterRemove = repo.listWorktrees();
        Assertions.assertEquals(1, worktreesAfterRemove.size(), "Should be one worktree after removing one.");
        Assertions.assertFalse(
            worktreesAfterRemove.stream().anyMatch(wt -> wt.path().equals(worktreePathToRemoveReal)),
            "Removed worktree should not be found in list."
        );
        // The `git worktree remove` command should remove the directory if it's clean.
        // If the worktree had a .git file (typical for linked worktrees), that specific file is removed,
        // and then the directory structure if it becomes empty or if git decides to clean it fully.
        // For a robust check, we primarily care that it's not listed by git and its .git marker is gone.
        // Depending on the git version and exact state, the top-level directory might linger if it had other files.
        // However, for a freshly added worktree, it should be removed.
        assertFalse(Files.exists(worktreePathToRemove), "Worktree directory should not exist after clean removal.");
    }

    @Test
    void testRemoveWorktree_ForceRequiredAndUsed() throws Exception {
        if (!repo.supportsWorktrees()) {
            System.out.println("Skipping testRemoveWorktree_ForceRequiredAndUsed as worktrees not supported.");
            return;
        }

        String branchName = "dirty-worktree-branch";
        Path worktreePath = tempDir.resolve("dirty-worktree");

        // 1. Add a worktree
        repo.addWorktree(branchName, worktreePath);
        assertTrue(Files.exists(worktreePath), "Worktree directory should exist after add.");

        // 2. Make the worktree "dirty" by adding an uncommitted file
        // (Simpler than full GitRepo instance for the worktree: just create a file)
        Path dirtyFile = worktreePath.resolve("uncommitted_change.txt");
        Files.writeString(dirtyFile, "This file makes the worktree dirty.");
        assertTrue(Files.exists(dirtyFile), "Dirty file should exist in worktree.");

        // 3. Attempt to remove without force, expect WorktreeNeedsForceException
        GitRepo.WorktreeNeedsForceException e = Assertions.assertThrows(
            GitRepo.WorktreeNeedsForceException.class,
            () -> repo.removeWorktree(worktreePath, false),
            "Expected WorktreeNeedsForceException when removing dirty worktree without force."
        );
        // Check that the exception message indicates that force is required.
        // The message is now more specific like "Worktree at ... requires force for removal: ..."
        assertTrue(e.getMessage().toLowerCase().contains("requires force for removal") &&
                   (e.getMessage().contains("use --force") || e.getMessage().contains("not empty") || e.getMessage().contains("dirty")),
                   "Exception message should indicate force is required and provide Git's reason. Actual: " + e.getMessage());
        assertTrue(Files.exists(worktreePath), "Worktree directory should still exist after failed non-force removal.");

        // Get the real path *before* it's removed by the force operation.
        Path worktreeRealPath = worktreePath.toRealPath();

        // 4. Attempt to remove with force=true, expect success
        Assertions.assertDoesNotThrow(
            () -> repo.removeWorktree(worktreePath, true),
            "Expected no exception when using removeWorktree with force=true on a dirty worktree."
        );

        // 5. Verify worktree is removed
        List<IGitRepo.WorktreeInfo> worktreesAfterForceRemove = repo.listWorktrees();
        Assertions.assertFalse(
            worktreesAfterForceRemove.stream().anyMatch(wt -> wt.path().equals(worktreeRealPath)),
            "Force-removed worktree should not be in the list."
        );
        assertFalse(Files.exists(worktreePath), "Worktree directory should not exist after successful force removal.");
    }

    @Test
    void testRemoveWorktree_ForceRequired_Locked() throws Exception {
        if (!repo.supportsWorktrees()) {
            System.out.println("Skipping testRemoveWorktree_ForceRequired_Locked as worktrees not supported.");
            return;
        }

        String branchName = "locked-worktree-branch";
        Path worktreePath = tempDir.resolve("locked-worktree");

        // 1. Add a worktree
        repo.addWorktree(branchName, worktreePath);
        assertTrue(Files.exists(worktreePath), "Worktree directory should exist after add.");
        Path worktreeRealPath = worktreePath.toRealPath(); // Get real path before potential removal

        // 2. Lock the worktree using the git command line
        try {
            io.github.jbellis.brokk.util.Environment.instance.runShellCommand(
                String.format("git worktree lock %s", worktreePath.toAbsolutePath().normalize()),
                repo.getGitTopLevel(),
                output -> {}
            );
        } catch (io.github.jbellis.brokk.util.Environment.SubprocessException | InterruptedException e) {
            fail("Failed to lock worktree: " + e.getMessage());
        }

        // 3. Attempt to remove without force, expect WorktreeNeedsForceException
        GitRepo.WorktreeNeedsForceException e = Assertions.assertThrows(
            GitRepo.WorktreeNeedsForceException.class,
            () -> repo.removeWorktree(worktreePath, false),
            "Expected WorktreeNeedsForceException when removing a locked worktree without force."
        );
        // Check that the exception message indicates that force is required due to lock.
        // Git's output for locked worktrees typically includes "locked working tree" and "use 'remove -f -f'" or similar.
        String lowerCaseMessage = e.getMessage().toLowerCase();
        assertTrue(lowerCaseMessage.contains("requires force for removal") &&
                   (lowerCaseMessage.contains("locked working tree") || lowerCaseMessage.contains("is locked")) && // Check for "locked working tree" or "is locked"
                   (lowerCaseMessage.contains("use --force") || lowerCaseMessage.contains("use 'remove -f -f'")), // Check for "--force" or "-f -f"
                   "Exception message should indicate force is required for a locked worktree. Actual: " + e.getMessage());
        assertTrue(Files.exists(worktreePath), "Worktree directory should still exist after failed non-force removal of locked worktree.");

        // 4. Attempt to remove with force=true, expect success
        Assertions.assertDoesNotThrow(
            () -> repo.removeWorktree(worktreePath, true),
            "Expected no exception when using removeWorktree with force=true on a locked worktree."
        );

        // 5. Verify worktree is removed
        List<IGitRepo.WorktreeInfo> worktreesAfterForceRemove = repo.listWorktrees();
        Assertions.assertFalse(
            worktreesAfterForceRemove.stream().anyMatch(wt -> wt.path().equals(worktreeRealPath)),
            "Force-removed locked worktree should not be in the list."
        );
        assertFalse(Files.exists(worktreePath), "Worktree directory should not exist after successful force removal of locked worktree.");
    }

    // Helper method to create a commit
    private void createCommit(String fileName, String content, String message) throws Exception {
        Path filePath = projectRoot.resolve(fileName);
        Files.writeString(filePath, content);
        repo.getGit().add().addFilepattern(fileName).call();
        repo.getGit().commit().setAuthor("Test User", "test@example.com").setMessage(message).call();
    }

    @Test
    void testGetCommitMessagesBetween_sameBranch() throws Exception {
        List<String> messages = repo.getCommitMessagesBetween("main", "main");
        assertTrue(messages.isEmpty(), "Should be no messages between a branch and itself.");
    }

    @Test
    void testGetCommitMessagesBetween_newCommitsOnFeature() throws Exception {
        String mainBranch = repo.getCurrentBranch(); // Should be "main" or "master" depending on Git version default
        repo.getGit().branchCreate().setName("feature").call();
        repo.getGit().checkout().setName("feature").call();

        createCommit("feature_file1.txt", "content1", "Commit 1 on feature");
        createCommit("feature_file2.txt", "content2", "Commit 2 on feature");

        List<String> messages = repo.getCommitMessagesBetween("feature", mainBranch);
        List<String> expectedMessages = List.of("Commit 1 on feature", "Commit 2 on feature");
        assertEquals(expectedMessages, messages, "Messages should be those on feature branch, in chronological order.");
    }

    @Test
    void testGetCommitMessagesBetween_divergentBranches() throws Exception {
        // Initial state: main branch with "Initial commit"

        // M1 on main
        createCommit("main_file1.txt", "m1 content", "M1 on main");
        String mainBranch = repo.getCurrentBranch();

        // Create branch-A from main (at M1)
        repo.getGit().branchCreate().setName("branch-A").setStartPoint(mainBranch).call();
        repo.getGit().checkout().setName("branch-A").call();
        createCommit("a_file1.txt", "a1 content", "A1 on branch-A");

        // Create branch-B from main (at M1)
        repo.getGit().checkout().setName(mainBranch).call(); // Back to main
        repo.getGit().branchCreate().setName("branch-B").setStartPoint(mainBranch).call();
        repo.getGit().checkout().setName("branch-B").call();
        createCommit("b_file1.txt", "b1 content", "B1 on branch-B");

        // Add another commit to branch-A
        repo.getGit().checkout().setName("branch-A").call();
        createCommit("a_file2.txt", "a2 content", "A2 on branch-A");

        // Commits on branch-A: Initial, M1, A1, A2
        // Commits on branch-B: Initial, M1, B1
        // Merge base is M1. Commits on branch-A after M1 are A1, A2.
        List<String> messages = repo.getCommitMessagesBetween("branch-A", "branch-B");
        List<String> expectedMessages = List.of("A1 on branch-A", "A2 on branch-A");
        assertEquals(expectedMessages, messages, "Should return commits unique to branch-A after divergence, in order.");
    }

    @Test
    void testSanitizeBranchName_withWhitespaceAndIllegalChars() throws Exception {
        String proposedName = "  feature/new awesome branch!  ";
        String sanitized = repo.sanitizeBranchName(proposedName);
        assertEquals("feature/new-awesome-branch", sanitized);
    }

    @Test
    void testSanitizeBranchName_collision() throws Exception {
        String existingBranch = "existing-branch";
        repo.getGit().branchCreate().setName(existingBranch).call();

        String proposedName = "existing branch"; // sanitizes to "existing-branch"
        String sanitized = repo.sanitizeBranchName(proposedName);
        assertEquals("existing-branch-2", sanitized);
    }

    @Test
    void testSanitizeBranchName_collisionMultiple() throws Exception {
        repo.getGit().branchCreate().setName("another-branch").call();
        repo.getGit().branchCreate().setName("another-branch-2").call();

        String proposedName = "another branch"; // sanitizes to "another-branch"
        String sanitized = repo.sanitizeBranchName(proposedName);
        assertEquals("another-branch-3", sanitized);
    }

    @Test
    void testSanitizeBranchName_emptyAfterSanitization() throws Exception {
        String proposedName = "!@#$%^";
        String sanitized = repo.sanitizeBranchName(proposedName);
        assertEquals("branch", sanitized, "Should default to 'branch' if sanitization results in empty string and 'branch' is unique.");

        // Test when "branch" already exists
        repo.getGit().branchCreate().setName("branch").call();
        String sanitized2 = repo.sanitizeBranchName("!@#$%^");
        assertEquals("branch-2", sanitized2, "Should default to 'branch-2' if 'branch' exists.");
    }

    @Test
    void testSanitizeBranchName_cleanAndUnique() throws Exception {
        String proposedName = "clean-unique-branch";
        String sanitized = repo.sanitizeBranchName(proposedName);
        assertEquals("clean-unique-branch", sanitized);
    }

    @Test
    void testGetBranchesInWorktrees() throws Exception {
        assumeTrue(repo.supportsWorktrees(), "Worktrees not supported, skipping testGetBranchesInWorktrees");

        String mainBranchInitial = repo.getCurrentBranch();

        String wtBranch1 = "feature-wt1";
        Path wtPath1 = tempDir.resolve("worktree1");
        repo.addWorktree(wtBranch1, wtPath1);

        String wtBranch2 = "feature-wt2";
        Path wtPath2 = tempDir.resolve("worktree2");
        repo.addWorktree(wtBranch2, wtPath2);

        java.util.Set<String> branchesInWorktrees = repo.getBranchesInWorktrees();

        assertTrue(branchesInWorktrees.contains(mainBranchInitial), "Main project's branch should be in worktree branches list");
        assertTrue(branchesInWorktrees.contains(wtBranch1), "Branch from worktree1 should be listed");
        assertTrue(branchesInWorktrees.contains(wtBranch2), "Branch from worktree2 should be listed");
        // Main project is also a worktree in the context of `git worktree list` output
        assertEquals(3, branchesInWorktrees.size(), "Should be exactly three branches listed (main + 2 new)");
    }

    @Test
    void testIsWorktree() throws Exception {
        assumeTrue(repo.supportsWorktrees(), "Worktrees not supported, skipping testIsWorktree");

        // Main repository (repo instance) should not be considered a linked worktree by this definition
        assertFalse(repo.isWorktree(), "Main repository instance should return false for isWorktree()");

        String wtBranch = "feature-isworktree";
        Path wtPath = tempDir.resolve("isworktree-test");
        repo.addWorktree(wtBranch, wtPath);

        GitRepo worktreeRepo = null;
        try {
            worktreeRepo = new GitRepo(wtPath);
            assertTrue(worktreeRepo.isWorktree(), "GitRepo instance for a worktree path should return true for isWorktree()");
        } finally {
            if (worktreeRepo != null) {
                worktreeRepo.close();
            }
        }
    }

    @Test
    void testGetNextWorktreePath() throws Exception {
        Path worktreeStorageDir = tempDir.resolve("worktree_storage");
        Files.createDirectories(worktreeStorageDir);

        // Simulate existing worktrees
        Files.createDirectories(worktreeStorageDir.resolve("wt1"));
        Files.createDirectories(worktreeStorageDir.resolve("wt2"));
        Files.createDirectories(worktreeStorageDir.resolve("wt4"));

        // First call, should find wt3
        Path nextPath1 = repo.getNextWorktreePath(worktreeStorageDir);
        assertEquals("wt3", nextPath1.getFileName().toString(), "Expected next worktree path to be wt3");

        // Second call without creating wt3, should still be wt3
        Path nextPath2 = repo.getNextWorktreePath(worktreeStorageDir);
        assertEquals("wt3", nextPath2.getFileName().toString(), "Expected next worktree path to still be wt3 as it wasn't created");

        // Manually create wt3
        Files.createDirectories(worktreeStorageDir.resolve("wt3"));

        // Third call, should now find wt5 (as wt1, wt2, wt3, wt4 exist)
        Path nextPath3 = repo.getNextWorktreePath(worktreeStorageDir);
        assertEquals("wt5", nextPath3.getFileName().toString(), "Expected next worktree path to be wt5 after wt3 is created");
    }

    // --- Tests for checkMergeConflicts ---

    // Mock MergeMode for testing purposes if direct instantiation is problematic
    // However, the plan is to use the actual static fields if accessible.
    // The provided snippet for MergeMode `GitWorktreeTab$MergeMode MERGE_COMMIT;` implies static fields.

    private void setupBranchesForConflictTest() throws Exception {
        // main: Initial commit -> C_main (modifies common.txt)
        // feature: Initial commit -> C_feature (modifies common.txt differently)
        createCommit("common.txt", "Original content", "Commit common base");
        String mainBranch = repo.getCurrentBranch();

        // Commit on main
        createCommit("common.txt", "Main modification", "C_main on common.txt");

        // Create feature branch from common base (before C_main)
        repo.getGit().branchCreate().setName("feature").setStartPoint("HEAD~1").call();
        repo.getGit().checkout().setName("feature").call();
        createCommit("common.txt", "Feature modification", "C_feature on common.txt");
        // Add another commit to feature to make it distinct beyond the conflict
        createCommit("feature_only.txt", "feature only", "F2 on feature");


        // Return to main branch for merge/rebase target
        repo.getGit().checkout().setName(mainBranch).call();
    }

    private void setupBranchesForNoConflictTest_FeatureAhead() throws Exception {
        // main: Initial commit
        // feature: Initial commit -> C1_feature (file1.txt) -> C2_feature (file2.txt)
        createCommit("main_base.txt", "Base file on main", "Commit on main");
        String mainBranch = repo.getCurrentBranch(); // e.g. "master"

        // Ensure "feature" doesn't exist from a previous failed run or state
        if (repo.listLocalBranches().contains("feature")) {
            repo.getGit().branchDelete().setBranchNames("feature").setForce(true).call();
        }
        repo.getGit().branchCreate().setName("feature").setStartPoint(mainBranch).call();
        repo.getGit().checkout().setName("feature").call();
        createCommit("file1.txt", "content1", "C1_feature");
        createCommit("file2.txt", "content2", "C2_feature");

        repo.getGit().checkout().setName(mainBranch).call();
    }
     private void setupBranchesForNoConflictTest_MainAhead() throws Exception {
        // main: Initial commit -> C1_main (main_file.txt)
        // feature: Initial commit
        String mainBranch = repo.getCurrentBranch();
        repo.getGit().branchCreate().setName("feature").setStartPoint("HEAD").call(); // feature from initial

        // Commit on main
        createCommit("main_file.txt", "main content", "C1_main");


        repo.getGit().checkout().setName("feature").call(); // Switch to feature, it's behind main
        // (no new commits on feature branch itself for this specific rebase test where feature is rebased onto a more advanced main)
        repo.getGit().checkout().setName(mainBranch).call(); // Back to main
    }


    @Test
    void testCheckMergeConflicts_NoConflict_MergeCommit() throws Exception {
        setupBranchesForNoConflictTest_FeatureAhead();
        String result = repo.checkMergeConflicts("feature", repo.getCurrentBranch(), GitWorktreeTab.MergeMode.MERGE_COMMIT);
        assertNull(result, "Should be no conflict for MERGE_COMMIT: " + result);
        assertEquals(repo.getCurrentBranch(), repo.getGit().getRepository().getBranch(), "Repository should remain on original branch");
    }

    @Test
    void testCheckMergeConflicts_Conflict_MergeCommit() throws Exception {
        setupBranchesForConflictTest();
        String result = repo.checkMergeConflicts("feature", repo.getCurrentBranch(), GitWorktreeTab.MergeMode.MERGE_COMMIT);
        assertNotNull(result, "Should be a conflict for MERGE_COMMIT");
        assertTrue(result.contains("common.txt"), "Conflict message should mention common.txt");
        assertEquals(repo.getCurrentBranch(), repo.getGit().getRepository().getBranch(), "Repository should remain on original branch");
        org.eclipse.jgit.lib.RepositoryState stateMerge = repo.getGit().getRepository().getRepositoryState();
        assertFalse(stateMerge == org.eclipse.jgit.lib.RepositoryState.MERGING || stateMerge == org.eclipse.jgit.lib.RepositoryState.MERGING_RESOLVED, "Repository should not be in merging state");
    }

    @Test
    void testCheckMergeConflicts_NoConflict_RebaseMerge() throws Exception {
        setupBranchesForNoConflictTest_MainAhead(); // main has C1_main, feature is at Initial
        // Rebase feature (at Initial) onto main (at C1_main). No new commits on feature, so it should be fast-forward or up-to-date like.
        String currentMainBranch = repo.getCurrentBranch();
        String result = repo.checkMergeConflicts("feature", currentMainBranch, GitWorktreeTab.MergeMode.REBASE_MERGE);
        assertNull(result, "Should be no conflict for REBASE_MERGE when feature is ancestor: " + result);
        assertEquals(currentMainBranch, repo.getGit().getRepository().getBranch(), "Repository should remain on original branch");
        assertFalse(repo.getGit().getRepository().getRepositoryState().isRebasing(), "Repository should not be in rebasing state");

        // Test with feature having its own commits that don't conflict
        tearDown(); setUp(); // Reset repo
        setupBranchesForNoConflictTest_FeatureAhead(); // feature has C1, C2; main is at Initial + main_base
        currentMainBranch = repo.getCurrentBranch();
        result = repo.checkMergeConflicts("feature", currentMainBranch, GitWorktreeTab.MergeMode.REBASE_MERGE);
        assertNull(result, "Should be no conflict for REBASE_MERGE with non-conflicting feature commits: " + result);
        assertEquals(currentMainBranch, repo.getGit().getRepository().getBranch(), "Repository should remain on original branch");
        assertFalse(repo.getGit().getRepository().getRepositoryState().isRebasing(), "Repository should not be in rebasing state");
    }

    @Test
    void testCheckMergeConflicts_Conflict_RebaseMerge() throws Exception {
        setupBranchesForConflictTest();
        String result = repo.checkMergeConflicts("feature", repo.getCurrentBranch(), GitWorktreeTab.MergeMode.REBASE_MERGE);
        assertNotNull(result, "Should be a conflict for REBASE_MERGE: " + result);
        // JGit's RebaseResult with STOPPED status might not always populate getConflicts().
        // The method returns a generic message in that case.
        // We accept either the specific file mention or the generic "stopped/conflicted" message.
        boolean mentionsSpecificFile = result.contains("common.txt");
        boolean isGenericStoppedMessage = result.contains("Rebase stopped or conflicted, but no specific files reported by JGit");
        assertTrue(mentionsSpecificFile || isGenericStoppedMessage,
                   "Conflict message should either mention 'common.txt' or be the generic 'stopped/conflicted' message. Actual: " + result);
        assertEquals(repo.getCurrentBranch(), repo.getGit().getRepository().getBranch(), "Repository should remain on original branch");
        assertFalse(repo.getGit().getRepository().getRepositoryState().isRebasing(), "Repository should not be in rebasing state");
    }

    @Test
    void testCheckMergeConflicts_NoConflict_SquashCommit() throws Exception {
        setupBranchesForNoConflictTest_FeatureAhead();
        String result = repo.checkMergeConflicts("feature", repo.getCurrentBranch(), GitWorktreeTab.MergeMode.SQUASH_COMMIT);
        assertNull(result, "Should be no conflict for SQUASH_COMMIT: " + result);
        assertEquals(repo.getCurrentBranch(), repo.getGit().getRepository().getBranch(), "Repository should remain on original branch");
        org.eclipse.jgit.lib.RepositoryState stateSquashNoConflict = repo.getGit().getRepository().getRepositoryState();
        assertFalse(stateSquashNoConflict == org.eclipse.jgit.lib.RepositoryState.MERGING || stateSquashNoConflict == org.eclipse.jgit.lib.RepositoryState.MERGING_RESOLVED, "Repository should not be in merging state after squash no conflict");
    }

    @Test
    void testCheckMergeConflicts_Conflict_SquashCommit() throws Exception {
        setupBranchesForConflictTest();
        String result = repo.checkMergeConflicts("feature", repo.getCurrentBranch(), GitWorktreeTab.MergeMode.SQUASH_COMMIT);
        assertNotNull(result, "Should be a conflict for SQUASH_COMMIT");
        assertTrue(result.contains("common.txt"), "Conflict message should mention common.txt for squash: " + result);
        assertEquals(repo.getCurrentBranch(), repo.getGit().getRepository().getBranch(), "Repository should remain on original branch");
        org.eclipse.jgit.lib.RepositoryState stateSquashConflict = repo.getGit().getRepository().getRepositoryState();
        assertFalse(stateSquashConflict == org.eclipse.jgit.lib.RepositoryState.MERGING || stateSquashConflict == org.eclipse.jgit.lib.RepositoryState.MERGING_RESOLVED, "Repository should not be in merging state after squash conflict");
    }

    @Test
    void testCheckMergeConflicts_InvalidWorktreeBranch() throws Exception {
        String mainBranch = repo.getCurrentBranch();
        String result = repo.checkMergeConflicts("nonexistent-feature", mainBranch, GitWorktreeTab.MergeMode.MERGE_COMMIT);
        assertNotNull(result);
        assertTrue(result.contains("Worktree branch 'nonexistent-feature' could not be resolved"));
    }

    @Test
    void testCheckMergeConflicts_InvalidTargetBranch() throws Exception {
        String mainBranch = repo.getCurrentBranch();
        repo.getGit().branchCreate().setName("feature-exists").call();
        String result = repo.checkMergeConflicts("feature-exists", "nonexistent-target", GitWorktreeTab.MergeMode.MERGE_COMMIT);
        assertNotNull(result);
        assertTrue(result.contains("Target branch 'nonexistent-target' could not be resolved"));
    }

    @Test
<<<<<<< HEAD
    void testCheckoutFilesFromCommit() throws Exception {
        // Create test files with initial content
        Path file1 = projectRoot.resolve("file1.txt");
        Path file2 = projectRoot.resolve("file2.txt");
        Path file3 = projectRoot.resolve("file3.txt");

        Files.writeString(file1, "Initial content 1");
        Files.writeString(file2, "Initial content 2");
        Files.writeString(file3, "Initial content 3");

        // Add and commit initial state
        repo.getGit().add().addFilepattern("file1.txt").addFilepattern("file2.txt").addFilepattern("file3.txt").call();
        repo.getGit().commit().setMessage("Initial commit with 3 files").call();
        String initialCommit = repo.getCurrentCommitId();

        // Modify files and commit
        Files.writeString(file1, "Modified content 1");
        Files.writeString(file2, "Modified content 2");
        Files.writeString(file3, "Modified content 3");

        repo.getGit().add().addFilepattern(".").call();
        repo.getGit().commit().setMessage("Modified all files").call();

        // Verify files have modified content
        assertEquals("Modified content 1", Files.readString(file1));
        assertEquals("Modified content 2", Files.readString(file2));
        assertEquals("Modified content 3", Files.readString(file3));

        // Create ProjectFile objects for file1 and file2 only
        List<ProjectFile> filesToRollback = List.of(
            new ProjectFile(projectRoot, "file1.txt"),
            new ProjectFile(projectRoot, "file2.txt")
        );

        // Checkout file1 and file2 from initial commit
        repo.checkoutFilesFromCommit(initialCommit, filesToRollback);

        // Verify file1 and file2 are restored to initial state
        assertEquals("Initial content 1", Files.readString(file1));
        assertEquals("Initial content 2", Files.readString(file2));

        // Verify file3 remains modified (not included in checkout)
        assertEquals("Modified content 3", Files.readString(file3));
    }

    @Test
    void testCheckoutFilesFromCommit_InvalidCommit() throws Exception {
        Path file1 = projectRoot.resolve("file1.txt");
        Files.writeString(file1, "Some content");
        repo.getGit().add().addFilepattern("file1.txt").call();
        repo.getGit().commit().setMessage("Add file1").setSign(false).call();

        List<ProjectFile> files = List.of(new ProjectFile(projectRoot, "file1.txt"));

        assertThrows(Exception.class, () -> {
            repo.checkoutFilesFromCommit("invalid-commit-id", files);
        }, "Should throw exception for invalid commit ID");
    }

    @Test
    void testCheckoutFilesFromCommit_EmptyFilesList() throws Exception {
        assertThrows(IllegalArgumentException.class, () -> {
            repo.checkoutFilesFromCommit("HEAD", List.of());
        }, "Should throw IllegalArgumentException for empty files list");
    }

    @Test
    void testCheckoutFilesFromCommit_NullFilesList() throws Exception {
        assertThrows(IllegalArgumentException.class, () -> {
            repo.checkoutFilesFromCommit("HEAD", null);
        }, "Should throw IllegalArgumentException for null files list");
    }

    @Test
    void testCheckoutFilesFromCommit_NonExistentFile() throws Exception {
        // Create and commit a file
        Path file1 = projectRoot.resolve("file1.txt");
        Files.writeString(file1, "Initial content");
        repo.getGit().add().addFilepattern("file1.txt").call();
        repo.getGit().commit().setMessage("Add file1").setSign(false).call();
        String firstCommit = repo.getCurrentCommitId();

        // Delete the file and commit
        Files.delete(file1);
        repo.getGit().rm().addFilepattern("file1.txt").call();
        repo.getGit().commit().setMessage("Delete file1").setSign(false).call();

        // Try to checkout the deleted file from the first commit
        List<ProjectFile> files = List.of(new ProjectFile(projectRoot, "file1.txt"));
        repo.checkoutFilesFromCommit(firstCommit, files);

        // Verify the file is restored
        assertTrue(Files.exists(file1));
        assertEquals("Initial content", Files.readString(file1));
    }

    @Test
    void testCheckoutFilesFromCommit_FileInSubdirectory() throws Exception {
        // Create file in subdirectory
        Path subDir = projectRoot.resolve("src/main/java");
        Files.createDirectories(subDir);
        Path file = subDir.resolve("MyClass.java");
        Files.writeString(file, "public class MyClass {}");

        repo.getGit().add().addFilepattern("src/main/java/MyClass.java").call();
        repo.getGit().commit().setMessage("Add MyClass").setSign(false).call();
        String firstCommit = repo.getCurrentCommitId();

        // Modify the file
        Files.writeString(file, "public class MyClass { /* modified */ }");
        repo.getGit().add().addFilepattern(".").call();
        repo.getGit().commit().setMessage("Modify MyClass").setSign(false).call();

        // Checkout from first commit
        List<ProjectFile> files = List.of(new ProjectFile(projectRoot, "src/main/java/MyClass.java"));
        repo.checkoutFilesFromCommit(firstCommit, files);

        // Verify restoration
        assertEquals("public class MyClass {}", Files.readString(file));
    }

    @Test
    void testCheckoutFilesFromCommit_WithUnstagedChanges() throws Exception {
        // Create and commit a file
        Path file1 = projectRoot.resolve("file1.txt");
        Files.writeString(file1, "Initial content");
        repo.getGit().add().addFilepattern("file1.txt").call();
        repo.getGit().commit().setMessage("Initial commit").setSign(false).call();
        String initialCommit = repo.getCurrentCommitId();

        // Make changes and commit
        Files.writeString(file1, "Committed change");
        repo.getGit().add().addFilepattern("file1.txt").call();
        repo.getGit().commit().setMessage("Update file1").setSign(false).call();

        // Make unstaged changes
        Files.writeString(file1, "Unstaged change");

        // Checkout from initial commit (should overwrite unstaged changes)
        List<ProjectFile> files = List.of(new ProjectFile(projectRoot, "file1.txt"));
        repo.checkoutFilesFromCommit(initialCommit, files);

        // Verify file is restored to initial state
        assertEquals("Initial content", Files.readString(file1));
    }

=======
    void testCreateBranchFromCommit() throws Exception {
        String initialCommitId = repo.getCurrentCommitId();
        String newBranchNameInput = "feature/from-commit-test";
        // The sanitizeBranchName method ensures the name is valid and unique.
        String finalBranchName = repo.sanitizeBranchName(newBranchNameInput);

        repo.createBranchFromCommit(finalBranchName, initialCommitId);

        List<String> localBranches = repo.listLocalBranches();
        assertTrue(localBranches.contains(finalBranchName), "Newly created branch '" + finalBranchName + "' should exist.");

        // Verify the start point of the new branch
        org.eclipse.jgit.lib.Ref branchRef = repo.getGit().getRepository().findRef(finalBranchName);
        assertNotNull(branchRef, "Branch ref should not be null for '" + finalBranchName + "'.");
        assertEquals(initialCommitId, branchRef.getObjectId().getName(), "Branch '" + finalBranchName + "' should be created from commit " + initialCommitId + ".");

        // Test creating another branch with the same initial input, sanitizeBranchName should make it unique
        String duplicateInputName = newBranchNameInput; // "feature/from-commit-test"
        String finalBranchName2 = repo.sanitizeBranchName(duplicateInputName); // Should be "feature/from-commit-test-2"
        assertNotEquals(finalBranchName, finalBranchName2, "Sanitized name for duplicate input should be different.");

        repo.createBranchFromCommit(finalBranchName2, initialCommitId);
        assertTrue(repo.listLocalBranches().contains(finalBranchName2), "Second branch '" + finalBranchName2 + "' with same input (but sanitized uniquely) should exist.");
        org.eclipse.jgit.lib.Ref branchRef2 = repo.getGit().getRepository().findRef(finalBranchName2);
        assertNotNull(branchRef2);
        assertEquals(initialCommitId, branchRef2.getObjectId().getName());
    }
>>>>>>> 2bdbddf9
}<|MERGE_RESOLUTION|>--- conflicted
+++ resolved
@@ -12,19 +12,11 @@
 import java.nio.file.Path;
 import java.util.List;
 import java.util.Optional;
-<<<<<<< HEAD
 import java.util.Set;
 
-// For MergeMode testing, we need to access the static fields.
-// This import assumes GitWorktreeTab and its inner MergeMode class are structured to allow this.
-// If GitWorktreeTab or MergeMode is not public or MergeMode is not a static nested class,
-// or its fields are not public static, this test part would need adjustment or a mock.
-// Based on the provided summary, it seems they are static fields.
 import io.github.jbellis.brokk.gui.GitWorktreeTab;
 import io.github.jbellis.brokk.analyzer.ProjectFile;
 
-=======
->>>>>>> 2bdbddf9
 
 import static org.junit.jupiter.api.Assertions.*;
 import static org.junit.jupiter.api.Assumptions.assumeTrue;
@@ -611,7 +603,6 @@
     }
 
     @Test
-<<<<<<< HEAD
     void testCheckoutFilesFromCommit() throws Exception {
         // Create test files with initial content
         Path file1 = projectRoot.resolve("file1.txt");
@@ -758,7 +749,7 @@
         assertEquals("Initial content", Files.readString(file1));
     }
 
-=======
+    @Test
     void testCreateBranchFromCommit() throws Exception {
         String initialCommitId = repo.getCurrentCommitId();
         String newBranchNameInput = "feature/from-commit-test";
@@ -786,5 +777,4 @@
         assertNotNull(branchRef2);
         assertEquals(initialCommitId, branchRef2.getObjectId().getName());
     }
->>>>>>> 2bdbddf9
 }