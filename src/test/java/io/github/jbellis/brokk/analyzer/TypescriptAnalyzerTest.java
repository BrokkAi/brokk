package io.github.jbellis.brokk.analyzer;

import io.github.jbellis.brokk.testutil.TestProject;
import org.junit.jupiter.api.BeforeAll;
import org.junit.jupiter.api.Test;
import org.junit.jupiter.api.io.TempDir;

import java.io.IOException;
import java.nio.file.Files;
import java.nio.file.Path;
import java.util.List;
import java.util.Map;
import java.util.Optional;
import java.util.Set;
import java.util.function.Function;
import java.util.stream.Collectors;

import static org.junit.jupiter.api.Assertions.*;

public class TypescriptAnalyzerTest {

    private static TestProject project;
    private static TypescriptAnalyzer analyzer;

    // Helper to normalize line endings and strip leading/trailing whitespace from each line
    private static final Function<String, String> normalize =
        (String s) -> s.lines().map(String::strip).filter(line -> !line.isEmpty()).collect(Collectors.joining("\n"));

    @BeforeAll
    static void setUp(@TempDir Path tempDir) throws IOException {
        // Use a common TestProject setup method if available, or adapt TreeSitterAnalyzerTest.createTestProject
        Path testResourceRoot = Path.of("src/test/resources/testcode-ts");
        assertTrue(Files.exists(testResourceRoot) && Files.isDirectory(testResourceRoot),
                   "Test resource directory 'testcode-ts' must exist.");

        // For TypescriptAnalyzerTest, we'll point the TestProject root directly to testcode-ts
        project = TestProject.createTestProject("testcode-ts", Language.TYPESCRIPT);
        analyzer = new TypescriptAnalyzer(project); // Initialize with default excluded files (none)
        assertFalse(analyzer.isEmpty(), "Analyzer should have processed TypeScript files and not be empty.");
    }

    @Test
    void testHelloTsSkeletons() {

        ProjectFile helloTsFile = new ProjectFile(project.getRoot(), "Hello.ts");
        Map<CodeUnit, String> skeletons = analyzer.getSkeletons(helloTsFile);
        assertFalse(skeletons.isEmpty(), "Skeletons map for Hello.ts should not be empty.");

        CodeUnit greeterClass = CodeUnit.cls(helloTsFile, "", "Greeter");
        CodeUnit globalFunc = CodeUnit.fn(helloTsFile, "", "globalFunc");
        CodeUnit piConst = CodeUnit.field(helloTsFile, "", "_module_.PI");
        CodeUnit pointInterface = CodeUnit.cls(helloTsFile, "", "Point");
        CodeUnit colorEnum = CodeUnit.cls(helloTsFile, "", "Color");
        CodeUnit stringOrNumberAlias = CodeUnit.field(helloTsFile, "", "_module_.StringOrNumber");
        CodeUnit localDetailsAlias = CodeUnit.field(helloTsFile, "", "_module_.LocalDetails");


        assertTrue(skeletons.containsKey(greeterClass), "Greeter class skeleton missing.");
        assertEquals(normalize.apply("""
            export class Greeter {
              greeting: string
              constructor(message: string) { ... }
              greet(): string { ... }
            }"""), normalize.apply(skeletons.get(greeterClass)));

        assertTrue(skeletons.containsKey(globalFunc), "globalFunc skeleton missing.");
        assertEquals(normalize.apply("export function globalFunc(num: number): number { ... }"), normalize.apply(skeletons.get(globalFunc)));

        assertTrue(skeletons.containsKey(piConst), "PI const skeleton missing. Found: " + skeletons.keySet().stream().map(CodeUnit::fqName).collect(Collectors.joining(", ")));
        assertEquals(normalize.apply("export const PI: number = 3.14159"), normalize.apply(skeletons.get(piConst)));


        assertTrue(skeletons.containsKey(pointInterface), "Point interface skeleton missing.");
        assertEquals(normalize.apply("""
            export interface Point {
              x: number
              y: number
              label?: string
              readonly originDistance?: number
              move(dx: number, dy: number): void
            }"""), normalize.apply(skeletons.get(pointInterface)));

        assertTrue(skeletons.containsKey(colorEnum), "Color enum skeleton missing.");
        assertEquals(normalize.apply("""
            export enum Color {
              Red,
              Green = 3,
              Blue
            }"""), normalize.apply(skeletons.get(colorEnum)));

        assertTrue(skeletons.containsKey(stringOrNumberAlias), "StringOrNumber type alias skeleton missing.");
        assertEquals(normalize.apply("export type StringOrNumber = string | number"), normalize.apply(skeletons.get(stringOrNumberAlias)));

        assertTrue(skeletons.containsKey(localDetailsAlias), "LocalDetails type alias skeleton missing.");
        assertEquals(normalize.apply("type LocalDetails = { id: number, name: string }"), normalize.apply(skeletons.get(localDetailsAlias)));


        // Check getDeclarationsInFile
        Set<CodeUnit> declarations = analyzer.getDeclarationsInFile(helloTsFile);
        assertTrue(declarations.contains(greeterClass));
        assertTrue(declarations.contains(globalFunc));
        assertTrue(declarations.contains(piConst));
        assertTrue(declarations.contains(pointInterface));
        assertTrue(declarations.contains(colorEnum));
        assertTrue(declarations.contains(stringOrNumberAlias));
        assertTrue(declarations.contains(localDetailsAlias));

        // also members
        assertTrue(declarations.contains(CodeUnit.field(helloTsFile, "", "Greeter.greeting")));
        assertTrue(declarations.contains(CodeUnit.fn(helloTsFile, "", "Greeter.constructor")));
        assertTrue(declarations.contains(CodeUnit.fn(helloTsFile, "", "Greeter.greet")));
        assertTrue(declarations.contains(CodeUnit.field(helloTsFile, "", "Point.x")));
        assertTrue(declarations.contains(CodeUnit.fn(helloTsFile, "", "Point.move")));
        assertTrue(declarations.contains(CodeUnit.field(helloTsFile, "", "Color.Red")));


        // Test getSkeleton for individual items
        Optional<String> stringOrNumberSkeleton = analyzer.getSkeleton("_module_.StringOrNumber");
        assertTrue(stringOrNumberSkeleton.isPresent());
        assertEquals(normalize.apply("export type StringOrNumber = string | number"), normalize.apply(stringOrNumberSkeleton.get()));

        Optional<String> greetMethodSkeleton = analyzer.getSkeleton("Greeter.greet");
        assertTrue(greetMethodSkeleton.isPresent());
        // Note: getSkeleton for a method might only return its own line if it's not a top-level CU.
        // The full class skeleton is obtained by getSkeleton("Greeter").
        // The current reconstructFullSkeleton logic builds the full nested structure from the top-level CU.
        // If we call getSkeleton("Greeter.greet"), it should find the "Greeter" CU first, then reconstruct.
        // This means, if "Greeter.greet" itself is a CU in `signatures` (which it should be as a child),
        // then `reconstructFullSkeleton` called on `Greeter.greet` might only give its own signature.
        // Let's test `getSkeleton` on a top-level item:
        assertEquals(normalize.apply("export function globalFunc(num: number): number { ... }"),
                     normalize.apply(analyzer.getSkeleton("globalFunc").orElse("")));

    }

    @Test
    void testVarsTsSkeletons() {
        ProjectFile varsTsFile = new ProjectFile(project.getRoot(), "Vars.ts");
        Map<CodeUnit, String> skeletons = analyzer.getSkeletons(varsTsFile);

        CodeUnit maxUsers = CodeUnit.field(varsTsFile, "", "_module_.MAX_USERS");
        CodeUnit currentUser = CodeUnit.field(varsTsFile, "", "_module_.currentUser");
        CodeUnit config = CodeUnit.field(varsTsFile, "", "_module_.config");
        CodeUnit anArrowFunc = CodeUnit.fn(varsTsFile, "", "anArrowFunc"); // Arrow func assigned to const is a function CU
        CodeUnit legacyVar = CodeUnit.field(varsTsFile, "", "_module_.legacyVar");

        assertTrue(skeletons.containsKey(maxUsers));
        assertEquals(normalize.apply("export const MAX_USERS = 100"), normalize.apply(skeletons.get(maxUsers)));

        assertTrue(skeletons.containsKey(currentUser));
        assertEquals(normalize.apply("let currentUser: string = \"Alice\""), normalize.apply(skeletons.get(currentUser)));

        assertTrue(skeletons.containsKey(config));
        assertEquals(normalize.apply("const config = {"), normalize.apply(skeletons.get(config).lines().findFirst().orElse(""))); // obj literal, just check header

        assertTrue(skeletons.containsKey(anArrowFunc));
        assertEquals(normalize.apply("const anArrowFunc = (msg: string): void => { ... }"), normalize.apply(skeletons.get(anArrowFunc)));

        assertTrue(skeletons.containsKey(legacyVar));
        assertEquals(normalize.apply("export var legacyVar = \"legacy\""), normalize.apply(skeletons.get(legacyVar)));

        // A function declared inside Vars.ts but not exported
        CodeUnit localHelper = CodeUnit.fn(varsTsFile, "", "localHelper");
        assertTrue(skeletons.containsKey(localHelper));
        assertEquals(normalize.apply("function localHelper(): string { ... }"), normalize.apply(skeletons.get(localHelper)));
    }

    @Test
    void testModuleTsSkeletons() {
        ProjectFile moduleTsFile = new ProjectFile(project.getRoot(), "Module.ts"); // Assuming "" package for top level
        Map<CodeUnit, String> skeletons = analyzer.getSkeletons(moduleTsFile);

        CodeUnit myModule = CodeUnit.cls(moduleTsFile, "", "MyModule"); // Namespace is a class-like CU
        assertTrue(skeletons.containsKey(myModule), "MyModule namespace skeleton missing.");

        String expectedMyModuleSkeleton = """
            namespace MyModule {
              export class InnerClass {
                name: string = "Inner"
                constructor() { ... }
                doSomething(): void { ... }
              }
              export function innerFunc(): void { ... }
              export const innerConst: number = 42
              export interface InnerInterface {
                id: number
                describe(): string
              }
              export enum InnerEnum {
                A,
                B
              }
              export type InnerTypeAlias<V> = InnerInterface | V
              namespace NestedNamespace {
                export class DeeperClass {
                }
                export type DeepType = string
              }
            }""";
        assertEquals(normalize.apply(expectedMyModuleSkeleton), normalize.apply(skeletons.get(myModule)));

        CodeUnit anotherClass = CodeUnit.cls(moduleTsFile, "", "AnotherClass");
        assertTrue(skeletons.containsKey(anotherClass));
        assertEquals(normalize.apply("export class AnotherClass {\n}"), normalize.apply(skeletons.get(anotherClass)));

        CodeUnit topLevelArrow = CodeUnit.fn(moduleTsFile, "", "topLevelArrow");
        assertTrue(skeletons.containsKey(topLevelArrow));
        // Arrow functions are now abbreviated with { ... }
        assertEquals(normalize.apply("export const topLevelArrow = (input: any): any => { ... }"), normalize.apply(skeletons.get(topLevelArrow)));

        CodeUnit topLevelGenericAlias = CodeUnit.field(moduleTsFile, "", "_module_.TopLevelGenericAlias");
        assertTrue(skeletons.containsKey(topLevelGenericAlias), "TopLevelGenericAlias skeleton missing. Skeletons: " + skeletons.keySet());
        assertEquals(normalize.apply("export type TopLevelGenericAlias<K, V> = Map<K, V>"), normalize.apply(skeletons.get(topLevelGenericAlias)));


        // Check a nested item via getSkeleton
        Optional<String> innerClassSkel = analyzer.getSkeleton("MyModule$InnerClass");
        assertTrue(innerClassSkel.isPresent());
        // When getting skeleton for a nested CU, it should be part of the parent's reconstruction.
        // The current `getSkeleton` will reconstruct from the top-level parent of that CU.
        // So `getSkeleton("MyModule$InnerClass")` should effectively return the skeleton of `MyModule` because `InnerClass` is a child of `MyModule`.
        // This might be unintuitive if one expects only the InnerClass part.
        // Let's test this behavior:
        assertEquals(normalize.apply(expectedMyModuleSkeleton), normalize.apply(innerClassSkel.get()),
                     "getSkeleton for nested class should return the reconstructed parent skeleton.");

        Optional<String> innerTypeAliasSkelViaParent = analyzer.getSkeleton("MyModule.InnerTypeAlias");
        assertTrue(innerTypeAliasSkelViaParent.isPresent(), "Skeleton for MyModule.InnerTypeAlias should be part of MyModule's skeleton");
        assertEquals(normalize.apply(expectedMyModuleSkeleton), normalize.apply(innerTypeAliasSkelViaParent.get()),
                     "getSkeleton for nested type alias should return reconstructed parent skeleton.");


        Set<CodeUnit> declarations = analyzer.getDeclarationsInFile(moduleTsFile);
        // TODO: capture nested modules
        assertTrue(declarations.contains(CodeUnit.cls(moduleTsFile, "", "MyModule$NestedNamespace$DeeperClass")));
        assertTrue(declarations.contains(CodeUnit.field(moduleTsFile, "", "MyModule.InnerTypeAlias")));
        assertTrue(declarations.contains(CodeUnit.field(moduleTsFile, "", "MyModule$NestedNamespace.DeepType")));
        assertTrue(declarations.contains(topLevelGenericAlias));

    }


    @Test
    void testAdvancedTsSkeletonsAndFeatures() {
        ProjectFile advancedTsFile = new ProjectFile(project.getRoot(), "Advanced.ts");
        Map<CodeUnit, String> skeletons = analyzer.getSkeletons(advancedTsFile);

        CodeUnit decoratedClass = CodeUnit.cls(advancedTsFile, "", "DecoratedClass");
        assertTrue(skeletons.containsKey(decoratedClass));

        // With unified query, class-level decorators and method type parameters are not captured
        assertEquals(normalize.apply("""
            export class DecoratedClass<T> {
              @MyPropertyDecorator
              decoratedProperty: string = "initial"
              private _value: T
              constructor(@MyParameterDecorator initialValue: T) { ... }
              @MyMethodDecorator
              genericMethod<U extends Point>(value: T, other: U): [T, U] { ... }
              get value(): T { ... }
              set value(val: T) { ... }
            }"""), normalize.apply(skeletons.get(decoratedClass)));

        CodeUnit genericInterface = CodeUnit.cls(advancedTsFile, "", "GenericInterface");
        assertTrue(skeletons.containsKey(genericInterface));
        assertEquals(normalize.apply("""
            export interface GenericInterface<T, U extends Point> {
              item: T
              point: U
              process(input: T): U
              new (param: T): GenericInterface<T,U>
            }"""), normalize.apply(skeletons.get(genericInterface)));

        CodeUnit abstractBase = CodeUnit.cls(advancedTsFile, "", "AbstractBase");
        assertTrue(skeletons.containsKey(abstractBase));
        assertEquals(normalize.apply("""
            export abstract class AbstractBase {
              abstract performAction(name: string): void
              concreteMethod(): string { ... }
            }"""), normalize.apply(skeletons.get(abstractBase)));

        CodeUnit asyncArrow = CodeUnit.fn(advancedTsFile, "", "asyncArrowFunc");
        assertTrue(skeletons.containsKey(asyncArrow));
        assertEquals(normalize.apply("export const asyncArrowFunc = async (p: Promise<string>): Promise<number> => { ... }"), normalize.apply(skeletons.get(asyncArrow)));

        CodeUnit asyncNamed = CodeUnit.fn(advancedTsFile, "", "asyncNamedFunc");
        assertTrue(skeletons.containsKey(asyncNamed));
        assertEquals(normalize.apply("export async function asyncNamedFunc(param: number): Promise<void> { ... }"), normalize.apply(skeletons.get(asyncNamed)));

        CodeUnit fieldTest = CodeUnit.cls(advancedTsFile, "", "FieldTest");
        assertTrue(skeletons.containsKey(fieldTest));
         assertEquals(normalize.apply("""
            export class FieldTest {
              public name: string
              private id: number = 0
              protected status?: string
              readonly creationDate: Date
              static version: string = "1.0"
              #trulyPrivateField: string = "secret"
              constructor(name: string) { ... }
              public publicMethod() { ... }
              private privateMethod() { ... }
              protected protectedMethod() { ... }
              static staticMethod() { ... }
            }"""), normalize.apply(skeletons.get(fieldTest)));

        CodeUnit pointyAlias = CodeUnit.field(advancedTsFile, "", "_module_.Pointy");
        assertTrue(skeletons.containsKey(pointyAlias), "Pointy type alias skeleton missing. Found: " + skeletons.keySet());
        assertEquals(normalize.apply("export type Pointy<T> = { x: T, y: T }"), normalize.apply(skeletons.get(pointyAlias)));

        CodeUnit overloadedFunc = CodeUnit.fn(advancedTsFile, "", "processInput");
        assertEquals(normalize.apply("""
            export function processInput(input: string): string[]
            export function processInput(input: number): number[]
            export function processInput(input: boolean): boolean[]
            export function processInput(input: any): any[] { ... }"""),
                     normalize.apply(skeletons.get(overloadedFunc)));


        // Test interface Point that follows a comment (regression test for interface appearing as free fields)
        CodeUnit pointInterface = CodeUnit.cls(advancedTsFile, "", "Point");
        assertTrue(skeletons.containsKey(pointInterface), "Point interface skeleton missing. This interface follows a comment and should be captured correctly.");
        String actualPointSkeleton = skeletons.get(pointInterface);

        // Verify Point appears as proper interface structure (not as free x, y fields)
        assertTrue(actualPointSkeleton.contains("interface Point {"), "Point should appear as a proper interface structure");
        assertTrue(actualPointSkeleton.contains("x: number"), "Point interface should contain x property");
        assertTrue(actualPointSkeleton.contains("y: number"), "Point interface should contain y property");

        // Verify that Point interface properties are correctly captured as Point interface members
        // and NOT appearing as top-level fields (which was the original bug)
        Set<CodeUnit> declarations = analyzer.getDeclarationsInFile(advancedTsFile);
        CodeUnit pointXField = CodeUnit.field(advancedTsFile, "", "Point.x");
        CodeUnit pointYField = CodeUnit.field(advancedTsFile, "", "Point.y");
        assertTrue(declarations.contains(pointXField), "Point.x should be captured as a member of Point interface");
        assertTrue(declarations.contains(pointYField), "Point.y should be captured as a member of Point interface");

        // Verify no top-level fields with names x or y exist (the original bug would create these)
        boolean hasTopLevelXField = declarations.stream()
            .anyMatch(cu -> cu.kind() == CodeUnitType.FIELD && cu.identifier().equals("x") && !cu.shortName().contains("."));
        boolean hasTopLevelYField = declarations.stream()
            .anyMatch(cu -> cu.kind() == CodeUnitType.FIELD && cu.identifier().equals("y") && !cu.shortName().contains("."));
        assertFalse(hasTopLevelXField, "x should not appear as a top-level field - original bug created free fields instead of interface properties");
        assertFalse(hasTopLevelYField, "y should not appear as a top-level field - original bug created free fields instead of interface properties");

        // Test for ambient declarations (declare statements) - regression test for missing declare var $
        CodeUnit dollarVar = CodeUnit.field(advancedTsFile, "", "_module_.$");
        assertTrue(skeletons.containsKey(dollarVar), "declare var $ skeleton missing. This was the original reported issue.");
        assertEquals(normalize.apply("declare var $: any"), normalize.apply(skeletons.get(dollarVar)));

        CodeUnit fetchFunc = CodeUnit.fn(advancedTsFile, "", "fetch");
        assertTrue(skeletons.containsKey(fetchFunc), "declare function fetch skeleton missing.");
        assertEquals(normalize.apply("declare function fetch(url:string): Promise<any>;"), normalize.apply(skeletons.get(fetchFunc)));

        CodeUnit thirdPartyNamespace = CodeUnit.cls(advancedTsFile, "", "ThirdPartyLib");
        assertTrue(skeletons.containsKey(thirdPartyNamespace), "declare namespace ThirdPartyLib skeleton missing.");
        String actualNamespace = skeletons.get(thirdPartyNamespace);
        assertTrue(actualNamespace.contains("declare namespace ThirdPartyLib {"), "Should contain declare namespace declaration");
        assertTrue(actualNamespace.contains("doWork(): void;"), "Should contain doWork function signature");
        assertTrue(actualNamespace.contains("interface LibOptions {"), "Should contain LibOptions interface");

        // Verify the complete ambient namespace skeleton structure
        String expectedThirdPartyNamespace = """
            declare namespace ThirdPartyLib {
              doWork(): void;
              interface LibOptions {
              }
            }""";
        assertEquals(normalize.apply(expectedThirdPartyNamespace), normalize.apply(skeletons.get(thirdPartyNamespace)),
                     "Ambient namespace should have complete structure with contents");

        // Verify ambient namespace function member
        CodeUnit doWorkFunc = CodeUnit.fn(advancedTsFile, "", "ThirdPartyLib.doWork");
        assertTrue(declarations.contains(doWorkFunc), "ThirdPartyLib.doWork should be captured as a function member");

        // Verify ambient namespace interface member
        CodeUnit libOptionsInterface = CodeUnit.cls(advancedTsFile, "", "ThirdPartyLib$LibOptions");
        assertTrue(declarations.contains(libOptionsInterface), "ThirdPartyLib$LibOptions should be captured as an interface member");

        // Verify no duplicate captures for ambient declarations
        long dollarVarCount = declarations.stream()
            .filter(cu -> cu.identifier().equals("$"))
            .count();
        assertEquals(1, dollarVarCount, "$ variable should only be captured once");

        long fetchFuncCount = declarations.stream()
            .filter(cu -> cu.identifier().equals("fetch") && cu.kind() == CodeUnitType.FUNCTION)
            .count();
        assertEquals(1, fetchFuncCount, "fetch function should only be captured once");

        // Test getSkeleton for individual ambient declarations
        Optional<String> dollarSkeleton = analyzer.getSkeleton("_module_.$");
        assertTrue(dollarSkeleton.isPresent(), "Should be able to get skeleton for ambient var $");
        assertEquals(normalize.apply("declare var $: any"), normalize.apply(dollarSkeleton.get()));

        Optional<String> fetchSkeleton = analyzer.getSkeleton("fetch");
        assertTrue(fetchSkeleton.isPresent(), "Should be able to get skeleton for ambient function fetch");
        assertEquals(normalize.apply("declare function fetch(url:string): Promise<any>;"), normalize.apply(fetchSkeleton.get()));

        Optional<String> thirdPartySkeleton = analyzer.getSkeleton("ThirdPartyLib");
        assertTrue(thirdPartySkeleton.isPresent(), "Should be able to get skeleton for ambient namespace");
        assertEquals(normalize.apply(expectedThirdPartyNamespace), normalize.apply(thirdPartySkeleton.get()));
    }

    @Test
    void testDefaultExportSkeletons() {
        ProjectFile defaultExportFile = new ProjectFile(project.getRoot(), "DefaultExport.ts");
        Map<CodeUnit, String> skeletons = analyzer.getSkeletons(defaultExportFile);
        assertFalse(skeletons.isEmpty(), "Skeletons map for DefaultExport.ts should not be empty.");

        // Default exported class
        // The simple name for a default export class might be tricky.
        // If query gives it a name like "MyDefaultClass", then CU is "MyDefaultClass"
        // If query gives it a special name like "default", then CU is "default"
        // Current query uses `(class_declaration name: (identifier) @class.name)`.
        // For `export default class Foo`, `name` is `Foo`.
        // For `export default class { ... }` (anonymous default), name node would be absent.
        // TS query `@class.name` is `(identifier)`. `export default class MyDefaultClass` has `name: (identifier)`
        CodeUnit defaultClass = CodeUnit.cls(defaultExportFile, "", "MyDefaultClass");
        assertTrue(skeletons.containsKey(defaultClass), "MyDefaultClass (default export) skeleton missing. Found: " + skeletons.keySet());
        assertEquals(normalize.apply("""
            export default class MyDefaultClass {
              constructor() { ... }
              doSomething(): void { ... }
              get value(): string { ... }
            }"""), normalize.apply(skeletons.get(defaultClass)));

        // Default exported function
        CodeUnit defaultFunction = CodeUnit.fn(defaultExportFile, "", "myDefaultFunction");
        assertTrue(skeletons.containsKey(defaultFunction), "myDefaultFunction (default export) skeleton missing.");
        assertEquals(normalize.apply("export default function myDefaultFunction(param: string): string { ... }"),
                     normalize.apply(skeletons.get(defaultFunction)));

        // Named export in the same file
        CodeUnit anotherNamedClass = CodeUnit.cls(defaultExportFile, "", "AnotherNamedClass");
        assertTrue(skeletons.containsKey(anotherNamedClass));
        assertEquals(normalize.apply("""
            export class AnotherNamedClass {
              name: string = "Named"
            }"""), normalize.apply(skeletons.get(anotherNamedClass)));

        CodeUnit utilityRateConst = CodeUnit.field(defaultExportFile, "", "_module_.utilityRate");
        assertTrue(skeletons.containsKey(utilityRateConst));
        assertEquals(normalize.apply("export const utilityRate: number = 0.15"), normalize.apply(skeletons.get(utilityRateConst)));

        CodeUnit defaultAlias = CodeUnit.field(defaultExportFile, "", "_module_.DefaultAlias");
        assertTrue(skeletons.containsKey(defaultAlias), "DefaultAlias (default export type) skeleton missing. Skeletons: " + skeletons.keySet());
        assertEquals(normalize.apply("export default type DefaultAlias = boolean"), normalize.apply(skeletons.get(defaultAlias)));

    }

    @Test
    void testGetMethodSource() throws IOException {
        // From Hello.ts
        Optional<String> greetSource = analyzer.getMethodSource("Greeter.greet");
        assertTrue(greetSource.isPresent());
        assertEquals(normalize.apply("greet(): string {\n    return \"Hello, \" + this.greeting;\n}"), normalize.apply(greetSource.get()));

        Optional<String> constructorSource = analyzer.getMethodSource("Greeter.constructor");
        assertTrue(constructorSource.isPresent());
        assertEquals(normalize.apply("constructor(message: string) {\n    this.greeting = message;\n}"), normalize.apply(constructorSource.get()));

        // From Vars.ts (arrow function)
        Optional<String> arrowSource = analyzer.getMethodSource("anArrowFunc");
        assertTrue(arrowSource.isPresent());
        assertEquals(normalize.apply("const anArrowFunc = (msg: string): void => {\n    console.log(msg);\n}"), normalize.apply(arrowSource.get()));

        // From Advanced.ts (async named function)
        Optional<String> asyncNamedSource = analyzer.getMethodSource("asyncNamedFunc");
        assertTrue(asyncNamedSource.isPresent());
        assertEquals(normalize.apply("export async function asyncNamedFunc(param: number): Promise<void> {\n    await Promise.resolve();\n    console.log(param);\n}"), normalize.apply(asyncNamedSource.get()));

        // Test getMethodSource for overloaded function (processInput from Advanced.ts)
        // It should return all signatures and the implementation concatenated.
        Optional<String> overloadedSource = analyzer.getMethodSource("processInput");
        assertTrue(overloadedSource.isPresent(), "Source for overloaded function processInput should be present.");

        // Check the actual format returned by TreeSitterAnalyzer
        String actualNormalized = normalize.apply(overloadedSource.get());
        String[] actualLines = actualNormalized.split("\n");

        // Build expected based on actual separator used (without semicolons for overload signatures)
        String expectedOverloadedSource = String.join("\n",
            "export function processInput(input: string): string[]",
            "export function processInput(input: number): number[]",
            "export function processInput(input: boolean): boolean[]",
            "export function processInput(input: any): any[] {",
            "if (typeof input === \"string\") return [`s-${input}`];",
            "if (typeof input === \"number\") return [`n-${input}`];",
            "if (typeof input === \"boolean\") return [`b-${input}`];",
            "return [input];",
            "}"
        );

        assertEquals(expectedOverloadedSource, actualNormalized, "processInput overloaded source mismatch.");
    }

    @Test
    void testGetSymbols() {
        ProjectFile helloTsFile = new ProjectFile(project.getRoot(), "Hello.ts");
        ProjectFile varsTsFile = new ProjectFile(project.getRoot(), "Vars.ts");

        CodeUnit greeterClass = CodeUnit.cls(helloTsFile, "", "Greeter");
        CodeUnit piConst = CodeUnit.field(varsTsFile, "", "_module_.PI"); // No, PI is in Hello.ts
        piConst = CodeUnit.field(helloTsFile, "", "_module_.PI");
        CodeUnit anArrowFunc = CodeUnit.fn(varsTsFile, "", "anArrowFunc");


        Set<CodeUnit> sources = Set.of(greeterClass, piConst, anArrowFunc);
        Set<String> symbols = analyzer.getSymbols(sources);

        // Expected:
        // From Greeter: "Greeter", "greeting", "constructor", "greet"
        // From PI: "PI"
        // From anArrowFunc: "anArrowFunc"
        Set<String> expectedSymbols = Set.of(
                "Greeter", "greeting", "constructor", "greet",
                "PI",
                "anArrowFunc",
                "StringOrNumber" // From Hello.ts, via _module_.StringOrNumber in allCodeUnits()
        );
        // Add StringOrNumber to sources to test its symbol directly
        CodeUnit stringOrNumberAlias = CodeUnit.field(helloTsFile, "", "_module_.StringOrNumber");
        sources = Set.of(greeterClass, piConst, anArrowFunc, stringOrNumberAlias);
        symbols = analyzer.getSymbols(sources);
        assertEquals(expectedSymbols, symbols);

        // Test with interface
        CodeUnit pointInterface = CodeUnit.cls(helloTsFile, "", "Point");
        Set<String> interfaceSymbols = analyzer.getSymbols(Set.of(pointInterface));
        assertEquals(Set.of("Point", "x", "y", "label", "originDistance", "move"), interfaceSymbols);

        // Test with type alias directly
        Set<String> aliasSymbols = analyzer.getSymbols(Set.of(stringOrNumberAlias));
        assertEquals(Set.of("StringOrNumber"), aliasSymbols);

        // Test with generic type alias from Advanced.ts
        ProjectFile advancedTsFile = new ProjectFile(project.getRoot(), "Advanced.ts");
        CodeUnit pointyAlias = CodeUnit.field(advancedTsFile, "", "_module_.Pointy");
        Set<String> pointySymbols = analyzer.getSymbols(Set.of(pointyAlias));
        assertEquals(Set.of("Pointy"), pointySymbols);
    }

    @Test
    void testAmbientDeclarations() {
        // Dedicated test for ambient declarations (declare statements)

        ProjectFile advancedTsFile = new ProjectFile(project.getRoot(), "Advanced.ts");
        Map<CodeUnit, String> skeletons = analyzer.getSkeletons(advancedTsFile);
        Set<CodeUnit> declarations = analyzer.getDeclarationsInFile(advancedTsFile);

        // Test 1: Ambient variable declaration
        CodeUnit dollarVar = CodeUnit.field(advancedTsFile, "", "_module_.$");
        assertTrue(skeletons.containsKey(dollarVar), "Ambient var $ should be captured");
        assertEquals(normalize.apply("declare var $: any"), normalize.apply(skeletons.get(dollarVar)),
                     "Ambient var should have correct skeleton with 'declare var' keywords");

        // Test 2: Ambient function declaration with proper 'function' keyword
        CodeUnit fetchFunc = CodeUnit.fn(advancedTsFile, "", "fetch");
        assertTrue(skeletons.containsKey(fetchFunc), "Ambient function fetch should be captured");
        assertEquals(normalize.apply("declare function fetch(url:string): Promise<any>;"),
                     normalize.apply(skeletons.get(fetchFunc)),
                     "Ambient function should include 'function' keyword in skeleton");

        // Test 3: Ambient namespace with contents
        CodeUnit thirdPartyNamespace = CodeUnit.cls(advancedTsFile, "", "ThirdPartyLib");
        assertTrue(skeletons.containsKey(thirdPartyNamespace), "Ambient namespace should be captured");

        String expectedNamespace = """
            declare namespace ThirdPartyLib {
              doWork(): void;
              interface LibOptions {
              }
            }""";
        assertEquals(normalize.apply(expectedNamespace), normalize.apply(skeletons.get(thirdPartyNamespace)),
                     "Ambient namespace should contain all its member declarations");

        // Test 4: Ambient namespace members are captured as separate CodeUnits
        CodeUnit doWorkFunc = CodeUnit.fn(advancedTsFile, "", "ThirdPartyLib.doWork");
        assertTrue(declarations.contains(doWorkFunc),
                   "Function inside ambient namespace should be captured as separate CodeUnit");

        CodeUnit libOptionsInterface = CodeUnit.cls(advancedTsFile, "", "ThirdPartyLib$LibOptions");
        assertTrue(declarations.contains(libOptionsInterface),
                   "Interface inside ambient namespace should be captured as separate CodeUnit");

        // Test 5: No duplicate captures
        long ambientVarCount = declarations.stream()
            .filter(cu -> cu.kind() == CodeUnitType.FIELD && cu.identifier().equals("$"))
            .count();
        assertEquals(1, ambientVarCount, "Ambient variable should only be captured once");

        long ambientFuncCount = declarations.stream()
            .filter(cu -> cu.kind() == CodeUnitType.FUNCTION && cu.identifier().equals("fetch"))
            .count();
        assertEquals(1, ambientFuncCount, "Ambient function should only be captured once");

        long ambientNamespaceCount = declarations.stream()
            .filter(cu -> cu.kind() == CodeUnitType.CLASS && cu.identifier().equals("ThirdPartyLib"))
            .count();
        assertEquals(1, ambientNamespaceCount, "Ambient namespace should only be captured once");

        // Test 6: Different types of ambient declarations
        // Verify we can handle: declare var, declare function, declare namespace
        // Future: could add declare class, declare interface, declare enum, declare module
        assertTrue(skeletons.containsKey(dollarVar), "declare var is supported");
        assertTrue(skeletons.containsKey(fetchFunc), "declare function is supported");
        assertTrue(skeletons.containsKey(thirdPartyNamespace), "declare namespace is supported");
    }

    @Test
    void testGetClassSource() throws IOException {
<<<<<<< HEAD
        // Test with Greeter class from Hello.ts
        String greeterSource = analyzer.getClassSource("Greeter");
=======
        String greeterSource = normalize.apply(analyzer.getClassSource("Greeter"));
>>>>>>> 0005a9e4
        assertNotNull(greeterSource);
        assertTrue(greeterSource.startsWith("export class Greeter"));
        assertTrue(greeterSource.contains("greeting: string;"));
        assertTrue(greeterSource.contains("greet(): string {"));
        assertTrue(greeterSource.endsWith("}"));

<<<<<<< HEAD
        // Test with Point interface from Hello.ts
        String pointSource = analyzer.getClassSource("Point");
        assertNotNull(pointSource);
        assertTrue(pointSource.startsWith("export interface Point"));
        assertTrue(pointSource.contains("x: number;"));
        assertTrue(pointSource.contains("move(dx: number, dy: number): void;"));
=======
        // Test with Point interface - could be from Hello.ts or Advanced.ts
        String pointSource = normalize.apply(analyzer.getClassSource("Point"));
        assertNotNull(pointSource);
        assertTrue(pointSource.contains("x: number") && pointSource.contains("y: number"),
                   "Point should have x and y properties");
>>>>>>> 0005a9e4
        assertTrue(pointSource.endsWith("}"));

        // Handle both possible Point interfaces
        if (pointSource.contains("move(dx: number, dy: number): void")) {
            // This is the comprehensive Hello.ts Point interface
            assertTrue(pointSource.startsWith("export interface Point"));
            assertTrue(pointSource.contains("label?: string"));
            assertTrue(pointSource.contains("readonly originDistance?: number"));
        } else {
            // This is the minimal Advanced.ts Point interface
            assertTrue(pointSource.startsWith("interface Point"));
            assertFalse(pointSource.contains("export"));
        }
    }


    @Test
    void testCodeUnitEqualityFixed() throws IOException {
        // Test that verifies the CodeUnit equality fix prevents byte range corruption
        var project = TestProject.createTestProject("testcode-ts", Language.TYPESCRIPT);
        var analyzer = new TypescriptAnalyzer(project);

        // Find both Point interfaces from different files
        List<CodeUnit> allPointInterfaces = analyzer.getTopLevelDeclarations().values().stream()
            .flatMap(List::stream)
            .filter(cu -> cu.fqName().equals("Point") && cu.isClass())
            .toList();

        // Should find Point interfaces from both Hello.ts and Advanced.ts
        assertEquals(2, allPointInterfaces.size(), "Should find Point interfaces in both Hello.ts and Advanced.ts");

        CodeUnit helloPoint = allPointInterfaces.stream()
            .filter(cu -> cu.source().toString().equals("Hello.ts"))
            .findFirst()
            .orElseThrow(() -> new AssertionError("Should find Point in Hello.ts"));

        CodeUnit advancedPoint = allPointInterfaces.stream()
            .filter(cu -> cu.source().toString().equals("Advanced.ts"))
            .findFirst()
            .orElseThrow(() -> new AssertionError("Should find Point in Advanced.ts"));

        // The CodeUnits should be from different files
        assertNotEquals(helloPoint.source().toString(), advancedPoint.source().toString(),
                       "Point interfaces should be from different files");

        // After the fix: CodeUnits with same FQN but different source files should be distinct
        assertFalse(helloPoint.equals(advancedPoint), "CodeUnits with same FQN from different files should be distinct");
        assertNotEquals(helloPoint.hashCode(), advancedPoint.hashCode(), "Distinct CodeUnits should have different hashCodes");

        // With distinct CodeUnits, getClassSource should work correctly without corruption
        String pointSource = analyzer.getClassSource("Point");

        // The source should be a valid Point interface, not corrupted
        assertFalse(pointSource.contains("MyParameterDecorator"), "Should not contain decorator function text");
        assertTrue(pointSource.trim().startsWith("interface Point") || pointSource.trim().startsWith("export interface Point"),
                "Should start with interface declaration");
    }


}<|MERGE_RESOLUTION|>--- conflicted
+++ resolved
@@ -610,32 +610,18 @@
 
     @Test
     void testGetClassSource() throws IOException {
-<<<<<<< HEAD
-        // Test with Greeter class from Hello.ts
-        String greeterSource = analyzer.getClassSource("Greeter");
-=======
         String greeterSource = normalize.apply(analyzer.getClassSource("Greeter"));
->>>>>>> 0005a9e4
         assertNotNull(greeterSource);
         assertTrue(greeterSource.startsWith("export class Greeter"));
         assertTrue(greeterSource.contains("greeting: string;"));
         assertTrue(greeterSource.contains("greet(): string {"));
         assertTrue(greeterSource.endsWith("}"));
 
-<<<<<<< HEAD
-        // Test with Point interface from Hello.ts
-        String pointSource = analyzer.getClassSource("Point");
-        assertNotNull(pointSource);
-        assertTrue(pointSource.startsWith("export interface Point"));
-        assertTrue(pointSource.contains("x: number;"));
-        assertTrue(pointSource.contains("move(dx: number, dy: number): void;"));
-=======
         // Test with Point interface - could be from Hello.ts or Advanced.ts
         String pointSource = normalize.apply(analyzer.getClassSource("Point"));
         assertNotNull(pointSource);
         assertTrue(pointSource.contains("x: number") && pointSource.contains("y: number"),
                    "Point should have x and y properties");
->>>>>>> 0005a9e4
         assertTrue(pointSource.endsWith("}"));
 
         // Handle both possible Point interfaces
