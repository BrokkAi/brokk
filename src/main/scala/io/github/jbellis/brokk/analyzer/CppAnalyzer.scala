package io.github.jbellis.brokk.analyzer

import io.github.jbellis.brokk.analyzer.builder.languages.given
import io.github.jbellis.brokk.analyzer.implicits.X2CpgConfigExt.*
import io.joern.c2cpg.Config as CConfig
import io.joern.x2cpg.Defines as X2CpgDefines
import io.shiftleft.codepropertygraph.generated.Cpg
import io.shiftleft.codepropertygraph.generated.nodes.{Method, NamespaceBlock, TypeDecl}
import io.shiftleft.semanticcpg.language.*
import org.slf4j.LoggerFactory

import java.nio.file.{Files, Path, Paths}
import java.util.Optional
import scala.collection.mutable
import scala.io.Source
import scala.util.matching.Regex
import scala.util.{Try, Using} // Added for mutable.ListBuffer

/** Analyzer for C and C++ source files (leveraging joern c2cpg). */
class CppAnalyzer private (sourcePath: Path, cpgInit: Cpg) extends JoernAnalyzer[CConfig](sourcePath, cpgInit) {

  def this(sourcePath: Path, preloadedPath: Path) =
    this(sourcePath, io.joern.joerncli.CpgBasedTool.loadFromFile(preloadedPath.toString))

  def this(sourcePath: Path, excludedFiles: java.util.Set[String]) =
    this(sourcePath, CppAnalyzer.createNewCpgForSource(sourcePath, excludedFiles, Paths.get("cpg.bin")))

  def this(sourcePath: Path, excludedFiles: java.util.Set[String], cpgPath: Path) =
    this(sourcePath, CppAnalyzer.createNewCpgForSource(sourcePath, excludedFiles, cpgPath))

  def this(sourcePath: Path) = this(sourcePath, java.util.Collections.emptySet[String]())

  override def isCpg: Boolean = true

  override val fullNameSeparators: Seq[String] = Seq(".", "::")

  override def defaultConfig: CConfig = CppAnalyzer.defaultConfig

  // ---------------------------------------------------------------------
  // Language-specific helpers
  // ---------------------------------------------------------------------

  override protected def methodSignature(m: Method): String = {
    try {
      val returnType = sanitizeType(m.methodReturn.typeFullName)
      val params = m.parameter
        .sortBy(_.order)
        .filterNot(_.name == "this")
        .l
        .map { p =>
          val paramType = sanitizeType(p.typeFullName)
          val paramName = p.name
          s"$paramType $paramName"
        }
        .mkString(", ")
      val signature = s"$returnType ${m.name}($params)"
      logger.trace(s"Generated signature for ${m.fullName} (name: ${m.name}): $signature")
      signature
    } catch {
      case e: Throwable =>
        logger.error(s"Exception in methodSignature for ${m.fullName} (name: ${m.name})", e)
        // Fallback signature to avoid crashing skeleton generation
        s"ErrorType ${m.name}(ErrorParams)"
    }
  }

  /** Strip c2cpg duplicate suffix and signature from full names. <name>:<sig> or <name><duplicate>N:sig (N is an
    * integer)
    */

  /** Remove trailing “:signature” and `<duplicate>N` while keeping a possible `file.ext:` prefix that identifies a
    * global function.
    *
    * Examples shapes.Circle.getArea:double() -> shapes.Circle.getArea geometry.cpp:global_func:void(int) ->
    * geometry.cpp:global_func foo${io.joern.c2cpg.astcreation.Defines.DuplicateSuffix}0:int() -> foo
    */
  override private[brokk] def resolveMethodName(methodName: String): String =
    val dupSuffix = io.joern.c2cpg.astcreation.Defines.DuplicateSuffix

    // 1. Drop trailing CPG signature like ":returnType(paramTypes)"
    //    A CPG signature starts with a colon that is NOT part of a "::" sequence,
    //    and the signature string itself usually contains parentheses.
    val withoutSig = {
      val colonIdx = methodName.lastIndexOf(':')
      // Check if colonIdx is valid, not part of "::", and followed by a signature with "()"
      if (colonIdx > 0 && methodName.charAt(colonIdx - 1) != ':' && methodName.substring(colonIdx).contains('(')) {
        // Found a colon that's likely introducing a signature part e.g. "name:ret(params)"
        methodName.substring(0, colonIdx)
      } else {
        // No such signature pattern found, assume methodName is already without it,
        // or has a different structure (e.g. "ns::func", "file.ext:func").
        methodName
      }
    }

    // 2.  split at last colon – file-scope globals keep their prefix
    //    `withoutSig` is now like "ns::func" or "file.ext:func" or "ns::cls::method"
    val lastColon = withoutSig.lastIndexOf(':')
    val (prefix, namePart0) =
      if lastColon == -1 then ("", withoutSig)
      else (withoutSig.substring(0, lastColon + 1), withoutSig.substring(lastColon + 1))

    // 3.  strip <duplicate>N from the function / method part
    val namePart =
      namePart0.indexOf(dupSuffix) match
        case -1 => namePart0
        case i  => namePart0.substring(0, i)

    prefix + namePart

  override private[brokk] def sanitizeType(t: String): String = {
    if (t == null || t.isEmpty) return ""
    var currentType = t.trim

    // Iteratively remove pointers, references, and array indicators from the end
    var changed = true
    while (changed) {
      changed = false
      val originalLength = currentType.length
      if (currentType.endsWith("*") || currentType.endsWith("&")) {
        currentType = currentType.dropRight(1).trim
      } else if (currentType.endsWith("[]")) {
        currentType = currentType.dropRight(2).trim
      }
      // Check common qualifiers at the end (e.g. "char * const")
      List("const", "volatile", "restrict").foreach { q =>
        if (currentType.endsWith(s" $q")) {
          currentType = currentType.dropRight(s" $q".length).trim
        } else if (currentType == q && currentType.length > 0) { // Avoid infinite loop if type was just "const"
          currentType = X2CpgDefines.Any                         // Or simply "" if preferred for "just a qualifier"
        }
      }
      if (originalLength != currentType.length) changed = true
    }

    // Remove leading qualifiers and keywords
    List(
      "static",
      "extern",
      "inline",
      "typedef",
      "_Atomic",
      "const",
      "volatile",
      "restrict", // Also check leading ones
      "struct",
      "enum",
      "union"
    ).foreach { keyword =>
      if (currentType.startsWith(s"$keyword ")) {
        currentType = currentType.substring(keyword.length).trim
      }
    }

    // Handle namespaces: take last part after "::" or "."
    val lastDot        = currentType.lastIndexOf('.')
    val lastColonColon = currentType.lastIndexOf("::")
    val sepIdx         = math.max(lastDot, lastColonColon)

    val finalBase = if (sepIdx != -1) {
      val startIndex = if (currentType.substring(sepIdx).startsWith("::")) sepIdx + 2 else sepIdx + 1
      if (startIndex < currentType.length) currentType.substring(startIndex) else currentType
    } else {
      currentType
    }

    if (finalBase.isEmpty && t.nonEmpty && t != X2CpgDefines.Any) X2CpgDefines.Any
    else finalBase
  }

  override protected def methodsFromName(resolvedMethodName: String): List[Method] = {
    val escapedInitial = Regex.quote(resolvedMethodName)
    var methods        = cpg.method.fullName(s"$escapedInitial:.*").l
    logger.trace(
      s"methodsFromName for '$resolvedMethodName': initial query for '$escapedInitial:.*' found ${methods.size} methods."
    )

    // Attempt 1: Replace last dot with colon (common for global/static functions in CPG)
    // e.g., test input "file_cpp.func" -> CPG "file.cpp:func"
    // Also handle cases where resolvedMethodName might already be "file.cpp:func" from a previous step.
    val potentialCpgFqns = mutable.ListBuffer[String]()
    // Construct a list of FQN patterns to try.
    val searchPatterns = mutable.ListBuffer[String]()
    searchPatterns += s"${Regex.quote(resolvedMethodName)}:.*" // Original attempt: exact FQN followed by :signature

    // If resolvedMethodName contains "::", it's a C++ namespaced function.
    // Anonymous namespaces are often represented as "<global>" by c2cpg.
    // e.g., if resolvedMethodName is "ns::func", also try "ns::<global>::func:.*"
    if (resolvedMethodName.contains("::")) {
      val parts = resolvedMethodName.split("::").toList
      if (parts.length > 1) {
        val funcName      = parts.last
        val namespacePart = parts.init.mkString("::")
        searchPatterns += s"${Regex.quote(namespacePart)}::<global>::${Regex.quote(funcName)}:.*"
      }
    }

    // If resolvedMethodName contains '.', it might be a file-prefixed global or from user input "pkg.Class.method".
    // CPG might store file-prefixed globals as "file.ext:func".
    if (resolvedMethodName.contains('.')) {
      val lastDotIndex = resolvedMethodName.lastIndexOf('.')
      if (lastDotIndex > 0) {
        var fileOrClassPart = resolvedMethodName.substring(0, lastDotIndex)
        val memberPart      = resolvedMethodName.substring(lastDotIndex + 1)

        // Convert file_ext to file.ext for file-prefixed globals
        val filePartNormalized = fileOrClassPart
          .replace("_cpp", ".cpp")
          .replace("_c", ".c")
          .replace("_hpp", ".hpp")
          .replace("_h", ".h")
          .replace("_cc", ".cc")
          .replace("_hh", ".hh")
        if (filePartNormalized != fileOrClassPart) { // If a replacement happened, it's likely a file prefix
          searchPatterns += s"${Regex.quote(filePartNormalized)}:${Regex.quote(memberPart)}:.*"
        }
        // Also consider the case where it might be like "ns.Class.method" (less common for C++ fullNames in CPG but user might type it)
        // This is covered by the initial `resolvedMethodName` if it was already dot-separated.
        // If `resolvedMethodName` was `ns::Class::method` the first pattern handles it.
      }
    }

    logger.debug(
      s"methodsFromName for '$resolvedMethodName': initial search patterns: [${searchPatterns.mkString(", ")}]"
    )

    // Try each pattern until methods are found
    val distinctPatterns = searchPatterns.distinct
    logger.trace(
      s"methodsFromName for '$resolvedMethodName': distinct search patterns: [${distinctPatterns.mkString(", ")}]"
    )
    for (pattern <- distinctPatterns) {
      if (methods.isEmpty) { // Check if methods list is still empty before trying a new pattern
        logger.trace(s"Trying CPG query with fullName regex: '$pattern'")
        val currentAttemptMethods = cpg.method.fullName(pattern).l
        if (currentAttemptMethods.nonEmpty) {
          methods = currentAttemptMethods
          logger.trace(s"Found ${methods.size} methods with query '$pattern'")
        } else {
          logger.trace(s"No methods found with query '$pattern'")
        }
      }
    }

    // If standard patterns (including <global>) fail, and it's a namespaced function (contains ::),
    // try a broader search: find by short name and then check namespace.
    // This helps if the CPG uses unexpected filename prefixes for namespaced functions.
    if (methods.isEmpty && resolvedMethodName.contains("::")) {
      val parts                   = resolvedMethodName.split("::").toList
      val funcShortName           = parts.last
      val expectedNamespacePrefix = parts.init.mkString("::") + "::" // e.g., "at::native::"

      logger.trace(
        s"Broadening search for namespaced function: shortName='$funcShortName', expectedNsPrefix='$expectedNamespacePrefix'"
      )
      val candidatesByName = cpg.method.nameExact(funcShortName).l
      methods = candidatesByName.filter { m =>
        val cpgFullName = m.fullName // e.g., "pytorch.cpp:at::native::<global>::start_index:int(int,int,int)"
        val resolvedCpgFullName =
          resolveMethodName(cpgFullName) // e.g., "pytorch.cpp:at::native::<global>::start_index"

        val methodSimpleFilename = Path.of(m.filename).getFileName.toString
        val nameToCheckAgainstNs = if (resolvedCpgFullName.startsWith(methodSimpleFilename + ":")) {
          resolvedCpgFullName.substring(methodSimpleFilename.length + 1)
        } else {
          resolvedCpgFullName
        }

        // Elevated to println for test visibility
        logger.debug(s"""BROADENING SEARCH FILTER (for input '$resolvedMethodName', candidate method '${m.fullName}'):
             |  cpgFullName='${m.fullName}', resolvedCpgFullName='$resolvedCpgFullName'
             |  methodSimpleFilename='$methodSimpleFilename', nameToCheckAgainstNs='$nameToCheckAgainstNs'
             |  expectedNsPrefix='$expectedNamespacePrefix', funcShortName='$funcShortName'""".stripMargin)

        // Normalize nameToCheckAgainstNs to use '::' for comparison with expectedNsPrefix (which uses '::')
        // CPG might use "ns.member" (e.g. "at.native.start_index") while user query implies "ns::member" (e.g. "at::native::start_index").
        // The expectedNsPrefix already uses '::'.
        val normalizedNameToCheck = nameToCheckAgainstNs.replace(".", "::")
        logger.debug(s"  normalizedNameToCheckForComparison='$normalizedNameToCheck'")

        val directTargetName =
          expectedNamespacePrefix + funcShortName // This uses '::', e.g., "at::native::start_index"
        val directMatch = normalizedNameToCheck == directTargetName
        logger.debug(
          s"  directMatch target='$directTargetName', normalizedNameToCompare='$normalizedNameToCheck', result=$directMatch"
        )

        val intermediateNsMatch =
          if (
            !directMatch &&
            normalizedNameToCheck.startsWith(expectedNamespacePrefix) &&
            normalizedNameToCheck.endsWith("::" + funcShortName)
          ) {
            // This case handles "expectedNsPrefix" + "SomeOtherNs::" + "funcShortName"
            // e.g. normalizedNameToCheck = "at::native::<global>::start_index"
            //      expectedNsPrefix      = "at::native::"
            //      funcShortName         = "start_index"
            val middlePartWithTrailingColons = normalizedNameToCheck.substring(
              expectedNamespacePrefix.length,
              normalizedNameToCheck.length - funcShortName.length
            ) // Should extract "<global>::" or "some_anon_namespace::"
            logger.debug(
              s"  intermediateNsMatch candidate, middlePartWithTrailingColons='$middlePartWithTrailingColons'"
            )
            val matchResult = middlePartWithTrailingColons.nonEmpty &&
              middlePartWithTrailingColons.endsWith("::") &&
              !middlePartWithTrailingColons.substring(0, middlePartWithTrailingColons.length - 2).contains("::")
            matchResult
          } else {
            if (!directMatch) {
              logger.debug(s"""  intermediateNsMatch candidate for '$normalizedNameToCheck' failed initial checks:
                 |    normalizedName ('$normalizedNameToCheck') does not start with expectedNsPrefix ('$expectedNamespacePrefix').
                 |    normalizedName ('$normalizedNameToCheck') does not end with '::${funcShortName}'.
                 |""".stripMargin)
            }
            false
          }
        logger.debug(s"  intermediateNsMatch result=$intermediateNsMatch")

        val finalMatch = directMatch || intermediateNsMatch
        logger.debug(s"  FINAL MATCH for ${m.fullName}: $finalMatch")
        finalMatch
      }
      if (methods.nonEmpty) {
        logger.debug(
          s"Found ${methods.size} methods by short name '$funcShortName' and namespace check for '$expectedNamespacePrefix'. First: ${methods.head.fullName}"
        )
      } else {
        logger.trace(
          s"No methods found by short name and namespace check for '$funcShortName' in '$expectedNamespacePrefix'."
        )
      }
    }

    // Fallback 1: Try exact match for resolvedMethodName (no signature wildcard)
    // This might match methods where the signature part was already part of resolvedMethodName
    if (methods.isEmpty) {
      logger.debug(s"Fallback 1: Trying exact match for '$resolvedMethodName' (no signature wildcard).")
      methods = cpg.method.fullNameExact(resolvedMethodName).l
      if (methods.nonEmpty) logger.debug(s"Found ${methods.size} methods with exact match.")
    }

    // Fallback 2: If still empty and resolvedMethodName fits "file_prefix.func_name" pattern (heuristic for simple globals)
    if (methods.isEmpty && resolvedMethodName.count(_ == '.') == 1 && !resolvedMethodName.contains("::")) {
      val parts = resolvedMethodName.split('.')
      val fileNameGuess = parts.head
        .replace("_cpp", ".cpp")
        .replace("_c", ".c")
        .replace("_h", ".h")
        .replace("_hpp", ".hpp")
      val funcNameGuess = parts.last
      logger.trace(
        s"Attempting filename-filtered search: filename containing '$fileNameGuess', func name '$funcNameGuess'"
      )
      methods = cpg.method.nameExact(funcNameGuess).where(_.filename(s".*$fileNameGuess")).l
      logger.trace(s"Found ${methods.size} methods by filename-filtered search.")
    }

    // Attempt 4: If it's a simple name (no dots or colons), it might be a global C function.
    // This could be noisy, so it's a later fallback.
    if (methods.isEmpty && !resolvedMethodName.contains('.') && !resolvedMethodName.contains(':')) {
      logger.trace(s"Trying broad search for global function matching name '$resolvedMethodName'.")
      // Global functions in C/C++ often have their `astParentType` as `NAMESPACE_BLOCK` (for file scope)
      // or directly under a `TYPE_DECL` that represents the file (a pseudo TypeDecl with no methods/members).
      methods = cpg.method
        .nameExact(resolvedMethodName)
        .filter { m =>
          m.astParent match {
            case parentNode: NamespaceBlock => true
            case parentNode: TypeDecl =>
              parentNode.method.isEmpty && parentNode.member.isEmpty
            case _ => false
          }
        }
        .l
      logger.trace(s"Found ${methods.size} methods by broad name search for global functions.")
    }

    logger.trace(
      s"Final result for '$resolvedMethodName': ${methods.size} methods -> ${methods.map(_.fullName).mkString("[", ", ", "]")}"
    )
    methods
  }

  override protected def outlineTypeDecl(td: TypeDecl, indent: Int = 0): String = {
    val sb = new StringBuilder
    logger.trace(s"Outlining TypeDecl: ${td.fullName}, Name: ${td.name}, Code: ${td.code.take(50)}")
    // Query for methods whose semantic parent (TypeDecl) is this one.
    // This handles out-of-line definitions better than relying on AST parentage alone.

    // Part 1: Methods directly associated with the TypeDecl (e.g., in-line definitions)
    val directMethods = cpg.typeDecl.fullNameExact(td.fullName).method

    // Part 2: Out-of-line definitions (e.g., defined outside class body but belong to it)
    // We do this in two stages; the first stage is a simpler regex that Joern can apply its index to
    val prefixForStartsWith = s"${td.fullName}." // e.g., "MyNamespace.MyClass."
    // Regex for initial candidate selection: "MyNamespace\.MyClass\..*"
    val candidateSelectionRegex = Regex.quote(prefixForStartsWith) + ".*"
    // second stage
    val originalRegexPatternString = s"${Regex.quote(td.fullName)}\\..*:.*"
    val originalPattern            = originalRegexPatternString.r // Compile for efficient matching

    val outOfLineMethods = cpg.method
      .fullName(candidateSelectionRegex) // Efficiently get candidates starting with "TypeFullName."
      .filter(method => originalPattern.matches(method.fullName)) // Apply original, more specific regex logic

    // Combine and deduplicate
    val availableMethods = (directMethods ++ outOfLineMethods).dedup.l

    logger.trace(
      s"Methods available for ${td.name} (${availableMethods.size}): ${availableMethods.map(m => m.name + ":" + m.signature).mkString(", ")}"
    )
    availableMethods.foreach(m => logger.trace(s"Method in ${td.name}: ${m.name}, FullName: ${m.fullName}"))

    val typeKeyword = td.code.toLowerCase match {
      case c if c.startsWith("class ")  => "class"
      case c if c.startsWith("struct ") => "struct"
      case c if c.startsWith("union ")  => "union"
      case _ => if (td.inheritsFromTypeFullName.nonEmpty || td.method.nonEmpty) "class" else "struct"
    }

    sb.append("  " * indent).append(typeKeyword).append(" ").append(sanitizeType(td.name))
    // In C++, inheritance is more complex (public/private, virtual). This is a simplification.
    val inheritedTypes = td.inheritsFromTypeFullName.map(sanitizeType).mkString(", ")
    if (inheritedTypes.nonEmpty) {
      sb.append(" : ").append(inheritedTypes)
    }
    sb.append(" {\n")

    // Fields/Members
    td.member.foreach { f =>
      sb.append("  " * (indent + 1)).append(s"${sanitizeType(f.typeFullName)} ${f.name};\n")
    }

    // Methods
    if (availableMethods.nonEmpty) {
      if (td.member.nonEmpty) sb.append("\n")
      logger.trace(s"Processing ${availableMethods.size} methods for skeleton of ${td.fullName}")
      availableMethods.foreach { m =>
        try {
          logger.trace(s"Attempting signature for method ${m.fullName} (name: ${m.name}) in type ${td.fullName}")
          val sig = methodSignature(m)
          logger.trace(s"Signature for ${m.name} in ${td.fullName}: $sig")
          sb.append("  " * (indent + 1)).append(sig).append(" {...}\n")
        } catch {
          // Catching all Throwables because LinkageError or similar could occur if CPG is malformed,
          // though Exception should cover most cases from methodSignature itself.
          case e: Throwable =>
            logger.error(
              s"Error generating signature for method ${m.fullName} (name: ${m.name}) in type ${td.fullName}. Skipping method.",
              e
            )
        }
      }
    } else {
      logger.trace(s"No methods found for skeleton of ${td.fullName}")
    }

    sb.append("  " * indent).append("}")
    sb.toString()
  }

  override def getSkeleton(fqName: String): Optional[String] = {
    // 1. Basic validation
    if (fqName == null || fqName.isEmpty) {
      logger.debug(s"getSkeleton: FQN is null or empty. Returning empty.")
      return Optional.empty()
    }
    // Filter for names that are clearly CPG internal artifacts or unlikely to be user-defined types/functions
    // Allow ':' for namespaces (e.g. my::ns::MyClass, my::ns::function) or file prefixes (e.g. file.cpp:func)
    if ((fqName.startsWith("<") && fqName.endsWith(">")) || fqName.contains("<operator>")) {
      logger.debug(
        s"getSkeleton: FQN '$fqName' looks like a CPG internal artifact (e.g. <global>, <operator>.add). Returning empty."
      )
      return Optional.empty()
    }
    logger.debug(s"getSkeleton: Received FQN='$fqName'")

    // 2. Try to find as a TypeDecl (class, struct, etc.)
    // C++ FQNs use '::', but input might use '.' from user or other CodeUnit sources.
    val cpgStyleFqnForType = fqName.replace('.', ':')
    logger.debug(
      s"getSkeleton: Trying TypeDecl lookup. Original FQN='$fqName', CPG-style for Type='$cpgStyleFqnForType'"
    )

    // Attempt lookup with CPG style (foo::Bar), then with original fqName if different and first failed.
    val typeDecls: List[TypeDecl] = cpg.typeDecl.fullNameExact(cpgStyleFqnForType).l ++ (
      if (fqName != cpgStyleFqnForType) cpg.typeDecl.fullNameExact(fqName).l else List.empty
    ).distinct // distinct in case fqName and cpgStyleFqnForType were effectively the same after some CPG normalization

    typeDecls.headOption match {
      case Some(td) =>
        logger.debug(s"getSkeleton: Found TypeDecl: Name='${td.name}', FullName='${td.fullName}'")
        // Additional filter: td.name itself should not be an artifact.
        // td.name for "foo::Bar" is "Bar". td.name for "file.cpp:<global>" might be "<global>"
        if (td.name.contains(':') || td.name.contains('<') || td.name.contains('>')) {
          logger.debug(
            s"getSkeleton: TypeDecl name '${td.name}' (from FullName '${td.fullName}') seems like an artifact. Returning empty."
          )
          Optional.empty()
        } else {
          logger.debug(s"getSkeleton: Outlining TypeDecl '${td.fullName}'.")
          Optional.of(outlineTypeDecl(td))
        }
      case None =>
        // 3. Not a TypeDecl, try to find as a Method (global function, namespaced function)
        logger.debug(s"getSkeleton: No TypeDecl found for '$fqName' or '$cpgStyleFqnForType'. Trying Method lookup.")
        // resolveMethodName handles various C++ FQN styles and strips signatures/suffixes.
        // If fqName is "at::native::start_index", resolvedMethodFqn should be the same.
        // If fqName is "at::native::start_index:int(int,int,int)", it will be "at::native::start_index".
        // If fqName is "file.cpp:func:void()", it will be "file.cpp:func".
        val resolvedMethodFqn = resolveMethodName(fqName)
        logger.debug(
          s"getSkeleton: FQN for method lookup (after resolveMethodName on '$fqName') = '$resolvedMethodFqn'"
        )

        val methods = methodsFromName(resolvedMethodFqn) // This should handle various C++ FQN styles for methods
        if (methods.nonEmpty) {
          logger.debug(s"getSkeleton: Found ${methods.size} method(s) for '$resolvedMethodFqn'.")
          val skeletons = methods
            .map { m =>
              val sig = methodSignature(m)
              logger.debug(s"getSkeleton: Method signature for '${m.fullName}' (name: ${m.name}) = '$sig'")
              s"$sig {...}"
            }
            .mkString("\n")
          Optional.of(skeletons)
        } else {
          logger.debug(
            s"getSkeleton: No methods found for '$resolvedMethodFqn' (original FQN '$fqName'). Returning empty."
          )
          Optional.empty()
        }
    }
  }

  protected[analyzer] def parseFqName(
    originalFqName: String,
    expectedType: CodeUnitType
  ): CodeUnit.Tuple3[String, String, String] = {
    if (originalFqName == null || originalFqName.isEmpty) {
      val resultTuple = new CodeUnit.Tuple3("", "", "")
      return resultTuple
    }
    // Normalize C++ "::" to "." for consistent parsing, but keep original for logging if needed.
    val fqName = originalFqName.replace("::", ".")

    // Heuristic for global functions/fields prefixed by filename
    // Case 1: "file_ext.membername" (e.g., "geometry_cpp.global_func") - common test input style
    // Case 2: "file.ext:membername" (e.g., "geometry.cpp:global_func") - from CPG method.fullName
    if (expectedType == CodeUnitType.FUNCTION || expectedType == CodeUnitType.FIELD) {
      val colonIndex = fqName.lastIndexOf(':') // Check on originalFqName if : is significant and not replaced
      val dotIndex   = fqName.lastIndexOf('.') // This is on the dot-normalized fqName

      if (
        colonIndex != -1 && originalFqName.substring(0, colonIndex).matches("^[^:]+\\.(c|cpp|h|hpp|cc|hh|cxx|hxx)$")
      ) {
        // Handles "file.ext:membername" like "geometry.cpp:global_func"
        val filePart   = originalFqName.substring(0, colonIndex)  // e.g., "geometry.cpp"
        val memberPart = originalFqName.substring(colonIndex + 1) // e.g., "global_func"

        val lastDotInFile = filePart.lastIndexOf('.')
        // Basic validation that filePart looks like name.ext and memberPart is simple
        if (
          lastDotInFile > 0 && lastDotInFile < filePart.length - 1 &&
          !memberPart.contains('.') && !memberPart.contains(':')
        ) {

          val fileBasename  = filePart.substring(0, lastDotInFile)          // "geometry"
          val fileExt       = filePart.substring(lastDotInFile + 1)         // "cpp"
          val pseudoPackage = s"${fileBasename.replace('.', '_')}_$fileExt" // "geometry_cpp"
          logger.debug(
            s"Parsed CPG-style global FQN (file.ext:member) '$originalFqName' as Pkg='$pseudoPackage', Cls='', Member='$memberPart'"
          )
          val resultTuple = new CodeUnit.Tuple3(pseudoPackage, "", memberPart)
          return resultTuple
        }
      } else if (dotIndex != -1 && fqName.substring(0, dotIndex).matches("[a-zA-Z0-9_]+_(h|cpp|c|hpp|cc|hh|hxx|cxx)")) {
        // Handles "file_ext.membername" like "geometry_cpp.global_func"
        val packagePart = fqName.substring(0, dotIndex)
        val memberPart  = fqName.substring(dotIndex + 1)
        if (!memberPart.contains('.') && !memberPart.contains(':')) { // Ensure memberPart is simple
          logger.debug(
            s"Parsed test-style global FQN (file_ext.member) '$originalFqName' (normalized: '$fqName') as Pkg='$packagePart', Cls='', Member='$memberPart'"
          )
          val resultTuple = new CodeUnit.Tuple3(packagePart, "", memberPart)
          return resultTuple
        }
      }
    }

    // Standard parsing based on dot-separated fqName
    // Attempt 1: CPG lookup - Is fqName a fully qualified class/struct name? (using dotNormalized fqName)
    // We use originalFqName for CPG lookups if `::` is significant there, but fqName (dot-normalized) for splitting.
    if (expectedType == CodeUnitType.CLASS && cpg.typeDecl.fullNameExact(originalFqName).nonEmpty) {
      val lastDot = fqName.lastIndexOf('.')
      val (pkg, cls) =
        if (lastDot == -1) ("", fqName) else (fqName.substring(0, lastDot), fqName.substring(lastDot + 1))
      val resultTuple = new CodeUnit.Tuple3(pkg, cls, "")
      return resultTuple
    }

    // Attempt 2: CPG lookup - Parse as potentialClass.potentialMember
    val lastDotMemberSep = fqName.lastIndexOf('.')
    if (lastDotMemberSep != -1) {
      val potentialClassFullName = fqName.substring(0, lastDotMemberSep) // Class part from dot-normalized
      val potentialOriginalClassFullName = originalFqName.substring(
        0,
        originalFqName.replace("::", ".").lastIndexOf('.')
      ) // reconstruct original class part for CPG lookup

      val memberName = fqName.substring(lastDotMemberSep + 1)

      // Use original structure for CPG lookup if it involved '::'
      val cpgLookupName = if (originalFqName.contains("::")) potentialOriginalClassFullName else potentialClassFullName

      if (cpg.typeDecl.fullNameExact(cpgLookupName).nonEmpty) {
        val classDotPkgSep = potentialClassFullName.lastIndexOf('.') // Use dot-normalized for splitting package
        val (pkg, cls) =
          if (classDotPkgSep == -1) ("", potentialClassFullName)
          else
            (potentialClassFullName.substring(0, classDotPkgSep), potentialClassFullName.substring(classDotPkgSep + 1))
        val resultTuple = new CodeUnit.Tuple3(pkg, cls, memberName)
        return resultTuple
      }
    }

    // Fallback Heuristics if CPG lookups didn't resolve
    val finalResultTuple: CodeUnit.Tuple3[String, String, String] = if (lastDotMemberSep == -1) { // Single identifier
      if (expectedType == CodeUnitType.CLASS) {
        if (fqName.contains(':') || fqName.contains('<') || fqName.contains('>')) {
          logger.debug(
            s"parseFqName: Single segment FQN '$originalFqName' for CLASS type contains ':', '<', or '>'. Treating as invalid."
          )
          new CodeUnit.Tuple3("", "", "")
        } else {
          new CodeUnit.Tuple3("", fqName, "") // (package="", class=fqName, member="")
        }
      } else {                              // FUNCTION or FIELD (global)
        new CodeUnit.Tuple3("", "", fqName) // (package="", class="", member=fqName)
      }
    } else { // Multiple segments: "ns.member", "cls.member", "ns.cls.member" based on dot-normalized fqName
      val partBeforeLastDot = fqName.substring(0, lastDotMemberSep)
      val partAfterLastDot  = fqName.substring(lastDotMemberSep + 1)

      if (expectedType == CodeUnitType.CLASS) {
        if (partAfterLastDot.contains(':') || partAfterLastDot.contains('<') || partAfterLastDot.contains('>')) {
          logger.debug(
            s"parseFqName: FQN '$originalFqName' for CLASS type has ':', '<', or '>' in class part '$partAfterLastDot'. Treating as invalid."
          )
          new CodeUnit.Tuple3("", "", "")
        } else {
          // e.g. fqName = "shapes.Circle" (from "shapes::Circle") -> (pkg="shapes", cls="Circle", member="")
          new CodeUnit.Tuple3(partBeforeLastDot, partAfterLastDot, "")
        }
      } else { // FUNCTION or FIELD
        val deeperDot = partBeforeLastDot.lastIndexOf('.')
        if (deeperDot != -1) { // e.g. "pkg.Cls.method" or "ns1.ns2.func"
          val pkg     = partBeforeLastDot.substring(0, deeperDot)
          val clsOrNs = partBeforeLastDot.substring(deeperDot + 1)
          // If clsOrNs starts with uppercase, assume it's a class, otherwise part of namespace path.
          // This is a heuristic. For C++, namespaces are common.
          // "at.native.start_index" -> pkg="at.native", cls="", member="start_index"
          // "shapes.Circle.getArea" -> pkg="shapes", cls="Circle", member="getArea"
          // "pkg.Cls.method" -> pkg="pkg", cls="Cls", member="method"
          if (clsOrNs.headOption.exists(_.isUpper)) { // Heuristic: if the part after the first dot is capitalized, assume Class.method
            new CodeUnit.Tuple3(pkg, clsOrNs, partAfterLastDot) // pkg="pkg", Cls="Cls", method="method"
          } else { // Assume it's a deeper namespace ns1.ns2.func or pkg.lowerCaseClass.method
            // If clsOrNs is not capitalized, treat partBeforeLastDot as the full package path.
            new CodeUnit.Tuple3(
              partBeforeLastDot,
              "",
              partAfterLastDot
            ) // pkg="ns1.ns2" or "pkg.lowerCaseClass", cls="", member="func" or "method"
          }
        } else { // e.g. "shapes.func" or "Cls.method" (partBeforeLastDot has no dots)
          // If partBeforeLastDot looks like a file_ext prefix for globals, treat as package.
          val isLikelyFilePrefix =
            partBeforeLastDot.matches("[a-zA-Z0-9_]+_(h|cpp|c|hpp|cc|hh|hxx|cxx)") && !partBeforeLastDot.contains(".")
          if (isLikelyFilePrefix) {
            // Case: "file_ext.member" -> Pkg="file_ext", Cls="", Member="member"
            new CodeUnit.Tuple3(partBeforeLastDot, "", partAfterLastDot)
          } else if (partBeforeLastDot.headOption.exists(_.isUpper)) {
            // Case: "UpPeRcAsE.member" (and not a file_ext prefix) -> Pkg="", Cls="UpPeRcAsE", Member="member"
            // This covers "Cls.method" even if "Cls" is not a known TypeDecl.
            new CodeUnit.Tuple3("", partBeforeLastDot, partAfterLastDot)
          } else {
            // Case: "lowercase.member" (and not a file_ext prefix, and not starting with uppercase)
            // Assume Pkg="lowercase", Cls="", Member="member"
            new CodeUnit.Tuple3(partBeforeLastDot, "", partAfterLastDot)
          }
        }
      }
    }
    logger.debug(
      s"parseFqName for '$originalFqName' (normalized '$fqName', type $expectedType) -> Pkg='${finalResultTuple
          ._1()}', Cls='${finalResultTuple._2()}', Mem='${finalResultTuple._3()}'"
    )
    finalResultTuple
  }

  override def cuClass(fqcn: String, file: ProjectFile): Option[CodeUnit] = {
    val parts       = parseFqName(fqcn, CodeUnitType.CLASS)
    val pkg: String = parts._1()
    val cls: String = parts._2()
    val mem: String = parts._3()
    if (cls.isEmpty || mem.nonEmpty) {
      logger.warn(s"Expected a class FQCN but parsing ($fqcn) resulted in: Pkg='$pkg', Class='$cls', Member='$mem'")
      None
    } else {
      Try(CodeUnit.cls(file, pkg, cls)).toOption
    }
  }

  override def cuFunction(fqmn: String, file: ProjectFile): Option[CodeUnit] = {
    val parts       = parseFqName(fqmn, CodeUnitType.FUNCTION)
    var pkg: String = parts._1()
    val cls: String = parts._2()
    val mem: String = parts._3()

    if (mem.isEmpty) {
      logger.warn(s"Function/Method FQN '$fqmn' parsed to an empty member name. Pkg='$pkg', Class='$cls'. Skipping.")
      None
    } else {
      // Synthesise a package like  “filename_ext” for true global functions
      if pkg.isEmpty && cls.isEmpty then
        val fileName = file.toString
        val base     = Path.of(fileName).getFileName.toString
        val dot      = base.lastIndexOf('.')
        val (stem, ext) =
          if dot >= 0 then (base.substring(0, dot), base.substring(dot + 1))
          else (base, "")
        pkg = if ext.nonEmpty then s"${stem}_${ext}" else stem

      val shortNameForCodeUnit = if cls.nonEmpty then s"$cls.$mem" else mem
      Try(CodeUnit.fn(file, pkg, shortNameForCodeUnit)).toOption
    }
  }

  override def cuField(fqfn: String, file: ProjectFile): Option[CodeUnit] = {
    val parts       = parseFqName(fqfn, CodeUnitType.FIELD)
    val pkg: String = parts._1().asInstanceOf[String]
    val cls: String = parts._2().asInstanceOf[String]
    val mem: String = parts._3().asInstanceOf[String]

    if (mem.isEmpty) { // Fields must have a member name
      logger.warn(s"Field FQN '$fqfn' parsed to an empty member name. Pkg='$pkg', Class='$cls'. Skipping.")
      None
    } else if (cls.isEmpty && !pkg.isEmpty && pkg.contains("_")) {
      // This could be a global variable "file_ext.varname"
      // CodeUnit.field expects (file, package, "Class.Field") or (file, package, "Field") if classless?
      // Current CodeUnit.field(pkg, shortName) implies shortName is Class.Field
      // Let's assume for now global fields are not directly represented by cuField if cls is empty.
      // Or if they are, shortName should just be the field name, and pkg is the file_ext.
      // The test data implies fields are always Cls.Field.
      logger.warn(
        s"Field FQN '$fqfn' parsed to an empty class name. Pkg='$pkg', Member='$mem'. This might be a global variable not fittable into 'Class.Field' CodeUnit structure. Skipping."
      )
      None
    } else if (cls.isEmpty) { // Class must also be non-empty for typical "Class.Field"
      logger.warn(s"Field FQN '$fqfn' parsed to an empty class name. Pkg='$pkg', Member='$mem'. Skipping.")
      None
    } else {
      val shortNameForCodeUnit = s"$cls.$mem"
      Try(CodeUnit.field(file, pkg, shortNameForCodeUnit)).toOption
    }
  }

  override def isClassInProject(className: String): Boolean = {
    cpg.typeDecl.fullNameExact(className).exists { td =>
      // Check if the TypeDecl node itself belongs to a file within the project source path
      // Also consider TypeDecls that might not have a file (e.g. builtins) if that's relevant, though usually not "in project".
      // For C++, header files can be outside sourcePath but used by project.
      // A simple check: if it's not explicitly external and has a source file we recognize.
      // Or, more inclusively: if it's defined in ANY file processed by c2cpg for this project.
      // The most robust is to check if the file location is under `absolutePath`.
      // td.isExternal is a direct Boolean in this CPG version.
      !td.isExternal || toFile(td.filename).exists(_.absPath().startsWith(absolutePath))
    }
  }

  override def getFunctionLocation(
    fqMethodName: String,
    paramNames: java.util.List[String]
  ): IAnalyzer.FunctionLocation = {

    val resolvedName = resolveMethodName(fqMethodName)
    // C++ methods often have overloads, so signature matters.
    // However, the current `methodsFromName` only uses resolvedMethodName.
    // We need a way to incorporate paramNames or types if available/needed for disambiguation.
    // For now, assume fqMethodName is sufficient or that methodsFromName handles it.

    val candidates = methodsFromName(resolvedName)

    if (candidates.isEmpty) {
      throw new SymbolNotFoundException(s"No methods found for FQCN: $fqMethodName (resolved: $resolvedName)")
    }

    // Simple case: if only one candidate, use it.
    // More complex logic would be needed here for overloads if paramNames were used for signature matching.
    val chosenMethod = candidates.head // Or some disambiguation logic

    val fileOpt = toFile(chosenMethod.filename)
    if (fileOpt.isEmpty || chosenMethod.lineNumber.isEmpty || chosenMethod.lineNumberEnd.isEmpty) {
      throw new SymbolNotFoundException(s"File or line info missing for method: ${chosenMethod.fullName}")
    }

    val file      = fileOpt.get
    val startLine = chosenMethod.lineNumber.get
    val endLine   = chosenMethod.lineNumberEnd.get

    val maybeCode = Try {
      Using.resource(Source.fromFile(file.absPath().toFile))(_.getLines().slice(startLine - 1, endLine).mkString("\n"))
    }.toOption

    if (maybeCode.isEmpty) {
      throw new SymbolNotFoundException(s"Could not read source code for method: ${chosenMethod.fullName}")
    }
    IAnalyzer.FunctionLocation(file, startLine, endLine, maybeCode.get)
  }

<<<<<<< HEAD
  override def updateFiles(changedFiles: java.util.Set[ProjectFile]): Unit =
=======
  override def update(changedFiles: java.util.Set[ProjectFile]): Unit =
>>>>>>> a7895a61
    updateFilesInternal(CppAnalyzer.defaultConfig, changedFiles)

}

object CppAnalyzer {

  private val logger = LoggerFactory.getLogger(getClass)
  private def defaultConfig = CConfig()
    .withDefaultIgnoredFilesRegex(Nil)
    .withIncludeComments(false)
    .withDisableFileContent(false) // lets us use `.offset` and `.offsetEnd` on AST nodes

  import scala.jdk.CollectionConverters.*

  def createNewCpgForSource(sourcePath: Path, excludedFiles: java.util.Set[String], cpgPath: Path): Cpg = {
    val absPath = sourcePath.toAbsolutePath.normalize()
    require(absPath.toFile.isDirectory, s"Source path must be a directory: $absPath")

    if Files.exists(cpgPath) then logger.info(s"Updating C/C++ CPG at '$cpgPath'")
    else logger.info(s"Creating C/C++ CPG at '$cpgPath'")

    defaultConfig
      .withInputPath(absPath.toString)
      .withOutputPath(cpgPath.toString)
      .withIgnoredFiles(excludedFiles.asScala.toSeq)
      .buildAndThrow()
      .open
  }

}<|MERGE_RESOLUTION|>--- conflicted
+++ resolved
@@ -819,11 +819,7 @@
     IAnalyzer.FunctionLocation(file, startLine, endLine, maybeCode.get)
   }
 
-<<<<<<< HEAD
-  override def updateFiles(changedFiles: java.util.Set[ProjectFile]): Unit =
-=======
   override def update(changedFiles: java.util.Set[ProjectFile]): Unit =
->>>>>>> a7895a61
     updateFilesInternal(CppAnalyzer.defaultConfig, changedFiles)
 
 }
