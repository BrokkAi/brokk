package io.github.jbellis.brokk.analyzer

import io.github.jbellis.brokk.analyzer.builder.languages.given
import io.github.jbellis.brokk.analyzer.implicits.X2CpgConfigExt.*
import io.joern.javasrc2cpg.Config
import io.joern.joerncli.CpgBasedTool
import io.shiftleft.codepropertygraph.generated.Cpg
import io.shiftleft.codepropertygraph.generated.nodes.{Method, TypeDecl}
import io.shiftleft.semanticcpg.language.*
import org.slf4j.LoggerFactory

import java.nio.file.{Files, Path}
import java.util
import java.util.Optional
import scala.io.Source
import scala.util.boundary.break
import scala.util.matching.Regex
import scala.util.{Try, Using, boundary}

/** A concrete analyzer for Java source code, extending AbstractAnalyzer with Java-specific logic for building the CPG,
  * method signatures, etc.
  */
class JavaAnalyzer private (sourcePath: Path, cpgInit: Cpg) extends JoernAnalyzer[Config](sourcePath, cpgInit) {

  def this(sourcePath: Path, preloadedPath: Path) =
    this(sourcePath, CpgBasedTool.loadFromFile(preloadedPath.toString))

  def this(sourcePath: Path, excludedFiles: java.util.Set[String], cpgPath: Path) =
    this(sourcePath, JavaAnalyzer.createNewCpgForSource(sourcePath, excludedFiles, cpgPath))

  override def isCpg: Boolean = true

  override val fullNameSeparators: Seq[String] = Seq(".", "$")

  override def defaultConfig: Config = JavaAnalyzer.defaultConfig

  /** Java-specific method signature builder.
    */
  override protected def methodSignature(m: Method): String = {
    val knownModifiers = Map(
      "public"       -> "public",
      "private"      -> "private",
      "protected"    -> "protected",
      "static"       -> "static",
      "final"        -> "final",
      "abstract"     -> "abstract",
      "native"       -> "native",
      "synchronized" -> "synchronized"
    )

    val modifiers = m.modifier
      .map { modNode =>
        knownModifiers.getOrElse(modNode.modifierType.toLowerCase, "")
      }
      .filter(_.nonEmpty)

    val modString  = if (modifiers.nonEmpty) modifiers.mkString(" ") + " " else ""
    val returnType = sanitizeType(m.methodReturn.typeFullName)
    val paramList = m.parameter
      .sortBy(_.order)
      .filterNot(_.name == "this")
      .l
      .map(p => s"${sanitizeType(p.typeFullName)} ${p.name}")
      .mkString(", ")

    s"$modString$returnType ${m.name}($paramList)"
  }

  /** Java-specific logic for removing lambda suffixes, nested class numeric suffixes, etc.
    */
  override private[brokk] def resolveMethodName(methodName: String): String = {
    val segments = methodName.split("\\.")
    val idx      = segments.indexWhere(_.matches(".*\\$\\d+$"))
    val relevant = if (idx == -1) segments else segments.take(idx)
    relevant.mkString(".")
  }

  override private[brokk] def sanitizeType(t: String): String = {
    def processType(input: String): String = {
      val isArray   = input.endsWith("[]")
      val base      = if (isArray) input.dropRight(2) else input
      val shortName = base.split("\\.").lastOption.getOrElse(base)
      if (isArray) s"$shortName[]" else shortName
    }

    if (t.contains("<")) {
      val mainType      = t.substring(0, t.indexOf("<"))
      val genericPart   = t.substring(t.indexOf("<") + 1, t.lastIndexOf(">"))
      val processedMain = processType(mainType)
      val processedParams = genericPart
        .split(",")
        .map { param =>
          val trimmed = param.trim
          if (trimmed.contains("<")) sanitizeType(trimmed)
          else processType(trimmed)
        }
        .mkString(", ")
      s"$processedMain<$processedParams>"
    } else processType(t)
  }

  override protected def methodsFromName(resolvedMethodName: String): List[Method] = {
    val escaped = Regex.quote(resolvedMethodName)
    cpg.method.fullName(escaped + ":.*").l
  }

  /** Recursively builds a structural "skeleton" for a given TypeDecl.
    */
  override protected def outlineTypeDecl(td: TypeDecl, indent: Int = 0): String = {
    val sb = new StringBuilder

    val className = sanitizeType(td.name)
    sb.append("  " * indent).append("class ").append(className).append(" {\n")

    // Methods: skip any whose name starts with "<lambda>"
    td.method.filterNot(_.name.startsWith("<lambda>")).foreach { m =>
      sb.append("  " * (indent + 1))
        .append(methodSignature(m))
        .append(" {...}\n")
    }

    // Fields: skip any whose name is exactly "outerClass"
    td.member.filterNot(_.name == "outerClass").foreach { f =>
      sb.append("  " * (indent + 1))
        .append(s"${sanitizeType(f.typeFullName)} ${f.name};\n")
    }

    // Nested classes: skip any named "<lambda>N" or purely numeric suffix
    td.astChildren.isTypeDecl
      .filterNot { nested =>
        nested.name.startsWith("<lambda>") ||
        nested.name.split("\\$").exists(_.forall(_.isDigit))
      }
      .foreach { nested =>
        sb.append(outlineTypeDecl(nested, indent + 1)).append("\n")
      }

    sb.append("  " * indent).append("}")
    sb.toString
  }

  override def getFunctionLocation(
    fqMethodName: String,
    paramNames: java.util.List[String]
  ): IAnalyzer.FunctionLocation = {
    import scala.jdk.CollectionConverters.*

    var methodPattern = Regex.quote(fqMethodName)
    var allCandidates = cpg.method.fullName(s"$methodPattern:.*").l

    if (allCandidates.size == 1) {
      return toFunctionLocation(allCandidates.head)
    }

    if (allCandidates.isEmpty) {
      // Try to resolve the method name without the package (but with the class)
      val shortName = fqMethodName.split('.').takeRight(2).mkString(".")
      methodPattern = Regex.quote(shortName)
      allCandidates = cpg.method.fullName(s".*$methodPattern:.*").l
    }

    val paramList = paramNames.asScala.toList
    val matched = allCandidates.filter { m =>
      val actualNames = m.parameter
        .filterNot(_.name == "this")
        .sortBy(_.order)
        .map(_.name)
        .l
      actualNames == paramList
    }

    if (matched.isEmpty) {
      throw new SymbolNotFoundException(
        s"No methods found in $fqMethodName matching provided parameter names $paramList"
      )
    }

    if (matched.size > 1) {
      throw new SymbolAmbiguousException(s"Multiple methods match $fqMethodName with parameter names $paramList")
    }

    toFunctionLocation(matched.head)
  }

  /** Turns a method node into a FunctionLocation. Throws SymbolNotFoundError if file/line info or code extraction
    * fails.
    */
  private def toFunctionLocation(chosen: Method): IAnalyzer.FunctionLocation = {
    // chosen.typeDecl is a Traversal. Get the TypeDecl node, then its filename.
    val fileOpt = chosen.typeDecl.headOption.flatMap(td => toFile(td.filename))
    if (fileOpt.isEmpty || chosen.lineNumber.isEmpty || chosen.lineNumberEnd.isEmpty) {
      throw new SymbolNotFoundException("File or line info missing for chosen method.")
    }

    val file  = fileOpt.get
    val start = chosen.lineNumber.get
    val end   = chosen.lineNumberEnd.get

    Try(
      Using.resource(Source.fromFile(file.absPath().toFile))(
        _.getLines()
          .slice(start - 1, end) // Use slice for safer indexing
          .mkString("\n")
      )
    ).toOption match {
      case Some(code) => IAnalyzer.FunctionLocation(file, start, end, code)
      case None       => throw new SymbolNotFoundException("Could not read code for chosen method.")
    }
  }

  /** Parses a Java fully qualified name into its components using CPG lookups first, then falling back to heuristics.
    * For classes: packageName = everything up to last dot, className = last segment, memberName = empty For members:
    * packageName = everything up to class, className = class part, memberName = member
    *
    * @param expectedType
    *   The type of CodeUnit expected by the caller (CLASS, FUNCTION, or FIELD).
    */
  protected[analyzer] def parseFqName(
    fqName: String,
    expectedType: CodeUnitType
  ): CodeUnit.Tuple3[String, String, String] = boundary {
    if (fqName == null || fqName.isEmpty) {
      break(new CodeUnit.Tuple3("", "", ""))
    }

    // Attempt 1: CPG lookup - Is fqName a fully qualified class name?
    // This path is only valid if the caller expects a class.
    if (expectedType == CodeUnitType.CLASS && cpg.typeDecl.fullNameExact(fqName).nonEmpty) {
      val lastDot = fqName.lastIndexOf('.')
      val (pkg, cls) =
        if (lastDot == -1) ("", fqName) else (fqName.substring(0, lastDot), fqName.substring(lastDot + 1))
      break(new CodeUnit.Tuple3(pkg, cls, ""))
    }

    // Attempt 2: CPG lookup - Parse as potentialClass.potentialMember
    val lastDotMemberSep = fqName.lastIndexOf('.')
    if (lastDotMemberSep != -1) {
      val potentialClassFullName = fqName.substring(0, lastDotMemberSep)
      val potentialMemberName    = fqName.substring(lastDotMemberSep + 1)

      cpg.typeDecl.fullNameExact(potentialClassFullName).headOption.foreach { td =>
        val classDotPkgSep = potentialClassFullName.lastIndexOf('.')
        val (pkg, cls) =
          if (classDotPkgSep == -1) ("", potentialClassFullName)
          else
            (potentialClassFullName.substring(0, classDotPkgSep), potentialClassFullName.substring(classDotPkgSep + 1))

        if (
          expectedType == CodeUnitType.FUNCTION && (potentialMemberName == "<init>" || td.method
            .nameExact(potentialMemberName)
            .nonEmpty)
        ) {
          break(new CodeUnit.Tuple3(pkg, cls, potentialMemberName))
        }
        if (expectedType == CodeUnitType.FIELD && td.member.nameExact(potentialMemberName).nonEmpty) {
          break(new CodeUnit.Tuple3(pkg, cls, potentialMemberName))
        }
      }
    }

    // Fallback heuristic using expectedType, if CPG lookups did not resolve the FQN according to expectedType.
    if (lastDotMemberSep == -1) { // No dots in fqName (e.g., "MyClass" or "myMethod")
      if (expectedType == CodeUnitType.CLASS) {
        // Caller expects a class. Treat fqName as a simple class name in default package.
        break(new CodeUnit.Tuple3("", fqName, "")) // (pkg="", cls=fqName, member="")
      } else {                                     // Caller expects FUNCTION or FIELD.
        // Treat fqName as a simple member name with no class or package.
        break(new CodeUnit.Tuple3("", "", fqName)) // (pkg="", cls="", member=fqName)
      }
    } else { // Dots are present in fqName
      val partAfterLastDot  = fqName.substring(lastDotMemberSep + 1)
      val partBeforeLastDot = fqName.substring(0, lastDotMemberSep)

      if (expectedType == CodeUnitType.CLASS) {
        // Caller expects a class. Treat partAfterLastDot as class name, partBeforeLastDot as package.
        // e.g., fqName = "com.example.MyClass" -> (pkg="com.example", cls="MyClass", member="")
        break(new CodeUnit.Tuple3(partBeforeLastDot, partAfterLastDot, ""))
      } else { // Caller expects FUNCTION or FIELD
        // Caller expects a member. Treat partAfterLastDot as member name.
        // partBeforeLastDot is the FQCN of the class containing the member.
        // e.g., fqName = "com.example.MyClass.myMethod"
        // memberName = "myMethod"
        // fqClassName = "com.example.MyClass"
        val fqClassName = partBeforeLastDot
        val memberName  = partAfterLastDot

        val classLastDot = fqClassName.lastIndexOf('.')
        val (pkg, cls) = if (classLastDot == -1) {
          // No dot in fqClassName, so it's a simple class name in default package.
          // e.g. fqClassName = "MyClass" -> (pkg="", cls="MyClass")
          ("", fqClassName)
        } else {
          // Dot found in fqClassName, split into package and simple class name.
          // e.g. fqClassName = "com.example.MyClass" -> (pkg="com.example", cls="MyClass")
          (fqClassName.substring(0, classLastDot), fqClassName.substring(classLastDot + 1))
        }
        break(new CodeUnit.Tuple3(pkg, cls, memberName))
      }
    }
  }

  /** Builds a structural skeleton for a given class by name
    */
  override def getSkeleton(fqName: String): Optional[String] = {
    val decls = cpg.typeDecl.fullNameExact(fqName).l
    if (decls.isEmpty) Optional.empty() else Optional.of(outlineTypeDecl(decls.head))
  }

  // --- Implementations of Abstract CodeUnit Creation ---
  override def cuClass(fqcn: String, file: ProjectFile): Option[CodeUnit] = {
    val parts = parseFqName(fqcn, CodeUnitType.CLASS)
    if (!parts._3().isEmpty) { // Member part should be empty for a class
      throw new IllegalArgumentException(
        s"Expected a class FQCN but parsing indicated a member: $fqcn. Parsed as: Pkg='${parts._1()}', Class='${parts
            ._2()}', Member='${parts._3()}'"
      )
    }
    if (parts._2().isEmpty && !fqcn.isEmpty) { // Class name part should not be empty if fqcn was not empty
      throw new IllegalArgumentException(s"Parsed class name is empty for FQCN: $fqcn. Parsed as: Pkg='${parts
          ._1()}', Class='${parts._2()}', Member='${parts._3()}'")
    }
    Try(CodeUnit.cls(file, parts._1(), parts._2())).toOption
  }

  override def cuFunction(fqmn: String, file: ProjectFile): Option[CodeUnit] = {
    val parts = parseFqName(fqmn, CodeUnitType.FUNCTION)
    if (parts._3().isEmpty) { // Member part (method name) must not be empty
      throw new IllegalArgumentException(
        s"Expected a method FQCN but parsing indicated it was not a member: $fqmn. Parsed as: Pkg='${parts
            ._1()}', Class='${parts._2()}', Member='${parts._3()}'"
      )
    }
    if (parts._2().isEmpty) { // Class name part must not be empty for a method
      throw new IllegalArgumentException(s"Parsed class name is empty for method FQCN: $fqmn. Parsed as: Pkg='${parts
          ._1()}', Class='${parts._2()}', Member='${parts._3()}'")
    }
    val pkg        = parts._1()
    val className  = parts._2()
    val methodName = parts._3()
    Try(CodeUnit.fn(file, pkg, s"$className.$methodName")).toOption
  }

  override def cuField(fqfn: String, file: ProjectFile): Option[CodeUnit] = {
    val parts = parseFqName(fqfn, CodeUnitType.FIELD)
    if (parts._3().isEmpty) { // Member part (field name) must not be empty
      throw new IllegalArgumentException(
        s"Expected a field FQCN but parsing indicated it was not a member: $fqfn. Parsed as: Pkg='${parts
            ._1()}', Class='${parts._2()}', Member='${parts._3()}'"
      )
    }
    if (parts._2().isEmpty) { // Class name part must not be empty for a field
      throw new IllegalArgumentException(s"Parsed class name is empty for field FQCN: $fqfn. Parsed as: Pkg='${parts
          ._1()}', Class='${parts._2()}', Member='${parts._3()}'")
    }
    val pkg       = parts._1()
    val className = parts._2()
    val fieldName = parts._3()
    Try(CodeUnit.field(file, pkg, s"$className.$fieldName")).toOption
  }
  // -----------------------------------------------------

<<<<<<< HEAD
  override def updateFiles(changedFiles: util.Set[ProjectFile]): Unit =
=======
  override def update(changedFiles: util.Set[ProjectFile]): Unit =
>>>>>>> a7895a61
    updateFilesInternal(JavaAnalyzer.defaultConfig, changedFiles)
}

object JavaAnalyzer {

  private val logger = LoggerFactory.getLogger(getClass)
  private def defaultConfig = Config()
    .withDefaultIgnoredFilesRegex(Nil)
    .withDisableFileContent(false) // lets us use `.offset` and `.offsetEnd` on AST nodes

  import scala.jdk.CollectionConverters.*

  private def createNewCpgForSource(sourcePath: Path, excludedFiles: java.util.Set[String], cpgPath: Path): Cpg = {
    val absPath = sourcePath.toAbsolutePath.toRealPath()
    require(absPath.toFile.isDirectory, s"Source path must be a directory: $absPath")

    if Files.exists(cpgPath) then
      logger.info(s"Deleting existing CPG at '$cpgPath' to ensure a fresh build.")
      Files.delete(cpgPath)
    logger.info(s"Creating Java CPG at '$cpgPath'")

    // Build the CPG
    defaultConfig
      .withInputPath(absPath.toString)
      .withOutputPath(cpgPath.toString)
      .withIgnoredFiles(excludedFiles.asScala.toSeq)
      .buildAndThrow()
      .open
  }

}<|MERGE_RESOLUTION|>--- conflicted
+++ resolved
@@ -359,11 +359,7 @@
   }
   // -----------------------------------------------------
 
-<<<<<<< HEAD
-  override def updateFiles(changedFiles: util.Set[ProjectFile]): Unit =
-=======
   override def update(changedFiles: util.Set[ProjectFile]): Unit =
->>>>>>> a7895a61
     updateFilesInternal(JavaAnalyzer.defaultConfig, changedFiles)
 }
 
