--- conflicted
+++ resolved
@@ -1,33 +1,20 @@
 package io.github.jbellis.brokk.analyzer
 
-<<<<<<< HEAD
-import io.joern.javasrc2cpg.{Config, JavaSrc2Cpg}
-=======
 import io.github.jbellis.brokk.analyzer.builder.languages.given
 import io.github.jbellis.brokk.analyzer.implicits.X2CpgConfigExt.*
 import io.joern.javasrc2cpg.Config
->>>>>>> 90b93de4
 import io.joern.joerncli.CpgBasedTool
 import io.shiftleft.codepropertygraph.generated.Cpg
 import io.shiftleft.codepropertygraph.generated.nodes.{Method, TypeDecl}
 import io.shiftleft.semanticcpg.language.*
-<<<<<<< HEAD
-=======
 import org.slf4j.LoggerFactory
->>>>>>> 90b93de4
 
 import java.nio.file.{Files, Path}
 import java.util.Optional
-<<<<<<< HEAD
-import scala.util.{Try, boundary}
-import scala.util.boundary.break
-import scala.util.matching.Regex // Added for modern early exit
-=======
 import scala.io.Source
 import scala.util.boundary.break
 import scala.util.matching.Regex
 import scala.util.{Try, Using, boundary}
->>>>>>> 90b93de4
 
 /** A concrete analyzer for Java source code, extending AbstractAnalyzer with Java-specific logic for building the CPG,
   * method signatures, etc.
@@ -216,17 +203,6 @@
     }
   }
 
-<<<<<<< HEAD
-  /**
-   * Parses a Java fully qualified name into its components using CPG lookups first,
-   * then falling back to heuristics.
-   * For classes: packageName = everything up to last dot, className = last segment, memberName = empty
-   * For members: packageName = everything up to class, className = class part, memberName = member
-   *
-   * @param expectedType The type of CodeUnit expected by the caller (CLASS, FUNCTION, or FIELD).
-   */
-  protected[analyzer] def parseFqName(fqName: String, expectedType: CodeUnitType): CodeUnit.Tuple3[String, String, String] = boundary {
-=======
   /** Parses a Java fully qualified name into its components using CPG lookups first, then falling back to heuristics.
     * For classes: packageName = everything up to last dot, className = last segment, memberName = empty For members:
     * packageName = everything up to class, className = class part, memberName = member
@@ -238,7 +214,6 @@
     fqName: String,
     expectedType: CodeUnitType
   ): CodeUnit.Tuple3[String, String, String] = boundary {
->>>>>>> 90b93de4
     if (fqName == null || fqName.isEmpty) {
       break(new CodeUnit.Tuple3("", "", ""))
     }
@@ -336,12 +311,8 @@
       )
     }
     if (parts._2().isEmpty && !fqcn.isEmpty) { // Class name part should not be empty if fqcn was not empty
-<<<<<<< HEAD
-      throw new IllegalArgumentException(s"Parsed class name is empty for FQCN: $fqcn. Parsed as: Pkg='${parts._1()}', Class='${parts._2()}', Member='${parts._3()}'")
-=======
       throw new IllegalArgumentException(s"Parsed class name is empty for FQCN: $fqcn. Parsed as: Pkg='${parts
           ._1()}', Class='${parts._2()}', Member='${parts._3()}'")
->>>>>>> 90b93de4
     }
     Try(CodeUnit.cls(file, parts._1(), parts._2())).toOption
   }
@@ -355,12 +326,8 @@
       )
     }
     if (parts._2().isEmpty) { // Class name part must not be empty for a method
-<<<<<<< HEAD
-      throw new IllegalArgumentException(s"Parsed class name is empty for method FQCN: $fqmn. Parsed as: Pkg='${parts._1()}', Class='${parts._2()}', Member='${parts._3()}'")
-=======
       throw new IllegalArgumentException(s"Parsed class name is empty for method FQCN: $fqmn. Parsed as: Pkg='${parts
           ._1()}', Class='${parts._2()}', Member='${parts._3()}'")
->>>>>>> 90b93de4
     }
     val pkg        = parts._1()
     val className  = parts._2()
@@ -377,12 +344,8 @@
       )
     }
     if (parts._2().isEmpty) { // Class name part must not be empty for a field
-<<<<<<< HEAD
-      throw new IllegalArgumentException(s"Parsed class name is empty for field FQCN: $fqfn. Parsed as: Pkg='${parts._1()}', Class='${parts._2()}', Member='${parts._3()}'")
-=======
       throw new IllegalArgumentException(s"Parsed class name is empty for field FQCN: $fqfn. Parsed as: Pkg='${parts
           ._1()}', Class='${parts._2()}', Member='${parts._3()}'")
->>>>>>> 90b93de4
     }
     val pkg       = parts._1()
     val className = parts._2()
@@ -393,13 +356,9 @@
 
 }
 
-<<<<<<< HEAD
-object JavaAnalyzer extends GraphPassApplier {
-=======
 object JavaAnalyzer {
 
   private val logger = LoggerFactory.getLogger(getClass)
->>>>>>> 90b93de4
 
   import scala.jdk.CollectionConverters.*
 
@@ -413,27 +372,14 @@
     logger.info(s"Creating Java CPG at '$cpgPath'")
 
     // Build the CPG
-<<<<<<< HEAD
-    val config = Config()
-=======
     Config()
->>>>>>> 90b93de4
       .withInputPath(absPath.toString)
       .withOutputPath(cpgPath.toString)
       .withEnableTypeRecovery(true)
       .withDefaultIgnoredFilesRegex(Nil)
       .withIgnoredFiles(excludedFiles.asScala.toSeq)
-<<<<<<< HEAD
-
-    val newCpg = JavaSrc2Cpg().createCpg(config).getOrElse {
-      throw new IOException("Failed to create Java CPG")
-    }
-    applyPasses(newCpg)
-    newCpg
-=======
       .buildAndThrow
       .open
->>>>>>> 90b93de4
   }
 
 }