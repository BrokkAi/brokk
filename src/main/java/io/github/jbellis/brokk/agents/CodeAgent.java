package io.github.jbellis.brokk.agents;

import dev.langchain4j.data.message.AiMessage;
import dev.langchain4j.data.message.ChatMessage;
import dev.langchain4j.data.message.ChatMessageType;
import dev.langchain4j.data.message.UserMessage;
import dev.langchain4j.model.chat.StreamingChatLanguageModel;
import dev.langchain4j.model.output.FinishReason;
import io.github.jbellis.brokk.*;
import io.github.jbellis.brokk.Llm.StreamingResult;
import io.github.jbellis.brokk.analyzer.ProjectFile;
import io.github.jbellis.brokk.context.ContextFragment;
import io.github.jbellis.brokk.prompts.CodePrompts;
import io.github.jbellis.brokk.prompts.EditBlockParser;
import io.github.jbellis.brokk.prompts.QuickEditPrompts;
import io.github.jbellis.brokk.util.Environment;
import io.github.jbellis.brokk.util.LogDescription;
import io.github.jbellis.brokk.util.Messages;
import org.apache.logging.log4j.LogManager;
import org.apache.logging.log4j.Logger;
import org.eclipse.jgit.api.errors.GitAPIException;
import org.jetbrains.annotations.VisibleForTesting;

import java.io.IOException;
import java.io.UncheckedIOException;
import java.util.*;
import java.util.concurrent.*;
import java.util.stream.Collectors;
import java.util.stream.Stream;


/**
 * Manages interactions with a Language Model (LLM) to generate and apply code modifications
 * based on user instructions. It handles parsing LLM responses, applying edits to files,
 * verifying changes through build/test commands, and managing the conversation history.
 * It supports both iterative coding tasks (potentially involving multiple LLM interactions
 * and build attempts) and quick, single-shot edits.
 */
public class CodeAgent {
    private static final Logger logger = LogManager.getLogger(CodeAgent.class);
    private static final int MAX_PARSE_ATTEMPTS = 3;
    private final IContextManager contextManager;
    private final StreamingChatLanguageModel model;
    private final IConsoleIO io;

    public CodeAgent(IContextManager contextManager, StreamingChatLanguageModel model) {
        this(contextManager, model, contextManager.getIo());
    }

    public CodeAgent(IContextManager contextManager, StreamingChatLanguageModel model, IConsoleIO io) {
        this.contextManager = contextManager;
        this.model = model;
        this.io = io;
    }

    private LlmOutcome handleLlmInteraction(EditState currentState, Llm coder, MessageProvider messageProvider) {
        StreamingResult streamingResult;
        try {
            var allMessages = messageProvider.getMessages(currentState);
            streamingResult = coder.sendRequest(allMessages, true);
        } catch (InterruptedException e) {
            logger.debug("CodeAgent interrupted during sendRequest in handleLlmInteraction");
            throw new EditStopException(TaskResult.StopReason.INTERRUPTED);
        }

        var llmResponse = streamingResult.chatResponse();
        var llmError = streamingResult.error();

        boolean hasUsableContent = llmResponse != null && !Messages.getText(llmResponse.aiMessage()).isBlank();
        if (!hasUsableContent) {
            String message;
            TaskResult.StopDetails stopDetails;
            if (llmError != null) {
                message = "LLM returned an error even after retries: " + llmError.getMessage() + ". Ending task";
                stopDetails = new TaskResult.StopDetails(TaskResult.StopReason.LLM_ERROR, llmError.getMessage());
            } else {
                message = "Empty LLM response even after retries. Ending task";
                stopDetails = new TaskResult.StopDetails(TaskResult.StopReason.EMPTY_RESPONSE);
            }
            io.toolError(message);
            throw new EditStopException(stopDetails);
        }

        var updatedTaskMessages = new ArrayList<>(currentState.taskMessages());
        updatedTaskMessages.add(currentState.nextRequest());
        updatedTaskMessages.add(llmResponse.aiMessage());

        EditState newState = currentState.afterLlmInteraction(updatedTaskMessages);
        return new LlmOutcome(newState, streamingResult);
    }

    private ParseOutcome handleParsing(EditState currentState, StreamingResult streamingResult, EditBlockParser parser) {
        String llmText = streamingResult.chatResponse().aiMessage().text();
        logger.debug("Got response (potentially partial if LLM connection was cut off)");

        var parseResult = parser.parseEditBlocks(llmText, contextManager.getRepo().getTrackedFiles());
        var newlyParsedBlocks = parseResult.blocks();

        var updatedBlocks = new ArrayList<>(currentState.blocks());
        updatedBlocks.addAll(newlyParsedBlocks);

        int parseFailures = currentState.parseFailures();
        UserMessage nextRequest = currentState.nextRequest(); // Keep current by default

        var isPartialResponse = streamingResult.error() != null || streamingResult.chatResponse().finishReason() == FinishReason.LENGTH;
        UserMessage messageForRetry = null;
        String consoleLogForRetry = null;

        if (parseResult.parseError() != null) {
            if (newlyParsedBlocks.isEmpty()) {
                parseFailures++;
                if (parseFailures > MAX_PARSE_ATTEMPTS) {
                    io.systemOutput("Parse error limit reached; ending task");
                    throw new EditStopException(TaskResult.StopReason.PARSE_ERROR);
                }
                messageForRetry = new UserMessage(parseResult.parseError());
                consoleLogForRetry = "Failed to parse LLM response; retrying";
            } else {
                parseFailures = 0; // Reset, as we got some good blocks.
                messageForRetry = new UserMessage(getContinueFromLastBlockPrompt(newlyParsedBlocks.getLast()));
                consoleLogForRetry = "Malformed or incomplete response after %d blocks parsed; asking LLM to continue/fix".formatted(newlyParsedBlocks.size());
            }
        } else {
            parseFailures = 0; // Current segment is clean.
            if (isPartialResponse) {
                if (newlyParsedBlocks.isEmpty()) {
                    messageForRetry = new UserMessage("It looks like the response was cut off before you provided any code blocks. Please continue with your response.");
                    consoleLogForRetry = "LLM indicated response was partial before any blocks (no parse error); asking to continue";
                } else {
                    messageForRetry = new UserMessage(getContinueFromLastBlockPrompt(newlyParsedBlocks.getLast()));
                    consoleLogForRetry = "LLM indicated response was partial after %d clean blocks; asking to continue".formatted(newlyParsedBlocks.size());
                }
            }
        }

        boolean continueToApplyPhase = true;
        if (messageForRetry != null) {
            nextRequest = messageForRetry;
            logger.debug(consoleLogForRetry);
            io.llmOutput(consoleLogForRetry, ChatMessageType.CUSTOM);
            continueToApplyPhase = false; // Signal to loop in runTask for retry
        }

        EditState newState = currentState.afterParsing(parseFailures, updatedBlocks, nextRequest);
        return new ParseOutcome(newState, continueToApplyPhase);
    }

    private EditState handleApplyEdits(EditState currentState, EditBlockParser parser) {
        var blocks = new ArrayList<>(currentState.blocks()); // mutable copy for this method scope
        int blocksAppliedWithoutBuild = currentState.blocksAppliedWithoutBuild();
        int applyFailures = currentState.applyFailures();
        var originalContentsOfChangedFiles = new HashMap<>(currentState.originalContentsOfChangedFiles());
        UserMessage nextRequest = currentState.nextRequest();

        if (blocks.isEmpty() && blocksAppliedWithoutBuild == 0) {
            io.systemOutput("No edits found in response, and no changes since last build; ending task");
            TaskResult.StopDetails stopDetails;
            if (!currentState.currentTaskInstructions().equals(currentState.initialGoal())) { // implies build error
                stopDetails = new TaskResult.StopDetails(TaskResult.StopReason.BUILD_ERROR, currentState.currentTaskInstructions());
            } else {
                stopDetails = new TaskResult.StopDetails(TaskResult.StopReason.SUCCESS);
            }
            throw new EditStopException(stopDetails);
        }

        var readOnlyFiles = findConflicts(blocks, contextManager);
        if (!readOnlyFiles.isEmpty()) {
            var filenames = readOnlyFiles.stream().map(ProjectFile::toString).collect(Collectors.joining(","));
            throw new EditStopException(new TaskResult.StopDetails(TaskResult.StopReason.READ_ONLY_EDIT, filenames));
        }

        // Pre-create empty files for any new files before context updates
        // This prevents UI race conditions with file existence checks
        preCreateNewFiles(blocks);

        EditBlock.EditResult editResult;
        try {
            editResult = EditBlock.applyEditBlocks(contextManager, io, blocks);
        } catch (IOException e) {
            io.toolError(e.getMessage());
            throw new EditStopException(new TaskResult.StopDetails(TaskResult.StopReason.IO_ERROR, e.getMessage()));
        }

        if (editResult.hadSuccessfulEdits()) {
            int succeeded = blocks.size() - editResult.failedBlocks().size();
            io.llmOutput("\n" + succeeded + " SEARCH/REPLACE blocks applied.", ChatMessageType.CUSTOM);
        }
        editResult.originalContents().forEach(originalContentsOfChangedFiles::putIfAbsent);
        int succeededCount = (blocks.size() - editResult.failedBlocks().size());
        blocksAppliedWithoutBuild += succeededCount;
        blocks.clear(); // Clear them out: either successful or moved to editResult.failed

        if (Thread.currentThread().isInterrupted()) {
            logger.debug("CodeAgent interrupted after applying edits in handleApplyEdits.");
            throw new EditStopException(TaskResult.StopReason.INTERRUPTED);
        }

        if (!editResult.failedBlocks().isEmpty()) {
            if (editResult.hadSuccessfulEdits()) {
                applyFailures = 0;
            } else {
                applyFailures++;
            }

<<<<<<< HEAD
            var parseRetryPrompt = CodePrompts.getApplyFailureMessage(editResult.failedBlocks(), parser, succeededCount, contextManager);
            if (!parseRetryPrompt.isEmpty()) {
                if (applyFailures >= MAX_PARSE_ATTEMPTS) {
                    logger.debug("Apply failure limit reached ({}), attempting full file replacement fallback.", applyFailures);
                    try {
                        // Pass initialGoal for context, and current task messages
                        attemptFullFileReplacements(editResult.failedBlocks(), originalContentsOfChangedFiles, currentState.initialGoal(), currentState.taskMessages());
                        logger.debug("Full file replacement fallback successful.");
                        applyFailures = 0;
                    } catch (EditStopException e) {
                        io.systemOutput("Code Agent stopping after failing to apply edits: " + e.getStopDetails().explanation());
                        throw e;
                    } catch (InterruptedException e) {
                        logger.debug("CodeAgent interrupted during full file replacement fallback in handleApplyEdits.");
                        Thread.currentThread().interrupt(); // Preserve interrupt status
                        throw new EditStopException(TaskResult.StopReason.INTERRUPTED);
                    }
=======
            // If we reach here, it means the LLM segment was considered complete and correct for now.
            // Now that we're done with incomplete response processing, redact SEARCH/REPLACE blocks 
            // from all AI messages to reduce bloat in subsequent requests
            for (int i = taskMessages.size() - 1; i >= 0; i--) {
                if (taskMessages.get(i) instanceof AiMessage aiMessage) {
                    var redactedMessage = ContextManager.redactAiMessage(aiMessage, parser);
                    if (redactedMessage.isPresent()) {
                        taskMessages.set(i, redactedMessage.get());
                    } else {
                        taskMessages.remove(i);
                    }
                }
            }

            // Proceed to apply accumulated `blocks`.
            logger.debug("{} total unapplied blocks", blocks.size());

            // If no blocks are pending and we haven't applied anything yet, we're done
            if (blocks.isEmpty() && blocksAppliedWithoutBuild == 0) {
                io.systemOutput("No edits found in response, and no changes since last build; ending task");
                if (!buildError.isEmpty()) {
                    // Previous build failed and LLM provided no fixes
                    stopDetails = new TaskResult.StopDetails(TaskResult.StopReason.BUILD_ERROR, buildError);
>>>>>>> d9de8b85
                } else {
                    io.llmOutput("\nFailed to apply %s block(s), asking LLM to retry".formatted(editResult.failedBlocks().size()), ChatMessageType.CUSTOM);
                    nextRequest = new UserMessage(parseRetryPrompt);
                }
            }
        } else {
            applyFailures = 0;
        }

        return currentState.afterApplyingEdits(applyFailures, blocks, blocksAppliedWithoutBuild, nextRequest, originalContentsOfChangedFiles);
    }

    private EditState requestEdits(EditState currentState,
                                   Llm coder,
                                   EditBlockParser parser,
                                   MessageProvider messageProvider)
    {
        LlmOutcome llmOutcome = handleLlmInteraction(currentState, coder, messageProvider);
        ParseOutcome parseOutcome = handleParsing(llmOutcome.newState(), llmOutcome.streamingResult(), parser);

        if (!parseOutcome.continueToApply()) {
            return parseOutcome.newState(); // Return for next iteration of runTask's loop (retry for parsing)
        }

        // Parsing was successful or a partial parse yielded blocks and no immediate retry message.
        return handleApplyEdits(parseOutcome.newState(), parser);
    }

    /**
     * Implementation of the LLM task that runs in a separate thread.
     * Uses the provided model for the initial request and potentially switches for fixes.
     *
     * @param userInput The user's goal/instructions.
     * @return A TaskResult containing the conversation history and original file contents
     */
    public TaskResult runTask(String userInput, boolean forArchitect) {
        var io = contextManager.getIo();
        var coder = contextManager.getLlm(model, "Code: " + userInput, true);
        var parser = contextManager.getParserForWorkspace();

        var originalWorkspaceEditableMessages = CodePrompts.instance.getOriginalWorkspaceEditableMessages(contextManager);
        MessageProvider messageProvider = state -> {
            try {
                return CodePrompts.instance.collectCodeMessages(contextManager,
                                                                 model,
                                                                 parser,
                                                                 state.taskMessages(),
                                                                 state.nextRequest(),
                                                                 state.originalContentsOfChangedFiles().keySet(),
                                                                 originalWorkspaceEditableMessages);
            } catch (InterruptedException e) {
                Thread.currentThread().interrupt(); // Preserve interrupt status
                throw new RuntimeException("Message collection interrupted", e);
            }
        };

        UserMessage initialRequest = CodePrompts.instance.codeRequest(userInput.trim(),
                                                                      CodePrompts.reminderForModel(contextManager.getService(), model),
                                                                      parser);
        EditState editState = EditState.initialState(initialRequest, userInput);

        var msg = "Code Agent engaged: `%s...`".formatted(LogDescription.getShortDescription(userInput));
        io.systemOutput(msg);
        TaskResult.StopDetails stopDetails;

        try {
            while (true) {
                editState = requestEdits(editState, coder, parser, messageProvider);

                // Attempt build/verification
                var verificationCommand = BuildAgent.determineVerificationCommand(contextManager);
                if (verificationCommand == null) {
                    stopDetails = new TaskResult.StopDetails(TaskResult.StopReason.SUCCESS);
                    break;
                }
                try {
                    String currentBuildError = checkBuild(verificationCommand, contextManager, io);
                    if (currentBuildError.isEmpty()) {
                        stopDetails = new TaskResult.StopDetails(TaskResult.StopReason.SUCCESS);
                        break;
                    }
                    // Build failed, prepare for next LLM request
                    String buildFailureMessage = formatBuildErrorsForLLM(currentBuildError);
                    UserMessage nextRequestForBuildFix = new UserMessage(buildFailureMessage);
                    editState = editState.afterBuildVerification(nextRequestForBuildFix, buildFailureMessage);
                } catch (InterruptedException e) {
                    logger.debug("CodeAgent interrupted during build verification.");
                    stopDetails = new TaskResult.StopDetails(TaskResult.StopReason.INTERRUPTED);
                    break;
                }
            }
        } catch (EditStopException e) {
            logger.debug("CodeAgent task stopped for {}", e.getStopDetails());
            stopDetails = e.getStopDetails();
        }


        // Conclude task
        assert stopDetails != null; // Ensure a stop reason was set

        String finalActionDescription = (stopDetails.reason() == TaskResult.StopReason.SUCCESS)
                                        ? userInput
                                        : userInput + " [" + stopDetails.reason().name() + "]";
        var messagesForLog = forArchitect
                             ? List.copyOf(io.getLlmRawMessages())
                             : prepareMessagesForTaskEntryLog();
        return new TaskResult("Code: " + finalActionDescription,
                              new ContextFragment.TaskFragment(contextManager, messagesForLog, userInput),
                              editState.originalContentsOfChangedFiles(),
                              stopDetails);
    }

    public TaskResult runSingleFileEdit(ProjectFile file,
                                        String instructions,
                                        List<ChatMessage> readOnlyMessages)
    {
        var coder = contextManager.getLlm(model, "Code: " + instructions, true);

        String text;
        try {
            text = file.read();
        } catch (IOException e) {
            throw new RuntimeException(e);
        }
        var parser = EditBlockParser.getParserFor(text);

        var originalWorkspaceEditableMessages = CodePrompts.instance.getSingleFileEditableMessage(file);
        MessageProvider messageProvider = state -> {
            try {
                // readOnlyMessages is now passed in, no need to construct it here with getWorkspaceReadOnlyMessages
                return CodePrompts.instance.getSingleFileMessages(contextManager.getProject().getStyleGuide(),
                                                          parser,
                                                          readOnlyMessages,
                                                          state.taskMessages(),
                                                          state.nextRequest(),
                                                          state.originalContentsOfChangedFiles().keySet(),
                                                          originalWorkspaceEditableMessages);
            } catch (InterruptedException e) {
                Thread.currentThread().interrupt(); // Preserve interrupt status
                throw new RuntimeException("Message collection interrupted", e);
            }
        };

        UserMessage initialRequest = CodePrompts.instance.codeRequest(instructions,
                                                                      CodePrompts.reminderForModel(contextManager.getService(), model),
                                                                      parser);
        EditState editState = EditState.initialState(initialRequest, instructions);

        var msg = "Code Agent engaged (single file mode for %s): `%s...`".formatted(file, LogDescription.getShortDescription(instructions));
        io.systemOutput(msg);
        TaskResult.StopDetails stopDetails;

        try {
            //noinspection InfiniteLoopStatement
            while (true) {
                editState = requestEdits(editState, coder, parser, messageProvider);
            }
        } catch (EditStopException e) {
            logger.debug("CodeAgent task stopped for {}", e.getStopDetails());
            stopDetails = e.getStopDetails();
        }

        // Conclude task
        assert stopDetails != null; // Ensure a stop reason was set

        String finalActionDescription = (stopDetails.reason() == TaskResult.StopReason.SUCCESS)
                                        ? instructions
                                        : instructions + " [" + stopDetails.reason().name() + "]";
        var messagesForLog = prepareMessagesForTaskEntryLog();
        return new TaskResult("Code: " + finalActionDescription,
                              new ContextFragment.TaskFragment(contextManager, messagesForLog, instructions),
                              editState.originalContentsOfChangedFiles(),
                              stopDetails);
    }

    /**
     * Pre-creates empty files for SearchReplaceBlocks representing new files
     * (those with empty beforeText). This ensures files exist on disk before
     * they are added to the context, preventing race conditions with UI updates.
     *
     * @param blocks         Collection of SearchReplaceBlocks potentially containing new file creations
     */
    @VisibleForTesting
    public List<ProjectFile> preCreateNewFiles(Collection<EditBlock.SearchReplaceBlock> blocks) {
        var io = contextManager.getIo();
        List<ProjectFile> newFiles = new ArrayList<>();
        for (EditBlock.SearchReplaceBlock block : blocks) {
            // Skip blocks that aren't for new files (new files have empty beforeText)
            if (block.filename() == null || !block.beforeText().trim().isEmpty()) {
                continue;
            }

            // We're creating a new file so resolveProjectFile is complexity we don't need, just use the filename
            ProjectFile file = contextManager.toFile(block.filename());
            newFiles.add(file);

            // Create the empty file if it doesn't exist yet
            if (!file.exists()) {
                try {
                    file.write(""); // Using ProjectFile.write handles directory creation internally
                    logger.debug("Pre-created empty file: {}", file);
                } catch (IOException e) {
                    io.toolError("Failed to create empty file " + file + ": " + e.getMessage(), "Error");
                }
            }
        }

        // add new files to git and the Workspace
        if (!newFiles.isEmpty()) {
            try {
                contextManager.getRepo().add(newFiles);
            } catch (GitAPIException e) {
                io.toolError("Failed to add %s to git".formatted(newFiles), "Error");
            }
            contextManager.editFiles(newFiles);
        }
        return newFiles;
    }

    /**
     * Fallback mechanism when standard SEARCH/REPLACE fails repeatedly.
     * Attempts to replace the entire content of each failed file using QuickEdit prompts.
     * Runs replacements in parallel.
     *
     * @param failedBlocks      The list of blocks that failed to apply.
     * @param originalContents  Map to record original content before replacement.
     * @param originalUserInput The initial user goal for context.
 * @param taskMessages
 * @throws EditStopException if the fallback fails or is interrupted.
 */
    private void attemptFullFileReplacements(List<EditBlock.FailedBlock> failedBlocks,
                                             Map<ProjectFile, String> originalContents,
                                             String originalUserInput,
                                             List<ChatMessage> taskMessages) throws EditStopException, InterruptedException {
        var failuresByFile = failedBlocks.stream()
                .map(fb -> fb.block().filename())
                .filter(Objects::nonNull)
                .distinct()
                .map(contextManager::toFile)
                .toList();

        if (failuresByFile.isEmpty()) {
            logger.debug("Fatal: no filenames present in failed blocks");
            throw new EditStopException(new TaskResult.StopDetails(TaskResult.StopReason.APPLY_ERROR, "No filenames present in failed blocks"));
        }

        io.systemOutput("Attempting full file replacement for: " + failuresByFile.stream().map(ProjectFile::toString).collect(Collectors.joining(", ")));

        // Ensure original content is available for all files before parallel processing
        var filesToProcess = new ArrayList<ProjectFile>();
        for (var file : failuresByFile) {
            if (originalContents.containsKey(file)) {
                filesToProcess.add(file);
                continue;
            }

            try {
                originalContents.put(file, file.read());
                filesToProcess.add(file);
            } catch (IOException e) {
                logger.error("Failed to read content of {} for full replacement fallback", file, e);
                // Skip this file if we can't read its content
            }
        }

        if (filesToProcess.isEmpty()) {
            logger.debug("No files eligible for full file replacement after checking/reading content.");
            // Throw error indicating failure, as the initial failures couldn't be addressed by fallback
            throw new EditStopException(new TaskResult.StopDetails(TaskResult.StopReason.APPLY_ERROR, "Could not read content for any files needing full replacement."));
        }

        // Process files in parallel using streams
        var futures = filesToProcess.stream().parallel().map(file -> CompletableFuture.supplyAsync(() -> {
             try {
                 assert originalContents.containsKey(file); // Should now always be true for files in filesToProcess

                 // Prepare request
                 var goal = "The previous attempt to modify this file using SEARCH/REPLACE failed repeatedly. Original goal: " + originalUserInput;
                 var messages = CodePrompts.instance.collectFullFileReplacementMessages(contextManager, file, goal, taskMessages);
                 var model = contextManager.getService().getModel(Service.GROK_3_MINI, Service.ReasoningLevel.DEFAULT);
                 var coder = contextManager.getLlm(model, "Full File Replacement: " + file.getFileName());

                 return executeReplace(file, coder, messages);
             } catch (InterruptedException e) {
                 throw new CancellationException();
             } catch (IOException e) {
                 throw new UncheckedIOException(e);
             }
         }, contextManager.getBackgroundTasks())
        ).toList();

        // Wait for all parallel tasks submitted via supplyAsync; if any is cancelled, cancel the others immediately
        try {
            CompletableFuture.allOf(futures.toArray(new CompletableFuture[0])).join();
        } catch (CancellationException e) {
            Thread.currentThread().interrupt();
        } catch (CompletionException e) {
            // log this later
        }
        if (Thread.currentThread().isInterrupted()) {
            logger.debug("Interrupted during or after waiting for full file replacement tasks. Cancelling pending tasks.");
            futures.forEach(f -> f.cancel(true)); // Attempt to cancel ongoing tasks
            throw new EditStopException(TaskResult.StopReason.INTERRUPTED);
        }

        // Not cancelled -- collect results
        var actualFailureMessages = futures.stream()
                .map(f -> {
                    assert f.isDone();
                    try {
                        return f.getNow(Optional.of("Should never happen")); // Should not block here
                    } catch (CancellationException ce) {
                        // This implies it was cancelled by the interruption block above, or by a timeout not handled here.
                        // The interruption exception should have been thrown already.
                        logger.warn("Task was cancelled but not caught by interruption check", ce);
                        return Optional.of("Task cancelled for file."); // Provide a generic message
                    } catch (CompletionException ce) {
                        logger.error("Unexpected error applying change during full file replacement", ce);
                        Throwable cause = ce.getCause();
                        if (cause instanceof InterruptedException) { // Check if the cause was an interruption
                             Thread.currentThread().interrupt(); // Re-interrupt
                             // This case should ideally be caught by the main interruption check,
                             // but good to handle if CompletionException wraps InterruptedException.
                             return Optional.of("Full file replacement interrupted for file.");
                        }
                        return Optional.of("Unexpected error: " + (cause != null ? cause.getMessage() : ce.getMessage()));
                    }
                })
                .flatMap(Optional::stream)
                .toList();

        if (actualFailureMessages.isEmpty()) {
            // All replacements succeeded
            return;
        }

        // Report combined errors
        var combinedError = String.join("\n", actualFailureMessages);
        if (actualFailureMessages.size() < filesToProcess.size()) { // Compare with filesToProcess which is the actual count attempted
            int succeeded = filesToProcess.size() - actualFailureMessages.size();
            combinedError = "%d/%d files succeeded.\n".formatted(succeeded, filesToProcess.size()) + combinedError;
        }
        logger.debug("Full file replacement fallback finished with issues for {} file(s): {}", actualFailureMessages.size(), combinedError);
        throw new EditStopException(new TaskResult.StopDetails(TaskResult.StopReason.APPLY_ERROR, "Full replacement failed or was cancelled for %d file(s). Details:\n%s".formatted(actualFailureMessages.size(), combinedError)));
    }

    /**
     * @return an error message, or empty if successful
     */
    public static Optional<String> executeReplace(ProjectFile file, Llm coder, List<ChatMessage> messages)
    throws InterruptedException, IOException
    {
        // Send request
        StreamingResult result = coder.sendRequest(messages, false);

        // Process response
        if (result.error() != null) {
            return Optional.of("LLM error for %s: %s".formatted(file, result.error().getMessage()));
        }
        var response = result.chatResponse();
        if (response == null || response.aiMessage() == null || response.aiMessage().text() == null || response.aiMessage().text().isBlank()) {
            return Optional.of("Empty LLM response for %s".formatted(file));
        }

        // for Upgrade Agent
        if (response.aiMessage().text().contains("BRK_NO_CHANGES_REQUIRED")) {
            return Optional.empty();
        }

        // Extract and apply
        var newContent = EditBlock.extractCodeFromTripleBackticks(response.aiMessage().text());
        if (newContent == null || newContent.isBlank()) {
            // Allow empty if response wasn't just ``` ```
            if (response.aiMessage().text().strip().equals("```\n```") || response.aiMessage().text().strip().equals("``` ```")) {
                // Treat explicitly empty fenced block as success
                newContent = "";
            } else {
                return Optional.of("Could not extract fenced code block from response for %s".formatted(file));
            }
        }

        file.write(newContent);
        logger.debug("Successfully applied full file replacement for {}", file);
        return Optional.empty();
    }

    /**
     * Prepares messages for storage in a TaskEntry.
     * This involves filtering raw LLM I/O to keep USER, CUSTOM, and AI messages.
     * AI messages containing SEARCH/REPLACE blocks will have their raw text preserved,
     * rather than converting blocks to HTML placeholders or summarizing block-only messages.
     */
    private List<ChatMessage> prepareMessagesForTaskEntryLog() {
        var rawMessages = io.getLlmRawMessages();

        return rawMessages.stream()
                .flatMap(message -> {
                    return switch (message.type()) {
                        case USER, CUSTOM -> Stream.of(message);
                        case AI -> {
                            var aiMessage = (AiMessage) message;
                            // Pass through AI messages with their original text.
                            // Raw S/R blocks are preserved.
                            // If the text is blank, effectively filter out the message.
                            yield aiMessage.text().isBlank() ? Stream.empty() : Stream.of(aiMessage);
                        }
                        // Ignore SYSTEM/TOOL messages for TaskEntry log purposes
                        default -> Stream.empty();
                    };
                })
                .toList();
    }

    /**
     * @return A list of ProjectFile objects representing read-only files the LLM attempted to edit,
     * or an empty list if no read-only files were targeted.
     */
    private static List<ProjectFile> findConflicts(List<EditBlock.SearchReplaceBlock> blocks,
                                                   IContextManager cm)
    {
        // Identify files referenced by blocks that are not already editable
        var filesToAdd = blocks.stream()
                .map(EditBlock.SearchReplaceBlock::filename)
                .filter(Objects::nonNull)
                .distinct()
                .map(cm::toFile) // Convert filename string to ProjectFile
                .filter(file -> !cm.getEditableFiles().contains(file))
                .toList();

        // Check for conflicts with read-only files
        var readOnlyFiles = filesToAdd.stream()
                .filter(file -> cm.getReadonlyFiles().contains(file))
                .toList();
        if (!readOnlyFiles.isEmpty()) {
            cm.getIo().systemOutput(
                    "LLM attempted to edit read-only file(s): %s.\nNo edits applied. Mark the file(s) editable or clarify the approach."
                            .formatted(readOnlyFiles.stream().map(ProjectFile::toString).collect(Collectors.joining(","))));
        }
        return readOnlyFiles;
    }


    /**
     * Runs a quick-edit task where we:
     * 1) Gather the entire file content plus related context (buildAutoContext)
     * 2) Use QuickEditPrompts to ask for a single fenced code snippet
     * 3) Replace the old text with the new snippet in the file
     *
     * @return A TaskResult containing the conversation and original content.
     */
    public TaskResult runQuickTask(ProjectFile file,
                                   String oldText,
                                   String instructions) throws InterruptedException
    {
        var coder = contextManager.getLlm(model, "QuickEdit: " + instructions);

        // Use up to 5 related classes as context
        // buildAutoContext is an instance method on Context, or a static helper on ContextFragment for SkeletonFragment directly
        var relatedCode = contextManager.liveContext().buildAutoContext(5);

        String fileContents;
        try {
            fileContents = file.read();
        } catch (java.io.IOException e) {
            throw new java.io.UncheckedIOException(e);
        }

        var styleGuide = contextManager.getProject().getStyleGuide();

        // Build the prompt messages
        var messages = QuickEditPrompts.instance.collectMessages(fileContents, relatedCode, styleGuide);

        // The user instructions
        var instructionsMsg = QuickEditPrompts.instance.formatInstructions(oldText, instructions);
        messages.add(new UserMessage(instructionsMsg));

        // Record the original content so we can undo if necessary
        var originalContents = Map.of(file, fileContents);

        // Initialize pending history with the instruction
        var pendingHistory = new ArrayList<ChatMessage>();
        pendingHistory.add(new UserMessage(instructionsMsg));

        // No echo for Quick Edit, use instance quickModel
        var result = coder.sendRequest(messages, false);

        // Determine stop reason based on LLM response
        TaskResult.StopDetails stopDetails;
        if (result.error() != null) {
            stopDetails = new TaskResult.StopDetails(TaskResult.StopReason.LLM_ERROR, result.error().getMessage());
            io.toolError("Quick edit failed: " + result.error().getMessage());
        } else if (result.chatResponse() == null || result.chatResponse().aiMessage() == null || result.chatResponse().aiMessage().text() == null || result.chatResponse().aiMessage().text().isBlank()) {
            stopDetails = new TaskResult.StopDetails(TaskResult.StopReason.EMPTY_RESPONSE);
            io.toolError("LLM returned empty response for quick edit.");
        } else {
            // Success from LLM perspective
            String responseText = result.chatResponse().aiMessage().text();
            pendingHistory.add(new AiMessage(responseText));
            stopDetails = new TaskResult.StopDetails(TaskResult.StopReason.SUCCESS);
        }

        // Return TaskResult containing conversation and original content
        return new TaskResult("Quick Edit: " + file.getFileName(),
                              new ContextFragment.TaskFragment(contextManager, pendingHistory, "Quick Edit: " + file.getFileName()),
                              originalContents,
                              stopDetails);
    }

    /**
     * Formats the most recent build error for the LLM retry prompt.
     */
    private static String formatBuildErrorsForLLM(String latestBuildError) {
        return """
               The build failed with the following error:
               
               %s
               
               Please analyze the error message, review the conversation history for previous attempts, and provide SEARCH/REPLACE blocks to fix the error.
               
               IMPORTANT: If you determine that the build errors are not improving or are going in circles after reviewing the history,
               do your best to explain the problem but DO NOT provide any edits.
               Otherwise, provide the edits as usual.
               """.stripIndent().formatted(latestBuildError);
    }

    /**
     * Executes the verification command and updates build error history.
     *
     * @return empty string if the build was successful or skipped, error message otherwise.
     */
    private static String checkBuild(String verificationCommand, IContextManager cm, IConsoleIO io) throws InterruptedException {
        if (verificationCommand == null || verificationCommand.isBlank()) {
            io.llmOutput("\nNo verification command specified, skipping build/check.", ChatMessageType.CUSTOM);
            return "";
        }

        io.llmOutput("\nRunning verification command: " + verificationCommand, ChatMessageType.CUSTOM);
        io.llmOutput("\n```bash\n", ChatMessageType.CUSTOM);
        try {
            var output = Environment.instance.runShellCommand(verificationCommand,
                                                              cm.getProject().getRoot(),
                                                              line -> io.llmOutput(line + "\n", ChatMessageType.CUSTOM));
            logger.debug("Verification command successful. Output: {}", output);
            io.llmOutput("\n```", ChatMessageType.CUSTOM);
            io.llmOutput("\n**Verification successful**", ChatMessageType.CUSTOM);
            return "";
        } catch (Environment.SubprocessException e) {
            io.llmOutput("\n```", ChatMessageType.CUSTOM); // Close the markdown block
            io.llmOutput("\n**Verification failed**", ChatMessageType.CUSTOM);
            logger.warn("Verification command failed: {} Output: {}", e.getMessage(), e.getOutput(), e);
            // Add the combined error and output to the history for the next request
            return e.getMessage() + "\n\n" + e.getOutput();
        }
    }

    /**
     * Generates a user message to ask the LLM to continue when a response appears to be cut off.
     * @param lastBlock The last successfully parsed block from the incomplete response.
     * @return A formatted string to be used as a UserMessage.
     */
    private static String getContinueFromLastBlockPrompt(EditBlock.SearchReplaceBlock lastBlock) {
        return """
               It looks like we got cut off. The last block I successfully parsed was:
               
               <block>
               %s
               </block>
               
               Please continue from there (WITHOUT repeating that one).
               """.stripIndent().formatted(lastBlock);
    }

    private static class EditStopException extends RuntimeException {
        private final TaskResult.StopDetails stopDetails;

        public EditStopException(TaskResult.StopDetails stopDetails) {
            super(stopDetails.reason().name() + (stopDetails.explanation() != null ? ": " + stopDetails.explanation() : ""));
            this.stopDetails = stopDetails;
        }

        public EditStopException(TaskResult.StopReason stopReason) {
            this(new TaskResult.StopDetails(stopReason));
        }

        public TaskResult.StopDetails getStopDetails() {
            return stopDetails;
        }
    }

    @FunctionalInterface
    private interface MessageProvider {
        List<ChatMessage> getMessages(EditState state);
    }

    private record LlmOutcome(EditState newState, StreamingResult streamingResult) { }
    private record ParseOutcome(EditState newState, boolean continueToApply) { }

    private record EditState(int parseFailures,
                             int applyFailures,
                             List<EditBlock.SearchReplaceBlock> blocks,
                             int blocksAppliedWithoutBuild,
                             UserMessage nextRequest,
                             String currentTaskInstructions,
                             String initialGoal,
                             Map<ProjectFile, String> originalContentsOfChangedFiles,
                             List<ChatMessage> taskMessages)
    {
        public static EditState initialState(UserMessage initialRequest, String userInput) {
            return new EditState(0, // parseFailures
                                 0, // applyFailures
                                 new ArrayList<>(), // blocks
                                 0, // blocksAppliedWithoutBuild
                                 initialRequest, // nextRequest
                                 userInput, // currentTaskInstructions
                                 userInput, // initialGoal
                                 new HashMap<>(), // originalContentsOfChangedFiles
                                 new ArrayList<>() // taskMessages
            );
        }

        public EditState afterLlmInteraction(List<ChatMessage> updatedTaskMessages) {
            return new EditState(this.parseFailures(),
                                 this.applyFailures(),
                                 this.blocks(),
                                 this.blocksAppliedWithoutBuild(),
                                 this.nextRequest(),
                                 this.currentTaskInstructions(),
                                 this.initialGoal(),
                                 this.originalContentsOfChangedFiles(),
                                 updatedTaskMessages);
        }

        public EditState afterParsing(int parseFailures, List<EditBlock.SearchReplaceBlock> updatedBlocks, UserMessage nextRequest) {
            return new EditState(parseFailures,
                                 this.applyFailures(),
                                 updatedBlocks,
                                 this.blocksAppliedWithoutBuild(),
                                 nextRequest,
                                 this.currentTaskInstructions(),
                                 this.initialGoal(),
                                 this.originalContentsOfChangedFiles(),
                                 this.taskMessages());
        }

        public EditState afterApplyingEdits(int applyFailures, List<EditBlock.SearchReplaceBlock> blocks, int blocksAppliedWithoutBuild, UserMessage nextRequest, Map<ProjectFile, String> originalContentsOfChangedFiles) {
            return new EditState(this.parseFailures(),
                                 applyFailures,
                                 blocks,
                                 blocksAppliedWithoutBuild,
                                 nextRequest,
                                 this.currentTaskInstructions(),
                                 this.initialGoal(),
                                 originalContentsOfChangedFiles,
                                 this.taskMessages());
        }

        public EditState afterBuildVerification(UserMessage nextRequest, String buildFailureMessage) {
            return new EditState(this.parseFailures(),
                                 this.applyFailures(),
                                 this.blocks(),
                                 0, // reset blocksAppliedWithoutBuild
                                 nextRequest,
                                 buildFailureMessage, // currentTaskInstructions is now the build error
                                 this.initialGoal(), // initialGoal remains the same
                                 this.originalContentsOfChangedFiles(),
                                 this.taskMessages());
        }
    }
}<|MERGE_RESOLUTION|>--- conflicted
+++ resolved
@@ -146,6 +146,20 @@
     }
 
     private EditState handleApplyEdits(EditState currentState, EditBlockParser parser) {
+        // Now that we're done with incomplete response processing, redact SEARCH/REPLACE blocks
+        // from all AI messages to reduce bloat in subsequent requests
+        var taskMessages = currentState.taskMessages();
+        for (int i = taskMessages.size() - 1; i >= 0; i--) {
+            if (taskMessages.get(i) instanceof AiMessage aiMessage) {
+                var redactedMessage = ContextManager.redactAiMessage(aiMessage, parser);
+                if (redactedMessage.isPresent()) {
+                    taskMessages.set(i, redactedMessage.get());
+                } else {
+                    taskMessages.remove(i);
+                }
+            }
+        }
+
         var blocks = new ArrayList<>(currentState.blocks()); // mutable copy for this method scope
         int blocksAppliedWithoutBuild = currentState.blocksAppliedWithoutBuild();
         int applyFailures = currentState.applyFailures();
@@ -202,7 +216,6 @@
                 applyFailures++;
             }
 
-<<<<<<< HEAD
             var parseRetryPrompt = CodePrompts.getApplyFailureMessage(editResult.failedBlocks(), parser, succeededCount, contextManager);
             if (!parseRetryPrompt.isEmpty()) {
                 if (applyFailures >= MAX_PARSE_ATTEMPTS) {
@@ -220,31 +233,6 @@
                         Thread.currentThread().interrupt(); // Preserve interrupt status
                         throw new EditStopException(TaskResult.StopReason.INTERRUPTED);
                     }
-=======
-            // If we reach here, it means the LLM segment was considered complete and correct for now.
-            // Now that we're done with incomplete response processing, redact SEARCH/REPLACE blocks 
-            // from all AI messages to reduce bloat in subsequent requests
-            for (int i = taskMessages.size() - 1; i >= 0; i--) {
-                if (taskMessages.get(i) instanceof AiMessage aiMessage) {
-                    var redactedMessage = ContextManager.redactAiMessage(aiMessage, parser);
-                    if (redactedMessage.isPresent()) {
-                        taskMessages.set(i, redactedMessage.get());
-                    } else {
-                        taskMessages.remove(i);
-                    }
-                }
-            }
-
-            // Proceed to apply accumulated `blocks`.
-            logger.debug("{} total unapplied blocks", blocks.size());
-
-            // If no blocks are pending and we haven't applied anything yet, we're done
-            if (blocks.isEmpty() && blocksAppliedWithoutBuild == 0) {
-                io.systemOutput("No edits found in response, and no changes since last build; ending task");
-                if (!buildError.isEmpty()) {
-                    // Previous build failed and LLM provided no fixes
-                    stopDetails = new TaskResult.StopDetails(TaskResult.StopReason.BUILD_ERROR, buildError);
->>>>>>> d9de8b85
                 } else {
                     io.llmOutput("\nFailed to apply %s block(s), asking LLM to retry".formatted(editResult.failedBlocks().size()), ChatMessageType.CUSTOM);
                     nextRequest = new UserMessage(parseRetryPrompt);
@@ -254,7 +242,7 @@
             applyFailures = 0;
         }
 
-        return currentState.afterApplyingEdits(applyFailures, blocks, blocksAppliedWithoutBuild, nextRequest, originalContentsOfChangedFiles);
+        return currentState.afterApplyingEdits(taskMessages, applyFailures, blocks, blocksAppliedWithoutBuild, nextRequest, originalContentsOfChangedFiles);
     }
 
     private EditState requestEdits(EditState currentState,
@@ -889,7 +877,7 @@
                                  this.taskMessages());
         }
 
-        public EditState afterApplyingEdits(int applyFailures, List<EditBlock.SearchReplaceBlock> blocks, int blocksAppliedWithoutBuild, UserMessage nextRequest, Map<ProjectFile, String> originalContentsOfChangedFiles) {
+        public EditState afterApplyingEdits(List<ChatMessage> taskMessages, int applyFailures, List<EditBlock.SearchReplaceBlock> blocks, int blocksAppliedWithoutBuild, UserMessage nextRequest, Map<ProjectFile, String> originalContentsOfChangedFiles) {
             return new EditState(this.parseFailures(),
                                  applyFailures,
                                  blocks,
@@ -898,7 +886,7 @@
                                  this.currentTaskInstructions(),
                                  this.initialGoal(),
                                  originalContentsOfChangedFiles,
-                                 this.taskMessages());
+                                 taskMessages);
         }
 
         public EditState afterBuildVerification(UserMessage nextRequest, String buildFailureMessage) {
