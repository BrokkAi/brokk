--- conflicted
+++ resolved
@@ -17,20 +17,12 @@
             Set.of("method_declaration", "constructor_declaration", "local_function_statement"),
             Set.of("field_declaration", "property_declaration", "event_field_declaration"),
             Set.of("attribute_list"),
-<<<<<<< HEAD
-            "name",         // identifierFieldName
-            "body",         // bodyFieldName
-            "parameters",   // parametersFieldName
-            "type",         // returnTypeFieldName (used by method_declaration for its return type node)
-            "type_parameter_list", // typeParametersFieldName (C# generics)
-            java.util.Map.of( // captureConfiguration
-=======
             "name",
             "body",
             "parameters",
             "type",
+            "type_parameter_list", // typeParametersFieldName (C# generics)
             java.util.Map.of(
->>>>>>> 31e1fa0e
                 "class.definition", SkeletonType.CLASS_LIKE,
                 "function.definition", SkeletonType.FUNCTION_LIKE,
                 "constructor.definition", SkeletonType.FUNCTION_LIKE,
@@ -118,12 +110,8 @@
     }
 
     @Override
-<<<<<<< HEAD
     protected String renderFunctionDeclaration(TSNode funcNode, String src, String exportPrefix, String asyncPrefix, String functionName, String typeParamsText, String paramsText, String returnTypeText, String indent) {
         // The 'indent' parameter is now "" when called from buildSignatureString.
-=======
-    protected String renderFunctionDeclaration(TSNode funcNode, String src, String exportPrefix, String asyncPrefix, String functionName, String paramsText, String returnTypeText, String indent) {
->>>>>>> 31e1fa0e
         TSNode body = funcNode.getChildByFieldName("body");
         String signature;
 
