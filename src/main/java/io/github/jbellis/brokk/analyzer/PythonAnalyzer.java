package io.github.jbellis.brokk.analyzer;

import io.github.jbellis.brokk.IProject;
import org.jetbrains.annotations.Nullable;
import org.treesitter.TSLanguage;
import org.treesitter.TSNode;
import org.treesitter.TreeSitterPython;

import java.nio.file.Files;
import java.nio.file.Path;
import java.util.Collections;
import java.util.Set;

public final class PythonAnalyzer extends TreeSitterAnalyzer {

    // PY_LANGUAGE field removed, createTSLanguage will provide new instances.
    private static final LanguageSyntaxProfile PY_SYNTAX_PROFILE = new LanguageSyntaxProfile(
            Set.of("class_definition"),
            Set.of("function_definition"),
            Set.of("assignment", "typed_parameter"),
            Set.of("decorator"),
            "name",        // identifierFieldName
            "body",        // bodyFieldName
            "parameters",  // parametersFieldName
            "return_type", // returnTypeFieldName
            "",            // typeParametersFieldName (Python doesn't have explicit type parameters)
            java.util.Map.of( // captureConfiguration
                "class.definition", SkeletonType.CLASS_LIKE,
                "function.definition", SkeletonType.FUNCTION_LIKE,
                "field.definition", SkeletonType.FIELD_LIKE
            ),
            "async", // asyncKeywordNodeType
            Set.of() // modifierNodeTypes
    );

    public PythonAnalyzer(IProject project, Set<String> excludedFiles) {
        super(project, Language.PYTHON, excludedFiles);
    }

    public PythonAnalyzer(IProject project) {
        this(project, Collections.emptySet());
    }

    @Override
    protected TSLanguage createTSLanguage() {
        return new TreeSitterPython();
    }

    @Override
    protected String getQueryResource() {
        return "treesitter/python.scm";
    }

    @Override
    protected @Nullable CodeUnit createCodeUnit(ProjectFile file,
                                                String captureName,
                                                String simpleName,
                                                String packageName,
                                                String classChain) {
        // The packageName parameter is now supplied by determinePackageName.
        // The classChain parameter is used for Joern-style short name generation.

        // Extract module name from filename using the inherited getFileName() method
        String moduleName = file.getFileName();
        if (moduleName.endsWith(".py")) {
            moduleName = moduleName.substring(0, moduleName.length() - 3); // e.g., "A"
        }

        return switch (captureName) {
            case "class.definition" -> {
                String finalShortName = classChain.isEmpty() ? simpleName : classChain + "$" + simpleName;
                yield CodeUnit.cls(file, packageName, finalShortName);
            }
            case "function.definition" -> {
                String finalShortName = classChain.isEmpty() ? (moduleName + "." + simpleName) : (classChain + "." + simpleName);
                yield CodeUnit.fn(file, packageName, finalShortName);
            }
            case "field.definition" -> { // For class attributes or top-level variables
                if (file.getFileName().equals("vars.py")) {
                    log.trace("[vars.py DEBUG PythonAnalyzer.createCodeUnit] file: {}, captureName: {}, simpleName: {}, packageName: {}, classChain: {}, moduleName: {}",
                              file.getFileName(), captureName, simpleName, packageName, classChain, moduleName);
                }
                String finalShortName;
                if (classChain.isEmpty()) {
                    // For top-level variables, use "moduleName.variableName" to satisfy CodeUnit.field's expectation of a "."
                    // This also makes it consistent with how top-level functions are named (moduleName.funcName)
                    finalShortName = moduleName + "." + simpleName;
                } else {
                    finalShortName = classChain + "." + simpleName;
                }
                yield CodeUnit.field(file, packageName, finalShortName);
            }
            default -> {
                // Log or handle unexpected captures if necessary
                log.debug("Ignoring capture: {} with name: {} and classChain: {}", captureName, simpleName, classChain);
                yield null; // Returning null ignores the capture
            }
        };
    }

    @Override
    protected Set<String> getIgnoredCaptures() {
        // Python query uses "@obj (#eq? @obj \"self\")" predicate helper, ignore the @obj capture
        return Set.of("obj");
    }

    @Override
    protected String bodyPlaceholder() {
        return "...";
    }

    @Override
<<<<<<< HEAD
    protected String renderFunctionDeclaration(TSNode funcNode, String src, String exportPrefix, String asyncPrefix, String functionName, String typeParamsText, String paramsText, String returnTypeText, String indent) {
        String pyReturnTypeSuffix = (returnTypeText != null && !returnTypeText.isEmpty()) ? " -> " + returnTypeText : "";
=======
    protected String renderFunctionDeclaration(TSNode funcNode, String src, String exportPrefix, String asyncPrefix, String functionName, String paramsText, String returnTypeText, String indent) {
        String pyReturnTypeSuffix = !returnTypeText.isEmpty() ? " -> " + returnTypeText : "";
>>>>>>> 31e1fa0e
        // The 'indent' parameter is now "" when called from buildSignatureString,
        // so it's effectively ignored here for constructing the stored signature.
        String signature = String.format("%s%sdef %s%s%s:", exportPrefix, asyncPrefix, functionName, paramsText, pyReturnTypeSuffix);

        TSNode bodyNode = funcNode.getChildByFieldName("body");
        boolean hasMeaningfulBody = bodyNode != null && !bodyNode.isNull() &&
                                    (bodyNode.getNamedChildCount() > 1 ||
                                     (bodyNode.getNamedChildCount() == 1 && !"pass_statement".equals(bodyNode.getNamedChild(0).getType())));

        if (hasMeaningfulBody) {
            return signature + " " + bodyPlaceholder(); // Do not prepend indent here
        } else {
            return signature; // Do not prepend indent here
        }
    }

    @Override
    protected String renderClassHeader(TSNode classNode, String src, String exportPrefix, String signatureText, String baseIndent) {
        // The 'baseIndent' parameter is now "" when called from buildSignatureString.
        // Stored signature should be unindented.
        return signatureText; // Do not prepend baseIndent here
    }

    @Override
    protected String getLanguageSpecificCloser(CodeUnit cu) {
        return ""; // Python uses indentation, no explicit closer for classes/functions
    }

    @Override
    protected String determinePackageName(ProjectFile file, TSNode definitionNode, TSNode rootNode, String src) {
        // Python's package naming is directory-based, relative to project root or __init__.py markers.
        // The definitionNode, rootNode, and src parameters are not used for Python package determination.
        var absPath = file.absPath();
        var projectRoot = getProject().getRoot();
        var parentDir = absPath.getParent();

        // If the file is directly in the project root, the package path is empty
        if (parentDir == null || parentDir.equals(projectRoot)) {
            return "";
        }

        // Find the highest directory containing __init__.py between project root and the file's parent
        var effectivePackageRoot = projectRoot;
        var current = parentDir;
        while (current != null && !current.equals(projectRoot)) {
            if (Files.exists(current.resolve("__init__.py"))) {
                effectivePackageRoot = current; // Found a potential root, keep checking higher
            }
            current = current.getParent();
        }

        // Calculate the relative path from the (parent of the effective package root OR project root)
        // to the file's parent directory.
        Path rootForRelativize = effectivePackageRoot.equals(projectRoot) ? projectRoot : effectivePackageRoot.getParent();
        if (rootForRelativize == null) { // Should not happen if projectRoot is valid
            rootForRelativize = projectRoot;
        }

        // If parentDir is not under rootForRelativize (e.g. parentDir is projectRoot, effectivePackageRoot is deeper due to missing __init__.py)
        // or if parentDir is the same as rootForRelativize, then there's no relative package path.
        if (!parentDir.startsWith(rootForRelativize) || parentDir.equals(rootForRelativize)) {
             return "";
        }

        var relPath = rootForRelativize.relativize(parentDir);

        // Convert path separators to dots for package name
        return relPath.toString().replace('/', '.').replace('\\', '.');
    }

    // isClassLike is now implemented in the base class using LanguageSyntaxProfile.
    // buildClassMemberSkeletons is no longer directly called for parent skeleton string generation.

    @Override
    protected LanguageSyntaxProfile getLanguageSyntaxProfile() {
        return PY_SYNTAX_PROFILE;
    }

    @Override
    protected boolean requiresSemicolons() {
        return false;
    }
}<|MERGE_RESOLUTION|>--- conflicted
+++ resolved
@@ -110,13 +110,8 @@
     }
 
     @Override
-<<<<<<< HEAD
     protected String renderFunctionDeclaration(TSNode funcNode, String src, String exportPrefix, String asyncPrefix, String functionName, String typeParamsText, String paramsText, String returnTypeText, String indent) {
-        String pyReturnTypeSuffix = (returnTypeText != null && !returnTypeText.isEmpty()) ? " -> " + returnTypeText : "";
-=======
-    protected String renderFunctionDeclaration(TSNode funcNode, String src, String exportPrefix, String asyncPrefix, String functionName, String paramsText, String returnTypeText, String indent) {
         String pyReturnTypeSuffix = !returnTypeText.isEmpty() ? " -> " + returnTypeText : "";
->>>>>>> 31e1fa0e
         // The 'indent' parameter is now "" when called from buildSignatureString,
         // so it's effectively ignored here for constructing the stored signature.
         String signature = String.format("%s%sdef %s%s%s:", exportPrefix, asyncPrefix, functionName, paramsText, pyReturnTypeSuffix);
