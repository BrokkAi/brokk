--- conflicted
+++ resolved
@@ -9,11 +9,7 @@
  * A BrokkFile that represents a file not relative to any repo, just specified by its absolute path.
  */
 public class ExternalFile implements BrokkFile {
-<<<<<<< HEAD
-    private transient Path path;
-=======
     private final transient Path path;
->>>>>>> 90b93de4
 
     // Constructor validation
     @JsonCreator
