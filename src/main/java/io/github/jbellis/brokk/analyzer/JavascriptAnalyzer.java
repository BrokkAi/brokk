--- conflicted
+++ resolved
@@ -115,11 +115,7 @@
         // 1. It's an exported function/component starting with an uppercase letter (common React convention).
         // OR
         // 2. It's a method named "render" (classic React class component method).
-<<<<<<< HEAD
-        boolean isExported = exportPrefix.contains("export");
-=======
         boolean isExported = !exportPrefix.trim().isEmpty();
->>>>>>> 90b93de4
         boolean isComponentName = !functionName.isEmpty() && Character.isUpperCase(functionName.charAt(0));
         boolean isRenderMethod = "render".equals(functionName);
 
@@ -262,7 +258,7 @@
 
     @Override
     protected String getVisibilityPrefix(TSNode node, String src) {
-        
+
         TSNode parent = node.getParent();
         if (parent != null && !parent.isNull()) {
             // Check if 'node' is a variable_declarator and its parent is lexical_declaration or variable_declaration
@@ -284,7 +280,7 @@
                 if (exportStatementNode != null && !exportStatementNode.isNull() && "export_statement".equals(exportStatementNode.getType())) {
                     exportStr = "export ";
                 }
-                
+
                 // Combine export prefix and keyword
                 // e.g., "export const ", "let ", "var "
                 StringBuilder prefixBuilder = new StringBuilder();
