--- conflicted
+++ resolved
@@ -27,10 +27,7 @@
 import java.util.Queue;
 import java.util.Set;
 import java.util.concurrent.ConcurrentHashMap;
-<<<<<<< HEAD
 import java.util.regex.Pattern;
-=======
->>>>>>> 90b93de4
 import java.util.stream.Collectors;
 import java.util.stream.Stream;
 
@@ -786,13 +783,7 @@
                 continue;
             }
 
-<<<<<<< HEAD
-
             String signature = buildSignatureString(node, simpleName, src, primaryCaptureName, modifierKeywords, file);
-            log.trace("Built signature for '{}': [{}]", simpleName, signature.isBlank() ? "BLANK" : signature.lines().findFirst().orElse("EMPTY"));
-
-=======
-            String signature = buildSignatureString(node, simpleName, src, primaryCaptureName);
             log.trace("Built signature for '{}': [{}]", simpleName, signature.isBlank() ? "BLANK" : signature.lines().findFirst().orElse("EMPTY"));
 
             if (file.getFileName().equals("vars.py") && primaryCaptureName.equals("field.definition")) {
@@ -800,7 +791,6 @@
                          node.getType(), simpleName, primaryCaptureName, packageName, classChain);
                 log.trace("[vars.py DEBUG] CU created: {}, Signature: [{}]", cu, signature.isBlank() ? "BLANK_SIG" : signature.lines().findFirst().orElse("EMPTY_SIG"));
             }
->>>>>>> 90b93de4
 
             if (signature.isBlank()) {
                 // buildSignatureString might legitimately return blank for some nodes that don't form part of a textual skeleton but create a CU.
@@ -938,13 +928,8 @@
         TSNode nodeForSignature = definitionNode; // Keep original for signature text slicing
 
         // 1. Handle language-specific structural unwrapping (e.g., export statements, Python's decorated_definition)
-<<<<<<< HEAD
         // For JAVASCRIPT/TYPESCRIPT: unwrap for processing but keep original for signature
         if ((language == Language.TYPESCRIPT || language == Language.JAVASCRIPT) && "export_statement".equals(definitionNode.getType())) {
-=======
-        // For JAVASCRIPT:
-        if (language == Language.JAVASCRIPT && "export_statement".equals(definitionNode.getType())) {
->>>>>>> 90b93de4
             TSNode declarationInExport = definitionNode.getChildByFieldName("declaration");
             if (declarationInExport != null && !declarationInExport.isNull()) {
                 // Check if the inner declaration's type matches what's expected for the skeletonType
@@ -994,7 +979,6 @@
                     }
                 }
             }
-<<<<<<< HEAD
             if (!found) {
                 log.warn("Could not find variable_declarator for '{}' in {}", simpleName, nodeForContent.getType());
             } else {
@@ -1007,9 +991,6 @@
         }
 
         if (language == Language.PYTHON && "decorated_definition".equals(definitionNode.getType())) {
-=======
-        } else if (language == Language.PYTHON && "decorated_definition".equals(definitionNode.getType())) {
->>>>>>> 90b93de4
             // Python's decorated_definition: decorators and actual def are children.
             // Process decorators directly here and identify the actual content node.
             for (int i = 0; i < definitionNode.getNamedChildCount(); i++) {
@@ -1091,7 +1072,6 @@
                 break;
             }
             case FIELD_LIKE: {
-<<<<<<< HEAD
                 // Always use nodeForContent which has been set to the specific variable_declarator
                 log.debug("FIELD_LIKE: simpleName='{}', nodeForContent.type='{}', nodeForSignature.type='{}'",
                          simpleName, nodeForContent.getType(), nodeForSignature.getType());
@@ -1123,15 +1103,6 @@
                             }
                         }
                     }
-=======
-                String fieldDeclText = textSlice(nodeForContent, src).stripLeading().strip();
-                // If exportPrefix is present and fieldDeclText also starts with it,
-                // remove it from fieldDeclText to avoid duplication.
-                if (!exportPrefix.isBlank() && fieldDeclText.startsWith(exportPrefix.strip())) {
-                    fieldDeclText = fieldDeclText.substring(exportPrefix.strip().length()).stripLeading();
-                } else if (!exportPrefix.isBlank() && fieldDeclText.startsWith(exportPrefix)) {
-                    fieldDeclText = fieldDeclText.substring(exportPrefix.length()).stripLeading();
->>>>>>> 90b93de4
                 }
 
 
@@ -1221,15 +1192,9 @@
     protected String formatHeritage(String signatureText) { return signatureText; }
 
     /* ---------- Granular Signature Rendering Callbacks (Assembly) ---------- */
-<<<<<<< HEAD
     protected String assembleFunctionSignature(TSNode funcNode, String src, String exportPrefix, String asyncPrefix, String functionName, String typeParamsText, String paramsText, String returnTypeText, String indent) {
         // Now directly use the AST-derived paramsText and returnTypeText
         return renderFunctionDeclaration(funcNode, src, exportPrefix, asyncPrefix, functionName, typeParamsText, paramsText, returnTypeText, indent);
-=======
-    protected String assembleFunctionSignature(TSNode funcNode, String src, String exportPrefix, String asyncPrefix, String functionName, String paramsText, String returnTypeText, String indent) {
-        // Now directly use the AST-derived paramsText and returnTypeText
-        return renderFunctionDeclaration(funcNode, src, exportPrefix, asyncPrefix, functionName, paramsText, returnTypeText, indent);
->>>>>>> 90b93de4
     }
 
     protected String assembleClassSignature(TSNode classNode, String src, String exportPrefix, String classSignatureText, String baseIndent) {
@@ -1333,8 +1298,6 @@
                      profile.bodyFieldName(), funcNode.getType(), functionName);
         }
 
-<<<<<<< HEAD
-/* <<<<<<< HEAD */
         // exportPrefix already contains all modifiers including 'async' if present.
         // The asyncPrefix logic is removed as it's now part of the unified exportPrefix.
         String paramsText = formatParameterList(paramsNode, src);
@@ -1352,27 +1315,6 @@
         // The asyncPrefix parameter is removed from assembleFunctionSignature
         String functionLine = assembleFunctionSignature(funcNode, src, exportPrefix, "", functionName, typeParamsText, paramsText, returnTypeText, indent);
         if (!functionLine.isBlank()) {
-=======
-        // Use the passed-in outerExportPrefix. If it's empty, then allow getVisibilityPrefix to check funcNode itself for local modifiers.
-        String exportPrefix = !outerExportPrefix.isEmpty() ? outerExportPrefix : getVisibilityPrefix(funcNode, src);
-        String asyncPrefix = "";
-        TSNode firstChildOfFunc = funcNode.getChild(0);
-        String asyncKWType = profile.asyncKeywordNodeType();
-        if (!asyncKWType.isEmpty() && firstChildOfFunc != null && !firstChildOfFunc.isNull() && asyncKWType.equals(firstChildOfFunc.getType())) {
-            asyncPrefix = textSlice(firstChildOfFunc, src).strip() + " "; // Capture "async " or similar from source
-        }
-
-        String paramsText = formatParameterList(paramsNode, src); // paramsNode can be null, formatParameterList handles it
-        String returnTypeText = formatReturnType(returnTypeNode, src); // returnTypeNode can be null
-
-        String functionLine = assembleFunctionSignature(funcNode, src, exportPrefix, asyncPrefix, functionName, paramsText, returnTypeText, indent);
-
-        if (!functionLine.isBlank()) {
-            // Extra comments (from getExtraFunctionComments) are added by buildSignatureString directly to the `lines` list before this method is called.
-            // This method just adds the main functionLine (produced by assembleFunctionSignature) to that list.
-            // The `indent` parameter for this method is the base indent for the CU; `reconstructSkeletonRecursive` handles the overall indent for the CU.
-            // `assembleFunctionSignature` is responsible for the internal structure of `functionLine`, which might be multi-line if it includes a body placeholder.
->>>>>>> 90b93de4
             lines.add(functionLine);
         }
     }
@@ -1439,13 +1381,7 @@
     /** Extracts a substring from the source code based on node boundaries. */
     protected String textSlice(TSNode node, String src) {
         if (node.isNull()) return "";
-<<<<<<< HEAD
-
         // Get the byte array representation of the source
-=======
-        
-        // Get the byte array representation of the source 
->>>>>>> 90b93de4
         // This may be cached for better performance in a real implementation
         byte[] bytes;
         try {
