package io.github.jbellis.brokk.analyzer;

import org.jetbrains.annotations.Nullable;
import io.github.jbellis.brokk.IProject;
import io.github.jbellis.brokk.util.Environment;
import org.apache.logging.log4j.LogManager;
import org.apache.logging.log4j.Logger;

import java.io.IOException;
import java.nio.file.DirectoryStream;
import java.util.regex.Pattern;
import java.nio.file.FileVisitOption;
import java.nio.file.Files;
import java.nio.file.Path;
import java.util.*;
import java.util.stream.Stream;


public interface Language {
    Logger logger = LogManager.getLogger(Language.class);

    List<String> getExtensions();
    String name(); // Human-friendly
    String internalName(); // Filesystem-safe
    IAnalyzer createAnalyzer(IProject project);
    IAnalyzer loadAnalyzer(IProject project);

    /**
     * Get the path where the CPG for this language in the given project should be stored.
     * @param project The project.
     * @return The path to the CPG file.
     */
    default Path getCpgPath(IProject project) {
        // Use oldName for CPG path to ensure stable and filesystem-safe names
        return project.getRoot().resolve(".brokk").resolve(internalName().toLowerCase(Locale.ROOT) + ".cpg");
    }

    default List<Path> getDependencyCandidates(IProject project) {
        return List.of();
    }

    /**
     * Checks if the given path is likely already analyzed as part of the project's primary sources.
     * This is used to warn the user if they try to import a directory that might be redundant.
     * The path provided is expected to be absolute.
     *
     * @param project The current project.
     * @param path The absolute path to check.
     * @return {@code true} if the path is considered part of the project's analyzed sources, {@code false} otherwise.
     */
    default boolean isAnalyzed(IProject project, Path path) {
        assert path.isAbsolute() : "Path must be absolute for isAnalyzed check: " + path;
        return path.normalize().startsWith(project.getRoot());
    }

    default boolean isCpg() {
        return false;
    }

    // --- Concrete Language Instances ---

    Language C_SHARP = new Language() {
        private final List<String> extensions = List.of("cs");
        @Override public List<String> getExtensions() { return extensions; }
        @Override public String name() { return "C#"; }
        @Override public String internalName() { return "C_SHARP"; }
        @Override public String toString() { return name(); } // For compatibility
        @Override public IAnalyzer createAnalyzer(IProject project) {
            return new CSharpAnalyzer(project, project.loadBuildDetails().excludedDirectories());
        }
        @Override public IAnalyzer loadAnalyzer(IProject project) {return createAnalyzer(project);}
        @Override public List<Path> getDependencyCandidates(IProject project) { return Language.super.getDependencyCandidates(project); }
    };

    Language JAVA = new Language() {
        private final List<String> extensions = List.of("java");
        @Override public List<String> getExtensions() { return extensions; }
        @Override public String name() { return "Java"; }
        @Override public String internalName() { return "JAVA"; }
        @Override public String toString() { return name(); }
        @Override public IAnalyzer createAnalyzer(IProject project) {
            var analyzer = new JavaAnalyzer(project.getRoot(), project.loadBuildDetails().excludedDirectories());
            analyzer.writeCpg(getCpgPath(project));
            return analyzer;
        }

        @Override public JavaAnalyzer loadAnalyzer(IProject project) {
            return new JavaAnalyzer(project.getRoot(), getCpgPath(project));
        }

        @Override
        public List<Path> getDependencyCandidates(IProject project) {
            long startTime = System.currentTimeMillis();

            String userHome = System.getProperty("user.home");
            if (userHome == null) {
                logger.warn("Could not determine user home directory.");
                return List.of();
            }
            Path homePath = Path.of(userHome);

            List<Path> rootsToScan = new ArrayList<>();

            /* ---------- default locations that exist on all OSes ---------- */
            rootsToScan.add(homePath.resolve(".m2").resolve("repository"));
            rootsToScan.add(homePath.resolve(".gradle").resolve("caches")
                                    .resolve("modules-2").resolve("files-2.1"));
            rootsToScan.add(homePath.resolve(".ivy2").resolve("cache"));
            rootsToScan.add(homePath.resolve(".cache").resolve("coursier")
                                    .resolve("v1").resolve("https"));
            rootsToScan.add(homePath.resolve(".sbt"));

            /* ---------- honour user-supplied overrides ---------- */
            Optional.ofNullable(System.getenv("MAVEN_REPO"))
                    .map(Path::of)
                    .ifPresent(rootsToScan::add);

            Optional.ofNullable(System.getProperty("maven.repo.local"))
                    .map(Path::of)
                    .ifPresent(rootsToScan::add);

            Optional.ofNullable(System.getenv("GRADLE_USER_HOME"))
                    .map(Path::of)
                    .map(p -> p.resolve("caches")
                            .resolve("modules-2").resolve("files-2.1"))
                    .ifPresent(rootsToScan::add);

            /* ---------- Windows-specific cache roots ---------- */
            if (Environment.isWindows()) {
                Optional.ofNullable(System.getenv("LOCALAPPDATA")).ifPresent(localAppData -> {
                    Path lad = Path.of(localAppData);
                    rootsToScan.add(lad.resolve("Coursier").resolve("cache")
                                            .resolve("v1").resolve("https"));
                    rootsToScan.add(lad.resolve("Gradle").resolve("caches")
                                            .resolve("modules-2").resolve("files-2.1"));
                });
            }

            /* ---------- macOS-specific cache roots ---------- */
            if (Environment.isMacOs()) {
                // Coursier on macOS defaults to ~/Library/Caches/Coursier/v1/https
                rootsToScan.add(homePath
                                        .resolve("Library").resolve("Caches")
                                        .resolve("Coursier").resolve("v1")
                                        .resolve("https"));
            }

            /* ---------- de-duplicate & scan ---------- */
            List<Path> uniqueRoots = rootsToScan.stream().distinct().toList();

            var jarFiles = uniqueRoots.parallelStream()
                    .filter(Files::isDirectory)
                    .peek(root -> logger.debug("Scanning for JARs under: {}", root))
                    .flatMap(root -> {
                        try {
                            return Files.walk(root, FileVisitOption.FOLLOW_LINKS);
                        } catch (IOException e) {
                            logger.warn("Error walking directory {}: {}", root, e.getMessage());
                            return Stream.empty();
                        } catch (SecurityException e) {
                            logger.warn("Permission denied accessing directory {}: {}", root, e.getMessage());
                            return Stream.empty();
                        }
                    })
                    .filter(Files::isRegularFile)
                    .filter(path -> {
                        String name = path.getFileName().toString().toLowerCase(Locale.ROOT);
                        return name.endsWith(".jar")
                                && !name.endsWith("-sources.jar")
                                && !name.endsWith("-javadoc.jar");
                    })
                    .toList();

            long duration = System.currentTimeMillis() - startTime;
            logger.info("Found {} JAR files in common dependency locations in {} ms",
                        jarFiles.size(), duration);

            return jarFiles;
        }

        @Override
        public boolean isCpg() { return true; }
    };

    Pattern PY_SITE_PKGS = Pattern.compile("^python\\d+\\.\\d+$");

    Language JAVASCRIPT = new Language() {
        private final List<String> extensions = List.of("js", "mjs", "cjs", "jsx");
        @Override public List<String> getExtensions() { return extensions; }
        @Override public String name() { return "JavaScript"; }
        @Override public String internalName() { return "JAVASCRIPT"; }
        @Override public String toString() { return name(); }
        @Override public IAnalyzer createAnalyzer(IProject project) {
            return new JavascriptAnalyzer(project, project.loadBuildDetails().excludedDirectories());
        }
        @Override public IAnalyzer loadAnalyzer(IProject project) {return createAnalyzer(project);}

        @Override
        public List<Path> getDependencyCandidates(IProject project) {
            logger.debug("Scanning for JavaScript dependency candidates in project: {}", project.getRoot());
            var results = new ArrayList<Path>();
            Path nodeModules = project.getRoot().resolve("node_modules");

            if (Files.isDirectory(nodeModules)) {
                logger.debug("Scanning node_modules directory: {}", nodeModules);
                try (DirectoryStream<Path> ds = Files.newDirectoryStream(nodeModules)) {
                    for (Path entry : ds) {
                        String name = entry.getFileName().toString();
                        if (name.equals(".bin")) continue;  // skip executables
                        if (name.startsWith("@")) {        // scoped pkgs
                            logger.debug("Found scoped package directory: {}", entry);
                            try (DirectoryStream<Path> scoped = Files.newDirectoryStream(entry)) {
                                for (Path scopedPkg : scoped) {
                                    if (Files.isDirectory(scopedPkg)) {
                                        logger.debug("Found JS dependency candidate (scoped): {}", scopedPkg);
                                        results.add(scopedPkg);
                                    }
                                }
                            }
                        } else if (Files.isDirectory(entry)) {
                            logger.debug("Found JS dependency candidate: {}", entry);
                            results.add(entry);
                        }
                    }
                } catch (IOException e) {
                    logger.warn("Error scanning node_modules directory {}: {}", nodeModules, e.getMessage());
                }
            } else {
                logger.debug("node_modules directory not found at: {}", nodeModules);
            }

            logger.debug("Found {} JavaScript dependency candidates.", results.size());
            return results;
        }

        @Override
        public boolean isAnalyzed(IProject project, Path pathToImport) {
            assert pathToImport.isAbsolute() : "Path must be absolute for isAnalyzed check: " + pathToImport;
            Path projectRoot = project.getRoot();
            Path normalizedPathToImport = pathToImport.normalize();

            if (!normalizedPathToImport.startsWith(projectRoot)) {
                return false; // Not part of this project
            }

            // Check if the path is node_modules or inside node_modules directly under project root
            Path nodeModulesPath = projectRoot.resolve("node_modules");
            return !normalizedPathToImport.startsWith(nodeModulesPath);
        }
    };

    Language PYTHON = new Language() {
        private final List<String> extensions = List.of("py");
        @Override public List<String> getExtensions() { return extensions; }
        @Override public String name() { return "Python"; }
        @Override public String internalName() { return "PYTHON"; }
        @Override public String toString() { return name(); }
        @Override public IAnalyzer createAnalyzer(IProject project) {
            return new PythonAnalyzer(project, project.loadBuildDetails().excludedDirectories());
        }
        @Override public IAnalyzer loadAnalyzer(IProject project) {return createAnalyzer(project);}

        private List<Path> findVirtualEnvs(@Nullable Path root) {
            if (root == null) return List.of();
            List<Path> envs = new ArrayList<>();
            for (String candidate : List.of(".venv", "venv", "env")) {
                Path p = root.resolve(candidate);
                if (Files.isDirectory(p)) {
                    logger.debug("Found virtual env at: {}", p);
                    envs.add(p);
                }
            }
            // also look one level down for monorepos with /backend/venv etc.
            try (DirectoryStream<Path> ds = Files.newDirectoryStream(root)) {
                for (Path sub : ds) {
                    if (!Files.isDirectory(sub)) continue; // Skip files, only look in subdirectories
                    Path venv = sub.resolve(".venv");
                    if (Files.isDirectory(venv)) {
                        logger.debug("Found virtual env at: {}", venv);
                        envs.add(venv);
                    }
                }
            } catch (IOException e) {
                logger.warn("Error scanning for virtual envs: {}", e.getMessage());
            }
            return envs;
        }

        private Path findSitePackagesInLibDir(Path libDir) {
            if (!Files.isDirectory(libDir)) {
                return Path.of("");
            }
            try (DirectoryStream<Path> pyVers = Files.newDirectoryStream(libDir)) {
                for (Path py : pyVers) {
                    if (Files.isDirectory(py) && PY_SITE_PKGS.matcher(py.getFileName().toString()).matches()) {
                        Path site = py.resolve("site-packages");
                        if (Files.isDirectory(site)) {
                            return site;
                        }
                    }
                }
            } catch (IOException e) {
                logger.warn("Error scanning Python lib directory {}: {}", libDir, e.getMessage());
            }
            return Path.of("");
        }

        private Path sitePackagesDir(Path venv) {
            // Try "lib" first
            Path libDir = venv.resolve("lib");
            Path sitePackages = findSitePackagesInLibDir(libDir);
            if (Files.isDirectory(sitePackages)) { // Check if a non-empty and valid path was returned
                logger.debug("Found site-packages in: {}", sitePackages);
                return sitePackages;
            }

            // If not found in "lib", try "lib64"
            Path lib64Dir = venv.resolve("lib64");
            sitePackages = findSitePackagesInLibDir(lib64Dir);
            if (Files.isDirectory(sitePackages)) { // Check again
                logger.debug("Found site-packages in: {}", sitePackages);
                return sitePackages;
            }

            logger.debug("No site-packages found in {} or {}", libDir, lib64Dir);
            return Path.of(""); // Return empty path if not found in either
        }

        @Override
        public List<Path> getDependencyCandidates(IProject project) {
            logger.debug("Scanning for Python dependency candidates in project: {}", project.getRoot());
            List<Path> results = new ArrayList<>();
            List<Path> venvs = findVirtualEnvs(project.getRoot());
            if (venvs.isEmpty()) {
                logger.debug("No virtual environments found for Python dependency scan.");
            }

            venvs.stream()
                    .map(this::sitePackagesDir)
                    .filter(Files::isDirectory) // Filter out empty paths returned by sitePackagesDir if not found
                    .forEach(dir -> {
                        logger.debug("Scanning site-packages directory: {}", dir);
                        try (DirectoryStream<Path> ds = Files.newDirectoryStream(dir)) {
                            for (Path p : ds) {
                                String name = p.getFileName().toString();
                                if (name.endsWith(".dist-info") || name.endsWith(".egg-info") || name.startsWith("_")) {
                                    continue;
                                }
                                if (Files.isDirectory(p)) {
                                    logger.debug("Found Python dependency candidate: {}", p);
                                    results.add(p);
                                }
                            }
                        } catch (IOException e) {
                            logger.warn("Error scanning site-packages directory {}: {}", dir, e.getMessage());
                        }
                    });
            logger.debug("Found {} Python dependency candidates.", results.size());
            return results;
        }

        @Override
        public boolean isAnalyzed(IProject project, Path pathToImport) {
            assert pathToImport.isAbsolute() : "Path must be absolute for isAnalyzed check: " + pathToImport;
            Path projectRoot = project.getRoot();
            Path normalizedPathToImport = pathToImport.normalize();

            if (!normalizedPathToImport.startsWith(projectRoot)) {
                return false; // Not part of this project
            }

            // Check if the path is inside any known virtual environment locations.
            // findVirtualEnvs looks at projectRoot and one level down.
            List<Path> venvPaths = findVirtualEnvs(projectRoot).stream()
                    .map(Path::normalize)
                    .toList();
            for (Path venvPath : venvPaths) {
                if (normalizedPathToImport.startsWith(venvPath)) {
                    // Paths inside virtual environments are dependencies, not primary analyzed sources.
                    return false;
                }
            }
            return true; // It's under project root and not in a known venv.
        }
    };

    Language C_CPP = new Language() {
        private final List<String> extensions = List.of("c", "h", "cpp", "hpp", "cc", "hh", "cxx", "hxx");
        @Override public List<String> getExtensions() { return extensions; }
        @Override public String name() { return "C/C++"; }
        @Override public String internalName() { return "C_CPP"; }
        @Override public String toString() { return name(); }
        @Override public IAnalyzer createAnalyzer(IProject project) {
            var analyzer = new CppAnalyzer(project.getRoot(), project.loadBuildDetails().excludedDirectories());
            analyzer.writeCpg(getCpgPath(project));
            return analyzer;
        }

        @Override public CppAnalyzer loadAnalyzer(IProject project) {
            return new CppAnalyzer(project.getRoot(), getCpgPath(project));
        }
        @Override
        public boolean isCpg() { return true; }
        @Override public List<Path> getDependencyCandidates(IProject project) { return Language.super.getDependencyCandidates(project); }
    };

    Language GO = new Language() {
        private final List<String> extensions = List.of("go");
        @Override public List<String> getExtensions() { return extensions; }
        @Override public String name() { return "Go"; }
        @Override public String internalName() { return "GO"; }
        @Override public String toString() { return name(); }
        @Override public IAnalyzer createAnalyzer(IProject project) {
            return new GoAnalyzer(project, project.loadBuildDetails().excludedDirectories());
        }
        @Override public IAnalyzer loadAnalyzer(IProject project) {return createAnalyzer(project);}
        // TODO
        @Override public List<Path> getDependencyCandidates(IProject project) { return List.of(); }
    };

    Language RUST = new Language() {
        private final List<String> extensions = List.of("rs");
        @Override public List<String> getExtensions() { return extensions; }
        @Override public String name() { return "Rust"; }
        @Override public String internalName() { return "RUST"; }
        @Override public String toString() { return name(); }
        @Override public IAnalyzer createAnalyzer(IProject project) {
            return new RustAnalyzer(project, project.loadBuildDetails().excludedDirectories());
        }
        @Override public IAnalyzer loadAnalyzer(IProject project) {return createAnalyzer(project);}
        // TODO: Implement getDependencyCandidates for Rust (e.g. scan Cargo.lock, vendor dir)
        @Override public List<Path> getDependencyCandidates(IProject project) { return List.of(); }
        // TODO: Refine isAnalyzed for Rust (e.g. target directory, .cargo, vendor)
        @Override
        public boolean isAnalyzed(IProject project, Path pathToImport) {
            assert pathToImport.isAbsolute() : "Path must be absolute for isAnalyzed check: " + pathToImport;
            Path projectRoot = project.getRoot();
            Path normalizedPathToImport = pathToImport.normalize();

            if (!normalizedPathToImport.startsWith(projectRoot)) {
                return false; // Not part of this project
            }
            // Example: exclude target directory
            Path targetDir = projectRoot.resolve("target");
            if (normalizedPathToImport.startsWith(targetDir)) {
                return false;
            }
            // Example: exclude .cargo directory if it exists
            Path cargoDir = projectRoot.resolve(".cargo");
            if (Files.isDirectory(cargoDir) && normalizedPathToImport.startsWith(cargoDir)) {
                return false;
            }
            return true; // Default: if under project root and not in typical build/dependency dirs
        }
    };

    Language NONE = new Language() {
        private final List<String> extensions = Collections.emptyList();
        @Override public List<String> getExtensions() { return extensions; }
        @Override public String name() { return "None"; }
        @Override public String internalName() { return "NONE"; }
        @Override public String toString() { return name(); }
        @Override public IAnalyzer createAnalyzer(IProject project) {
            return new DisabledAnalyzer();
        }
        @Override public IAnalyzer loadAnalyzer(IProject project) {return createAnalyzer(project);}
    };

    // --- Infrastructure for fromExtension and enum-like static methods ---

    Language PHP = new Language() {
        private final List<String> extensions = List.of("php", "phtml", "php3", "php4", "php5", "phps");
        @Override public List<String> getExtensions() { return extensions; }
        @Override public String name() { return "PHP"; }
        @Override public String internalName() { return "PHP"; }
        @Override public String toString() { return name(); }
        @Override public IAnalyzer createAnalyzer(IProject project) {
            return new PhpAnalyzer(project, project.loadBuildDetails().excludedDirectories());
        }
        @Override public IAnalyzer loadAnalyzer(IProject project) { return createAnalyzer(project); }
        // TODO: Implement getDependencyCandidates for PHP (e.g. composer's vendor directory)
        @Override public List<Path> getDependencyCandidates(IProject project) { return List.of(); }
        // TODO: Refine isAnalyzed for PHP (e.g. vendor directory)
        @Override
        public boolean isAnalyzed(IProject project, Path pathToImport) {
            assert pathToImport.isAbsolute() : "Path must be absolute for isAnalyzed check: " + pathToImport;
            Path projectRoot = project.getRoot();
            Path normalizedPathToImport = pathToImport.normalize();

            if (!normalizedPathToImport.startsWith(projectRoot)) {
                return false; // Not part of this project
            }
            // Example: exclude vendor directory
            Path vendorDir = projectRoot.resolve("vendor");
            if (normalizedPathToImport.startsWith(vendorDir)) {
                return false;
            }
            return true; // Default: if under project root and not in typical build/dependency dirs
        }
    };

    // --- Infrastructure for fromExtension and enum-like static methods ---
    // The ALL_LANGUAGES list is defined after all Language instances (including SQL) are defined.

    Language SQL = new Language() {
        private final List<String> extensions = List.of("sql");
        @Override public List<String> getExtensions() { return extensions; }
        @Override public String name() { return "SQL"; }
        @Override public String internalName() { return "SQL"; }
        @Override public String toString() { return name(); }
        @Override public IAnalyzer createAnalyzer(IProject project) {
            var excludedDirStrings = project.loadBuildDetails().excludedDirectories();
            var excludedPaths = excludedDirStrings.stream().map(Path::of).collect(java.util.stream.Collectors.toSet());
            return new SqlAnalyzer(project, excludedPaths);
        }
        @Override public IAnalyzer loadAnalyzer(IProject project) {
            // SQLAnalyzer does not save/load state from disk beyond re-parsing
            return createAnalyzer(project);
        }
        @Override public boolean isCpg() { return false; }
        @Override public List<Path> getDependencyCandidates(IProject project) { return Language.super.getDependencyCandidates(project); }
    };

    Language TYPESCRIPT = new Language() {
        private final List<String> extensions = List.of("ts", "tsx"); // Including tsx for now, can be split later if needed
        @Override public List<String> getExtensions() { return extensions; }
        @Override public String name() { return "TYPESCRIPT"; }
        @Override public String toString() { return name(); }
        @Override public IAnalyzer createAnalyzer(Project project) {
            return new TypescriptAnalyzer(project, project.getBuildDetails().excludedDirectories());
        }
        @Override public IAnalyzer loadAnalyzer(Project project) {return createAnalyzer(project);}
        // TODO: Implement getDependencyCandidates for TypeScript (e.g. node_modules, similar to JAVASCRIPT)
        @Override public List<Path> getDependencyCandidates(Project project) {
            // Leveraging JAVASCRIPT's logic for node_modules as a starting point
            return JAVASCRIPT.getDependencyCandidates(project);
        }
        // TODO: Refine isAnalyzed for TypeScript
        @Override
        public boolean isAnalyzed(Project project, Path pathToImport) {
            // Leveraging JAVASCRIPT's logic as a starting point
            return JAVASCRIPT.isAnalyzed(project, pathToImport);
        }
    };

    List<Language> ALL_LANGUAGES = List.of(C_SHARP,
                                           JAVA,
                                           JAVASCRIPT,
                                           PYTHON,
                                           C_CPP,
                                           GO,
                                           RUST,
                                           PHP,
<<<<<<< HEAD
                                           TYPESCRIPT, // Now TYPESCRIPT is declared before this list
=======
                                           SQL, // SQL is now defined and can be included
>>>>>>> 31e1fa0e
                                           NONE);

    /**
     * Returns the Language constant corresponding to the given file extension.
     * Comparison is case-insensitive.
     *
     * @param extension The file extension (e.g., "java", "py").
     * @return The matching Language, or NONE if no match is found or the extension is null/empty.
     */
    static Language fromExtension(String extension) {
        if (extension.isEmpty()) {
            return NONE;
        }
        String lowerExt = extension.toLowerCase(Locale.ROOT);
        // Ensure the extension does not start with a dot for consistent matching.
        String normalizedExt = lowerExt.startsWith(".") ? lowerExt.substring(1) : lowerExt;

        for (Language lang : ALL_LANGUAGES) {
            for (String langExt : lang.getExtensions()) {
                if (langExt.equals(normalizedExt)) {
                    return lang;
                }
            }
        }
        return NONE;
    }

    /**
     * Returns an array containing all the defined Language constants, in the order
     * they are declared. This method is provided for compatibility with Enum.values().
     *
     * @return an array containing all the defined Language constants.
     */
    static Language[] values() {
        return ALL_LANGUAGES.toArray(new Language[0]);
    }

    /**
     * Returns the Language constant with the specified name.
     * The string must match exactly an identifier used to declare a Language constant.
     * (Extraneous whitespace characters are not permitted.)
     * This method is provided for compatibility with Enum.valueOf(String).
     *
     * @param name the name of the Language constant to be returned.
     * @return the Language constant with the specified name.
     * @throws IllegalArgumentException if this language type has no constant with the specified name.
     * @throws NullPointerException if name is null.
     */
    static Language valueOf(String name) {
        Objects.requireNonNull(name, "Name is null");
        for (Language lang : ALL_LANGUAGES) {
            // Check current human-friendly name first, then old programmatic name for backward compatibility.
            if (lang.name().equals(name) || lang.internalName().equals(name)) {
                return lang;
            }
        }
        throw new IllegalArgumentException("No language constant " + Language.class.getCanonicalName() + "." + name);
    }
}<|MERGE_RESOLUTION|>--- conflicted
+++ resolved
@@ -551,11 +551,8 @@
                                            GO,
                                            RUST,
                                            PHP,
-<<<<<<< HEAD
                                            TYPESCRIPT, // Now TYPESCRIPT is declared before this list
-=======
                                            SQL, // SQL is now defined and can be included
->>>>>>> 31e1fa0e
                                            NONE);
 
     /**
