package io.github.jbellis.brokk.git;

import io.github.jbellis.brokk.analyzer.ProjectFile;
import org.apache.logging.log4j.LogManager;
import org.apache.logging.log4j.Logger;
import org.eclipse.jgit.api.CreateBranchCommand;
import org.eclipse.jgit.api.Git;
import org.eclipse.jgit.api.ListBranchCommand;
import org.eclipse.jgit.api.MergeResult;
import org.eclipse.jgit.api.errors.GitAPIException;
import org.eclipse.jgit.diff.DiffFormatter;
// StashInfo removed
import org.eclipse.jgit.transport.PushResult;
import org.eclipse.jgit.transport.RemoteRefUpdate;
import org.eclipse.jgit.errors.IncorrectObjectTypeException;
import org.eclipse.jgit.errors.MissingObjectException;
import org.eclipse.jgit.lib.ObjectId;
import org.eclipse.jgit.lib.Repository;
import org.eclipse.jgit.revwalk.RevCommit;
import org.eclipse.jgit.revwalk.RevTree;
import org.eclipse.jgit.revwalk.RevWalk;
import org.eclipse.jgit.storage.file.FileRepositoryBuilder;
import org.eclipse.jgit.treewalk.CanonicalTreeParser;
import org.eclipse.jgit.treewalk.EmptyTreeIterator;
import org.eclipse.jgit.treewalk.TreeWalk;
import org.eclipse.jgit.diff.DiffEntry;
import org.eclipse.jgit.treewalk.filter.PathFilter;
import org.eclipse.jgit.treewalk.filter.PathFilterGroup;

import java.io.ByteArrayOutputStream;
import java.io.Closeable;
import java.io.IOException;
import java.io.UncheckedIOException;
import java.nio.charset.StandardCharsets;
import java.nio.file.Files;
import java.nio.file.Path;
import java.util.*;
import java.util.regex.Matcher;
import java.util.regex.Pattern;
import java.util.stream.Collectors;
import java.util.stream.Stream;
import io.github.jbellis.brokk.util.Environment;

/**
 * A Git repository abstraction using JGit.
 * <p>
 * The semantics are that GitRepo represents a subset of the files in the full Git repository
 * that is located in the `location` directory or one of its parents. The common case is that
 * the git dir is a child of `location` but we support instantiating in one of the working
 * tree's subdirectories as well.
 */
public class GitRepo implements Closeable, IGitRepo {
    private static final Logger logger = LogManager.getLogger(GitRepo.class);

    private final Path projectRoot; // The root directory for ProjectFile instances this GitRepo deals with
    private final Path gitTopLevel; // The actual top-level directory of the git repository
    private final Repository repository;
    private final Git git;
    private Set<ProjectFile> trackedFilesCache = null;

    /**
     * Returns true if the directory has a .git folder or is within a Git worktree.
     */
    public static boolean hasGitRepo(Path dir) {
        FileRepositoryBuilder builder = new FileRepositoryBuilder();
        builder.findGitDir(dir.toFile());
        return builder.getGitDir() != null;
    }

    /**
     * Get the JGit instance for direct API access
     */
    public Git getGit() {
        return git;
    }

    public GitRepo(Path projectRoot) {
        assert projectRoot != null;
        this.projectRoot = projectRoot;

        try {
            FileRepositoryBuilder builder = new FileRepositoryBuilder();
            builder.findGitDir(projectRoot.toFile());
            if (builder.getGitDir() == null) {
                throw new RuntimeException("No git repo found at or above " + projectRoot);
            }
            repository = builder.build();
            git = new Git(repository);

            // For worktrees, we need to find the actual repository root, not the .git/worktrees path
            if (isWorktree()) {
                // For worktrees, read the commondir file to find the main repository
                Path gitDir = repository.getDirectory().toPath();
                Path commondirFile = gitDir.resolve("commondir");
                if (Files.exists(commondirFile)) {
                    String commonDirContent = Files.readString(commondirFile, StandardCharsets.UTF_8).trim();
                    Path commonDir = gitDir.resolve(commonDirContent).normalize();
                    this.gitTopLevel = commonDir.getParent().normalize();
                } else {
                    // Fallback: try to parse the gitdir file in the working tree
                    Path gitFile = repository.getWorkTree().toPath().resolve(".git");
                    if (Files.exists(gitFile)) {
                        String gitFileContent = Files.readString(gitFile, StandardCharsets.UTF_8).trim();
                        if (gitFileContent.startsWith("gitdir: ")) {
                            String gitDirPath = gitFileContent.substring("gitdir: ".length());
                            Path worktreeGitDir = Path.of(gitDirPath).normalize();
                            Path commondirFile2 = worktreeGitDir.resolve("commondir");
                            if (Files.exists(commondirFile2)) {
                                String commonDirContent2 = Files.readString(commondirFile2, StandardCharsets.UTF_8).trim();
                                Path commonDir2 = worktreeGitDir.resolve(commonDirContent2).normalize();
                                this.gitTopLevel = commonDir2.getParent().normalize();
                            } else {
                                // Ultimate fallback
                                this.gitTopLevel = repository.getDirectory().getParentFile().toPath().normalize();
                            }
                        } else {
                            this.gitTopLevel = repository.getDirectory().getParentFile().toPath().normalize();
                        }
                    } else {
                        this.gitTopLevel = repository.getDirectory().getParentFile().toPath().normalize();
                    }
                }
            } else {
                // For regular repos, gitTopLevel is the parent of the actual .git directory
                this.gitTopLevel = repository.getDirectory().getParentFile().toPath().normalize();
            }
            logger.trace("Git dir for {} is {}, gitTopLevel is {}", projectRoot, repository.getDirectory(), gitTopLevel);
        } catch (IOException e) {
            throw new RuntimeException("Failed to open repository at " + projectRoot, e);
        }
    }

    @Override
    public Path getGitTopLevel() {
        return gitTopLevel;
    }

    /**
     * Converts a ProjectFile (which is relative to projectRoot) into a path string
     * relative to JGit's working tree root, suitable for JGit commands.
     */
    private String toRepoRelativePath(ProjectFile file) {
        // ProjectFile.absPath() gives the absolute path on the filesystem.
        // We need to make it relative to JGit's working tree root.
        Path workingTreeRoot = repository.getWorkTree().toPath().normalize();
        Path relativePath = workingTreeRoot.relativize(file.absPath());
        return relativePath.toString().replace('\\', '/');
    }

    /**
     * Creates a ProjectFile instance from a path string returned by JGit.
     * JGit paths are relative to the working tree root. The returned ProjectFile will be
     * relative to projectRoot.
     */
    private ProjectFile toProjectFile(String gitPath) {
        Path workingTreeRoot = repository.getWorkTree().toPath().normalize();
        Path absolutePath = workingTreeRoot.resolve(gitPath);
        Path pathRelativeToProjectRoot = projectRoot.relativize(absolutePath);
        return new ProjectFile(projectRoot, pathRelativeToProjectRoot);
    }

    @Override
    public synchronized void refresh() {
        logger.debug("GitRepo refresh");
        // TODO probably we should split ".git changed" apart from "tracked files changed"
        repository.getRefDatabase().refresh();
        trackedFilesCache = null;
    }

    /**
     * Adds files to staging.
     */
    @Override
    public synchronized void add(List<ProjectFile> files) throws GitAPIException {
        var addCommand = git.add();
        for (var file : files) {
            addCommand.addFilepattern(toRepoRelativePath(file));
        }
        addCommand.call();
    }

    @Override
    public synchronized void add(Path path) throws GitAPIException {
        var addCommand = git.add();
        addCommand.addFilepattern(path.toString());
        addCommand.call();
    }

    /**
     * Removes a file from the Git index. This corresponds to `git rm --cached <file>`.
     * The working tree file is expected to be deleted separately if desired.
     *
     * @param file The file to remove from the index.
     * @throws GitAPIException if the Git command fails.
     */
    public synchronized void remove(ProjectFile file) throws GitAPIException {
        logger.debug("Removing file from Git index (git rm --cached): {}", file);
        git.rm()
                .addFilepattern(toRepoRelativePath(file))
                .setCached(true) // Remove from index only -- EditBlock removes from disk
                .call();
        refresh(); // Refresh repository state, including tracked files cache
    }

    /**
     * Returns a list of RepoFile objects representing all tracked files in the repository.
     */
    @Override
    public synchronized Set<ProjectFile> getTrackedFiles() {
        if (trackedFilesCache != null) {
            return trackedFilesCache;
        }
        var trackedPaths = new HashSet<String>();
        try {
            // HEAD (unchanged) files
            var headTreeId = resolve("HEAD^{tree}");
            if (headTreeId != null) {
                try (var revWalk = new RevWalk(repository);
                     var treeWalk = new TreeWalk(repository)) {
                    var headTree = revWalk.parseTree(headTreeId);
                    treeWalk.addTree(headTree);
                    treeWalk.setRecursive(true);
                    while (treeWalk.next()) {
                        String gitPath = treeWalk.getPathString();
                        // Only add paths that are under the projectRoot
                        Path workingTreeRoot = repository.getWorkTree().toPath().normalize();
                        Path absoluteFilePathInWorktree = workingTreeRoot.resolve(gitPath);
                        if (absoluteFilePathInWorktree.startsWith(projectRoot)) {
                            trackedPaths.add(gitPath);
                        }
                    }
                }
            }
            // Staged/modified/added/removed
            var status = git.status().call();
            Path workingTreeRoot = repository.getWorkTree().toPath().normalize();
            Stream.of(status.getChanged(), status.getModified(), status.getAdded(), status.getRemoved())
                    .flatMap(Collection::stream)
                    .filter(gitPath -> {
                        Path absoluteFilePathInWorktree = workingTreeRoot.resolve(gitPath);
                        return absoluteFilePathInWorktree.startsWith(projectRoot);
                    })
                    .forEach(trackedPaths::add);
        } catch (IOException | GitAPIException e) {
            logger.error("getTrackedFiles failed", e);
            // not really much caller can do about this, it's a critical method
            throw new RuntimeException(e);
        }
        trackedFilesCache = trackedPaths.stream()
                .map(this::toProjectFile)
                .collect(Collectors.toSet());
        return trackedFilesCache;
    }

    /**
     * Get the current commit ID (HEAD)
     */
    public String getCurrentCommitId() throws GitAPIException {
        var head = resolve("HEAD");
        return head != null ? head.getName() : "";
    }

    /**
     * Produces a combined diff of staged + unstaged changes, restricted to the given files.
     */
    public synchronized String diffFiles(List<ProjectFile> files) throws GitAPIException {
        try (var out = new ByteArrayOutputStream()) {
            var filters = files.stream()
                    .map(file -> PathFilter.create(toRepoRelativePath(file)))
                    .collect(Collectors.toCollection(ArrayList::new));
            var filterGroup = PathFilterGroup.create(filters);

            // 1) staged changes
            git.diff()
                    .setCached(true)
                    .setShowNameAndStatusOnly(false)
                    .setPathFilter(filterGroup)
                    .setOutputStream(out)
                    .call();
            var staged = out.toString(StandardCharsets.UTF_8);
            out.reset();

            // 2) unstaged changes
            git.diff()
                    .setCached(false)
                    .setShowNameAndStatusOnly(false)
                    .setPathFilter(filterGroup)
                    .setOutputStream(out)
                    .call();
            var unstaged = out.toString(StandardCharsets.UTF_8);

            return Stream.of(staged, unstaged)
                    .filter(s -> !s.isEmpty())
                    .collect(Collectors.joining("\n"));
        } catch (IOException e) {
            throw new UncheckedIOException(e);
        }
    }

    @Override
    public synchronized String diff() throws GitAPIException {
        try (var out = new ByteArrayOutputStream()) {
            var status = git.status().call();
            var trackedPaths = new HashSet<String>();
            trackedPaths.addAll(status.getModified());
            trackedPaths.addAll(status.getChanged());
            trackedPaths.addAll(status.getAdded());
            trackedPaths.addAll(status.getRemoved());
            trackedPaths.addAll(status.getMissing());

            if (trackedPaths.isEmpty()) {
                return "";
            }

            var filters = trackedPaths.stream()
                    .map(PathFilter::create)
                    .collect(Collectors.toCollection(ArrayList::new));
            var filterGroup = PathFilterGroup.create(filters);

            // 1) staged changes
            git.diff()
                    .setCached(true)
                    .setShowNameAndStatusOnly(false)
                    .setPathFilter(filterGroup)
                    .setOutputStream(out)
                    .call();
            var staged = out.toString(StandardCharsets.UTF_8);
            out.reset();

            // 2) unstaged changes
            git.diff()
                    .setCached(false)
                    .setShowNameAndStatusOnly(false)
                    .setPathFilter(filterGroup)
                    .setOutputStream(out)
                    .call();
            var unstaged = out.toString(StandardCharsets.UTF_8);

            return Stream.of(staged, unstaged)
                    .filter(s -> !s.isEmpty())
                    .collect(Collectors.joining("\n"));
        } catch (IOException e) {
            throw new UncheckedIOException(e);
        }
    }

    /**
     * Returns a set of uncommitted files with their status (new, modified, deleted).
     */
    public Set<ModifiedFile> getModifiedFiles() throws GitAPIException {
        var statusResult = git.status().call();
        var uncommittedFilesWithStatus = new HashSet<ModifiedFile>();

        // Collect all unique paths from the statuses we are interested in
        var allRelevantPaths = new HashSet<String>();
        allRelevantPaths.addAll(statusResult.getAdded());
        allRelevantPaths.addAll(statusResult.getRemoved());
        allRelevantPaths.addAll(statusResult.getMissing());
        allRelevantPaths.addAll(statusResult.getModified());
        allRelevantPaths.addAll(statusResult.getChanged());
        logger.trace("Raw modified files: {}", allRelevantPaths);

        for (var path : allRelevantPaths) {
            var projectFile = toProjectFile(path);
            String determinedStatus;

            // Determine status based on "git commit -a" behavior:
            // 1. Added files are "new".
            // 2. Files missing from working tree are "deleted".
            // 3. Otherwise, any other change (modified in WT, changed in index,
            //    or staged for removal but existing in WT) is "modified".
            if (statusResult.getAdded().contains(path)) {
                determinedStatus = "new";
            } else if (statusResult.getMissing().contains(path)) {
                determinedStatus = "deleted";
            } else if (statusResult.getModified().contains(path)
                    || statusResult.getChanged().contains(path)
                    || statusResult.getRemoved().contains(path)) {
                // If removed from index but present in WT, it's a modification for "commit -a"
                determinedStatus = "modified";
            } else {
                // This should not be reached if `path` originated from one of the status sets
                // used to populate `allRelevantPaths` and the logic above is complete.
                throw new AssertionError("Path " + path + " from relevant git status sets did not receive a determined status.");
            }
            uncommittedFilesWithStatus.add(new ModifiedFile(projectFile, determinedStatus));
        }

        logger.trace("Modified files: {}", uncommittedFilesWithStatus);
        return uncommittedFilesWithStatus;
    }

    /**
     * Commit a specific list of RepoFiles.
     *
     * @return The commit ID of the new commit
     */
    public String commitFiles(List<ProjectFile> files, String message) throws GitAPIException {
        add(files);
        var commitCommand = git.commit().setMessage(message);

        if (!files.isEmpty()) {
            for (var file : files) {
                commitCommand.setOnly(toRepoRelativePath(file));
            }
        }

        var commitResult = commitCommand.call();
        var commitId = commitResult.getId().getName();
        refresh();
        return commitId;
    }

    /**
     * Push the committed changes to the remote repository
     */
    public void push() throws GitAPIException {
        Iterable<PushResult> results = git.push().call();
        var rejectionMessages = new StringBuilder();

        for (var result : results) {
            for (var rru : result.getRemoteUpdates()) {
                var status = rru.getStatus();
                // Consider any status other than OK or UP_TO_DATE as a failure for that ref.
                if (status != RemoteRefUpdate.Status.OK && status != RemoteRefUpdate.Status.UP_TO_DATE) {
                    if (rejectionMessages.length() > 0) {
                        rejectionMessages.append("\n");
                    }
                    rejectionMessages.append("Ref '").append(rru.getRemoteName()).append("' update failed: ");
                    if (status == RemoteRefUpdate.Status.REJECTED_NONFASTFORWARD ||
                            status == RemoteRefUpdate.Status.REJECTED_REMOTE_CHANGED) {
                        rejectionMessages.append("The remote contains work that you do not have locally. ")
                                .append("Pull and merge from the remote (or rebase) before pushing.");
                    } else {
                        rejectionMessages.append(status.toString());
                        if (rru.getMessage() != null) {
                            rejectionMessages.append(" (").append(rru.getMessage()).append(")");
                        }
                    }
                }
            }
        }

        if (rejectionMessages.length() > 0) {
            throw new GitPushRejectedException("Push rejected by remote:\n" + rejectionMessages.toString());
        }
        // If loop completes without rejections, push was successful or refs were up-to-date.
    }

    /**
     * Pull changes from the remote repository for the current branch
     */
    public void pull() throws GitAPIException {
        git.pull().call();
    }

    /**
     * Get a set of commit IDs that exist in the local branch but not in its remote tracking branch
     */
    public Set<String> getUnpushedCommitIds(String branchName) throws GitAPIException {
        var unpushedCommits = new HashSet<String>();
        var trackingBranch = getTrackingBranch(branchName);
        if (trackingBranch == null) {
            return unpushedCommits;
        }

        var branchRef = "refs/heads/" + branchName;
        var trackingRef = "refs/remotes/" + trackingBranch;

        var localObjectId = resolve(branchRef);
        var remoteObjectId = resolve(trackingRef);

        if (localObjectId == null || remoteObjectId == null) {
            return unpushedCommits;
        }

        try (var revWalk = new RevWalk(repository)) {
            try {
                revWalk.markStart(revWalk.parseCommit(localObjectId));
                revWalk.markUninteresting(revWalk.parseCommit(remoteObjectId));
            } catch (IOException e) {
                throw new GitWrappedIOException(e);
            }

            revWalk.forEach(commit -> unpushedCommits.add(commit.getId().getName()));
        }
        return unpushedCommits;
    }

    /**
     * Check if a local branch has a configured upstream (tracking) branch
     */
    public boolean hasUpstreamBranch(String branchName) {
        return getTrackingBranch(branchName) != null;
    }

    /**
     * Get the tracking branch name for a local branch
     */
    private String getTrackingBranch(String branchName) {
        try {
            var config = repository.getConfig();
            var trackingBranch = config.getString("branch", branchName, "remote");
            var remoteBranch = config.getString("branch", branchName, "merge");

            if (trackingBranch != null && remoteBranch != null) {
                if (remoteBranch.startsWith("refs/heads/")) {
                    remoteBranch = remoteBranch.substring("refs/heads/".length());
                }
                return trackingBranch + "/" + remoteBranch;
            }
            return null;
        } catch (Exception e) {
            // Return null if there's any unexpected config or parse issue
            return null;
        }
    }

    /**
     * List all local branches
     */
    public List<String> listLocalBranches() throws GitAPIException {
        var branches = new ArrayList<String>();
        for (var ref : git.branchList().call()) {
            branches.add(ref.getName().replaceFirst("^refs/heads/", ""));
        }
        return branches;
    }

    /**
     * List all remote branches
     */
    public List<String> listRemoteBranches() throws GitAPIException {
        var branches = new ArrayList<String>();
        for (var ref : git.branchList().setListMode(ListBranchCommand.ListMode.REMOTE).call()) {
            branches.add(ref.getName().replaceFirst("^refs/remotes/", ""));
        }
        return branches;
    }

    /**
     * Checkout a specific branch
     */
    public void checkout(String branchName) throws GitAPIException {
        git.checkout().setName(branchName).call();
        refresh();
    }

    /**
     * Checkout a remote branch, creating a local tracking branch
     * with the default naming convention (using the remote branch name)
     */
    public void checkoutRemoteBranch(String remoteBranchName) throws GitAPIException {
        String branchName;
        if (remoteBranchName.contains("/")) {
            branchName = remoteBranchName.substring(remoteBranchName.indexOf('/') + 1);
        } else {
            branchName = remoteBranchName;
        }
        checkoutRemoteBranch(remoteBranchName, branchName);
    }

    /**
     * Create a new branch from an existing one without checking it out
     */
    public void createBranch(String newBranchName, String sourceBranchName) throws GitAPIException {
        if (listLocalBranches().contains(newBranchName)) {
            throw new GitStateException("Branch '" + newBranchName + "' already exists");
        }

        logger.debug("Creating new branch '{}' from '{}'", newBranchName, sourceBranchName);
        git.branchCreate()
                .setName(newBranchName)
                .setStartPoint(sourceBranchName)
                .call();
        logger.debug("Successfully created branch '{}'", newBranchName);

        refresh();
    }

    /**
     * Create a new branch from an existing one and check it out
     */
    public void createAndCheckoutBranch(String newBranchName, String sourceBranchName) throws GitAPIException {
        if (listLocalBranches().contains(newBranchName)) {
            throw new GitStateException("Branch '" + newBranchName + "' already exists");
        }

        logger.debug("Creating new branch '{}' from '{}'", newBranchName, sourceBranchName);
        git.checkout()
                .setCreateBranch(true)
                .setName(newBranchName)
                .setStartPoint(sourceBranchName)
                .call();
        logger.debug("Successfully created and checked out branch '{}'", newBranchName);

        refresh();
    }

    /**
     * Checkout a remote branch, creating a local tracking branch with a specified name
     */
    public void checkoutRemoteBranch(String remoteBranchName, String localBranchName) throws GitAPIException {
        boolean remoteBranchExists = false;
        try {
            var remoteRef = repository.findRef("refs/remotes/" + remoteBranchName);
            remoteBranchExists = (remoteRef != null);
            logger.debug("Checking if remote branch exists: {} -> {}", remoteBranchName,
                         remoteBranchExists ? "yes" : "no");
        } catch (Exception e) {
            logger.warn("Error checking remote branch: {}", e.getMessage());
        }

        if (!remoteBranchExists) {
            throw new GitStateException("Remote branch '" + remoteBranchName + "' not found. Ensure the remote exists and has been fetched.");
        }

        if (listLocalBranches().contains(localBranchName)) {
            throw new GitStateException("Local branch '" + localBranchName + "' already exists. Choose a different name.");
        }

        logger.debug("Creating local branch '{}' from remote '{}'", localBranchName, remoteBranchName);
        git.checkout()
                .setCreateBranch(true)
                .setName(localBranchName)
                .setStartPoint(remoteBranchName)
                .setUpstreamMode(CreateBranchCommand.SetupUpstreamMode.TRACK)
                .call();
        logger.debug("Successfully created and checked out branch '{}'", localBranchName);

        refresh();
    }

    /**
     * Rename a branch
     */
    public void renameBranch(String oldName, String newName) throws GitAPIException {
        git.branchRename().setOldName(oldName).setNewName(newName).call();
        refresh();
    }

    /**
     * Check if a branch is fully merged into HEAD
     */
    public boolean isBranchMerged(String branchName) throws GitAPIException {
        var mergedBranches = git.branchList()
                .setListMode(ListBranchCommand.ListMode.ALL)
                .setContains("HEAD")
                .call();
        for (var ref : mergedBranches) {
            var name = ref.getName().replaceFirst("^refs/heads/", "");
            if (name.equals(branchName)) {
                return true;
            }
        }
        return false;
    }

    /**
     * Delete a branch
     */
    public void deleteBranch(String branchName) throws GitAPIException {
        logger.debug("Attempting to delete branch: {}", branchName);
        var result = git.branchDelete().setBranchNames(branchName).call();
        if (result.isEmpty()) {
            logger.warn("Branch deletion returned empty result for branch: {}", branchName);
            throw new GitStateException("Branch deletion failed: No results returned. Branch may not exist or requires force delete.");
        }
        for (var deletedRef : result) {
            logger.debug("Successfully deleted branch reference: {}", deletedRef);
        }
    }

    /**
     * Force delete a branch even if it's not fully merged
     */
    public void forceDeleteBranch(String branchName) throws GitAPIException {
        logger.debug("Attempting to force delete branch: {}", branchName);
        var result = git.branchDelete().setBranchNames(branchName).setForce(true).call();
        if (result.isEmpty()) {
            logger.warn("Force branch deletion returned empty result for branch: {}", branchName);
            throw new GitStateException("Force branch deletion failed: No results returned. Branch may not exist.");
        }
        for (var deletedRef : result) {
            logger.debug("Successfully force deleted branch reference: {}", deletedRef);
        }
    }

    /**
     * Merge a branch into HEAD
     *
     * @return The result of the merge operation.
     */
    public MergeResult mergeIntoHead(String branchName) throws GitAPIException {
        var result = git.merge().include(resolve(branchName)).call();
        refresh();
        return result;
    }

    /**
     * Revert a specific commit
     */
    public void revertCommit(String commitId) throws GitAPIException {
        try {
            git.revert().include(repository.resolve(commitId)).call();
        } catch (IOException e) {
            throw new GitRepoException("Unable to resolve" + commitId, e);
        }
        refresh();
    }

    /**
     * Perform a soft reset to a specific commit
     */
    public void softReset(String commitId) throws GitAPIException {
        git.reset()
                .setMode(org.eclipse.jgit.api.ResetCommand.ResetType.SOFT)
                .setRef(commitId)
                .call();
        refresh();
    }

    /**
     * Get current branch name
     */
    public String getCurrentBranch() throws GitAPIException {
        try {
            return repository.getBranch();
        } catch (IOException e) {
            throw new GitWrappedIOException(e);
        }
    }

    /**
     * Retrieves basic information (message, author, date) for a single commit from the local repository.
     *
     * @param commitId The SHA of the commit.
     * @return An Optional containing the CommitInfo if the commit is found, otherwise an empty Optional.
     * @throws GitAPIException if there's an error accessing Git data.
     */
    public Optional<CommitInfo> getLocalCommitInfo(String commitId) throws GitAPIException {
        var objectId = resolve(commitId);
        if (objectId == null) {
            logger.warn("getLocalCommitInfo: Could not resolve commitId '{}'", commitId);
            return Optional.empty();
        }

        try (var revWalk = new RevWalk(repository)) {
            var revCommit = revWalk.parseCommit(objectId);
            String message = revCommit.getShortMessage();
            String author = revCommit.getAuthorIdent().getName();
            // Use committer date as it's often more relevant for chronological sorting of commits
            // Use factory method
            return Optional.of(this.fromRevCommit(revCommit));
        } catch (IOException e) {
            throw new GitWrappedIOException(e);
        }
    }

    // getStashesAsCommits removed, functionality moved to listStashes

    /**
     * A record to hold a modified file and its status.
     */
    public record ModifiedFile(ProjectFile file, String status) {
    }

    /**
     * List commits with detailed information for a specific branch
     */
    public List<CommitInfo> listCommitsDetailed(String branchName) throws GitAPIException {
        var commits = new ArrayList<CommitInfo>();
        var logCommand = git.log();

        if (branchName != null && !branchName.isEmpty()) {
            try {
                logCommand.add(resolve(branchName));
            } catch (MissingObjectException | IncorrectObjectTypeException e) {
                throw new GitWrappedIOException(e);
            }
        }

        for (var commit : logCommand.call()) {
            // Use factory method
            commits.add(this.fromRevCommit(commit));
        }
        return commits;
    }

    private List<ProjectFile> extractFilesFromDiffEntries(List<DiffEntry> diffs) {
        var fileSet = new HashSet<String>();
        for (var diff : diffs) {
            if (diff.getChangeType() == DiffEntry.ChangeType.DELETE) {
                fileSet.add(diff.getOldPath());
            } else if (diff.getChangeType() == DiffEntry.ChangeType.ADD || diff.getChangeType() == DiffEntry.ChangeType.COPY) {
                fileSet.add(diff.getNewPath());
            } else { // MODIFY, RENAME
                fileSet.add(diff.getNewPath()); // new path is usually the one of interest
                if (diff.getOldPath() != null && !diff.getOldPath().equals(diff.getNewPath())) {
                    fileSet.add(diff.getOldPath()); // For renames, include old path too
                }
            }
        }
        return fileSet.stream()
<<<<<<< HEAD
                      .filter(path -> !"/dev/null".equals(path))
                      .sorted() // Sort paths alphabetically for consistent ordering
                      .map(this::toProjectFile)
                      .collect(Collectors.toList());
=======
                .filter(path -> !"/dev/null".equals(path))
                .map(this::toProjectFile)
                .collect(Collectors.toList());
>>>>>>> b39add45
    }

    /**
     * Lists files changed in a specific commit compared to its primary parent.
     * For an initial commit, lists all files in that commit.
     */
    public List<ProjectFile> listFilesChangedInCommit(String commitId) throws GitAPIException {
        var commitObjectId = resolve(commitId);
        if (commitObjectId == null) {
            logger.warn("listFilesChangedInCommit: Could not resolve commitId '{}'", commitId);
            return List.of();
        }

        try (var revWalk = new RevWalk(repository)) {
            var commit = revWalk.parseCommit(commitObjectId);
            var newTree = commit.getTree();
            RevTree oldTree = null;

            if (commit.getParentCount() > 0) {
                var parentCommit = revWalk.parseCommit(commit.getParent(0).getId());
                oldTree = parentCommit.getTree();
            }

            try (var diffFormatter = new DiffFormatter(new ByteArrayOutputStream())) { // Output stream is not used for listing files
                diffFormatter.setRepository(repository);
                List<DiffEntry> diffs;
                if (oldTree == null) { // Initial commit
                    // EmptyTreeIterator is not AutoCloseable
                    var emptyTreeIterator = new EmptyTreeIterator();
                    diffs = diffFormatter.scan(emptyTreeIterator, new CanonicalTreeParser(null, repository.newObjectReader(), newTree));
                } else {
                    diffs = diffFormatter.scan(oldTree, newTree);
                }
                return extractFilesFromDiffEntries(diffs);
            }
        } catch (IOException e) {
            throw new GitWrappedIOException(e);
        }
    }

    /**
     * Lists files changed between two commit SHAs (from oldCommitId to newCommitId).
     */
    public List<ProjectFile> listFilesChangedBetweenCommits(String newCommitId, String oldCommitId) throws GitAPIException {
        var newObjectId = resolve(newCommitId);
        var oldObjectId = resolve(oldCommitId);

        if (newObjectId == null) {
            logger.warn("listFilesChangedBetweenCommits: Could not resolve newCommitId '{}'", newCommitId);
            return List.of();
        }
        if (oldObjectId == null) {
            logger.warn("listFilesChangedBetweenCommits: Could not resolve oldCommitId '{}'", oldCommitId);
            return List.of();
        }
        if (newObjectId.equals(oldObjectId)) {
            logger.debug("listFilesChangedBetweenCommits: newCommitId and oldCommitId are the same ('{}'). Returning empty list.", newCommitId);
            return List.of();
        }

        try (var revWalk = new RevWalk(repository)) {
            var newCommit = revWalk.parseCommit(newObjectId);
            var oldCommit = revWalk.parseCommit(oldObjectId);

            try (var diffFormatter = new DiffFormatter(new ByteArrayOutputStream())) { // Output stream is not used for listing files
                diffFormatter.setRepository(repository);
                var diffs = diffFormatter.scan(oldCommit.getTree(), newCommit.getTree());
                return extractFilesFromDiffEntries(diffs);
            }
        } catch (IOException e) {
            throw new GitWrappedIOException(e);
        }
    }


    /**
     * List changed RepoFiles in a commit range.
     *
     * @deprecated Prefer listFilesChangedInCommit or listFilesChangedBetweenCommits for clarity.
     * This method diffs (lastCommitId + "^") vs (firstCommitId).
     */
    @Deprecated
    public List<ProjectFile> listChangedFilesInCommitRange(String firstCommitId, String lastCommitId) throws GitAPIException {
        var firstCommitObj = resolve(firstCommitId);
        var lastCommitObj = resolve(lastCommitId + "^"); // Note the parent operator here
        if (firstCommitObj == null || lastCommitObj == null) {
            logger.warn("listChangedFilesInCommitRange: could not resolve one or both commit IDs ({} , {}^).", firstCommitId, lastCommitId);
            return List.of();
        }

        try (var revWalk = new RevWalk(repository)) {
            var firstCommit = revWalk.parseCommit(firstCommitObj); // "new"
            var lastCommitParent = revWalk.parseCommit(lastCommitObj); // "old"
            try (var diffFormatter = new DiffFormatter(new ByteArrayOutputStream())) {
                diffFormatter.setRepository(repository);
                var diffs = diffFormatter.scan(lastCommitParent.getTree(), firstCommit.getTree());
                return extractFilesFromDiffEntries(diffs);
            }
        } catch (IOException e) {
            throw new GitWrappedIOException(e);
        }
    }

    /**
     * Show diff between two commits (or a commit and the working directory if newCommitId == HEAD).
     */
    public String showDiff(String newCommitId, String oldCommitId) throws GitAPIException {
        try (var out = new ByteArrayOutputStream()) {
            logger.debug("Generating diff from {} to {}", oldCommitId, newCommitId);

            var oldTreeIter = prepareTreeParser(oldCommitId);
            if (oldTreeIter == null) {
                logger.warn("Old commit/tree {} not found. Returning empty diff.", oldCommitId);
                return "";
            }

            if ("HEAD".equals(newCommitId)) {
                git.diff()
                        .setOldTree(oldTreeIter)
                        .setNewTree(null) // Working tree
                        .setOutputStream(out)
                        .call();
            } else {
                var newTreeIter = prepareTreeParser(newCommitId);
                if (newTreeIter == null) {
                    logger.warn("New commit/tree {} not found. Returning empty diff.", newCommitId);
                    return "";
                }

                git.diff()
                        .setOldTree(oldTreeIter)
                        .setNewTree(newTreeIter)
                        .setOutputStream(out)
                        .call();
            }

            var result = out.toString(StandardCharsets.UTF_8);
            logger.debug("Generated diff of {} bytes", result.length());
            return result;
        } catch (IOException e) {
            throw new UncheckedIOException(e);
        }
    }

    /**
     * Retrieves the contents of {@code file} at a given commit ID, or returns an empty string if not found.
     */
    public String getFileContent(String commitId, ProjectFile file) throws GitAPIException {
        if (commitId == null || commitId.isBlank()) {
            logger.debug("getFileContent called with blank commitId; returning empty string");
            return "";
        }

        var objId = resolve(commitId);
        if (objId == null) {
            logger.debug("Could not resolve commitId '{}' to an object; returning empty string", commitId);
            return "";
        }

        try (var revWalk = new RevWalk(repository)) {
            var commit = revWalk.parseCommit(objId);
            var tree = commit.getTree();
            try (var treeWalk = new TreeWalk(repository)) {
                treeWalk.addTree(tree);
                treeWalk.setRecursive(true);
                String targetPath = toRepoRelativePath(file);
                while (treeWalk.next()) {
                    if (treeWalk.getPathString().equals(targetPath)) {
                        var blobId = treeWalk.getObjectId(0);
                        var loader = repository.open(blobId);
                        return new String(loader.getBytes(), StandardCharsets.UTF_8);
                    }
                }
            }
        } catch (IOException e) {
            throw new GitWrappedIOException(e);
        }
        logger.debug("File '{}' not found at commit '{}'", file, commitId);
        return "";
    }

    @Override
    public ObjectId resolve(String revstr) throws GitAPIException {
        try {
            return repository.resolve(revstr);
        } catch (IOException e) {
            throw new GitRepoException("Unable to resolve " + revstr, e);
        }
    }

    /**
     * Show diff for a specific file between two commits.
     */
    public String showFileDiff(String commitIdA, String commitIdB, ProjectFile file) throws GitAPIException {
        try (var out = new ByteArrayOutputStream()) {
            var pathFilter = PathFilter.create(toRepoRelativePath(file));
            if ("HEAD".equals(commitIdA)) {
                git.diff()
                        .setOldTree(prepareTreeParser(commitIdB))
                        .setNewTree(null) // Working tree
                        .setPathFilter(pathFilter)
                        .setOutputStream(out)
                        .call();
            } else {
                git.diff()
                        .setOldTree(prepareTreeParser(commitIdB))
                        .setNewTree(prepareTreeParser(commitIdA))
                        .setPathFilter(pathFilter)
                        .setOutputStream(out)
                        .call();
            }
            return out.toString(StandardCharsets.UTF_8);
        } catch (IOException e) {
            throw new UncheckedIOException(e);
        }
    }

    /**
     * Prepares an AbstractTreeIterator for the given commit-ish string.
     */
    private CanonicalTreeParser prepareTreeParser(String objectId) throws GitAPIException {
        if (objectId == null || objectId.isBlank()) {
            logger.warn("prepareTreeParser called with blank ref. Returning null iterator.");
            return null;
        }

        var objId = resolve(objectId);
        if (objId == null) {
            logger.warn("Could not resolve ref: {}. Returning null iterator.", objectId);
            return null;
        }

        try (var revWalk = new RevWalk(repository)) {
            var commit = revWalk.parseCommit(objId);
            var treeId = commit.getTree().getId();
            try (var reader = repository.newObjectReader()) {
                return new CanonicalTreeParser(null, reader, treeId);
            }
        } catch (IOException e) {
            throw new GitWrappedIOException(e);
        }
    }

    /**
     * Create a stash from the current changes
     */
    public void createStash(String message) throws GitAPIException {
        assert message != null && !message.isEmpty();
        logger.debug("Creating stash with message: {}", message);
        var stashId = git.stashCreate()
                .setWorkingDirectoryMessage(message)
                .call();
        logger.debug("Stash created with ID: {}", (stashId != null ? stashId.getName() : "none"));
        refresh();
    }

    /**
     * Create a stash containing only the specified files.
     * This involves a more complex workflow:
     * 1. Get all uncommitted files
     * 2. Add UN-selected files to index (i.e., everything EXCEPT the files we want to stash)
     * 3. Commit those unselected files to a temporary branch
     * 4. Stash what's left (which will be only our selected files)
     * 5. Soft-reset back to restore the working directory with the UN-selected files uncommitted
     * 6. Clean up the temporary branch
     *
     * @param message      The stash message
     * @param filesToStash The specific files to include in the stash
     * @throws GitAPIException If there's an error during the stash process
     */
    public void createPartialStash(String message, List<ProjectFile> filesToStash) throws GitAPIException {
        assert message != null && !message.isEmpty();
        assert filesToStash != null && !filesToStash.isEmpty();

        logger.debug("Creating partial stash with message: {} for {} files", message, filesToStash.size());

        var allUncommittedFilesWithStatus = getModifiedFiles();
        var allUncommittedProjectFiles = allUncommittedFilesWithStatus.stream()
                .map(ModifiedFile::file)
                .collect(Collectors.toSet());
        if (!allUncommittedProjectFiles.containsAll(new HashSet<>(filesToStash))) {
            throw new GitStateException("Files to stash are not actually uncommitted!?");
        }

        Set<String> filesToStashPaths = filesToStash.stream()
                .map(ProjectFile::toString)
                .collect(Collectors.toSet());

        // Files NOT to stash
        var filesToCommit = allUncommittedFilesWithStatus.stream()
                .filter(mfs -> !filesToStashPaths.contains(mfs.file().toString()))
                .map(ModifiedFile::file)
                .collect(Collectors.toList());

        if (filesToCommit.isEmpty()) {
            // If all changed files are selected for stashing, just do a regular stash
            logger.debug("All changed files selected for stashing, using regular stash");
            createStash(message);
            return;
        }

        // Remember the original branch
        String originalBranch = getCurrentBranch();
        String tempBranchName = "temp-stash-branch-" + System.currentTimeMillis();

        // Add the UN-selected files to the index
        add(filesToCommit);

        // Create a temporary branch and commit those files
        logger.debug("Creating temporary branch: {}", tempBranchName);
        git.branchCreate().setName(tempBranchName).call();

        logger.debug("Committing UN-selected files to temporary branch");
        git.commit()
                .setMessage("Temporary commit to facilitate partial stash")
                .call();

        // Now stash the remaining changes
        logger.debug("Creating stash with only the selected files");
        var stashId = git.stashCreate().setWorkingDirectoryMessage(message).call();
        logger.debug("Partial stash created with ID: {}", (stashId != null ? stashId.getName() : "none"));

        // Soft reset to restore uncommitted files
        logger.debug("Soft resetting to restore UN-selected files as uncommitted");
        git.reset()
                .setMode(org.eclipse.jgit.api.ResetCommand.ResetType.SOFT)
                .setRef("HEAD~1")
                .call();

        // Checkout the original branch
        logger.debug("Checking out original branch: {}", originalBranch);
        git.checkout().setName(originalBranch).call();

        // Delete the temporary branch
        logger.debug("Deleting temporary branch");
        git.branchDelete().setBranchNames(tempBranchName).setForce(true).call();

        refresh();
    }

    // StashInfo record removed

    /**
     * Lists all stashes in the repository as CommitInfo objects.
     */
    public List<CommitInfo> listStashes() throws GitAPIException {
        var stashes = new ArrayList<CommitInfo>();
        var collection = git.stashList().call();
        int index = 0;

        // Iterate through stashes, creating CommitInfo for each
        for (var stashCommit : collection) {
            // Use factory method for stash commits, passing the index
            stashes.add(this.fromStashCommit(stashCommit, index));
            index++;
        }
        return stashes;
    }

    /**
     * Gets additional commits from a stash (index, untracked files)
     */
    public Map<String, CommitInfo> listAdditionalStashCommits(String stashRef) throws GitAPIException {
        Map<String, CommitInfo> additionalCommits = new HashMap<>();
        var rev = resolve(stashRef);

        try (var revWalk = new RevWalk(repository)) {
            var commit = revWalk.parseCommit(rev);

            // stash@{0} - main stash commit (merge).
            // stash@{0}^1 - original HEAD
            // stash@{0}^2 - index changes
            // stash@{0}^3 - untracked changes (only if stash was created with -u / -a)

            if (commit.getParentCount() < 2) {
                logger.warn("Stash {} is not a merge commit, which is unexpected", stashRef);
                return additionalCommits;
            }

            var headCommit = commit.getParent(0);
            var indexCommit = commit.getParent(1);
            revWalk.parseHeaders(headCommit);
            revWalk.parseHeaders(indexCommit);

            // Compare HEAD tree vs index tree
            try (var diffFormatter = new DiffFormatter(new ByteArrayOutputStream())) {
                diffFormatter.setRepository(repository);
                var diffs = diffFormatter.scan(headCommit.getTree(), indexCommit.getTree());
                if (!diffs.isEmpty()) {
                    // Use factory method
                    additionalCommits.put("index", this.fromRevCommit(indexCommit));
                }
            }

            // Check for untracked commit
            if (commit.getParentCount() > 2) {
                var untrackedCommit = commit.getParent(2);
                revWalk.parseHeaders(untrackedCommit);
                boolean hasFiles = false;
                try (var treeWalk = new TreeWalk(repository)) {
                    treeWalk.addTree(untrackedCommit.getTree());
                    treeWalk.setRecursive(true);
                    hasFiles = treeWalk.next();
                }
                if (hasFiles) {
                    // Use factory method
                    additionalCommits.put("untracked", this.fromRevCommit(untrackedCommit));
                }
            }
        } catch (IOException e) {
            throw new GitWrappedIOException(e);
        }

        return additionalCommits;
    }

    /**
     * Apply a stash to the working directory without removing it from the stash list
     */
    public void applyStash(int stashIndex) throws GitAPIException {
        String stashRef = "stash@{" + stashIndex + "}";
        logger.debug("Applying stash: {}", stashRef);
        git.stashApply()
                .setStashRef(stashRef)
                .call();
        logger.debug("Stash applied successfully");
        refresh();
    }

    /**
     * Pop a stash – apply it, then drop it
     */
    public void popStash(int stashIndex) throws GitAPIException {
        var stashRef = "stash@{" + stashIndex + "}";
        logger.debug("Popping stash {}", stashRef);
        git.stashApply()
                .setStashRef(stashRef)
                .setRestoreIndex(false)
                .setRestoreUntracked(true)
                .ignoreRepositoryState(true)
                .call();
        git.stashDrop().setStashRef(stashIndex).call();
        logger.debug("Stash pop completed successfully");
        refresh();
    }

    /**
     * Drop a stash without applying it
     */
    public void dropStash(int stashIndex) throws GitAPIException {
        logger.debug("Dropping stash at index: {}", stashIndex);
        git.stashDrop()
                .setStashRef(stashIndex)
                .call();
        logger.debug("Stash dropped successfully");
        refresh();
    }

    /**
     * Get the commit history for a specific file
     */
    public List<CommitInfo> getFileHistory(ProjectFile file) throws GitAPIException {
        var commits = new ArrayList<CommitInfo>();
        for (var commit : git.log().addPath(toRepoRelativePath(file)).call()) {
            // Use factory method
            commits.add(this.fromRevCommit(commit));
        }
        return commits;
    }

    /**
     * Get the URL of the specified remote (defaults to "origin")
     */
    public String getRemoteUrl(String remoteName) {
        try {
            var config = repository.getConfig();
            return config.getString("remote", remoteName, "url");
        } catch (Exception e) {
            logger.warn("Failed to get remote URL: {}", e.getMessage());
            return null;
        }
    }

    /**
     * Get the URL of the origin remote
     */
    public String getRemoteUrl() {
        return getRemoteUrl("origin");
    }

    /**
     * Reads the .gitignore file from the repository root and returns a list of patterns.
     * Filters out empty lines and comments (lines starting with #).
     *
     * @return A list of patterns from .gitignore, or an empty list if the file doesn't exist or an error occurs.
     */
    public List<String> getIgnoredPatterns() {
        var gitignoreFile = this.gitTopLevel.resolve(".gitignore");
        if (!Files.exists(gitignoreFile) || !Files.isReadable(gitignoreFile)) {
            logger.debug(".gitignore file not found or not readable at {}", gitignoreFile);
            return List.of();
        }

        try (var lines = Files.lines(gitignoreFile, StandardCharsets.UTF_8)) {
            return lines
                    .map(String::trim)
                    .filter(line -> !line.isEmpty() && !line.startsWith("#"))
                    .collect(Collectors.toList());
        } catch (IOException e) {
            logger.warn("Error reading .gitignore file at {}: {}", gitignoreFile, e.getMessage());
            return List.of();
        }
    }

    /**
     * Search commits by text in message/author/email
     */
    public List<CommitInfo> searchCommits(String query) throws GitAPIException {
        var commits = new ArrayList<CommitInfo>();
        var lowerQuery = query.toLowerCase();

        for (var commit : git.log().call()) {
            var cMessage = commit.getFullMessage().toLowerCase();
            var cAuthorName = commit.getAuthorIdent().getName().toLowerCase();
            var cAuthorEmail = commit.getAuthorIdent().getEmailAddress().toLowerCase();

            if (cMessage.contains(lowerQuery)
                    || cAuthorName.contains(lowerQuery)
                    || cAuthorEmail.contains(lowerQuery)) {
                // Use factory method
                commits.add(this.fromRevCommit(commit));
            }
        }
        return commits;
    }

    @Override
    public void close() {
        git.close();
        repository.close();
    }

    /**
     * Initializes a new Git repository in the specified root directory.
     * Creates a .gitignore file with a .brokk/ entry if it doesn't exist or if .brokk/ is missing.
     *
     * @param root The path to the directory where the Git repository will be initialized.
     * @throws GitAPIException If an error occurs during Git initialization.
     * @throws IOException     If an I/O error occurs while creating or modifying .gitignore.
     */
    public static void initRepo(Path root) throws GitAPIException, IOException {
        logger.info("Initializing new Git repository at {}", root);
        Git.init().setDirectory(root.toFile()).call();
        logger.info("Git repository initialized at {}.", root);

        Path gitignorePath = root.resolve(".gitignore");
        String brokkDirEntry = ".brokk/";

        if (!Files.exists(gitignorePath)) {
            Files.writeString(gitignorePath, brokkDirEntry + "\n", StandardCharsets.UTF_8);
            logger.info("Created default .gitignore file with '{}' entry at {}.", brokkDirEntry, gitignorePath);
        } else {
            List<String> lines = Files.readAllLines(gitignorePath, StandardCharsets.UTF_8);
            boolean entryExists = lines.stream().anyMatch(line -> line.trim().equals(brokkDirEntry.trim()) || line.trim().equals(brokkDirEntry.substring(0, brokkDirEntry.length() - 1)));

            if (!entryExists) {
                // Append with a newline ensuring not to add multiple blank lines if file ends with one
                String contentToAppend = (lines.isEmpty() || lines.getLast().isBlank()) ? brokkDirEntry + "\n" : "\n" + brokkDirEntry + "\n";
                Files.writeString(gitignorePath, contentToAppend, StandardCharsets.UTF_8, java.nio.file.StandardOpenOption.APPEND);
                logger.info("Appended '{}' entry to existing .gitignore file at {}.", brokkDirEntry, gitignorePath);
            } else {
                logger.debug("'{}' entry already exists in .gitignore file at {}.", brokkDirEntry, gitignorePath);
            }
        }
    }

    public static class GitRepoException extends GitAPIException {
        protected GitRepoException(String message, Throwable cause) {
            super(message, cause);
        }
    }

    public static class GitStateException extends GitAPIException {
        protected GitStateException(String message) {
            super(message);
        }
    }

    public static class GitPushRejectedException extends GitAPIException {
        public GitPushRejectedException(String message) {
            super(message);
        }
    }

    private class GitWrappedIOException extends GitAPIException {
        public GitWrappedIOException(IOException e) {
            super(e.getMessage(), e);
        }
    }

    /**
     * Factory method to create CommitInfo from a JGit RevCommit.
     * Assumes this is NOT a stash commit.
     */
    public CommitInfo fromRevCommit(RevCommit commit) {
        return new CommitInfo(this,
                              commit.getName(),
                              commit.getShortMessage(),
                              commit.getAuthorIdent().getName(),
                              Date.from(commit.getCommitterIdent().getWhenAsInstant()));
    }

    /**
     * Factory method to create CommitInfo for a stash entry from a JGit RevCommit.
     */
    public CommitInfo fromStashCommit(RevCommit commit, int index) {
        return new CommitInfo(this,
                              commit.getName(),
                              commit.getShortMessage(),
                              commit.getAuthorIdent().getName(),
                              Date.from(commit.getAuthorIdent().getWhenAsInstant()),
                              index);
    }

    /**
     * Lists all worktrees in the repository.
     */
    @Override
    public List<WorktreeInfo> listWorktrees() throws GitAPIException {
        try {
            var command = "git worktree list --porcelain";
            var output = Environment.instance.runShellCommand(command, gitTopLevel, out -> {});
            var worktrees = new ArrayList<WorktreeInfo>();
            var lines = output.split("\\R"); // Split by any newline sequence

            Path currentPath = null;
            String currentHead = null;
            String currentBranch = null;

            for (var line : lines) {
                if (line.startsWith("worktree ")) {
                    // Finalize previous entry if data is present
                    if (currentPath != null) {
                        worktrees.add(new WorktreeInfo(currentPath, currentBranch, currentHead));
                        currentHead = null;
                        currentBranch = null;
                    }
                    currentPath = Path.of(line.substring("worktree ".length())).toAbsolutePath().normalize();
                } else if (line.startsWith("HEAD ")) {
                    currentHead = line.substring("HEAD ".length());
                } else if (line.startsWith("branch ")) {
                    var branchRef = line.substring("branch ".length());
                    if (branchRef.startsWith("refs/heads/")) {
                        currentBranch = branchRef.substring("refs/heads/".length());
                    } else {
                        currentBranch = branchRef; // Should not happen with porcelain but good to be defensive
                    }
                } else if (line.equals("detached")) {
                    currentBranch = null; // Or a special string like "(detached HEAD)" if preferred
                }
            }
            // Add the last parsed worktree
            if (currentPath != null) {
                worktrees.add(new WorktreeInfo(currentPath, currentBranch, currentHead));
            }
            return worktrees;
        } catch (Environment.SubprocessException e) {
            throw new GitRepoException("Failed to list worktrees: " + e.getOutput(), e);
        } catch (InterruptedException e) {
            Thread.currentThread().interrupt();
            throw new GitRepoException("Listing worktrees was interrupted", e);
        }
    }

    /**
     * Adds a new worktree at the specified path for the given branch.
     */
    @Override
    public void addWorktree(String branch, Path path) throws GitAPIException {
        try {
            // Ensure path is absolute for the command
            var absolutePath = path.toAbsolutePath().normalize();
            
            // Check if branch exists locally
            List<String> localBranches = listLocalBranches();
            String command;
            if (localBranches.contains(branch)) {
                // Branch exists, checkout the existing branch
                command = String.format("git worktree add %s %s", absolutePath, branch);
            } else {
                // Branch doesn't exist, create a new one
                command = String.format("git worktree add -b %s %s", branch, absolutePath);
            }
            Environment.instance.runShellCommand(command, gitTopLevel, out -> {});
        } catch (Environment.SubprocessException e) {
            throw new GitRepoException("Failed to add worktree at " + path + " for branch " + branch + ": " + e.getOutput(), e);
        } catch (InterruptedException e) {
            Thread.currentThread().interrupt();
            throw new GitRepoException("Adding worktree at " + path + " for branch " + branch + " was interrupted", e);
        }
    }

    /**
     * Removes the worktree at the specified path.
     */
    @Override
    public void removeWorktree(Path path) throws GitAPIException {
        try {
            // Ensure path is absolute for the command
            var absolutePath = path.toAbsolutePath().normalize();
            var command = String.format("git worktree remove %s", absolutePath);
            Environment.instance.runShellCommand(command, gitTopLevel, out -> {});
        } catch (Environment.SubprocessException e) {
            throw new GitRepoException("Failed to remove worktree at " + path + ": " + e.getOutput(), e);
        } catch (InterruptedException e) {
            Thread.currentThread().interrupt();
            throw new GitRepoException("Removing worktree at " + path + " was interrupted", e);
        }
    }

    /**
     * Returns the path of this worktree if it is a worktree, null otherwise.
     */
    @Override
    public Path getWorktreePath() {
        if (isWorktree()) {
            return repository.getWorkTree().toPath().toAbsolutePath().normalize();
        }
        return null;
    }

    /**
     * Returns true if this repository is a Git worktree.
     */
    @Override
    public boolean isWorktree() {
        return Files.isRegularFile(repository.getWorkTree().toPath().resolve(".git"));
    }

    /**
     * Returns the set of branches that are checked out in worktrees.
     */
    @Override
    public Set<String> getBranchesInWorktrees() throws GitAPIException {
        return listWorktrees().stream()
                .map(WorktreeInfo::branch)
                .filter(branch -> branch != null && !branch.isEmpty())
                .collect(Collectors.toSet());
    }

    @Override
    public boolean supportsWorktrees() {
        try {
            // Try to run a simple git command to check if git executable is available and working
            Environment.instance.runShellCommand("git --version", gitTopLevel, output -> {});
            return true;
        } catch (Environment.SubprocessException e) {
            // This typically means git command failed, e.g., not found or permission issue
            logger.warn("Git executable not found or 'git --version' failed, disabling worktree support: {}", e.getMessage());
            return false;
        } catch (InterruptedException e) {
            Thread.currentThread().interrupt();
            logger.warn("Interrupted while checking for git executable, disabling worktree support", e);
            return false;
        }
    }
}<|MERGE_RESOLUTION|>--- conflicted
+++ resolved
@@ -802,16 +802,10 @@
             }
         }
         return fileSet.stream()
-<<<<<<< HEAD
-                      .filter(path -> !"/dev/null".equals(path))
-                      .sorted() // Sort paths alphabetically for consistent ordering
-                      .map(this::toProjectFile)
-                      .collect(Collectors.toList());
-=======
                 .filter(path -> !"/dev/null".equals(path))
+                .sorted() // Sort paths alphabetically for consistent ordering
                 .map(this::toProjectFile)
                 .collect(Collectors.toList());
->>>>>>> b39add45
     }
 
     /**
@@ -1494,7 +1488,7 @@
         try {
             // Ensure path is absolute for the command
             var absolutePath = path.toAbsolutePath().normalize();
-            
+
             // Check if branch exists locally
             List<String> localBranches = listLocalBranches();
             String command;
