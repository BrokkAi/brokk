--- conflicted
+++ resolved
@@ -20,11 +20,8 @@
 import org.eclipse.jgit.revwalk.RevCommit;
 import org.eclipse.jgit.revwalk.RevTree;
 import org.eclipse.jgit.revwalk.RevWalk;
-<<<<<<< HEAD
-=======
 import org.eclipse.jgit.revwalk.RevObject;
 import org.eclipse.jgit.revwalk.RevTag;
->>>>>>> 90b93de4
 import org.eclipse.jgit.revwalk.filter.RevFilter;
 import org.eclipse.jgit.storage.file.FileRepositoryBuilder;
 import org.eclipse.jgit.transport.PushResult;
@@ -45,10 +42,7 @@
 import java.nio.charset.StandardCharsets;
 import java.nio.file.*;
 import java.nio.file.attribute.BasicFileAttributes;
-<<<<<<< HEAD
-=======
 import java.time.Instant;
->>>>>>> 90b93de4
 import java.util.*;
 import java.util.regex.Pattern;
 import java.util.stream.Collectors;
@@ -618,7 +612,6 @@
      * Pushes the given local branch to the specified remote,
      * creates upstream tracking for it, and returns the PushResult list.
      * Assumes the remote branch should have the same name as the local branch.
-<<<<<<< HEAD
      */
     public Iterable<PushResult> pushAndSetRemoteTracking(String localBranchName, String remoteName) throws GitAPIException {
         return pushAndSetRemoteTracking(localBranchName, remoteName, localBranchName);
@@ -687,76 +680,6 @@
      * @param pm The progress monitor to report to.
      * @throws GitAPIException if a Git error occurs.
      */
-=======
-     */
-    public Iterable<PushResult> pushAndSetRemoteTracking(String localBranchName, String remoteName) throws GitAPIException {
-        return pushAndSetRemoteTracking(localBranchName, remoteName, localBranchName);
-    }
-
-    /**
-     * Pushes the given local branch to the specified remote,
-     * creates upstream tracking for it, and returns the PushResult list.
-     */
-    public Iterable<PushResult> pushAndSetRemoteTracking(String localBranchName, String remoteName, String remoteBranchName) throws GitAPIException {
-        logger.debug("Pushing branch {} to {}/{} and setting up remote tracking", localBranchName, remoteName, remoteBranchName);
-        var refSpec = new RefSpec(
-                String.format("refs/heads/%s:refs/heads/%s", localBranchName, remoteBranchName)
-        );
-
-        // 1. Push the branch
-        Iterable<PushResult> results = git.push()
-                                          .setRemote(remoteName)
-                                          .setRefSpecs(refSpec)
-                                          .call();
-
-        List<String> rejectionMessages = new ArrayList<>();
-        for (var result : results) {
-            for (var rru : result.getRemoteUpdates()) {
-                var status = rru.getStatus();
-                if (!isPushSuccessful(status)) {
-                    String message = "Ref '" + rru.getRemoteName() + "' (local '" + localBranchName + "') update failed: ";
-                    if (status == RemoteRefUpdate.Status.REJECTED_NONFASTFORWARD ||
-                        status == RemoteRefUpdate.Status.REJECTED_REMOTE_CHANGED) {
-                        message += "The remote contains work that you do not have locally. " +
-                                "Pull and merge from the remote (or rebase) before pushing.";
-                    } else {
-                        message += status.toString();
-                        if (rru.getMessage() != null) {
-                            message += " (" + rru.getMessage() + ")";
-                        }
-                    }
-                    rejectionMessages.add(message);
-                }
-            }
-        }
-
-        if (!rejectionMessages.isEmpty()) {
-            throw new GitPushRejectedException("Push rejected by remote:\n" + String.join("\n", rejectionMessages));
-        }
-
-        // 2. Record upstream info in config only if push was successful
-        try {
-            var config = repository.getConfig();
-            config.setString("branch", localBranchName, "remote", remoteName);
-            config.setString("branch", localBranchName, "merge", "refs/heads/" + remoteBranchName);
-            config.save();
-            logger.info("Successfully set up remote tracking for branch {} -> {}/{}", localBranchName, remoteName, remoteBranchName);
-        } catch (IOException e) {
-            throw new GitRepoException("Push to " + remoteName + "/" + remoteBranchName + " succeeded, but failed to set up remote tracking configuration for " + localBranchName, e);
-        }
-
-        refresh();
-
-        return results;
-    }
-
-    /**
-     * Fetches all remotes with pruning, reporting progress to the given monitor.
-     *
-     * @param pm The progress monitor to report to.
-     * @throws GitAPIException if a Git error occurs.
-     */
->>>>>>> 90b93de4
     public void fetchAll(ProgressMonitor pm) throws GitAPIException {
         for (String remote : repository.getRemoteNames()) {
             git.fetch()
@@ -856,16 +779,6 @@
     }
 
     /**
-<<<<<<< HEAD
-     * List all tags in the repository.
-     */
-    public List<String> listTags() throws GitAPIException {
-        var tags = new ArrayList<String>();
-        for (var ref : git.tagList().call()) {
-            tags.add(ref.getName().replaceFirst("^refs/tags/", ""));
-        }
-        return tags;
-=======
      * List all tags in the repository, sorted by their commit/tag date
      * in descending order (newest first).
      */
@@ -905,7 +818,6 @@
                            .map(TagInfo::name)
                            .collect(Collectors.toList());
         }
->>>>>>> 90b93de4
     }
 
     /**
@@ -1394,11 +1306,7 @@
 
         // Add each file path to the checkout command
         for (ProjectFile file : files) {
-<<<<<<< HEAD
-            var relativePath = file.toString();
-=======
             var relativePath = toRepoRelativePath(file);
->>>>>>> 90b93de4
             checkoutCommand.addPath(relativePath);
             logger.trace("Adding file to checkout: {}", relativePath);
         }
