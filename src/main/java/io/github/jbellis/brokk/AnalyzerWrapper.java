--- conflicted
+++ resolved
@@ -135,17 +135,11 @@
                     || event.type == EventType.MODIFY);
         });
         if (needsGitRefresh) {
-<<<<<<< HEAD
-            logger.debug("Refreshing git due to changes in .git directory");
+            logger.debug("Changes in .git directory detected");
             if (listener != null) {
                 listener.onRepoChange();
                 listener.onTrackedFileChange(); // not 100% sure this is necessary
             }
-=======
-            logger.debug("Changes in .git directory detected");
-            listener.onRepoChange();
-            listener.onTrackedFileChange(); // not 100% sure this is necessary
->>>>>>> 11df0f8d
         }
 
         // 2) Check if any *tracked* files changed
@@ -157,14 +151,10 @@
 
         if (trackedPathsChanged) {
             // call listener (refreshes git panel)
-<<<<<<< HEAD
+            logger.debug("Changes in tracked files detected");
             if (listener != null) {
                 listener.onTrackedFileChange();
             }
-=======
-            logger.debug("Changes in tracked files detected");
-            listener.onTrackedFileChange();
->>>>>>> 11df0f8d
 
             // update the analyzer if we're configured to do so
             // Only rebuild if the changed files are of a type relevant to the project's configured languages
@@ -230,7 +220,7 @@
         }
 
         IAnalyzer resultAnalyzer;
-        long totalCreationTimeMs = 0;
+        long totalCreationTimeMs;
         int totalDeclarations = 0;
         boolean allEmpty = true;
 
