--- conflicted
+++ resolved
@@ -10,14 +10,11 @@
 import java.awt.KeyboardFocusManager;
 import java.io.IOException;
 import java.nio.file.*;
-<<<<<<< HEAD
-import java.util.*;
-import java.util.List;
-=======
 import java.util.HashMap;
 import java.util.HashSet;
 import java.util.Set;
->>>>>>> 5e812ee4
+import java.util.*;
+import java.util.List;
 import java.util.concurrent.ExecutionException;
 import java.util.concurrent.Future;
 import java.util.concurrent.TimeUnit;
@@ -160,9 +157,9 @@
             Path actualGitMetaDir = this.gitRepoRoot.resolve(".git"); // gitRepoRoot is checked non-null
             needsGitRefresh = batch.stream().anyMatch(event ->
                     event.path().startsWith(actualGitMetaDir)
-                            && (event.type() == EventType.CREATE
-                            || event.type() == EventType.DELETE
-                            || event.type() == EventType.MODIFY)
+                            && (event.type() == FileChangeEvent.EventType.CREATE
+                            || event.type() == FileChangeEvent.EventType.DELETE
+                            || event.type() == FileChangeEvent.EventType.MODIFY)
             );
         }
 
@@ -596,18 +593,18 @@
             }
 
             WatchEvent.Kind<Path> kind = pathEvent.kind();
-            EventType eventType = switch (kind.name()) {
-                case "ENTRY_CREATE" -> EventType.CREATE;
-                case "ENTRY_DELETE" -> EventType.DELETE;
-                case "ENTRY_MODIFY" -> EventType.MODIFY;
-                default -> EventType.OVERFLOW;
+            FileChangeEvent.EventType eventType = switch (kind.name()) {
+                case "ENTRY_CREATE" -> FileChangeEvent.EventType.CREATE;
+                case "ENTRY_DELETE" -> FileChangeEvent.EventType.DELETE;
+                case "ENTRY_MODIFY" -> FileChangeEvent.EventType.MODIFY;
+                default -> FileChangeEvent.EventType.OVERFLOW;
             };
 
             logger.trace("Directory event: {} on {}", eventType, absolutePath);
             batch.add(new FileChangeEvent(eventType, absolutePath));
 
             // If it's a directory creation, register it so we can watch its children
-            if (eventType == EventType.CREATE && Files.isDirectory(absolutePath)) {
+            if (eventType == FileChangeEvent.EventType.CREATE && Files.isDirectory(absolutePath)) {
                 try {
                     registerAllDirectories(absolutePath, watchService);
                 } catch (IOException ex) {
@@ -663,11 +660,6 @@
         logger.debug("Failed to (completely) register directory `{}` for watching", start);
     }
 
-<<<<<<< HEAD
-    /**
-     * Pause the file watching service.
-     */
-=======
     public void updateFiles(Set<ProjectFile> changedFiles) {
         try {
             future.get().updateFiles(changedFiles);
@@ -676,8 +668,9 @@
         }
     }
 
-    /** Pause the file watching service. */
->>>>>>> 5e812ee4
+    /**
+     * Pause the file watching service.
+     */
     public synchronized void pause() {
         logger.debug("Pausing file watcher");
         paused = true;
@@ -696,18 +689,7 @@
         running = false;
         resume(); // Ensure any waiting thread is woken up to exit
     }
-
-<<<<<<< HEAD
-    public record CodeWithSource(String code, Set<CodeUnit> sources) {
-=======
-    private enum EventType {
-        CREATE, MODIFY, DELETE, OVERFLOW
-    }
     
-    private record FileChangeEvent(EventType type, Path path) {
->>>>>>> 5e812ee4
-    }
-
     private record CachedAnalyzerResult(@Nullable IAnalyzer analyzer, boolean needsRebuild) {
     }
 }