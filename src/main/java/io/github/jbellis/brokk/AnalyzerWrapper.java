package io.github.jbellis.brokk;

import io.github.jbellis.brokk.agents.BuildAgent;
import io.github.jbellis.brokk.analyzer.*;
import org.apache.logging.log4j.LogManager;
import org.apache.logging.log4j.Logger;
import org.jetbrains.annotations.Nullable;
<<<<<<< HEAD
=======
import org.xnio.FileChangeEvent;
>>>>>>> 90b93de4

import javax.swing.*;
import java.awt.KeyboardFocusManager;
import java.io.IOException;
import java.nio.file.*;
import java.util.HashMap;
import java.util.HashSet;
import java.util.Map;
import java.util.Set;
import java.util.concurrent.ExecutionException;
import java.util.concurrent.Future;
import java.util.concurrent.TimeUnit;
import java.util.concurrent.TimeoutException;
import static java.util.Objects.requireNonNull;
import java.util.stream.Collectors;

public class AnalyzerWrapper implements AutoCloseable {
    private final Logger logger = LogManager.getLogger(AnalyzerWrapper.class);

    public static final String ANALYZER_BUSY_MESSAGE = "Code Intelligence is still being built. Please wait until completion.";
    public static final String ANALYZER_BUSY_TITLE = "Analyzer Busy";

    private static final long DEBOUNCE_DELAY_MS = 500;
    private static final long POLL_TIMEOUT_FOCUSED_MS = 100;
    private static final long POLL_TIMEOUT_UNFOCUSED_MS = 1000;

    @Nullable private final AnalyzerListener listener; // can be null if no one is listening
    private final Path root;
    @Nullable private final Path gitRepoRoot;
    private final ContextManager.TaskRunner runner;
    private final IProject project;

    private volatile boolean running = true;
    private volatile boolean paused = false;

    private volatile Future<IAnalyzer> future;
    private volatile @Nullable IAnalyzer currentAnalyzer = null;
    private volatile boolean rebuildInProgress = false;
    private volatile boolean externalRebuildRequested = false;
    private volatile boolean rebuildPending = false;

    public AnalyzerWrapper(IProject project, ContextManager.TaskRunner runner, @Nullable AnalyzerListener listener) {
        this.project = project;
        this.root = project.getRoot();
        this.gitRepoRoot = project.hasGit() ? project.getRepo().getGitTopLevel() : null;
        this.runner = runner;
        this.listener = listener;

        // build the initial Analyzer
        future = runner.submit("Initializing code intelligence", () -> {
            currentAnalyzer = loadOrCreateAnalyzerInternal(true);
            var codeUnits = currentAnalyzer.getAllDeclarations();
            var codeFiles = codeUnits.stream().map(CodeUnit::source).distinct().count();
            logger.debug("Initial analyzer has {} declarations across {} files", codeUnits.size(), codeFiles);
            return currentAnalyzer;
        });
    }

    private void beginWatching(Path root) {
        try {
            // Wait for the initial analyzer to build
            future.get();
        } catch (InterruptedException | ExecutionException e) {
            // everything expects that get() will work, this is fatal
            logger.debug("Error building initial analyzer", e);
            throw new RuntimeException(e);
        }

        logger.debug("Signaling repo + tracked files change to catch any events that we missed during initial analyzer build");
        if (listener != null) {
            listener.onRepoChange();
            listener.onTrackedFileChange();
        }

        logger.debug("Setting up WatchService for {}", root);
        try (WatchService watchService = FileSystems.getDefault().newWatchService()) {
            // Recursively register all directories under project root except .brokk
            registerAllDirectories(root, watchService);

            // If the actual .git directory's parent (gitRepoRoot) is different from the project root
            // (common in worktrees), explicitly watch the .git directory within gitRepoRoot.
            // The registerAllDirectories method's .brokk exclusion (relative to this.root)
            // will not interfere with watching contents of .git.
            if (this.gitRepoRoot != null && !this.gitRepoRoot.equals(this.root)) {
                Path actualGitMetaDir = this.gitRepoRoot.resolve(".git");
                assert Files.isDirectory(actualGitMetaDir);
                logger.debug("Additionally watching git metadata directory for changes: {}", actualGitMetaDir);
                registerAllDirectories(actualGitMetaDir, watchService);
            }

            // Watch for events, debounce them, and handle them
            while (running) {
                // Wait if paused
                while (paused) {
                    Thread.onSpinWait();
                }

                // Choose a short or long poll depending on focus
                long pollTimeout = isApplicationFocused() ? POLL_TIMEOUT_FOCUSED_MS : POLL_TIMEOUT_UNFOCUSED_MS;
                WatchKey key = watchService.poll(pollTimeout, TimeUnit.MILLISECONDS);

                // If no event arrived within the poll window, check for external rebuild requests
                if (key == null) {
                    if (externalRebuildRequested && !rebuildInProgress) {
                        logger.debug("External rebuild requested");
                        rebuild();
                    }
                    continue;
                }

                // We got an event, collect it and any others within the debounce window
                var batch = new HashSet<FileChangeEvent>();
                collectEventsFromKey(key, watchService, batch);

                long deadline = System.currentTimeMillis() + DEBOUNCE_DELAY_MS;
                while (true) {
                    long remaining = deadline - System.currentTimeMillis();
                    if (remaining <= 0) break;
                    WatchKey nextKey = watchService.poll(remaining, TimeUnit.MILLISECONDS);
                    if (nextKey == null) break;
                    collectEventsFromKey(nextKey, watchService, batch);
                }

                // Process the batch
                handleBatch(batch);
            }
        } catch (IOException e) {
            logger.error("Error setting up watch service", e);
        } catch (InterruptedException e) {
            Thread.currentThread().interrupt();
            logger.warn("FileWatchService thread interrupted; shutting down");
        }
    }

    /**
     * Check if changes in this batch of events require a .git refresh and/or analyzer rebuild.
     */
    private void handleBatch(Set<FileChangeEvent> batch) {
        logger.trace("Events batch: {}", batch);

        // 1) Possibly refresh Git
        boolean needsGitRefresh = false;
        if (this.gitRepoRoot != null) {
            Path actualGitMetaDir = this.gitRepoRoot.resolve(".git"); // gitRepoRoot is checked non-null
            needsGitRefresh = batch.stream().anyMatch(event ->
                event.path.startsWith(actualGitMetaDir)
                    && (event.type == EventType.CREATE
                    || event.type == EventType.DELETE
                    || event.type == EventType.MODIFY)
            );
        }

        if (needsGitRefresh) {
            // this.gitRepoRoot is already confirmed non-null from the block above
            logger.debug("Changes in git metadata directory ({}) detected", requireNonNull(this.gitRepoRoot).resolve(".git"));
            if (listener != null) {
                listener.onRepoChange();
                listener.onTrackedFileChange(); // not 100% sure this is necessary
            }
        }

        // 2) Check if any *tracked* files changed
        Set<Path> trackedPaths = project.getRepo().getTrackedFiles().stream()
                .map(ProjectFile::absPath)
                .collect(Collectors.toSet());
        boolean trackedPathsChanged = batch.stream()
                .anyMatch(event -> trackedPaths.contains(event.path));

        if (trackedPathsChanged) {
            // call listener (refreshes git panel)
            logger.debug("Changes in tracked files detected");
            if (listener != null) {
                listener.onTrackedFileChange();
            }

            // update the analyzer if we're configured to do so
            // Only rebuild if the changed files are of a type relevant to the project's configured languages
            Set<Language> projectLanguages = project.getAnalyzerLanguages();
            boolean relevantFileChanged = batch.stream().anyMatch(event -> {
                if (!trackedPaths.contains(event.path)) return false;
                String extension = com.google.common.io.Files.getFileExtension(event.path.toString());
                Language langOfFile = Language.fromExtension(extension);
                return langOfFile != Language.NONE && projectLanguages.contains(langOfFile);
            });

            if (relevantFileChanged) {
                if (project.getAnalyzerRefresh() == IProject.CpgRefresh.AUTO) {
                    logger.debug("Rebuilding analyzer due to changes in tracked files relevant to configured languages: {}",
                                 batch.stream()
                                         .filter(e -> trackedPaths.contains(e.path))
                                         .filter(e -> {
                                             String ext = com.google.common.io.Files.getFileExtension(e.path.toString());
                                             Language lang = Language.fromExtension(ext);
                                             return projectLanguages.contains(lang);
                                         })
                                         .distinct()
                                         .map(e -> e.path.toString())
                                         .collect(Collectors.joining(", "))
                    );
                    rebuild();
                }
            } else {
                logger.trace("No tracked files relevant to configured languages changed; skipping analyzer rebuild");
            }
        } else {
            logger.trace("No tracked files changed (overall); skipping analyzer rebuild");
        }
    }

    /**
<<<<<<< HEAD
     * Synchronously load or create an Analyzer:
     *   1) If the cpg file is up to date, reuse it;
     *   2) Otherwise, rebuild a fresh Analyzer.
     * This method is called for the initial load and for full rebuilds.
     */
    private IAnalyzer loadOrCreateAnalyzer() {
        return loadOrCreateAnalyzerInternal(true);
    }

    /**
     * Internal version of loadOrCreateAnalyzer.
     * @param isInitialLoad true if this is the very first load (triggers UNSET logic and watcher start).
     */
=======
     * Caller is responsible for setting currentAnalyzer to the result of this method.
     *
     * @param isInitialLoad true if this is the very first load (triggers UNSET logic and watcher start).
     */
>>>>>>> 90b93de4
    private IAnalyzer loadOrCreateAnalyzerInternal(boolean isInitialLoad) {
        Set<Language> projectLangs = project.getAnalyzerLanguages();
        logger.debug("Loading/creating analyzer for languages: {}", projectLangs.stream().map(Language::name).collect(Collectors.joining(", ")));

        if (projectLangs.isEmpty() || (projectLangs.size() == 1 && projectLangs.contains(Language.NONE))) {
<<<<<<< HEAD
            currentAnalyzer = new DisabledAnalyzer();
            if (isInitialLoad) startWatcher(); // Watcher for git, etc.
            return currentAnalyzer;
=======
            if (isInitialLoad) startWatcher(); // Watcher for git, etc.
            return new DisabledAnalyzer();
>>>>>>> 90b93de4
        }

        if (listener != null) {
            listener.beforeEachBuild();
<<<<<<< HEAD
        }

        IAnalyzer resultAnalyzer = null;
        try {
            BuildAgent.BuildDetails fetchedBuildDetails = project.awaitBuildDetails();
            if (fetchedBuildDetails.equals(BuildAgent.BuildDetails.EMPTY)) {
                logger.warn("Build details are empty or null. Analyzer functionality may be limited.");
=======
        }

        BuildAgent.BuildDetails fetchedBuildDetails = project.awaitBuildDetails();
        if (fetchedBuildDetails.equals(BuildAgent.BuildDetails.EMPTY)) {
            logger.warn("Build details are empty or null. Analyzer functionality may be limited.");
        }

        long totalCreationTimeMs;
        int totalDeclarations = 0;

        boolean needsRebuild = false;

        var delegateAnalyzers = new HashMap<Language, IAnalyzer>();
        long longestLangCreationTimeMs = 0;

        for (Language lang : projectLangs) {
            if (lang == Language.NONE) continue;
            Path cpgPath = lang.isCpg() ? lang.getCpgPath(project) : null;
            IAnalyzer delegate;
            long langStartTime = System.currentTimeMillis();

            if (isInitialLoad && project.getAnalyzerRefresh() == IProject.CpgRefresh.UNSET) {
                delegate = lang.createAnalyzer(project);
            } else {
                var cachedResult = loadSingleCachedAnalyzerForLanguage(lang, cpgPath);
                if (cachedResult.analyzer != null && (isInitialLoad || !cachedResult.needsRebuild)) {
                    // Use cached analyzer if it exists and either this is initial load, or background rebuild with fresh cache
                    delegate = cachedResult.analyzer;
                    if (isInitialLoad) {
                        needsRebuild = needsRebuild || cachedResult.needsRebuild;
                    }
                    logger.debug("Using {} cached {} analyzer", cachedResult.needsRebuild ? "stale" : "fresh", lang.name());
                } else {
                    // Create fresh analyzer if no cache, or if this is a background rebuild for a stale analyzer
                    String reason = cachedResult.analyzer == null ? "no cache" : "stale cache during background rebuild";
                    logger.debug("Creating fresh {} analyzer ({})", lang.name(), reason);
                    delegate = lang.createAnalyzer(project);
                }
            }
            long langCreationTime = System.currentTimeMillis() - langStartTime;
            longestLangCreationTimeMs = Math.max(longestLangCreationTimeMs, langCreationTime);
            if (!delegate.isEmpty()) {
                delegateAnalyzers.put(lang, delegate);
                totalDeclarations += delegate.getAllDeclarations().size();
>>>>>>> 90b93de4
            }
        }
        var loadedAnalyzer = switch (delegateAnalyzers.size()) {
            case 0 -> new DisabledAnalyzer();
            case 1 -> delegateAnalyzers.values().iterator().next();
            default -> new MultiAnalyzer(delegateAnalyzers);
        };
        totalCreationTimeMs = longestLangCreationTimeMs; // Use longest for multi-analyzer setup time heuristic
        logger.debug("Analyzer (re)build completed for languages: {}", projectLangs.stream().map(Language::name).collect(Collectors.joining(", ")));

        // Notify listener after each build, once currentAnalyzer is set
        if (listener != null) {
            listener.afterEachBuild(true, externalRebuildRequested);
        }

<<<<<<< HEAD
            long totalCreationTimeMs;
            int totalDeclarations = 0;
            boolean allEmpty = true;

            boolean needsRebuild = false;

            if (projectLangs.size() == 1) {
                Language lang = projectLangs.iterator().next();
                assert lang != Language.NONE;

                Path cpgPath = lang.isCpg() ? lang.getCpgPath(project) : null;
                long startTime = System.currentTimeMillis();

                if (isInitialLoad && project.getAnalyzerRefresh() == IProject.CpgRefresh.UNSET) {
                    logger.debug("First startup for language {}: timing Analyzer creation", lang.name());
                    resultAnalyzer = lang.createAnalyzer(project);
                } else {
                    var cachedResult = loadSingleCachedAnalyzerForLanguage(lang, cpgPath);
                    if (cachedResult.analyzer != null && (isInitialLoad || !cachedResult.needsRebuild)) {
                        // Use cached analyzer if it exists and either this is initial load, or background rebuild with fresh cache
                        resultAnalyzer = cachedResult.analyzer;
                        if (isInitialLoad) {
                            needsRebuild = cachedResult.needsRebuild;
                        }
                        logger.debug("Using {} cached analyzer for {}", cachedResult.needsRebuild ? "stale" : "fresh", lang.name());
                    } else {
                        // Create fresh analyzer if no cache, or if this is a background rebuild for a stale analyzer
                        String reason = cachedResult.analyzer == null ? "no cache" : "stale cache during background rebuild";
                        logger.debug("Creating fresh {} analyzer for {} ({})", lang.name(), project.getRoot(), reason);
                        resultAnalyzer = lang.createAnalyzer(project);
                    }
                }
                totalCreationTimeMs = System.currentTimeMillis() - startTime;
                if (!resultAnalyzer.isEmpty()) {
                    allEmpty = false;
                    try {
                        totalDeclarations = resultAnalyzer.getAllDeclarations().size();
                    } catch (UnsupportedOperationException e) { /* some analyzers might not support it */ }
                }
            } else { // Multi-language
                java.util.Map<Language, IAnalyzer> delegateAnalyzers = new java.util.HashMap<>();
                long longestLangCreationTimeMs = 0;

                for (Language lang : projectLangs) {
                    if (lang == Language.NONE) continue;
                    Path cpgPath = lang.isCpg() ? lang.getCpgPath(project) : null;
                    IAnalyzer delegate;
                    long langStartTime = System.currentTimeMillis();

                    if (isInitialLoad && project.getAnalyzerRefresh() == IProject.CpgRefresh.UNSET) {
                        delegate = lang.createAnalyzer(project);
                    } else {
                        var cachedResult = loadSingleCachedAnalyzerForLanguage(lang, cpgPath);
                        if (cachedResult.analyzer != null && (isInitialLoad || !cachedResult.needsRebuild)) {
                            // Use cached analyzer if it exists and either this is initial load, or background rebuild with fresh cache
                            delegate = cachedResult.analyzer;
                            if (isInitialLoad) {
                                needsRebuild = needsRebuild || cachedResult.needsRebuild;
                            }
                            logger.debug("Using {} cached {} analyzer", cachedResult.needsRebuild ? "stale" : "fresh", lang.name());
                        } else {
                            // Create fresh analyzer if no cache, or if this is a background rebuild for a stale analyzer
                            String reason = cachedResult.analyzer == null ? "no cache" : "stale cache during background rebuild";
                            logger.debug("Creating fresh {} analyzer ({})", lang.name(), reason);
                            delegate = lang.createAnalyzer(project);
                        }
                    }
                    long langCreationTime = System.currentTimeMillis() - langStartTime;
                    longestLangCreationTimeMs = Math.max(longestLangCreationTimeMs, langCreationTime);
                    delegateAnalyzers.put(lang, delegate);

                    if (!delegate.isEmpty()) {
                        allEmpty = false;
                        try {
                            totalDeclarations += delegate.getAllDeclarations().size();
                        } catch (UnsupportedOperationException e) { /* ignore */ }
                    }
                }
                resultAnalyzer = new MultiAnalyzer(delegateAnalyzers);
                totalCreationTimeMs = longestLangCreationTimeMs; // Use longest for multi-analyzer setup time heuristic
            }
            currentAnalyzer = resultAnalyzer;
            logger.debug("Analyzer (re)build completed for languages: {}", projectLangs.stream().map(Language::name).collect(Collectors.joining(", ")));

            // Notify listener after each build, once currentAnalyzer is set
            if (listener != null) {
                listener.afterEachBuild(true, externalRebuildRequested);
            }

            // Schedule background rebuild if using stale cached analyzer
            if (needsRebuild) {
                logger.debug("Scheduling background rebuild for stale analyzer");
                rebuild();
            }

            if (isInitialLoad && project.getAnalyzerRefresh() == IProject.CpgRefresh.UNSET) {
                handleFirstBuildRefreshSettings(totalDeclarations, totalCreationTimeMs, allEmpty, projectLangs);
                startWatcher();
            } else if (isInitialLoad) { // Not UNSET, but still initial load
                startWatcher();
            }
        } catch (Exception e) {
            if (listener != null && (currentAnalyzer == null || currentAnalyzer != resultAnalyzer)) {
                listener.afterEachBuild(false, externalRebuildRequested);
            }
            throw e;
        }
        return resultAnalyzer;
    }

    private void handleFirstBuildRefreshSettings(int totalDeclarations, long durationMs, boolean isEmpty, Set<Language> languages) {
=======
        // Schedule background rebuild if using stale cached analyzer
        if (needsRebuild) {
            logger.debug("Scheduling background rebuild for stale analyzer");
            rebuild();
        }

        if (isInitialLoad && project.getAnalyzerRefresh() == IProject.CpgRefresh.UNSET) {
            handleFirstBuildRefreshSettings(totalDeclarations, totalCreationTimeMs, projectLangs);
            startWatcher();
        } else if (isInitialLoad) { // Not UNSET, but still initial load
            startWatcher();
        }
        return loadedAnalyzer;
    }

    private void handleFirstBuildRefreshSettings(int totalDeclarations, long durationMs, Set<Language> languages) {
        var isEmpty = totalDeclarations > 0;
>>>>>>> 90b93de4
        String langNames = languages.stream().map(Language::name).collect(Collectors.joining("/"));
        String langExtensions = languages.stream()
            .flatMap(l -> l.getExtensions().stream())
            .distinct()
            .collect(Collectors.joining(", "));

        if (listener == null) { // Should not happen in normal flow, but good for safety
            logger.warn("AnalyzerListener is null during handleFirstBuildRefreshSettings, cannot call afterFirstBuild.");
            // Set a default refresh policy if listener is unexpectedly null
            if (isEmpty || durationMs > 3 * 6000) {
                project.setAnalyzerRefresh(IProject.CpgRefresh.MANUAL);
            } else if (durationMs > 5000) {
                project.setAnalyzerRefresh(IProject.CpgRefresh.ON_RESTART);
            } else {
                project.setAnalyzerRefresh(IProject.CpgRefresh.AUTO);
            }
            return;
        }

        if (isEmpty) {
            logger.info("Empty {} analyzer", langNames);
            listener.afterFirstBuild("");
        } else if (durationMs > 3 * 6000) {
            project.setAnalyzerRefresh(IProject.CpgRefresh.MANUAL);
            var msg = """
            Code Intelligence for %s found %d declarations in %,d ms.
            Since this was slow, code intelligence will only refresh when explicitly requested via the Context menu.
            You can change this in the Settings -> Project dialog.
            """.stripIndent().formatted(langNames, totalDeclarations, durationMs);
            listener.afterFirstBuild(msg);
            logger.info(msg);
        } else if (durationMs > 5000) {
            project.setAnalyzerRefresh(IProject.CpgRefresh.ON_RESTART);
            var msg = """
            Code Intelligence for %s found %d declarations in %,d ms.
            Since this was slow, code intelligence will only refresh on restart, or when explicitly requested via the Context menu.
            You can change this in the Settings -> Project dialog.
            """.stripIndent().formatted(langNames, totalDeclarations, durationMs);
            listener.afterFirstBuild(msg);
            logger.info(msg);
        } else {
            project.setAnalyzerRefresh(IProject.CpgRefresh.AUTO);
            var msg = """
            Code Intelligence for %s found %d declarations in %,d ms.
            If this is fewer than expected, it's probably because Brokk only looks for %s files.
            If this is not a useful subset of your project, you can change it in the Settings -> Project
            dialog, or disable Code Intelligence by setting the language(s) to NONE.
            """.stripIndent().formatted(langNames, totalDeclarations, durationMs, langExtensions, Language.NONE.name());
            listener.afterFirstBuild(msg);
            logger.info(msg);
        }
    }


    public boolean isCpg() {
        if (currentAnalyzer == null) return false;
        return currentAnalyzer.isCpg();
    }

    /** Load a cached analyzer for a single language, returning both the analyzer and whether it needs rebuilding. */
    private CachedAnalyzerResult loadSingleCachedAnalyzerForLanguage(Language lang, @Nullable Path analyzerPath) {
<<<<<<< HEAD
=======
        // ACHTUNG!
        // LoadAnalyzer can throw if the file on disk is corrupt or simply an obsolete format, so never call
        // it outside of try/catch with recovery!

>>>>>>> 90b93de4
        if (analyzerPath == null || !Files.exists(analyzerPath)) {
            return new CachedAnalyzerResult(null, false);
        }

        // In MANUAL mode, always use cached data if it exists
<<<<<<< HEAD
        if (project.getAnalyzerRefresh() == IProject.CpgRefresh.MANUAL && !externalRebuildRequested) {
            logger.debug("MANUAL refresh mode for {} - using cached analyzer from {}", lang.name(), analyzerPath);
            try {
                return new CachedAnalyzerResult(lang.loadAnalyzer(project), false);
=======
        if (project.getAnalyzerRefresh() == IProject.CpgRefresh.MANUAL) {
            logger.debug("MANUAL refresh mode for {} - using cached analyzer from {}", lang.name(), analyzerPath);
            try {
                return new CachedAnalyzerResult(lang.loadAnalyzer(project), externalRebuildRequested);
>>>>>>> 90b93de4
            } catch (Throwable th) {
                logger.info("Error loading {} analyzer from {}: {}", lang.name(), analyzerPath, th.getMessage());
                return new CachedAnalyzerResult(null, false);
            }
        }

        var trackedFiles = project.getAllFiles().stream() // Filter for files relevant to this language
            .filter(pf -> {
                String ext = com.google.common.io.Files.getFileExtension(pf.absPath().toString());
                return lang.getExtensions().contains(ext);
            })
            .toList();

        if (trackedFiles.isEmpty() && lang.isCpg()) { // No files for this CPG language, cache might be irrelevant or stale
             logger.debug("No tracked files for language {}, considering cache {} stale.", lang.name(), analyzerPath);
             return new CachedAnalyzerResult(null, false);
        }

        long cpgMTime;
        try {
            cpgMTime = Files.getLastModifiedTime(analyzerPath).toMillis();
        } catch (IOException e) {
            logger.warn("Error reading analyzer file timestamp for {}: {}", analyzerPath, e.getMessage());
<<<<<<< HEAD
            return new CachedAnalyzerResult(null, false); // Cannot determine if cache is fresh
        }

        boolean isStale = false;
=======
            return new CachedAnalyzerResult(null, false);
        }

        boolean isStale = externalRebuildRequested;
>>>>>>> 90b93de4
        for (ProjectFile rf : trackedFiles) {
            try {
                if (!Files.exists(rf.absPath())) continue; // File might have been deleted
                long fileMTime = Files.getLastModifiedTime(rf.absPath()).toMillis();
                if (fileMTime > cpgMTime) {
                    logger.debug("Tracked file {} for language {} is newer than its CPG {} ({} > {})",
                                 rf.absPath(), lang.name(), analyzerPath, fileMTime, cpgMTime);
                    isStale = true;
                    break; // Cache is stale, but we'll still try to load it
                }
            } catch (IOException e) {
                logger.debug("Error reading timestamp for tracked file {} (language {}): {}", rf.absPath(), lang.name(), e.getMessage());
                // If we can't check a file, assume cache might be stale to be safe
                isStale = true;
                break;
            }
        }

        // Try to load the analyzer regardless of staleness
        try {
            IAnalyzer analyzer = lang.loadAnalyzer(project);
            if (isStale) {
                logger.debug("Using stale cached analyzer for {} from {} - will rebuild in background", lang.name(), analyzerPath);
            } else {
                logger.debug("Using up-to-date cached analyzer for {} from {}", lang.name(), analyzerPath);
            }
            return new CachedAnalyzerResult(analyzer, isStale);
        } catch (Throwable th) {
            logger.warn("Error loading cached {} analyzer from {}; falling back to full rebuild for this language: {}", lang.name(), analyzerPath, th.getMessage());
            return new CachedAnalyzerResult(null, false);
        }
    }

    /**
     * Force a fresh rebuild of the analyzer by scheduling a job on the analyzerExecutor.
     * Avoids concurrent rebuilds by setting a flag, but if a change is detected during
     * the rebuild, a new rebuild will be scheduled immediately afterwards.
     * This rebuilds the entire analyzer setup (single or multi) based on current project languages.
     */
    private synchronized void rebuild() {
        if (rebuildInProgress) {
            rebuildPending = true;
            return;
        }

        rebuildInProgress = true;
        logger.trace("Rebuilding analyzer (full)");
        future = runner.submit("Rebuilding code intelligence", () -> {
            try {
                // This will reconstruct the analyzer (potentially MultiAnalyzer) based on current settings.
<<<<<<< HEAD
                IAnalyzer newAnalyzer = loadOrCreateAnalyzerInternal(false);
                currentAnalyzer = newAnalyzer;
                logger.debug("Analyzer (full rebuild) completed.");
                return newAnalyzer;
=======
                currentAnalyzer = loadOrCreateAnalyzerInternal(false);
                logger.debug("Analyzer (full rebuild) completed.");
                return currentAnalyzer;
>>>>>>> 90b93de4
            } finally {
                synchronized (AnalyzerWrapper.this) {
                    rebuildInProgress = false;
                    if (rebuildPending) {
                        rebuildPending = false;
                        logger.trace("Rebuilding immediately after pending request");
                        rebuild();
                    } else {
                        externalRebuildRequested = false;
                    }
                }
            }
        });
    }

    /**
     * Get the analyzer, showing a spinner UI while waiting if requested.
     */
    public IAnalyzer get() throws InterruptedException {
        if (SwingUtilities.isEventDispatchThread()) {
            logger.error("Never call blocking get() from EDT", new UnsupportedOperationException());
            if (Boolean.getBoolean("brokk.devmode")) {
                throw new UnsupportedOperationException("Never call blocking get() from EDT");
            }
        }

        // If we already have an analyzer, just return it.
        if (currentAnalyzer != null) {
            return currentAnalyzer;
        }

        // Otherwise, this must be the very first build (or a failed one).
        if (listener != null) {
            listener.onBlocked();
        }
        try {
            // Block until the future analyzer finishes building
            return future.get();
        } catch (ExecutionException e) {
            throw new RuntimeException("Failed to create analyzer", e);
        }
    }

    /**
     * @return null if analyzer is not ready yet
     */
    @Nullable public IAnalyzer getNonBlocking() {
        if (currentAnalyzer != null) {
            return currentAnalyzer;
        }

        try {
            // Try to get with zero timeout - returns null if not done
            return future.get(0, TimeUnit.MILLISECONDS);
        } catch (TimeoutException e) {
            // Not done yet
            return null;
        } catch (InterruptedException e) {
            Thread.currentThread().interrupt();
            throw new RuntimeException("Interrupted while checking analyzer", e);
        } catch (ExecutionException e) {
            throw new RuntimeException("Failed to create analyzer", e);
        }
    }

    /**
     * @return true if the analyzer is ready for use, false if still building
     */
    public boolean isReady() {
        return getNonBlocking() != null;
    }

    public void requestRebuild() {
        externalRebuildRequested = true;
    }

    /**
     * Checks if any window in the application currently has focus
     * @return true if any application window has focus, false otherwise
     */
    private boolean isApplicationFocused() {
        var focusedWindow = KeyboardFocusManager.getCurrentKeyboardFocusManager().getFocusedWindow();
        return focusedWindow != null;
    }

    private void startWatcher() {
        Thread watcherThread = new Thread(() -> beginWatching(root), "DirectoryWatcher@" + Long.toHexString(Thread.currentThread().threadId()));
        watcherThread.start();
    }
    
    private void collectEventsFromKey(WatchKey key, WatchService watchService, Set<FileChangeEvent> batch)
    {
        for (WatchEvent<?> event : key.pollEvents()) {
            // JVM can emit overflow events with null context (path), skip these
            if (event.kind() == StandardWatchEventKinds.OVERFLOW) {
                logger.debug("Overflow event: {}", key.watchable());
                continue;
            }
            // skip any other null contexts. unexpected, so log what they are if any
            @SuppressWarnings("unchecked")
            WatchEvent<Path> pathEvent = (WatchEvent<Path>) event;
            Path relativePath = pathEvent.context();
            if (relativePath == null) {
                logger.debug("Event with null context (kind={})", event.kind());
                continue;
            }

            // now we can resolve the path
            Path parentDir = (Path) key.watchable();
            Path absolutePath = parentDir.resolve(relativePath);

            // Skip .brokk or log file paths
            String pathStr = absolutePath.toString();
            if (pathStr.contains("${sys:logfile.path}") ||
                absolutePath.startsWith(root.resolve(".brokk"))) {
                continue;
            }

            WatchEvent.Kind<Path> kind = pathEvent.kind();
            EventType eventType = switch (kind.name()) {
                case "ENTRY_CREATE" -> EventType.CREATE;
                case "ENTRY_DELETE" -> EventType.DELETE;
                case "ENTRY_MODIFY" -> EventType.MODIFY;
                default -> EventType.OVERFLOW;
            };

            logger.trace("Directory event: {} on {}", eventType, absolutePath);
            batch.add(new FileChangeEvent(eventType, absolutePath));

            // If it's a directory creation, register it so we can watch its children
            if (eventType == EventType.CREATE && Files.isDirectory(absolutePath)) {
                try {
                    registerAllDirectories(absolutePath, watchService);
                } catch (IOException ex) {
                    logger.warn("Failed to register new directory for watching: {}", absolutePath, ex);
                }
            }
        }

        // If the key is no longer valid, we can't watch this path anymore
        if (!key.reset()) {
            logger.debug("Watch key no longer valid: {}", key.watchable());
        }
    }

    /**
     * @param start can be either the root project directory, or a newly created directory we want to add to the watch
     */
    private void registerAllDirectories(Path start, WatchService watchService) throws IOException
    {
        if (!Files.isDirectory(start)) return;

        var brokkPrivate = root.resolve(".brokk");
        for (int attempt = 1; attempt <= 3; attempt++) {
            try (var walker = Files.walk(start)) {
                walker.filter(Files::isDirectory)
                        .filter(dir -> !dir.startsWith(brokkPrivate))
                        .forEach(dir -> {
                            try {
                                dir.register(watchService,
                                             StandardWatchEventKinds.ENTRY_CREATE,
                                             StandardWatchEventKinds.ENTRY_DELETE,
                                             StandardWatchEventKinds.ENTRY_MODIFY);
                            } catch (IOException e) {
                                logger.warn("Failed to register directory for watching: {}", dir, e);
                            }
                        });
                // Success: If the walk completes without exception, break the retry loop.
                return;
            } catch (IOException | java.io.UncheckedIOException e) {
                // Determine the root cause, handling the case where the UncheckedIOException wraps another exception.
                Throwable cause = (e instanceof java.io.UncheckedIOException uioe) ? uioe.getCause() : e;

                // Retry only if it's a NoSuchFileException and we have attempts left.
                if (cause instanceof java.nio.file.NoSuchFileException && attempt < 3) {
                    logger.warn("Attempt {} failed to walk directory {} due to NoSuchFileException. Retrying in 10ms...", attempt, start, cause);
                    try {
                        Thread.sleep(10);
                    } catch (InterruptedException ie) {
                        throw new RuntimeException(e);
                    }
                }
            }
        } // End of retry loop
        logger.debug("Failed to (completely) register directory `{}` for watching", start);
    }

    /** Pause the file watching service. */
    public synchronized void pause() {
        logger.debug("Pausing file watcher");
        paused = true;
    }

    /** Resume the file watching service. */
    public synchronized void resume() {
        logger.debug("Resuming file watcher");
        paused = false;
    }

    @Override
    public void close() {
        running = false;
        resume(); // Ensure any waiting thread is woken up to exit
    }

    public record CodeWithSource(String code, Set<CodeUnit> sources) {
    }
    
    // Internal event representation to replace DirectoryChangeEvent
    private enum EventType {
        CREATE, MODIFY, DELETE, OVERFLOW
    }
    
    private record FileChangeEvent(EventType type, Path path) {
    }
<<<<<<< HEAD
    
=======

>>>>>>> 90b93de4
    private record CachedAnalyzerResult(@Nullable IAnalyzer analyzer, boolean needsRebuild) {
    }
}<|MERGE_RESOLUTION|>--- conflicted
+++ resolved
@@ -5,10 +5,7 @@
 import org.apache.logging.log4j.LogManager;
 import org.apache.logging.log4j.Logger;
 import org.jetbrains.annotations.Nullable;
-<<<<<<< HEAD
-=======
 import org.xnio.FileChangeEvent;
->>>>>>> 90b93de4
 
 import javax.swing.*;
 import java.awt.KeyboardFocusManager;
@@ -219,52 +216,21 @@
     }
 
     /**
-<<<<<<< HEAD
-     * Synchronously load or create an Analyzer:
-     *   1) If the cpg file is up to date, reuse it;
-     *   2) Otherwise, rebuild a fresh Analyzer.
-     * This method is called for the initial load and for full rebuilds.
-     */
-    private IAnalyzer loadOrCreateAnalyzer() {
-        return loadOrCreateAnalyzerInternal(true);
-    }
-
-    /**
-     * Internal version of loadOrCreateAnalyzer.
-     * @param isInitialLoad true if this is the very first load (triggers UNSET logic and watcher start).
-     */
-=======
      * Caller is responsible for setting currentAnalyzer to the result of this method.
      *
      * @param isInitialLoad true if this is the very first load (triggers UNSET logic and watcher start).
      */
->>>>>>> 90b93de4
     private IAnalyzer loadOrCreateAnalyzerInternal(boolean isInitialLoad) {
         Set<Language> projectLangs = project.getAnalyzerLanguages();
         logger.debug("Loading/creating analyzer for languages: {}", projectLangs.stream().map(Language::name).collect(Collectors.joining(", ")));
 
         if (projectLangs.isEmpty() || (projectLangs.size() == 1 && projectLangs.contains(Language.NONE))) {
-<<<<<<< HEAD
-            currentAnalyzer = new DisabledAnalyzer();
-            if (isInitialLoad) startWatcher(); // Watcher for git, etc.
-            return currentAnalyzer;
-=======
             if (isInitialLoad) startWatcher(); // Watcher for git, etc.
             return new DisabledAnalyzer();
->>>>>>> 90b93de4
         }
 
         if (listener != null) {
             listener.beforeEachBuild();
-<<<<<<< HEAD
-        }
-
-        IAnalyzer resultAnalyzer = null;
-        try {
-            BuildAgent.BuildDetails fetchedBuildDetails = project.awaitBuildDetails();
-            if (fetchedBuildDetails.equals(BuildAgent.BuildDetails.EMPTY)) {
-                logger.warn("Build details are empty or null. Analyzer functionality may be limited.");
-=======
         }
 
         BuildAgent.BuildDetails fetchedBuildDetails = project.awaitBuildDetails();
@@ -309,7 +275,6 @@
             if (!delegate.isEmpty()) {
                 delegateAnalyzers.put(lang, delegate);
                 totalDeclarations += delegate.getAllDeclarations().size();
->>>>>>> 90b93de4
             }
         }
         var loadedAnalyzer = switch (delegateAnalyzers.size()) {
@@ -325,119 +290,6 @@
             listener.afterEachBuild(true, externalRebuildRequested);
         }
 
-<<<<<<< HEAD
-            long totalCreationTimeMs;
-            int totalDeclarations = 0;
-            boolean allEmpty = true;
-
-            boolean needsRebuild = false;
-
-            if (projectLangs.size() == 1) {
-                Language lang = projectLangs.iterator().next();
-                assert lang != Language.NONE;
-
-                Path cpgPath = lang.isCpg() ? lang.getCpgPath(project) : null;
-                long startTime = System.currentTimeMillis();
-
-                if (isInitialLoad && project.getAnalyzerRefresh() == IProject.CpgRefresh.UNSET) {
-                    logger.debug("First startup for language {}: timing Analyzer creation", lang.name());
-                    resultAnalyzer = lang.createAnalyzer(project);
-                } else {
-                    var cachedResult = loadSingleCachedAnalyzerForLanguage(lang, cpgPath);
-                    if (cachedResult.analyzer != null && (isInitialLoad || !cachedResult.needsRebuild)) {
-                        // Use cached analyzer if it exists and either this is initial load, or background rebuild with fresh cache
-                        resultAnalyzer = cachedResult.analyzer;
-                        if (isInitialLoad) {
-                            needsRebuild = cachedResult.needsRebuild;
-                        }
-                        logger.debug("Using {} cached analyzer for {}", cachedResult.needsRebuild ? "stale" : "fresh", lang.name());
-                    } else {
-                        // Create fresh analyzer if no cache, or if this is a background rebuild for a stale analyzer
-                        String reason = cachedResult.analyzer == null ? "no cache" : "stale cache during background rebuild";
-                        logger.debug("Creating fresh {} analyzer for {} ({})", lang.name(), project.getRoot(), reason);
-                        resultAnalyzer = lang.createAnalyzer(project);
-                    }
-                }
-                totalCreationTimeMs = System.currentTimeMillis() - startTime;
-                if (!resultAnalyzer.isEmpty()) {
-                    allEmpty = false;
-                    try {
-                        totalDeclarations = resultAnalyzer.getAllDeclarations().size();
-                    } catch (UnsupportedOperationException e) { /* some analyzers might not support it */ }
-                }
-            } else { // Multi-language
-                java.util.Map<Language, IAnalyzer> delegateAnalyzers = new java.util.HashMap<>();
-                long longestLangCreationTimeMs = 0;
-
-                for (Language lang : projectLangs) {
-                    if (lang == Language.NONE) continue;
-                    Path cpgPath = lang.isCpg() ? lang.getCpgPath(project) : null;
-                    IAnalyzer delegate;
-                    long langStartTime = System.currentTimeMillis();
-
-                    if (isInitialLoad && project.getAnalyzerRefresh() == IProject.CpgRefresh.UNSET) {
-                        delegate = lang.createAnalyzer(project);
-                    } else {
-                        var cachedResult = loadSingleCachedAnalyzerForLanguage(lang, cpgPath);
-                        if (cachedResult.analyzer != null && (isInitialLoad || !cachedResult.needsRebuild)) {
-                            // Use cached analyzer if it exists and either this is initial load, or background rebuild with fresh cache
-                            delegate = cachedResult.analyzer;
-                            if (isInitialLoad) {
-                                needsRebuild = needsRebuild || cachedResult.needsRebuild;
-                            }
-                            logger.debug("Using {} cached {} analyzer", cachedResult.needsRebuild ? "stale" : "fresh", lang.name());
-                        } else {
-                            // Create fresh analyzer if no cache, or if this is a background rebuild for a stale analyzer
-                            String reason = cachedResult.analyzer == null ? "no cache" : "stale cache during background rebuild";
-                            logger.debug("Creating fresh {} analyzer ({})", lang.name(), reason);
-                            delegate = lang.createAnalyzer(project);
-                        }
-                    }
-                    long langCreationTime = System.currentTimeMillis() - langStartTime;
-                    longestLangCreationTimeMs = Math.max(longestLangCreationTimeMs, langCreationTime);
-                    delegateAnalyzers.put(lang, delegate);
-
-                    if (!delegate.isEmpty()) {
-                        allEmpty = false;
-                        try {
-                            totalDeclarations += delegate.getAllDeclarations().size();
-                        } catch (UnsupportedOperationException e) { /* ignore */ }
-                    }
-                }
-                resultAnalyzer = new MultiAnalyzer(delegateAnalyzers);
-                totalCreationTimeMs = longestLangCreationTimeMs; // Use longest for multi-analyzer setup time heuristic
-            }
-            currentAnalyzer = resultAnalyzer;
-            logger.debug("Analyzer (re)build completed for languages: {}", projectLangs.stream().map(Language::name).collect(Collectors.joining(", ")));
-
-            // Notify listener after each build, once currentAnalyzer is set
-            if (listener != null) {
-                listener.afterEachBuild(true, externalRebuildRequested);
-            }
-
-            // Schedule background rebuild if using stale cached analyzer
-            if (needsRebuild) {
-                logger.debug("Scheduling background rebuild for stale analyzer");
-                rebuild();
-            }
-
-            if (isInitialLoad && project.getAnalyzerRefresh() == IProject.CpgRefresh.UNSET) {
-                handleFirstBuildRefreshSettings(totalDeclarations, totalCreationTimeMs, allEmpty, projectLangs);
-                startWatcher();
-            } else if (isInitialLoad) { // Not UNSET, but still initial load
-                startWatcher();
-            }
-        } catch (Exception e) {
-            if (listener != null && (currentAnalyzer == null || currentAnalyzer != resultAnalyzer)) {
-                listener.afterEachBuild(false, externalRebuildRequested);
-            }
-            throw e;
-        }
-        return resultAnalyzer;
-    }
-
-    private void handleFirstBuildRefreshSettings(int totalDeclarations, long durationMs, boolean isEmpty, Set<Language> languages) {
-=======
         // Schedule background rebuild if using stale cached analyzer
         if (needsRebuild) {
             logger.debug("Scheduling background rebuild for stale analyzer");
@@ -455,7 +307,6 @@
 
     private void handleFirstBuildRefreshSettings(int totalDeclarations, long durationMs, Set<Language> languages) {
         var isEmpty = totalDeclarations > 0;
->>>>>>> 90b93de4
         String langNames = languages.stream().map(Language::name).collect(Collectors.joining("/"));
         String langExtensions = languages.stream()
             .flatMap(l -> l.getExtensions().stream())
@@ -517,29 +368,19 @@
 
     /** Load a cached analyzer for a single language, returning both the analyzer and whether it needs rebuilding. */
     private CachedAnalyzerResult loadSingleCachedAnalyzerForLanguage(Language lang, @Nullable Path analyzerPath) {
-<<<<<<< HEAD
-=======
         // ACHTUNG!
         // LoadAnalyzer can throw if the file on disk is corrupt or simply an obsolete format, so never call
         // it outside of try/catch with recovery!
 
->>>>>>> 90b93de4
         if (analyzerPath == null || !Files.exists(analyzerPath)) {
             return new CachedAnalyzerResult(null, false);
         }
 
         // In MANUAL mode, always use cached data if it exists
-<<<<<<< HEAD
-        if (project.getAnalyzerRefresh() == IProject.CpgRefresh.MANUAL && !externalRebuildRequested) {
-            logger.debug("MANUAL refresh mode for {} - using cached analyzer from {}", lang.name(), analyzerPath);
-            try {
-                return new CachedAnalyzerResult(lang.loadAnalyzer(project), false);
-=======
         if (project.getAnalyzerRefresh() == IProject.CpgRefresh.MANUAL) {
             logger.debug("MANUAL refresh mode for {} - using cached analyzer from {}", lang.name(), analyzerPath);
             try {
                 return new CachedAnalyzerResult(lang.loadAnalyzer(project), externalRebuildRequested);
->>>>>>> 90b93de4
             } catch (Throwable th) {
                 logger.info("Error loading {} analyzer from {}: {}", lang.name(), analyzerPath, th.getMessage());
                 return new CachedAnalyzerResult(null, false);
@@ -563,17 +404,10 @@
             cpgMTime = Files.getLastModifiedTime(analyzerPath).toMillis();
         } catch (IOException e) {
             logger.warn("Error reading analyzer file timestamp for {}: {}", analyzerPath, e.getMessage());
-<<<<<<< HEAD
-            return new CachedAnalyzerResult(null, false); // Cannot determine if cache is fresh
-        }
-
-        boolean isStale = false;
-=======
             return new CachedAnalyzerResult(null, false);
         }
 
         boolean isStale = externalRebuildRequested;
->>>>>>> 90b93de4
         for (ProjectFile rf : trackedFiles) {
             try {
                 if (!Files.exists(rf.absPath())) continue; // File might have been deleted
@@ -624,16 +458,9 @@
         future = runner.submit("Rebuilding code intelligence", () -> {
             try {
                 // This will reconstruct the analyzer (potentially MultiAnalyzer) based on current settings.
-<<<<<<< HEAD
-                IAnalyzer newAnalyzer = loadOrCreateAnalyzerInternal(false);
-                currentAnalyzer = newAnalyzer;
-                logger.debug("Analyzer (full rebuild) completed.");
-                return newAnalyzer;
-=======
                 currentAnalyzer = loadOrCreateAnalyzerInternal(false);
                 logger.debug("Analyzer (full rebuild) completed.");
                 return currentAnalyzer;
->>>>>>> 90b93de4
             } finally {
                 synchronized (AnalyzerWrapper.this) {
                     rebuildInProgress = false;
@@ -849,11 +676,7 @@
     
     private record FileChangeEvent(EventType type, Path path) {
     }
-<<<<<<< HEAD
-    
-=======
-
->>>>>>> 90b93de4
+
     private record CachedAnalyzerResult(@Nullable IAnalyzer analyzer, boolean needsRebuild) {
     }
 }