--- conflicted
+++ resolved
@@ -660,14 +660,7 @@
      * Add the given files to editable.
      */
     public void editFiles(List<ContextFragment.ProjectPathFragment> fragments) {
-<<<<<<< HEAD
         assert fragments.stream().allMatch(ContextFragment.PathFragment::isText) : "Only text files can be made editable";
-        // Operate on liveContext
-        var currentReadOnlyFiles = liveContext.readonlyFiles().collect(Collectors.toSet());
-        var filesToEditSet = fragments.stream().map(ContextFragment.ProjectPathFragment::file).collect(Collectors.toSet());
-        var existingReadOnlyFragmentsToRemove = currentReadOnlyFiles.stream()
-                .filter(pf -> pf instanceof PathFragment pathFrag && filesToEditSet.contains(pathFrag.file()))
-=======
         pushContext(currentLiveCtx -> applyEditableFileChanges(currentLiveCtx, fragments));
         io.systemOutput("Edited " + joinForOutput(fragments));
     }
@@ -680,7 +673,6 @@
         var existingEditableFragmentsToRemove = currentLiveCtx.editableFiles()
                 .filter(pf -> pf instanceof PathFragment pathFrag && filesToMakeReadOnlySet.contains(pathFrag.file()))
                 .map(PathFragment.class::cast) // Ensure they are PathFragments to be removed
->>>>>>> 6798214c
                 .toList();
 
         var currentReadOnlyFileSet = currentLiveCtx.readonlyFiles()
