--- conflicted
+++ resolved
@@ -260,13 +260,8 @@
 
     public Future<?> submitAction(String action, String input, Runnable task) {
         return userActionExecutor.submit(() -> {
-<<<<<<< HEAD
-            pushContext(ctx -> Context.createInProgressContext(this, ctx));
-            io.historyOutputPanel.setLlmOutput("# %s\n%s\n\n# %s\n".formatted(action, input, action.equals("Run") ? "Output" : "Response"));
+            io.setLlmOutput("# %s\n%s\n\n# %s\n".formatted(action, input, action.equals("Run") ? "Output" : "Response"));
             io.showOutputSpinner("Thinking ...");
-=======
-            io.setLlmOutput("# %s\n%s\n\n# %s\n".formatted(action, input, action.equals("Run") ? "Output" : "Response"));
->>>>>>> 0e45e023
             io.disableHistoryPanel();
 
             try {
