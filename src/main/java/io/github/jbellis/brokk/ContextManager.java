--- conflicted
+++ resolved
@@ -1686,35 +1686,6 @@
         Future<String> actionFuture = submitSummarizeTaskForConversation(action);
 
         // pushContext will apply addHistoryEntry to the current liveContext,
-<<<<<<< HEAD
-    // then liveContext will be updated, and a frozen version added to history.
-    var newLiveContext = pushContext(currentLiveCtx ->
-        currentLiveCtx.addHistoryEntry(finalEntry, result.output(), actionFuture)
-    );
-
-    // Auto-rename session if session has default name
-    var sessions = project.listSessions();
-    var currentSession = sessions.stream()
-            .filter(s -> s.id().equals(currentSessionId))
-            .findFirst();
-
-    if (currentSession.isPresent() && DEFAULT_SESSION_NAME.equals(currentSession.get().name())) {
-        try {
-            var summary = actionFuture.get(); // This might block if actionFuture is not yet complete
-            renameSessionAsync(currentSessionId, summary).thenRun(() -> {
-                SwingUtilities.invokeLater(() -> {
-                    if (io instanceof Chrome chrome) {
-                        chrome.getHistoryOutputPanel().updateSessionComboBox();
-                    }
-                });
-            });
-        } catch (Exception e) {
-            logger.warn("Error renaming Session", e);
-        }
-    }
-
-    return newLiveContext.getTaskHistory().getLast();
-=======
         // then liveContext will be updated, and a frozen version added to history.
         var newLiveContext = pushContext(currentLiveCtx -> currentLiveCtx.addHistoryEntry(finalEntry, result.output(), actionFuture));
 
@@ -1742,7 +1713,6 @@
         }
 
         return newLiveContext.getTaskHistory().getLast();
->>>>>>> 55493e21
     }
 
     public List<Context> getContextHistoryList() {
