--- conflicted
+++ resolved
@@ -409,13 +409,8 @@
             return false;
         }
     }
-<<<<<<< HEAD
     
     public AbstractProject getProject() {
-=======
-
-    public IProject getProject() {
->>>>>>> 6a7d1459
         return project;
     }
 
