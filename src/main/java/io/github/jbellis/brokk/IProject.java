--- conflicted
+++ resolved
@@ -144,8 +144,6 @@
     default List<String> loadTextHistory() { return List.of(); }
     default List<String> addToInstructionsHistory(String item, int maxItems) { throw new UnsupportedOperationException(); }
 
-<<<<<<< HEAD
-=======
     /* Blitz-history: (parallel instructions, post-processing instructions) */
     default java.util.List<java.util.List<String>> loadBlitzHistory() { return java.util.List.of(); }
     default java.util.List<java.util.List<String>> addToBlitzHistory(String parallelInstructions,
@@ -155,7 +153,6 @@
         throw new UnsupportedOperationException();
     }
 
->>>>>>> 90b93de4
     // Git specific info
     default boolean isGitHubRepo() { return false; }
     default boolean isGitIgnoreSet() { return false; }
