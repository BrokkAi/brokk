--- conflicted
+++ resolved
@@ -65,7 +65,8 @@
         return "";
     }
 
-<<<<<<< HEAD
+    default Path getMasterRootPathForConfig() {
+        throw new UnsupportedOperationException();
     default String getReviewGuide() {
         throw new UnsupportedOperationException();
     }
@@ -76,10 +77,6 @@
 
     default @Nullable Path getMasterRootPathForConfig() {
         return null;
-=======
-    default Path getMasterRootPathForConfig() {
-        throw new UnsupportedOperationException();
->>>>>>> 9e349572
     }
 
     default IProject getParent() {
