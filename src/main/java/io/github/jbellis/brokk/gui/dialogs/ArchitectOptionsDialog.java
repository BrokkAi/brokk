--- conflicted
+++ resolved
@@ -23,6 +23,9 @@
  * A modal dialog to configure the tools available to the Architect agent.
  */
 public class ArchitectOptionsDialog {
+    // Remember last selections for the current session (used as fallback or if project is null)
+    private static ArchitectAgent.ArchitectOptions lastArchitectOptionsCache = ArchitectAgent.ArchitectOptions.DEFAULTS;
+    private static boolean lastRunInWorktreeCache = false;
 
     private static boolean isCodeIntelConfigured(IProject project) {
         var langs = project.getAnalyzerLanguages();
@@ -48,10 +51,23 @@
             // Initial checks must happen *inside* the EDT task now
             var project = chrome.getProject();
             var isCpg = contextManager.getAnalyzerWrapper().isCpg();
-            boolean codeIntelConfigured = isCodeIntelConfigured(project);
-
-            var currentOptions = project.getArchitectOptions();
-            boolean currentRunInWorktree = project.getArchitectRunInWorktree();
+            boolean codeIntelConfigured = project != null && isCodeIntelConfigured(project);
+
+            // Load from project settings, fallback to static cache if project is null or settings not present
+            var currentOptions = ArchitectAgent.ArchitectOptions.DEFAULTS;
+            boolean currentRunInWorktree = false;
+
+            if (project != null) {
+                currentOptions = project.getArchitectOptions();
+                currentRunInWorktree = project.getArchitectRunInWorktree();
+                // Update static cache if project settings were different (e.g. first time opening this project in this session)
+                lastArchitectOptionsCache = currentOptions;
+                lastRunInWorktreeCache = currentRunInWorktree;
+            } else {
+                // No project, use last known static values
+                currentOptions = lastArchitectOptionsCache;
+                currentRunInWorktree = lastRunInWorktreeCache;
+            }
 
             JDialog dialog = new JDialog(chrome.getFrame(), "Architect Tools", true); // Modal dialog
             dialog.setDefaultCloseOperation(JDialog.DISPOSE_ON_CLOSE); // Dispose on close
@@ -121,12 +137,7 @@
             var worktreeCb = new JCheckBox("<html>Run in New Git worktree<br><i><font size='-2'>Create a new worktree for the Architect to work in, leaving your current one open for other tasks. The Architect will start with a copy of the current Workspace</font></i></html>");
             worktreeCb.setAlignmentX(Component.LEFT_ALIGNMENT);
             worktreeCb.setToolTipText("Create and run the Architect agent in a new Git worktree based on the current commit.");
-<<<<<<< HEAD
-            boolean gitAvailable = project.hasGit();
-            boolean worktreesSupported = gitAvailable && project.getRepo().supportsWorktrees();
-=======
             boolean worktreesSupported = gitState.gitAvailable() && gitState.repo() != null && gitState.repo().supportsWorktrees();
->>>>>>> 4478c7ed
             worktreeCb.setEnabled(worktreesSupported);
             worktreeCb.setSelected(currentRunInWorktree && worktreesSupported); // Only selected if supported
 
@@ -162,8 +173,14 @@
                 );
                 boolean runInWorktreeSelected = worktreeCb.isSelected();
 
+                // Update static cache for immediate next use in this session
+                lastArchitectOptionsCache = selectedOptions;
+                lastRunInWorktreeCache = runInWorktreeSelected;
+
                 // Persist to project settings if a project is available
-                project.setArchitectOptions(selectedOptions, runInWorktreeSelected);
+                if (project != null) {
+                    project.setArchitectOptions(selectedOptions, runInWorktreeSelected);
+                }
 
                 resultHolder.set(new ArchitectChoices(selectedOptions, runInWorktreeSelected)); // Set result
                 dialog.dispose(); // Close dialog
