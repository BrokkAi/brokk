package io.github.jbellis.brokk.gui.components;

import io.github.jbellis.brokk.gui.Chrome;
<<<<<<< HEAD
=======
import org.apache.logging.log4j.LogManager;
import org.apache.logging.log4j.Logger;
import org.jetbrains.annotations.Nullable;
>>>>>>> a10777e5

import javax.swing.*;
import java.awt.*;
import java.awt.event.ActionListener;

public final class LoadingButton extends JButton {
<<<<<<< HEAD
=======
    private static final Logger logger = LogManager.getLogger(LoadingButton.class);

    @Nullable
    private static Icon spinnerDark;
    @Nullable
    private static Icon spinnerLight;
>>>>>>> a10777e5

    private final Chrome chrome;
    private String idleText;
    private String idleTooltip;
    @Nullable
    private Icon idleIcon;

    public LoadingButton(String initialText,
                         @Nullable Icon initialIcon,
                         Chrome chrome,
                         @Nullable ActionListener actionListener)
    {
        super(initialText, initialIcon);
        if (initialText == null) throw new IllegalArgumentException("initialText cannot be null");
        if (chrome == null) throw new IllegalArgumentException("chrome cannot be null");
        
        this.idleText = initialText;
        this.idleIcon = initialIcon;
        // Capture tooltip that might have been set by super() or default, never null due to JButton behavior
        String tooltip = getToolTipText();
        this.idleTooltip = tooltip != null ? tooltip : "";
        this.chrome = chrome;

        if (actionListener != null) {
            addActionListener(actionListener);
        }
    }

    /**
     * Sets the loading state of the button. This method must be called on the Event Dispatch Thread (EDT).
     *
     * @param loading   true to enter loading state, false to return to idle state.
     * @param busyText  The text to display when in the loading state. If null, the button's text area might appear empty or show the icon only.
     */
    public void setLoading(boolean loading, @Nullable String busyText) {
        assert SwingUtilities.isEventDispatchThread() : "LoadingButton.setLoading must be called on the EDT";

        if (loading) {
            // idleText, idleIcon, idleTooltip are already up-to-date via overridden setters
            // or from construction if no setters were called while enabled.

            var spinnerIcon = SpinnerIconUtil.getSpinner(chrome);
            super.setIcon(spinnerIcon);
            super.setDisabledIcon(spinnerIcon); // Show spinner even when disabled
            super.setText(busyText);
            super.setToolTipText(busyText != null ? busyText + "..." : "Processing...");
            super.setCursor(Cursor.getPredefinedCursor(Cursor.WAIT_CURSOR));
            super.setEnabled(false); // Disable the button
        } else {
            super.setIcon(idleIcon);
            super.setDisabledIcon(null); // No special disabled icon for idle state unless idleIcon handles it
            super.setText(idleText);
            super.setToolTipText(idleTooltip);
            super.setCursor(Cursor.getDefaultCursor());
            super.setEnabled(true); // Re-enable the button
        }
    }

    @Override
    public void setText(String text) {
        if (text == null) throw new IllegalArgumentException("text cannot be null");
        super.setText(text);
        if (isEnabled()) { // Only update idleText if not in loading state (isEnabled is false during loading)
            this.idleText = text;
        }
    }

    @Override
    public void setIcon(Icon icon) {
        super.setIcon(icon);
        if (isEnabled()) {
            this.idleIcon = icon;
        }
    }

    @Override
    public void setToolTipText(@Nullable String text) {
        super.setToolTipText(text);
        if (isEnabled()) {
            this.idleTooltip = text != null ? text : "";
        }
    }
<<<<<<< HEAD
=======

    @Nullable
    private Icon getCachedSpinnerIcon() {
        assert SwingUtilities.isEventDispatchThread() : "getCachedSpinnerIcon must be called on the EDT";
        boolean isDark = chrome.getTheme().isDarkTheme();
        Icon cachedIcon = isDark ? spinnerDark : spinnerLight;

        if (cachedIcon == null) {
            String path = "/icons/" + (isDark ? "spinner_dark.gif" : "spinner_white.gif");
            var url = getClass().getResource(path);

            if (url == null) {
                logger.warn("Spinner icon resource not found: {}", path);
                return null; // Or a default placeholder icon
            }

            ImageIcon originalIcon = new ImageIcon(url);
            // Create a new ImageIcon from the Image to ensure animation restarts
            cachedIcon = new ImageIcon(originalIcon.getImage());

            if (isDark) {
                spinnerDark = cachedIcon;
            } else {
                spinnerLight = cachedIcon;
            }
        }
        return cachedIcon;
    }
>>>>>>> a10777e5
}<|MERGE_RESOLUTION|>--- conflicted
+++ resolved
@@ -1,27 +1,13 @@
 package io.github.jbellis.brokk.gui.components;
 
 import io.github.jbellis.brokk.gui.Chrome;
-<<<<<<< HEAD
-=======
-import org.apache.logging.log4j.LogManager;
-import org.apache.logging.log4j.Logger;
-import org.jetbrains.annotations.Nullable;
->>>>>>> a10777e5
 
 import javax.swing.*;
 import java.awt.*;
 import java.awt.event.ActionListener;
+import org.jetbrains.annotations.Nullable;
 
 public final class LoadingButton extends JButton {
-<<<<<<< HEAD
-=======
-    private static final Logger logger = LogManager.getLogger(LoadingButton.class);
-
-    @Nullable
-    private static Icon spinnerDark;
-    @Nullable
-    private static Icon spinnerLight;
->>>>>>> a10777e5
 
     private final Chrome chrome;
     private String idleText;
@@ -37,7 +23,7 @@
         super(initialText, initialIcon);
         if (initialText == null) throw new IllegalArgumentException("initialText cannot be null");
         if (chrome == null) throw new IllegalArgumentException("chrome cannot be null");
-        
+
         this.idleText = initialText;
         this.idleIcon = initialIcon;
         // Capture tooltip that might have been set by super() or default, never null due to JButton behavior
@@ -104,35 +90,4 @@
             this.idleTooltip = text != null ? text : "";
         }
     }
-<<<<<<< HEAD
-=======
-
-    @Nullable
-    private Icon getCachedSpinnerIcon() {
-        assert SwingUtilities.isEventDispatchThread() : "getCachedSpinnerIcon must be called on the EDT";
-        boolean isDark = chrome.getTheme().isDarkTheme();
-        Icon cachedIcon = isDark ? spinnerDark : spinnerLight;
-
-        if (cachedIcon == null) {
-            String path = "/icons/" + (isDark ? "spinner_dark.gif" : "spinner_white.gif");
-            var url = getClass().getResource(path);
-
-            if (url == null) {
-                logger.warn("Spinner icon resource not found: {}", path);
-                return null; // Or a default placeholder icon
-            }
-
-            ImageIcon originalIcon = new ImageIcon(url);
-            // Create a new ImageIcon from the Image to ensure animation restarts
-            cachedIcon = new ImageIcon(originalIcon.getImage());
-
-            if (isDark) {
-                spinnerDark = cachedIcon;
-            } else {
-                spinnerLight = cachedIcon;
-            }
-        }
-        return cachedIcon;
-    }
->>>>>>> a10777e5
 }