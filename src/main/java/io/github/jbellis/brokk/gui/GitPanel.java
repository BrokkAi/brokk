--- conflicted
+++ resolved
@@ -30,11 +30,7 @@
     private final ContextManager contextManager;
     private final JTabbedPane tabbedPane;
 
-<<<<<<< HEAD
     // The “Changes” tab, now delegated to GitCommitTab
-=======
-    // The “Commit” tab
->>>>>>> 90e7ccf5
     private final GitCommitTab commitTab;
 
     // The “Log” tab
