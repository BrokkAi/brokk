package io.github.jbellis.brokk.gui.dialogs;

import io.github.jbellis.brokk.MainProject;
import io.github.jbellis.brokk.Service;
import io.github.jbellis.brokk.analyzer.BrokkFile;
import io.github.jbellis.brokk.analyzer.Language;
import io.github.jbellis.brokk.analyzer.ProjectFile;
import io.github.jbellis.brokk.gui.Chrome;
import io.github.jbellis.brokk.gui.FileSelectionPanel;

import javax.swing.*;
import java.awt.*;
<<<<<<< HEAD
=======
import java.awt.event.InputEvent;
import java.awt.event.KeyEvent;

import io.github.jbellis.brokk.prompts.CodePrompts;
import io.github.jbellis.brokk.util.Messages;

import java.awt.event.MouseAdapter;
import java.awt.event.MouseEvent;
import java.io.File;
import java.nio.file.Path;
import java.util.*;
>>>>>>> 878d8a8f
import java.util.List;
import java.util.concurrent.CompletableFuture;
import java.util.stream.Collectors;

public class UpgradeAgentDialog extends JDialog {
    private final Chrome chrome;
    private JTextArea instructionsArea;
    private JComboBox<Service.FavoriteModel> modelComboBox;
    private JLabel tokenWarningLabel;
    private JCheckBox includeWorkspaceCheckbox;
    private JRadioButton entireProjectScopeRadioButton;
    private JRadioButton selectFilesScopeRadioButton;
    private ButtonGroup scopeButtonGroup;
    private JPanel scopeCardsPanel;
    private CardLayout scopeCardLayout;
    private JComboBox<String> languageComboBox;
    private JComboBox<String> relatedClassesCombo;
    private JTextField perFileCommandTextField;
    private static final String ALL_LANGUAGES_OPTION = "All Languages";
    private static final int TOKEN_SAFETY_MARGIN = 32768;
    private FileSelectionPanel fileSelectionPanel;
    private JTable selectedFilesTable;
    private javax.swing.table.DefaultTableModel tableModel;

    public UpgradeAgentDialog(Frame owner, Chrome chrome) {
        super(owner, "Upgrade Agent", true);
        this.chrome = chrome;
        initComponents();
        setupKeyBindings();
        modelComboBox.addActionListener(e -> updateTokenWarningLabel());
        includeWorkspaceCheckbox.addActionListener(e -> updateTokenWarningLabel());
        updateTokenWarningLabel();
        pack();
        setLocationRelativeTo(owner);
    }

    private void initComponents() {
        setLayout(new BorderLayout(10, 10));

        JPanel contentPanel = new JPanel();
        contentPanel.setLayout(new GridBagLayout());
        contentPanel.setBorder(BorderFactory.createEmptyBorder(10, 10, 10, 10));
        GridBagConstraints gbc = new GridBagConstraints();
        gbc.insets = new Insets(5, 5, 5, 5);
        gbc.fill = GridBagConstraints.HORIZONTAL;

        // Explanation Label
        gbc.gridx = 0;
        gbc.gridy = 0;
        gbc.gridwidth = 2;
        gbc.anchor = GridBagConstraints.NORTHWEST;
        JLabel explanationLabel = new JLabel("The instructions will be applied independently to every file in the project.");
        contentPanel.add(explanationLabel, gbc);

        // Instructions Label
        gbc.gridy++;
        gbc.gridwidth = 1;
        contentPanel.add(new JLabel("Instructions:"), gbc);

        // Instructions TextArea
        gbc.gridx = 0;
        gbc.gridy++;
        gbc.gridwidth = 2;
        gbc.weightx = 1.0;
        gbc.weighty = 1.0;
        gbc.fill = GridBagConstraints.BOTH;
        instructionsArea = new JTextArea(4, 50);
        instructionsArea.setLineWrap(true);
        instructionsArea.setWrapStyleWord(true);
        JScrollPane instructionsScrollPane = new JScrollPane(instructionsArea);
        contentPanel.add(instructionsScrollPane, gbc);

        // Model Row
        gbc.gridy++;
        gbc.gridx = 0;
        gbc.gridwidth = 1;
        gbc.weightx = 0.0;
        gbc.weighty = 0;
        gbc.fill = GridBagConstraints.NONE;
        gbc.anchor = GridBagConstraints.NORTHWEST;
        contentPanel.add(new JLabel("Model:"), gbc);
        
        gbc.gridx = 1;
        gbc.weightx = 1.0;
        gbc.fill = GridBagConstraints.HORIZONTAL;
        List<Service.FavoriteModel> favoriteModels = MainProject.loadFavoriteModels();
        modelComboBox = new JComboBox<>(favoriteModels.toArray(new Service.FavoriteModel[0]));
        modelComboBox.setRenderer(new DefaultListCellRenderer() {
            @Override
            public Component getListCellRendererComponent(JList<?> list, Object value, int index, boolean isSelected, boolean cellHasFocus) {
                super.getListCellRendererComponent(list, value, index, isSelected, cellHasFocus);
                if (value instanceof Service.FavoriteModel fav) {
                    setText(fav.alias());
                }
                return this;
            }
        });
        if (!favoriteModels.isEmpty()) {
            modelComboBox.setSelectedIndex(0);
        }
        contentPanel.add(modelComboBox, gbc);

        // Token Warning Label
        gbc.gridy++;
        gbc.gridx = 1;
        tokenWarningLabel = new JLabel();
        tokenWarningLabel.setForeground(Color.RED);
        tokenWarningLabel.setVisible(false);
        contentPanel.add(tokenWarningLabel, gbc);

        // Scope Row
        gbc.gridy++;
        gbc.gridx = 0;
        gbc.weightx = 0.0;
        gbc.fill = GridBagConstraints.NONE;
        gbc.anchor = GridBagConstraints.NORTHWEST;
        // Scope Cards Panel
        // This is now populated before being placed into the scope selection panel below
        scopeCardLayout = new CardLayout();
        scopeCardsPanel = new JPanel(scopeCardLayout);

        // "Entire Project" Card
        JPanel entireProjectPanel = new JPanel(new GridBagLayout());
        GridBagConstraints entireGbc = new GridBagConstraints();
        entireGbc.insets = new Insets(0, 0, 5, 5);
        entireGbc.anchor = GridBagConstraints.NORTHWEST;
        entireGbc.gridx = 0;
        entireGbc.gridy = 0;
        entireProjectPanel.add(new JLabel("Restrict to Language:"), entireGbc);

        entireGbc.gridx = 1;
        entireGbc.weightx = 1.0;
        entireGbc.fill = GridBagConstraints.HORIZONTAL;
        languageComboBox = new JComboBox<>();
        languageComboBox.addItem(ALL_LANGUAGES_OPTION);
        chrome.getProject().getAnalyzerLanguages().stream()
              .map(Language::toString)
              .sorted()
              .forEach(languageComboBox::addItem);
        languageComboBox.setSelectedItem(ALL_LANGUAGES_OPTION);
        entireProjectPanel.add(languageComboBox, entireGbc);

        // Spacer to push content to the top
        var gbcSpacer = new GridBagConstraints();
        gbcSpacer.gridy = 1;
        gbcSpacer.gridwidth = 2;
        gbcSpacer.weighty = 1.0;
        gbcSpacer.fill = GridBagConstraints.VERTICAL;
        entireProjectPanel.add(new JPanel(), gbcSpacer);

        scopeCardsPanel.add(entireProjectPanel, "ENTIRE");

        // "Select Files" Card
        var fspConfig = new FileSelectionPanel.Config(
                chrome.getProject(),
                false, // no external files
                File::isFile,
                CompletableFuture.completedFuture(
                        chrome.getProject().getRepo().getTrackedFiles().stream()
                              .map(ProjectFile::absPath).map(Path::toAbsolutePath).toList()),
                true, // multi-select
                __ -> {},
                true, // include project files in autocomplete
                "Ctrl-Enter to add files to the list below."
        );
        fileSelectionPanel = new FileSelectionPanel(fspConfig);
        var inputComponent = fileSelectionPanel.getFileInputComponent();
        var addFilesAction = new AbstractAction() {
            @Override
            public void actionPerformed(java.awt.event.ActionEvent e) {
                addSelectedFilesToTable();
            }
        };
        var ctrlEnterStroke = KeyStroke.getKeyStroke(KeyEvent.VK_ENTER, InputEvent.CTRL_DOWN_MASK);
        inputComponent.getInputMap(JComponent.WHEN_FOCUSED).put(ctrlEnterStroke, "addFiles");
        inputComponent.getActionMap().put("addFiles", addFilesAction);

        JPanel selectFilesCardPanel = new JPanel(new BorderLayout(0, 5));
        selectFilesCardPanel.add(fileSelectionPanel, BorderLayout.NORTH);

        tableModel = new javax.swing.table.DefaultTableModel(new String[]{"File"}, 0);
        selectedFilesTable = new JTable(tableModel);

        JPopupMenu popupMenu = new JPopupMenu();
        JMenuItem removeItem = new JMenuItem("Remove");
        removeItem.addActionListener(e -> removeSelectedFilesFromTable());
        popupMenu.add(removeItem);
        selectedFilesTable.setComponentPopupMenu(popupMenu);

        selectedFilesTable.addMouseListener(new MouseAdapter() {
            @Override
            public void mousePressed(MouseEvent e) {
                if (e.isPopupTrigger()) {
                    showPopup(e);
                }
            }
            @Override
            public void mouseReleased(MouseEvent e) {
                if (e.isPopupTrigger()) {
                    showPopup(e);
                }
            }
            private void showPopup(MouseEvent e) {
                int row = selectedFilesTable.rowAtPoint(e.getPoint());
                if (row >= 0) {
                    // if the right-clicked row is not in the current selection, update the selection
                    if (!selectedFilesTable.isRowSelected(row)) {
                        selectedFilesTable.setRowSelectionInterval(row, row);
                    }
                }
                popupMenu.show(e.getComponent(), e.getX(), e.getY());
            }
        });

        JScrollPane tableScrollPane = new JScrollPane(selectedFilesTable);
        tableScrollPane.setPreferredSize(new Dimension(450, 120)); // Smaller height for the table
        selectFilesCardPanel.add(tableScrollPane, BorderLayout.CENTER);

        JPanel removeButtonPanel = new JPanel(new FlowLayout(FlowLayout.RIGHT));
        JButton removeButton = new JButton("Remove Selected");
        removeButton.addActionListener(e -> removeSelectedFilesFromTable());
        removeButtonPanel.add(removeButton);
        selectFilesCardPanel.add(removeButtonPanel, BorderLayout.SOUTH);

        scopeCardsPanel.add(selectFilesCardPanel, "SELECT");

        // Per-file command Row
        gbc.gridy++;
        gbc.gridx = 0;
        gbc.weightx = 0.0;
        gbc.fill = GridBagConstraints.NONE;
        gbc.anchor = GridBagConstraints.NORTHWEST;
        contentPanel.add(new JLabel("Per-file command:"), gbc);

        gbc.gridx = 1;
        gbc.weightx = 1.0;
        gbc.fill = GridBagConstraints.HORIZONTAL;

        perFileCommandTextField = new JTextField();

        JLabel perFileCommandExplanation = new JLabel("<html>Command to run for each file (if specified). Use <code>{{filepath}}</code> for the file path.</html>");
        JPanel explanationPanel = new JPanel(new FlowLayout(FlowLayout.LEFT, 0, 0));
        explanationPanel.add(perFileCommandExplanation);

        JPanel combinedPerFilePanel = new JPanel(new BorderLayout(0,3));
        combinedPerFilePanel.add(perFileCommandTextField, BorderLayout.NORTH);
        combinedPerFilePanel.add(explanationPanel, BorderLayout.CENTER);

        contentPanel.add(combinedPerFilePanel, gbc);

        // Related Files Row
        gbc.gridy++;
        gbc.gridwidth = 1;
        gbc.weighty = 0;
        gbc.fill = GridBagConstraints.NONE;
        gbc.gridx = 0;
        gbc.weightx = 0.0;
        gbc.anchor = GridBagConstraints.NORTHWEST;
        contentPanel.add(new JLabel("Include related files:"), gbc);

        gbc.gridx = 1;
        gbc.weightx = 1.0;
        gbc.fill = GridBagConstraints.HORIZONTAL;
        relatedClassesCombo = new JComboBox<>(new String[]{"0", "5", "10", "20"});
        relatedClassesCombo.setEditable(true);
        relatedClassesCombo.setSelectedItem("0");
        contentPanel.add(relatedClassesCombo, gbc);

        // Explanation for Related Files, placed under the combobox
        gbc.gridy++;
        gbc.gridx = 1; // Align under the combobox
        gbc.gridwidth = 1;
        gbc.weightx = 1.0;
        gbc.fill = GridBagConstraints.HORIZONTAL;
        JLabel relatedFilesExplanation = new JLabel("Includes summaries of the most-closely-related files with each target file");
        contentPanel.add(relatedFilesExplanation, gbc);

        // Include Workspace Row
        gbc.gridy++;
        gbc.gridwidth = 1;
        gbc.weighty = 0;
        gbc.fill = GridBagConstraints.NONE;
        gbc.gridx = 0;
        gbc.weightx = 0.0;
        gbc.anchor = GridBagConstraints.NORTHWEST;
        contentPanel.add(new JLabel("Include Workspace:"), gbc);

        gbc.gridx = 1;
        gbc.weightx = 1.0;
        gbc.fill = GridBagConstraints.HORIZONTAL;
        includeWorkspaceCheckbox = new JCheckBox("Include the current Workspace contents with each file");
        contentPanel.add(includeWorkspaceCheckbox, gbc);

        // Scope Panel at the bottom
        gbc.gridy++;
        gbc.gridx = 0;
        gbc.gridwidth = 2;
        gbc.weighty = 0.1;
        gbc.fill = GridBagConstraints.BOTH;

        JPanel scopePanel = new JPanel(new BorderLayout(0, 5));
        scopePanel.setBorder(BorderFactory.createTitledBorder("Scope"));

        entireProjectScopeRadioButton = new JRadioButton("Entire Project");
        selectFilesScopeRadioButton = new JRadioButton("Select Files");
        selectFilesScopeRadioButton.setSelected(true);

        scopeButtonGroup = new ButtonGroup();
        scopeButtonGroup.add(entireProjectScopeRadioButton);
        scopeButtonGroup.add(selectFilesScopeRadioButton);

        JPanel scopeRadioPanel = new JPanel(new FlowLayout(FlowLayout.LEFT, 0, 0));
        scopeRadioPanel.add(entireProjectScopeRadioButton);
        scopeRadioPanel.add(selectFilesScopeRadioButton);

        scopePanel.add(scopeRadioPanel, BorderLayout.NORTH);
        scopePanel.add(scopeCardsPanel, BorderLayout.CENTER);

        contentPanel.add(scopePanel, gbc);

        // Listeners to switch cards
        java.awt.event.ActionListener scopeListener = e -> {
            String command = entireProjectScopeRadioButton.isSelected() ? "ENTIRE" : "SELECT";
            scopeCardLayout.show(scopeCardsPanel, command);
        };
        entireProjectScopeRadioButton.addActionListener(scopeListener);
        selectFilesScopeRadioButton.addActionListener(scopeListener);
        scopeCardLayout.show(scopeCardsPanel, "SELECT");


        add(contentPanel, BorderLayout.CENTER);

        // Buttons Panel
        JPanel buttonPanel = new JPanel(new FlowLayout(FlowLayout.RIGHT));
        JButton okButton = new JButton("OK");
        JButton cancelButton = new JButton("Cancel");

        okButton.addActionListener(e -> onOK());
        cancelButton.addActionListener(e -> setVisible(false));

        buttonPanel.add(okButton);
        buttonPanel.add(cancelButton);
        add(buttonPanel, BorderLayout.SOUTH);
    }

    private void updateTokenWarningLabel() {
        if (!includeWorkspaceCheckbox.isSelected()) {
            tokenWarningLabel.setVisible(false);
            return;
        }

        var cm = chrome.getContextManager();
        var service = cm.getService();

        var favModel = (Service.FavoriteModel) modelComboBox.getSelectedItem();
        if (favModel == null) {
            tokenWarningLabel.setVisible(false);
            return;
        }

        var model = service.getModel(favModel.modelName(), favModel.reasoning());
        if (model == null) {
            tokenWarningLabel.setVisible(false);
            return;
        }
        var maxTokens = service.getMaxInputTokens(model);

        var workspaceTokens = Messages.getApproximateTokens(CodePrompts.instance.getWorkspaceContentsMessages(cm.topContext()));
        var historyTokens = Messages.getApproximateTokens(cm.getHistoryMessages());

        long remaining = (long) maxTokens - workspaceTokens - historyTokens;

        if (remaining < TOKEN_SAFETY_MARGIN) {
            tokenWarningLabel.setText(
                    "<html><b>Warning:</b> The selected model has a " + maxTokens +
                    "-token window. Your workspace (" + workspaceTokens + " tokens) " +
                    "+ history (" + historyTokens + " tokens) leaves only " + remaining +
                    " tokens, which is below the " + TOKEN_SAFETY_MARGIN + " token safety margin. " +
                    "Trim your workspace or choose a model with a larger context window.</html>"
            );
            tokenWarningLabel.setVisible(true);
        } else {
            tokenWarningLabel.setVisible(false);
        }
    }

    private void setupKeyBindings() {
        // Allow Shift+Enter to insert a newline in the text area
        var inputMap = instructionsArea.getInputMap(JComponent.WHEN_FOCUSED);
        var actionMap = instructionsArea.getActionMap();
        var enterAction = actionMap.get("insert-break");
        inputMap.put(KeyStroke.getKeyStroke(KeyEvent.VK_ENTER, KeyEvent.SHIFT_DOWN_MASK), "insert-break-shifted");
        actionMap.put("insert-break-shifted", enterAction);

        // Allow Esc to close the dialog
        var rootPane = getRootPane();
        var escapeStroke = KeyStroke.getKeyStroke(KeyEvent.VK_ESCAPE, 0);
        java.awt.event.ActionListener actionListener = e -> setVisible(false);
        rootPane.registerKeyboardAction(actionListener, escapeStroke, JComponent.WHEN_IN_FOCUSED_WINDOW);
    }

    private void addSelectedFilesToTable() {
        List<BrokkFile> resolvedFiles = fileSelectionPanel.resolveAndGetSelectedFiles();
        if (resolvedFiles.isEmpty()) {
            return;
        }

        // Use a Set to prevent duplicate entries
        Set<String> existingPaths = new HashSet<>();
        for (int i = 0; i < tableModel.getRowCount(); i++) {
            existingPaths.add((String) tableModel.getValueAt(i, 0));
        }

        for (BrokkFile file : resolvedFiles) {
            if (file instanceof ProjectFile pf) {
                String relPath = pf.getRelPath().toString();
                if (!existingPaths.contains(relPath)) {
                    tableModel.addRow(new Object[]{relPath});
                }
            }
        }
        fileSelectionPanel.setInputText("");
    }

    private void removeSelectedFilesFromTable() {
        int[] selectedRows = selectedFilesTable.getSelectedRows();
        // Remove rows in reverse order to prevent index shifting issues
        for (int i = selectedRows.length - 1; i >= 0; i--) {
            tableModel.removeRow(selectedRows[i]);
        }
    }

    private void onOK() {
        String instructions = instructionsArea.getText().trim();
        if (instructions.isEmpty()) {
            JOptionPane.showMessageDialog(this, "Instructions cannot be empty.", "Input Error", JOptionPane.ERROR_MESSAGE);
            return;
        }

        Service.FavoriteModel selectedFavorite = (Service.FavoriteModel) modelComboBox.getSelectedItem();
        if (selectedFavorite == null) {
            JOptionPane.showMessageDialog(this, "Please select a model.", "Input Error", JOptionPane.ERROR_MESSAGE);
            return;
        }

        // Determine scope and get files to process
        boolean isEntireProjectScope = entireProjectScopeRadioButton.isSelected();
        List<ProjectFile> filesToProcessList = Collections.emptyList();

        if (isEntireProjectScope) {
            var filesToProcess = chrome.getProject().getRepo().getTrackedFiles().stream()
                    .filter(Objects::nonNull)
                    .filter(ProjectFile::isText);

            String selectedLanguageString = (String) languageComboBox.getSelectedItem();
            if (selectedLanguageString != null && !ALL_LANGUAGES_OPTION.equals(selectedLanguageString)) {
                filesToProcess = filesToProcess.filter(pf -> {
                    Language lang = pf.getLanguage();
                    return selectedLanguageString.equals(lang.toString());
                });
            }
            filesToProcessList = filesToProcess.collect(Collectors.toList());

            if (filesToProcessList.isEmpty()) {
                String message = (ALL_LANGUAGES_OPTION.equals(languageComboBox.getSelectedItem()) || languageComboBox.getSelectedItem() == null)
                                 ? "No text files found in the project to process."
                                 : "No text files found for the selected language (" + languageComboBox.getSelectedItem() + ").";
                JOptionPane.showMessageDialog(this, message, "No Files", JOptionPane.INFORMATION_MESSAGE);
                return;
            }
        } else { // Select Files
            if (tableModel.getRowCount() == 0) {
                JOptionPane.showMessageDialog(this, "No files have been selected.", "No Files", JOptionPane.INFORMATION_MESSAGE);
                return;
            }
            List<ProjectFile> selectedFiles = new java.util.ArrayList<>();
            for (int i = 0; i < tableModel.getRowCount(); i++) {
                String relPath = (String) tableModel.getValueAt(i, 0);
                selectedFiles.add(chrome.getContextManager().toFile(relPath));
            }
            filesToProcessList = selectedFiles;
        }

        Integer relatedK = null;
        var txt = Objects.toString(relatedClassesCombo.getEditor().getItem(), "").trim();
        if (!txt.isEmpty()) {
            try {
                int kValue = Integer.parseInt(txt);
                if (kValue < 0) {
                    throw new NumberFormatException("Value must be non-negative.");
                }
                if (kValue > 0) {
                    relatedK = kValue;
                }
            } catch (NumberFormatException ex) {
                JOptionPane.showMessageDialog(this,
                                              "Value for 'Include related classes' must be a non-negative integer.",
                                              "Input Error", JOptionPane.ERROR_MESSAGE);
                return;
            }
        }

        String perFileCommandTemplate = perFileCommandTextField.getText().trim();
        if (perFileCommandTemplate.isEmpty()) {
            perFileCommandTemplate = null;
        }

        boolean includeWorkspace = includeWorkspaceCheckbox.isSelected();

        setVisible(false); // Hide this dialog

        // Show progress dialog
        var progressDialog = new UpgradeAgentProgressDialog(
                (Frame) getOwner(),
                instructions,
                selectedFavorite,
                filesToProcessList,
                chrome,
                relatedK,
                perFileCommandTemplate,
                includeWorkspace
        );
        progressDialog.setVisible(true);
    }
}<|MERGE_RESOLUTION|>--- conflicted
+++ resolved
@@ -10,8 +10,6 @@
 
 import javax.swing.*;
 import java.awt.*;
-<<<<<<< HEAD
-=======
 import java.awt.event.InputEvent;
 import java.awt.event.KeyEvent;
 
@@ -23,7 +21,6 @@
 import java.io.File;
 import java.nio.file.Path;
 import java.util.*;
->>>>>>> 878d8a8f
 import java.util.List;
 import java.util.concurrent.CompletableFuture;
 import java.util.stream.Collectors;
@@ -482,7 +479,7 @@
             if (selectedLanguageString != null && !ALL_LANGUAGES_OPTION.equals(selectedLanguageString)) {
                 filesToProcess = filesToProcess.filter(pf -> {
                     Language lang = pf.getLanguage();
-                    return selectedLanguageString.equals(lang.toString());
+                    return lang != null && selectedLanguageString.equals(lang.toString());
                 });
             }
             filesToProcessList = filesToProcess.collect(Collectors.toList());
