--- conflicted
+++ resolved
@@ -13,7 +13,6 @@
 import org.fife.ui.rsyntaxtextarea.SyntaxConstants;
 
 import javax.swing.*;
-import java.util.ArrayList;
 import java.util.List;
 import java.util.regex.Pattern;
 import java.util.stream.Collectors;
@@ -158,29 +157,8 @@
     }
 
     /**
-     * Captures the diff for a range of commits, defined by the chronologically newest and oldest
-     * ICommitInfo objects in the selection, and adds it to the context.
-     * The diff is calculated from the parent of the oldest commit in the range up to the newest commit.
-     *
-     * @param contextManager      The ContextManager instance.
-     * @param chrome              The Chrome instance for UI feedback.
-     * @param newestCommitInSelection The ICommitInfo for the newest commit in the selected range.
-     * @param oldestCommitInSelection The ICommitInfo for the oldest commit in the selected range.
-     */
-<<<<<<< HEAD
-    public static void addCommitRangeToContext
-    (
-            ContextManager contextManager,
-            Chrome chrome,
-            ICommitInfo newestCommitInSelection,
-            ICommitInfo oldestCommitInSelection
-    ) {
-        String taskDescription = String.format("Capturing diff from %s to %s",
-                                               shortenCommitId(oldestCommitInSelection.id()),
-                                               shortenCommitId(newestCommitInSelection.id()));
-        contextManager.submitContextTask(taskDescription, () -> {
-            try {
-=======
+     * Add the combined diff of multiple commits to context (from first selected to last).
+     */
     public static void addCommitRangeToContext(ContextManager contextManager, Chrome chrome, int[] selectedRows, javax.swing.table.TableModel tableModel, int commitInfoColumnIndex // Add index for ICommitInfo
     )
     {
@@ -202,40 +180,15 @@
                 var firstCommitId = firstCommitInfo.id();
                 var lastCommitId = lastCommitInfo.id();
 
->>>>>>> bcebd215
                 var repo = contextManager.getProject().getRepo();
-                var newestCommitId = newestCommitInSelection.id();
-                var oldestCommitId = oldestCommitInSelection.id();
-
-                // Diff is from oldestCommit's parent up to newestCommit.
-                String diff = repo.showDiff(newestCommitId, oldestCommitId + "^");
+
+                // Fetch diff using the correct parent syntax for range
+                var diff = repo.showDiff(firstCommitId, lastCommitId + "^");
                 if (diff.isEmpty()) {
                     chrome.systemOutput("No changes found in the selected commit range");
                     return;
                 }
 
-<<<<<<< HEAD
-                List<ProjectFile> changedFiles;
-                if (newestCommitId.equals(oldestCommitId)) { // Single commit selected
-                    changedFiles = newestCommitInSelection.changedFiles();
-                } else {
-                    // Files changed between oldest selected commit's parent and newest selected commit
-                    changedFiles = repo.listFilesChangedBetweenCommits(newestCommitId, oldestCommitId + "^");
-                }
-
-                var fileNamesSummary = formatFileList(changedFiles);
-
-                var newestShort = shortenCommitId(newestCommitId);
-                var oldestShort = shortenCommitId(oldestCommitId);
-                var hashTxt = newestCommitId.equals(oldestCommitId)
-                              ? newestShort
-                              : oldestShort + ".." + newestShort;
-
-                var description = "Diff of %s [%s]".formatted(fileNamesSummary, hashTxt);
-
-                var syntaxStyle = changedFiles.isEmpty() ? SyntaxConstants.SYNTAX_STYLE_NONE :
-                                  SyntaxDetector.fromExtension(changedFiles.getFirst().extension());
-=======
                 // Use the correct method to list files between the two commits
                 var changedFiles = repo.listFilesChangedBetweenCommits(firstCommitId, lastCommitId);
                 var fileNames = changedFiles.stream().map(ProjectFile::getFileName).collect(Collectors.toList());
@@ -247,7 +200,6 @@
                 var description = "Diff of %s [%s]".formatted(filesTxt, hashTxt);
 
                 var syntaxStyle = changedFiles.isEmpty() ? SyntaxConstants.SYNTAX_STYLE_NONE : SyntaxDetector.fromExtension(changedFiles.getFirst().extension());
->>>>>>> bcebd215
                 var fragment = new ContextFragment.StringFragment(contextManager, diff, description, syntaxStyle);
                 contextManager.addVirtualFragment(fragment);
                 chrome.systemOutput("Added changes for commit range to context");
@@ -562,31 +514,6 @@
     }
 
     /**
-     * Groups contiguous integers from a sorted array into sub-lists.
-     * @param sortedRows A sorted array of integers.
-     * @return A list of lists, where each inner list contains a sequence of contiguous integers.
-     */
-    public static List<List<Integer>> groupContiguous(int[] sortedRows) {
-        if (sortedRows.length == 0) return List.of();
-
-        var groups = new ArrayList<List<Integer>>();
-        var currentGroup = new ArrayList<Integer>();
-        currentGroup.add(sortedRows[0]);
-        groups.add(currentGroup);
-
-        for (int i = 1; i < sortedRows.length; i++) {
-            if (sortedRows[i] == sortedRows[i - 1] + 1) {
-                currentGroup.add(sortedRows[i]);
-            } else {
-                currentGroup = new ArrayList<>();
-                currentGroup.add(sortedRows[i]);
-                groups.add(currentGroup);
-            }
-        }
-        return groups;
-    }
-
-    /**
      * Captures the diff of a pull request (between its head and its effective base) and adds it to the context.
      *
      * @param cm        The ContextManager instance.
