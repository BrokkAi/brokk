package io.github.jbellis.brokk.gui.dialogs;

import io.github.jbellis.brokk.analyzer.BrokkFile;
import io.github.jbellis.brokk.analyzer.Language;
import io.github.jbellis.brokk.git.GitRepo;
import io.github.jbellis.brokk.gui.Chrome;
import io.github.jbellis.brokk.gui.FileSelectionPanel;
import io.github.jbellis.brokk.util.Decompiler;
import org.apache.logging.log4j.LogManager;
import org.apache.logging.log4j.Logger;
import org.eclipse.jgit.api.Git;
import org.jetbrains.annotations.Nullable;

import javax.swing.*;

import static java.util.Objects.requireNonNull;
import javax.swing.border.EmptyBorder;
import javax.swing.event.DocumentEvent;
import javax.swing.event.DocumentListener;
import java.awt.*;
import java.io.File;
import java.io.IOException;
import java.nio.file.*;
import java.nio.file.attribute.BasicFileAttributes;
import java.util.List;
import java.util.Locale;
import java.util.Map;
import java.util.HashMap;
import java.util.TreeMap;
import java.util.Comparator;
import java.util.Enumeration;
import java.util.concurrent.CompletableFuture;
import java.util.concurrent.Future;
import java.util.function.Consumer;
import java.util.function.Predicate;
import java.util.jar.JarEntry;
import java.util.jar.JarFile;
import java.util.stream.Collectors;
import java.util.stream.Stream;

public class ImportDependencyDialog {
    private static final Logger logger = LogManager.getLogger(ImportDependencyDialog.class);

    private enum SourceType { JAR, DIRECTORY, GIT }

    public static void show(Chrome chrome, @Nullable ManageDependenciesDialog.DependencyLifecycleListener listener) {
        assert SwingUtilities.isEventDispatchThread() : "Dialogs should be created on the EDT";
        new DialogHelper(chrome, listener).buildAndShow();
    }

    public static void show(Chrome chrome) {
        show(chrome, null);
    }

    private static class DialogHelper {
        private final Chrome chrome;
        private JDialog dialog = new JDialog();
        @Nullable private JRadioButton jarRadioButton;
        @Nullable private JRadioButton dirRadioButton;
        @Nullable private JRadioButton gitRadioButton;

        private JPanel contentPanel = new JPanel(new BorderLayout());
        private JTextArea previewArea = new JTextArea();
        private JButton importButton = new JButton("Import");

        private SourceType currentSourceType = SourceType.JAR;
        private final Path dependenciesRoot;
        @Nullable
        private final ManageDependenciesDialog.DependencyLifecycleListener listener;

<<<<<<< HEAD
        // --- File/Dir specific fields
        @Nullable private FileSelectionPanel currentFileSelectionPanel;
        @Nullable private BrokkFile selectedBrokkFileForImport;

        // --- Git specific fields
        @Nullable private JPanel gitPanel;
        @Nullable private JTextField gitUrlField;
        @Nullable private JComboBox<String> gitRefComboBox;
        @Nullable private JButton validateGitRepoButton;
        @Nullable private GitRepo.RemoteInfo remoteInfo;


        DialogHelper(Chrome chrome) {
            this.chrome = chrome;
            this.dependenciesRoot = chrome.getProject().getRoot().resolve(".brokk").resolve("dependencies");
=======
        DialogHelper(Chrome chrome, @Nullable ManageDependenciesDialog.DependencyLifecycleListener listener) {
            this.chrome = chrome;
            this.dependenciesRoot = chrome.getProject().getRoot().resolve(".brokk").resolve("dependencies");
            this.listener = listener;
            // Initialize other fields that might be null based on conditions later
>>>>>>> 5e812ee4
        }

        void buildAndShow() {
            dialog = new JDialog(chrome.getFrame(), "Import Dependency", true);
            dialog.setDefaultCloseOperation(JDialog.DISPOSE_ON_CLOSE);
            dialog.setLayout(new BorderLayout(10, 10));

            JPanel mainPanel = new JPanel(new GridBagLayout());
            mainPanel.setBorder(new EmptyBorder(10, 10, 10, 10));
            GridBagConstraints gbc = new GridBagConstraints();
            gbc.insets = new Insets(5, 5, 5, 5);
            gbc.anchor = GridBagConstraints.WEST;

            boolean allowJarImport = chrome.getProject().getAnalyzerLanguages().contains(Language.JAVA);
            currentSourceType = allowJarImport ? SourceType.JAR : SourceType.DIRECTORY;

            // --- Source Type Radio Buttons ---
            gbc.gridx = 0;
            gbc.gridy = 0;
            gbc.gridwidth = 1;
            gbc.anchor = GridBagConstraints.NORTHWEST;
            mainPanel.add(new JLabel("Source Type:"), gbc);

            ButtonGroup sourceTypeGroup = new ButtonGroup();
            JPanel radioPanel = new JPanel();
            radioPanel.setLayout(new BoxLayout(radioPanel, BoxLayout.PAGE_AXIS));

            if (allowJarImport) {
                jarRadioButton = new JRadioButton("JAR (decompile & add sources)");
                jarRadioButton.setSelected(true);
                jarRadioButton.addActionListener(e -> updateSourceType(SourceType.JAR));
                sourceTypeGroup.add(jarRadioButton);
                radioPanel.add(jarRadioButton);
            }

            dirRadioButton = new JRadioButton("Directory");
            dirRadioButton.setSelected(!allowJarImport);
            dirRadioButton.addActionListener(e -> updateSourceType(SourceType.DIRECTORY));
            sourceTypeGroup.add(dirRadioButton);
            radioPanel.add(dirRadioButton);

            gitRadioButton = new JRadioButton("Git Repository");
            gitRadioButton.addActionListener(e -> updateSourceType(SourceType.GIT));
            sourceTypeGroup.add(gitRadioButton);
            radioPanel.add(gitRadioButton);

            gbc.gridx = 1;
            mainPanel.add(radioPanel, gbc);

            // --- Content Panel (for FSP or Git panel) ---
            gbc.gridx = 0;
            gbc.gridy = 1;
            gbc.gridwidth = 2;
            gbc.fill = GridBagConstraints.BOTH;
            gbc.weightx = 1.0;
            gbc.weighty = 1.0;
            contentPanel.setPreferredSize(new Dimension(500, 250));
            mainPanel.add(contentPanel, gbc);

            // --- Preview Area ---
            gbc.gridy = 2;
            gbc.weighty = 0;
            gbc.fill = GridBagConstraints.HORIZONTAL;
            mainPanel.add(new JLabel("Preview:"), gbc);

            gbc.gridy = 3;
            gbc.weighty = 0.5;
            gbc.fill = GridBagConstraints.BOTH;
            previewArea = new JTextArea(5, 40);
            previewArea.setEditable(false);
            previewArea.setFont(new Font(Font.MONOSPACED, Font.PLAIN, 12));
            JScrollPane previewScrollPane = new JScrollPane(previewArea);
            previewScrollPane.setMinimumSize(new Dimension(100, 80));
            mainPanel.add(previewScrollPane, gbc);

            dialog.add(mainPanel, BorderLayout.CENTER);

            // --- Buttons ---
            importButton = new JButton("Import");
            importButton.setEnabled(false);
            importButton.addActionListener(e -> performImport());
            JButton cancelButton = new JButton("Cancel");
            cancelButton.addActionListener(e -> dialog.dispose());

            JPanel buttonPanel = new JPanel(new FlowLayout(FlowLayout.RIGHT));
            buttonPanel.add(importButton);
            buttonPanel.add(cancelButton);
            dialog.add(buttonPanel, BorderLayout.SOUTH);

            updateContentPanel();

            dialog.setMinimumSize(new Dimension(600, 500));
            dialog.pack();
            dialog.setLocationRelativeTo(chrome.getFrame());
            dialog.setVisible(true);
        }

        private void updateSourceType(SourceType newType) {
            if (currentSourceType == newType) return;
            currentSourceType = newType;
            selectedBrokkFileForImport = null;
            remoteInfo = null;
            previewArea.setText("");
            importButton.setEnabled(false);
            updateContentPanel();
        }

        private void updateContentPanel() {
            contentPanel.removeAll();
            if (currentSourceType == SourceType.GIT) {
                contentPanel.add(createGitPanel(), BorderLayout.CENTER);
            } else {
                contentPanel.add(createFileSelectionPanel(), BorderLayout.CENTER);
            }
            contentPanel.revalidate();
            contentPanel.repaint();
        }

        private JPanel createGitPanel() {
            gitPanel = new JPanel(new BorderLayout(5, 5));
            gitUrlField = new JTextField();
            validateGitRepoButton = new JButton("Validate & List Branches/Tags");
            gitRefComboBox = new JComboBox<>();

            JPanel topPanel = new JPanel(new BorderLayout(5, 5));
            topPanel.add(new JLabel("Repo URL:"), BorderLayout.WEST);
            topPanel.add(gitUrlField, BorderLayout.CENTER);
            topPanel.add(validateGitRepoButton, BorderLayout.EAST);

            JPanel bottomPanel = new JPanel(new BorderLayout(5, 5));
            bottomPanel.add(new JLabel("Branch/Tag:"), BorderLayout.WEST);
            bottomPanel.add(gitRefComboBox, BorderLayout.CENTER);

            gitPanel.add(topPanel, BorderLayout.NORTH);
            gitPanel.add(bottomPanel, BorderLayout.CENTER);
            gitPanel.setBorder(new EmptyBorder(5, 5, 5, 5));

            validateGitRepoButton.addActionListener(e -> validateAndPopulateRefs());
            gitRefComboBox.addActionListener(e -> updateGitImportButtonState());
            gitUrlField.getDocument().addDocumentListener(new SimpleDocumentListener() {
                @Override
                public void update(DocumentEvent e) {
                    remoteInfo = null;
                    requireNonNull(gitRefComboBox).setModel(new DefaultComboBoxModel<>()); // Clear
                    importButton.setEnabled(false);
                    previewArea.setText("");
                }
            });

            return gitPanel;
        }

        private void validateAndPopulateRefs() {
            String url = requireNonNull(gitUrlField).getText().trim();
            if (url.isEmpty()) {
                chrome.toolError("Git repository URL cannot be empty.", "Validation Error");
                return;
            }

            requireNonNull(validateGitRepoButton).setEnabled(false);
            previewArea.setText("Validating remote: " + url + "...");

            chrome.getContextManager().submitBackgroundTask("Validating Git remote", () -> {
                try {
                    // Normalize URL for display and use
                    String normalizedUrl = url;
                    if (!normalizedUrl.endsWith(".git")) {
                        // Avoid adding .git to SSH URLs like git@github.com:user/repo
                        if (normalizedUrl.startsWith("http")) {
                            normalizedUrl += ".git";
                        }
                    }
                    final String finalUrl = normalizedUrl;
                    SwingUtilities.invokeLater(() -> requireNonNull(gitUrlField).setText(finalUrl));

                    var info = GitRepo.listRemoteRefs(finalUrl);
                    this.remoteInfo = info;

                    SwingUtilities.invokeLater(() -> {
                        var cb = requireNonNull(gitRefComboBox);
                        cb.removeAllItems();
                        info.branches().forEach(cb::addItem);
                        info.tags().forEach(cb::addItem);

                        if (info.defaultBranch() != null && info.branches().contains(info.defaultBranch())) {
                            cb.setSelectedItem(info.defaultBranch());
                        } else if (!info.branches().isEmpty()) {
                            cb.setSelectedIndex(0);
                        } else if (!info.tags().isEmpty()) {
                            cb.setSelectedIndex(info.branches().size());
                        }

                        previewArea.setText(String.format("Found %d branches and %d tags.", info.branches().size(), info.tags().size()));
                        updateGitImportButtonState();
                    });
                } catch (Exception ex) {
                    logger.warn("Failed to validate git repo {}", url, ex);
                    this.remoteInfo = null;
                    SwingUtilities.invokeLater(() -> {
                        chrome.toolError("Failed to access remote repository:\n" + ex.getMessage(), "Validation Failed");
                        previewArea.setText("Validation failed for: " + url);
                        requireNonNull(gitRefComboBox).removeAllItems();
                        importButton.setEnabled(false);
                    });
                } finally {
                    SwingUtilities.invokeLater(() -> requireNonNull(validateGitRepoButton).setEnabled(true));
                }
                return null;
            });
        }

        private void updateGitImportButtonState() {
            boolean isReady = remoteInfo != null && requireNonNull(gitRefComboBox).getSelectedItem() != null;
            importButton.setEnabled(isReady);
        }

        private FileSelectionPanel createFileSelectionPanel() {
            Predicate<File> filter;
            Future<List<Path>> candidates;
            String helpText;

            if (currentSourceType == SourceType.JAR) {
                assert chrome.getProject().getAnalyzerLanguages().contains(Language.JAVA) : "JAR source type should only be possible for Java projects";
                filter = file -> file.isDirectory() || file.getName().toLowerCase(Locale.ROOT).endsWith(".jar");
                candidates = chrome.getContextManager().submitBackgroundTask("Scanning for JAR files",
                                                                           () -> Language.JAVA.getDependencyCandidates(chrome.getProject()));
                helpText = "Ctrl+Space to autocomplete common dependency JARs.\nSelected JAR will be decompiled and its sources added to the project.";
            } else { // DIRECTORY
                filter = File::isDirectory;
                candidates = CompletableFuture.completedFuture(List.of());
                helpText = "Select a directory containing sources.\nSelected directory will be copied into the project.";
            }

            var fspConfig = new FileSelectionPanel.Config(
                    chrome.getProject(),
                    true,
                    filter,
                    candidates,
                    false,
                    this::handleFspSingleFileConfirmed,
                    false,
                    helpText
            );

            currentFileSelectionPanel = new FileSelectionPanel(fspConfig);
            currentFileSelectionPanel.getFileInputComponent().getDocument().addDocumentListener(new SimpleDocumentListener() {
                @Override
                public void update(DocumentEvent e) {
                    onFspInputTextChange();
                }
            });
            return currentFileSelectionPanel;
        }

        private void onFspInputTextChange() {
            SwingUtilities.invokeLater(() -> {
                if (currentFileSelectionPanel == null) {
                    selectedBrokkFileForImport = null;
                    previewArea.setText("");
                    importButton.setEnabled(false);
                    return;
                }
                String text = currentFileSelectionPanel.getInputText();
                if (text.isEmpty()) {
                    selectedBrokkFileForImport = null;
                    previewArea.setText("");
                    importButton.setEnabled(false);
                    return;
                }

                Path path;
                try {
                    path = Paths.get(text);
                } catch (InvalidPathException e) {
                    selectedBrokkFileForImport = null;
                    previewArea.setText("");
                    importButton.setEnabled(false);
                    return;
                }

                Path resolvedPath = path.isAbsolute() ? path : chrome.getProject().getRoot().resolve(path);
                if (Files.exists(resolvedPath)) {
                    BrokkFile bf = resolvedPath.startsWith(chrome.getProject().getRoot())
                                   ? new io.github.jbellis.brokk.analyzer.ProjectFile(chrome.getProject().getRoot(), chrome.getProject().getRoot().relativize(resolvedPath))
                                   : new io.github.jbellis.brokk.analyzer.ExternalFile(resolvedPath);
                    updatePreviewAndButtonState(bf);
                } else {
                    selectedBrokkFileForImport = null;
                    previewArea.setText("");
                    importButton.setEnabled(false);
                }
            });
        }

        private void handleFspSingleFileConfirmed(BrokkFile file) {
            if (currentFileSelectionPanel != null) {
                currentFileSelectionPanel.setInputText(file.absPath().toString());
            }
            updatePreviewAndButtonState(file);
            if (importButton.isEnabled()) {
                performImport();
            }
        }

        private void updatePreviewAndButtonState(BrokkFile file) {
            selectedBrokkFileForImport = null;
            importButton.setEnabled(false);
            previewArea.setText("");

            Path path = file.absPath();
            if (!Files.exists(path)) {
                return;
            }

            if (currentSourceType == SourceType.JAR) {
                if (Files.isRegularFile(path) && path.toString().toLowerCase(Locale.ROOT).endsWith(".jar")) {
                    selectedBrokkFileForImport = file;
                    previewArea.setText(generateJarPreviewText(path));
                    importButton.setEnabled(true);
                } else {
                    previewArea.setText("Selected item is not a valid JAR file: " + path.getFileName());
                }
            } else { // DIRECTORY
                if (Files.isDirectory(path)) {
                    selectedBrokkFileForImport = file;
                    previewArea.setText(generateDirectoryPreviewText(path));
                    importButton.setEnabled(true);
                } else {
                    previewArea.setText("Selected item is not a valid directory: " + path.getFileName());
                }
            }
            previewArea.setCaretPosition(0);
        }

        private String generateJarPreviewText(Path jarPath) {
            Map<String, Integer> classCountsByPackage = new HashMap<>();
            try (JarFile jarFile = new JarFile(jarPath.toFile())) {
                Enumeration<JarEntry> entries = jarFile.entries();
                while (entries.hasMoreElements()) {
                    JarEntry entry = entries.nextElement();
                    if (!entry.isDirectory() && entry.getName().endsWith(".class")) {
                        String className = entry.getName().replace('/', '.').substring(0, entry.getName().length() - ".class".length());
                        int lastDot = className.lastIndexOf('.');
                        String packageName = (lastDot == -1) ? "(default package)" : className.substring(0, lastDot);
                        classCountsByPackage.merge(packageName, 1, Integer::sum);
                    }
                }
            } catch (IOException e) {
                logger.warn("Error reading JAR for preview: {}", jarPath, e);
                return "Error reading JAR: " + e.getMessage();
            }
            if (classCountsByPackage.isEmpty()) return "No classes found in JAR.";
            return classCountsByPackage.entrySet().stream()
                                       .sorted(Map.Entry.comparingByKey())
                                       .map(e -> e.getKey() + ": " + e.getValue() + " class(es)")
                                       .collect(Collectors.joining("\n"));
        }

        private String generateDirectoryPreviewText(Path dirPath) {
            List<String> extensions = chrome.getProject().getAnalyzerLanguages().stream()
                                            .flatMap(lang -> lang.getExtensions().stream())
                                            .distinct().toList();
            Map<String, Long> counts = new TreeMap<>();
            long rootFileCount = 0;
            try (Stream<Path> filesInRoot = Files.list(dirPath).filter(Files::isRegularFile)) {
                rootFileCount = filesInRoot.filter(p -> {
                    String fileName = p.getFileName().toString();
                    int lastDot = fileName.lastIndexOf('.');
                    if (lastDot > 0 && lastDot < fileName.length() - 1) {
                        return extensions.contains(fileName.substring(lastDot + 1).toLowerCase(Locale.ROOT));
                    }
                    return false;
                }).count();
            } catch (IOException e) {
                logger.warn("Error listing files in directory root for preview: {}", dirPath, e);
            }
            if (rootFileCount > 0) {
                counts.put("(Files in " + dirPath.getFileName() + ")", rootFileCount);
            }

            try (Stream<Path> subdirs = Files.list(dirPath).filter(Files::isDirectory)) {
                for (Path subdir : subdirs.toList()) {
                    try (Stream<Path> allFilesRecursive = Files.walk(subdir)) {
                        long count = allFilesRecursive.filter(Files::isRegularFile).filter(p -> {
                            String fileName = p.getFileName().toString();
                            int lastDot = fileName.lastIndexOf('.');
                            if (lastDot > 0 && lastDot < fileName.length() - 1) {
                                return extensions.contains(fileName.substring(lastDot + 1).toLowerCase(Locale.ROOT));
                            }
                            return false;
                        }).count();
                        if (count > 0) {
                            counts.put(subdir.getFileName().toString(), count);
                        }
                    } catch (IOException e) {
                         logger.warn("Error walking subdirectory for preview: {}", subdir, e);
                    }
                }
            } catch (IOException e) {
                logger.warn("Error listing subdirectories for preview: {}", dirPath, e);
                if (counts.isEmpty() && rootFileCount == 0) return "Error reading directory: " + e.getMessage();
            }

            if (counts.isEmpty()) return "No relevant files found for project language(s) (" + String.join(", ", extensions) + ").";

            String languagesDisplay = chrome.getProject().getAnalyzerLanguages().stream()
                                            .map(l -> l.name().toLowerCase(Locale.ROOT))
                                            .sorted().collect(Collectors.joining("/"));
            return counts.entrySet().stream()
                         .map(e -> e.getKey() + ": " + e.getValue() + " " + languagesDisplay + " file(s)")
                         .collect(Collectors.joining("\n"));
        }

        private void performImport() {
            importButton.setEnabled(false);

            if (currentSourceType == SourceType.JAR || currentSourceType == SourceType.DIRECTORY) {
                performFileBasedImport();
            } else if (currentSourceType == SourceType.GIT) {
                performGitImport();
            }
        }

        private void performGitImport() {
            if (remoteInfo == null || requireNonNull(gitRefComboBox).getSelectedItem() == null) {
                JOptionPane.showMessageDialog(dialog, "No valid Git repository and branch/tag selected.", "Import Error", JOptionPane.ERROR_MESSAGE);
                importButton.setEnabled(true);
                return;
            }

            final String repoUrl = remoteInfo.url();
            final String selectedRef = (String) requireNonNull(gitRefComboBox).getSelectedItem();
            final String repoName = repoUrl.substring(repoUrl.lastIndexOf('/') + 1).replace(".git", "");
            final Path targetPath = dependenciesRoot.resolve(repoName);

            if (Files.exists(targetPath)) {
                int overwriteResponse = JOptionPane.showConfirmDialog(dialog,
                        "The destination '" + targetPath.getFileName() + "' already exists. Overwrite?",
                        "Confirm Overwrite", JOptionPane.YES_NO_OPTION, JOptionPane.WARNING_MESSAGE);
                if (overwriteResponse == JOptionPane.NO_OPTION) {
                    importButton.setEnabled(true);
                    return;
                }
            }

            chrome.getContextManager().submitBackgroundTask("Cloning repository: " + repoUrl, () -> {
                Path tempDir = null;
                try {
                    tempDir = Files.createTempDirectory("brokk-git-clone-");
                    Git.cloneRepository().setURI(repoUrl).setBranch(selectedRef)
                       .setDirectory(tempDir.toFile()).setDepth(1).setCloneSubmodules(false).call();

                    Path gitInternalDir = tempDir.resolve(".git");
                    if (Files.exists(gitInternalDir)) {
                        deleteRecursively(gitInternalDir);
                    }

                    Files.createDirectories(dependenciesRoot);
                    if (Files.exists(targetPath)) {
                        deleteRecursively(targetPath);
                    }
                    Files.move(tempDir, targetPath, StandardCopyOption.REPLACE_EXISTING);

                    SwingUtilities.invokeLater(() -> {
                        chrome.systemOutput("Repository " + repoName + " imported successfully. Reopen project to incorporate the new files.");
                        dialog.dispose();
                    });

                } catch (Exception ex) {
                    logger.error("Error cloning Git repository {}", repoUrl, ex);
                    SwingUtilities.invokeLater(() -> {
                        JOptionPane.showMessageDialog(dialog, "Error cloning repository: " + ex.getMessage(), "Error", JOptionPane.ERROR_MESSAGE);
                        importButton.setEnabled(true);
                    });
                    if (tempDir != null && Files.exists(tempDir)) {
                        try {
                            deleteRecursively(tempDir);
                        } catch (IOException e) {
                            logger.error("Failed to delete temporary clone directory {}", tempDir, e);
                        }
                    }
                }
                return null;
            });
        }

        private void performFileBasedImport() {
            if (selectedBrokkFileForImport == null) {
                JOptionPane.showMessageDialog(dialog, "No valid source selected.", "Import Error", JOptionPane.ERROR_MESSAGE);
                importButton.setEnabled(true);
                return;
            }

            Path sourcePath = selectedBrokkFileForImport.absPath();
<<<<<<< HEAD
            if (currentSourceType == SourceType.JAR) {
                Decompiler.decompileJar(chrome, sourcePath, chrome.getContextManager()::submitBackgroundTask);
                dialog.dispose();
=======
            importButton.setEnabled(false); // Disable during operation

            var depName = sourcePath.getFileName().toString();
            if (listener != null) {
                SwingUtilities.invokeLater(() -> listener.dependencyImportStarted(depName));
            }
            dialog.dispose();

            if (currentSourceType == SourceType.JAR) {
                Decompiler.decompileJar(chrome,
                                        sourcePath,
                                        chrome.getContextManager()::submitBackgroundTask,
                                        () -> SwingUtilities.invokeLater(() -> {
                                            if (listener != null) listener.dependencyImportFinished(depName);
                                        }));
>>>>>>> 5e812ee4
            } else { // DIRECTORY
                var project = chrome.getProject();
                if (project.getAnalyzerLanguages().stream().anyMatch(lang -> lang.isAnalyzed(project, sourcePath))) {
                    int proceedResponse = JOptionPane.showConfirmDialog(dialog, "The selected directory might already be part of the project's analyzed sources. Proceed?",
                                                                      "Confirm Import", JOptionPane.YES_NO_OPTION, JOptionPane.WARNING_MESSAGE);
                    if (proceedResponse == JOptionPane.NO_OPTION) {
                        importButton.setEnabled(true);
                        return;
                    }
                }

                Path targetPath = dependenciesRoot.resolve(sourcePath.getFileName());
                if (Files.exists(targetPath)) {
                    int overwriteResponse = JOptionPane.showConfirmDialog(dialog, "The destination '" + targetPath.getFileName() + "' already exists. Overwrite?",
                                                                          "Confirm Overwrite", JOptionPane.YES_NO_OPTION, JOptionPane.WARNING_MESSAGE);
                    if (overwriteResponse == JOptionPane.NO_OPTION) {
                        importButton.setEnabled(true);
                        return;
                    }
                }

<<<<<<< HEAD
                chrome.getContextManager().submitBackgroundTask("Copying directory: " + sourcePath.getFileName(), () -> {
                    try {
                        Files.createDirectories(dependenciesRoot);
                        if (Files.exists(targetPath)) {
                            deleteRecursively(targetPath);
=======
                chrome.getContextManager().submitBackgroundTask(
                    "Copying directory: " + sourcePath.getFileName(),
                    () -> {
                        try {
                            Files.createDirectories(dependenciesRoot);
                            if (Files.exists(targetPath)) {
                                Decompiler.deleteDirectoryRecursive(targetPath);
                            }
                            List<String> allowedExtensions = project.getAnalyzerLanguages().stream()
                                .flatMap(lang -> lang.getExtensions().stream())
                                .distinct()
                                .collect(Collectors.toList());
                            ImportDependencyDialog.copyDirectoryRecursively(sourcePath, targetPath, allowedExtensions); // Use static method
                            SwingUtilities.invokeLater(() -> {
                                String langNamesForOutput;
                                var langs = project.getAnalyzerLanguages();
                                if (langs.isEmpty()) { // Should not happen for a valid project
                                    langNamesForOutput = "configured";
                                } else if (langs.size() == 1) {
                                    langNamesForOutput = langs.iterator().next().name();
                                } else {
                                    langNamesForOutput = langs.stream().map(Language::name).sorted().collect(Collectors.joining(", "));
                                }
                                chrome.systemOutput("Directory copied successfully to " + targetPath +
                                                    " (filtered by project language(s): " + langNamesForOutput +
                                                    "). Reopen project to incorporate the new files.");
                                if (listener != null) listener.dependencyImportFinished(depName);
                            });
                        } catch (IOException ex) {
                            logger.error("Error copying directory {} to {}", sourcePath, targetPath, ex);
                            SwingUtilities.invokeLater(() -> {
                                JOptionPane.showMessageDialog(dialog, "Error copying directory: " + ex.getMessage(), "Error", JOptionPane.ERROR_MESSAGE);
                                importButton.setEnabled(true); // Re-enable on error
                            });
>>>>>>> 5e812ee4
                        }
                        List<String> allowedExtensions = project.getAnalyzerLanguages().stream()
                            .flatMap(lang -> lang.getExtensions().stream()).distinct().toList();
                        copyDirectoryRecursively(sourcePath, targetPath, allowedExtensions);
                        SwingUtilities.invokeLater(() -> {
                            chrome.systemOutput("Directory copied to " + targetPath + ". Reopen project to incorporate the new files.");
                            dialog.dispose();
                        });
                    } catch (IOException ex) {
                        logger.error("Error copying directory {} to {}", sourcePath, targetPath, ex);
                        SwingUtilities.invokeLater(() -> {
                            JOptionPane.showMessageDialog(dialog, "Error copying directory: " + ex.getMessage(), "Error", JOptionPane.ERROR_MESSAGE);
                            importButton.setEnabled(true);
                        });
                    }
<<<<<<< HEAD
                    return null;
                });
=======
                );
>>>>>>> 5e812ee4
            }
        }
    }

    private interface SimpleDocumentListener extends DocumentListener {
        void update(DocumentEvent e);
        @Override default void insertUpdate(DocumentEvent e) { update(e); }
        @Override default void removeUpdate(DocumentEvent e) { update(e); }
        @Override default void changedUpdate(DocumentEvent e) { update(e); }
    }

    private static void copyDirectoryRecursively(Path source, Path destination, List<String> allowedExtensions) throws IOException {
        Files.walkFileTree(source, new SimpleFileVisitor<>() {
            @Override
            public FileVisitResult preVisitDirectory(Path dir, BasicFileAttributes attrs) throws IOException {
                Files.createDirectories(destination.resolve(source.relativize(dir)));
                return FileVisitResult.CONTINUE;
            }

            @Override
            public FileVisitResult visitFile(Path file, BasicFileAttributes attrs) throws IOException {
                String fileName = file.getFileName().toString();
                int lastDot = fileName.lastIndexOf('.');
                if (lastDot > 0 && lastDot < fileName.length() - 1) {
                    if (allowedExtensions.contains(fileName.substring(lastDot + 1).toLowerCase(Locale.ROOT))) {
                        Files.copy(file, destination.resolve(source.relativize(file)), StandardCopyOption.REPLACE_EXISTING);
                    }
                }
                return FileVisitResult.CONTINUE;
            }
        });
    }

<<<<<<< HEAD
    private static void deleteRecursively(Path path) throws IOException {
        if (!Files.exists(path)) return;
        try (Stream<Path> walk = Files.walk(path)) {
            walk.sorted(Comparator.reverseOrder()).forEach(p -> {
                try {
                    Files.delete(p);
                } catch (IOException e) {
                    logger.warn("Failed to delete path during recursive cleanup: {}", p, e);
                }
            });
        }
    }
=======
>>>>>>> 5e812ee4
}<|MERGE_RESOLUTION|>--- conflicted
+++ resolved
@@ -68,8 +68,7 @@
         @Nullable
         private final ManageDependenciesDialog.DependencyLifecycleListener listener;
 
-<<<<<<< HEAD
-        // --- File/Dir specific fields
+         // --- File/Dir specific fields
         @Nullable private FileSelectionPanel currentFileSelectionPanel;
         @Nullable private BrokkFile selectedBrokkFileForImport;
 
@@ -80,17 +79,19 @@
         @Nullable private JButton validateGitRepoButton;
         @Nullable private GitRepo.RemoteInfo remoteInfo;
 
-
-        DialogHelper(Chrome chrome) {
+        @Nullable private final ManageDependenciesDialog.DependencyLifecycleListener listener;
+
+        DialogHelper(Chrome chrome,
+                     @Nullable ManageDependenciesDialog.DependencyLifecycleListener listener)
+        {
             this.chrome = chrome;
-            this.dependenciesRoot = chrome.getProject().getRoot().resolve(".brokk").resolve("dependencies");
-=======
-        DialogHelper(Chrome chrome, @Nullable ManageDependenciesDialog.DependencyLifecycleListener listener) {
-            this.chrome = chrome;
-            this.dependenciesRoot = chrome.getProject().getRoot().resolve(".brokk").resolve("dependencies");
             this.listener = listener;
-            // Initialize other fields that might be null based on conditions later
->>>>>>> 5e812ee4
+            this.dependenciesRoot = chrome.getProject()
+                                          .getRoot()
+                                          .resolve(".brokk")
+                                          .resolve("dependencies");
+        }
+
         }
 
         void buildAndShow() {
@@ -585,12 +586,7 @@
             }
 
             Path sourcePath = selectedBrokkFileForImport.absPath();
-<<<<<<< HEAD
-            if (currentSourceType == SourceType.JAR) {
-                Decompiler.decompileJar(chrome, sourcePath, chrome.getContextManager()::submitBackgroundTask);
-                dialog.dispose();
-=======
-            importButton.setEnabled(false); // Disable during operation
+            importButton.setEnabled(false);
 
             var depName = sourcePath.getFileName().toString();
             if (listener != null) {
@@ -599,13 +595,15 @@
             dialog.dispose();
 
             if (currentSourceType == SourceType.JAR) {
-                Decompiler.decompileJar(chrome,
-                                        sourcePath,
-                                        chrome.getContextManager()::submitBackgroundTask,
-                                        () -> SwingUtilities.invokeLater(() -> {
-                                            if (listener != null) listener.dependencyImportFinished(depName);
-                                        }));
->>>>>>> 5e812ee4
+                Decompiler.decompileJar(
+                        chrome,
+                        sourcePath,
+                        chrome.getContextManager()::submitBackgroundTask,
+                        () -> SwingUtilities.invokeLater(() -> {
+                            if (listener != null) listener.dependencyImportFinished(depName);
+                        }));
+                return;   // do not fall through to directory logic
+            }
             } else { // DIRECTORY
                 var project = chrome.getProject();
                 if (project.getAnalyzerLanguages().stream().anyMatch(lang -> lang.isAnalyzed(project, sourcePath))) {
@@ -626,49 +624,51 @@
                         return;
                     }
                 }
-
-<<<<<<< HEAD
-                chrome.getContextManager().submitBackgroundTask("Copying directory: " + sourcePath.getFileName(), () -> {
-                    try {
-                        Files.createDirectories(dependenciesRoot);
-                        if (Files.exists(targetPath)) {
-                            deleteRecursively(targetPath);
-=======
+          
                 chrome.getContextManager().submitBackgroundTask(
-                    "Copying directory: " + sourcePath.getFileName(),
-                    () -> {
-                        try {
-                            Files.createDirectories(dependenciesRoot);
-                            if (Files.exists(targetPath)) {
-                                Decompiler.deleteDirectoryRecursive(targetPath);
+                        "Copying directory: " + depName,
+                        () -> {
+                            try {
+                                Files.createDirectories(dependenciesRoot);
+                                if (Files.exists(targetPath)) {
+                                    Decompiler.deleteDirectoryRecursive(targetPath);
+                                }
+                                List<String> allowedExtensions = project.getAnalyzerLanguages().stream()
+                                                                        .flatMap(lang -> lang.getExtensions().stream())
+                                                                        .distinct()
+                                                                        .toList();
+                                ImportDependencyDialog.copyDirectoryRecursively(sourcePath,
+                                                                                targetPath,
+                                                                                allowedExtensions);
+
+                                SwingUtilities.invokeLater(() -> {
+                                    var langs = project.getAnalyzerLanguages();
+                                    var langNames = langs.isEmpty()
+                                                     ? "configured"
+                                                     : langs.stream()
+                                                            .map(Language::name)
+                                                            .sorted()
+                                                            .collect(Collectors.joining(", "));
+                                    chrome.systemOutput("Directory copied successfully to "
+                                                        + targetPath
+                                                        + " (filtered by project language(s): "
+                                                        + langNames
+                                                        + "). Reopen project to incorporate the new files.");
+                                    if (listener != null) listener.dependencyImportFinished(depName);
+                                });
+                            } catch (IOException ex) {
+                                logger.error("Error copying directory {} to {}", sourcePath, targetPath, ex);
+                                SwingUtilities.invokeLater(() -> {
+                                    JOptionPane.showMessageDialog(dialog,
+                                                                  "Error copying directory: " + ex.getMessage(),
+                                                                  "Error",
+                                                                  JOptionPane.ERROR_MESSAGE);
+                                    importButton.setEnabled(true);
+                                });
                             }
-                            List<String> allowedExtensions = project.getAnalyzerLanguages().stream()
-                                .flatMap(lang -> lang.getExtensions().stream())
-                                .distinct()
-                                .collect(Collectors.toList());
-                            ImportDependencyDialog.copyDirectoryRecursively(sourcePath, targetPath, allowedExtensions); // Use static method
-                            SwingUtilities.invokeLater(() -> {
-                                String langNamesForOutput;
-                                var langs = project.getAnalyzerLanguages();
-                                if (langs.isEmpty()) { // Should not happen for a valid project
-                                    langNamesForOutput = "configured";
-                                } else if (langs.size() == 1) {
-                                    langNamesForOutput = langs.iterator().next().name();
-                                } else {
-                                    langNamesForOutput = langs.stream().map(Language::name).sorted().collect(Collectors.joining(", "));
-                                }
-                                chrome.systemOutput("Directory copied successfully to " + targetPath +
-                                                    " (filtered by project language(s): " + langNamesForOutput +
-                                                    "). Reopen project to incorporate the new files.");
-                                if (listener != null) listener.dependencyImportFinished(depName);
-                            });
-                        } catch (IOException ex) {
-                            logger.error("Error copying directory {} to {}", sourcePath, targetPath, ex);
-                            SwingUtilities.invokeLater(() -> {
-                                JOptionPane.showMessageDialog(dialog, "Error copying directory: " + ex.getMessage(), "Error", JOptionPane.ERROR_MESSAGE);
-                                importButton.setEnabled(true); // Re-enable on error
-                            });
->>>>>>> 5e812ee4
+                            return null;
+                        });
+
                         }
                         List<String> allowedExtensions = project.getAnalyzerLanguages().stream()
                             .flatMap(lang -> lang.getExtensions().stream()).distinct().toList();
@@ -684,12 +684,8 @@
                             importButton.setEnabled(true);
                         });
                     }
-<<<<<<< HEAD
                     return null;
                 });
-=======
-                );
->>>>>>> 5e812ee4
             }
         }
     }
@@ -723,19 +719,3 @@
         });
     }
 
-<<<<<<< HEAD
-    private static void deleteRecursively(Path path) throws IOException {
-        if (!Files.exists(path)) return;
-        try (Stream<Path> walk = Files.walk(path)) {
-            walk.sorted(Comparator.reverseOrder()).forEach(p -> {
-                try {
-                    Files.delete(p);
-                } catch (IOException e) {
-                    logger.warn("Failed to delete path during recursive cleanup: {}", p, e);
-                }
-            });
-        }
-    }
-=======
->>>>>>> 5e812ee4
-}