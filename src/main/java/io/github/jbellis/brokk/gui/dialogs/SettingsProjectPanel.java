package io.github.jbellis.brokk.gui.dialogs;

import io.github.jbellis.brokk.issues.JiraFilterOptions;
import org.jetbrains.annotations.Nullable;
import io.github.jbellis.brokk.IProject;
import io.github.jbellis.brokk.MainProject;
import io.github.jbellis.brokk.MainProject.DataRetentionPolicy;
import io.github.jbellis.brokk.agents.BuildAgent;
import io.github.jbellis.brokk.gui.Chrome;
import io.github.jbellis.brokk.gui.GuiTheme;
import io.github.jbellis.brokk.gui.ThemeAware;
import org.apache.logging.log4j.LogManager;
import org.apache.logging.log4j.Logger;

import javax.swing.*;
import java.awt.*;
import java.util.ArrayList;
import java.util.HashSet;
import java.util.List;
import java.util.Set;
import java.util.concurrent.CompletableFuture;
import java.util.concurrent.ForkJoinPool;
import java.util.concurrent.Future;
import java.util.stream.Collectors;
import javax.swing.SwingWorker;

import io.github.jbellis.brokk.issues.JiraIssueService;
import io.github.jbellis.brokk.issues.FilterOptions;

import java.io.IOException;
import java.nio.file.Path;
import java.util.stream.Stream;
import javax.swing.UIManager;
import javax.swing.BorderFactory;


public class SettingsProjectPanel extends JPanel implements ThemeAware {
    private static final Logger logger = LogManager.getLogger(SettingsProjectPanel.class);
    public static final int BUILD_TAB_INDEX = 1; // General(0), Build(1), Data Retention(2)

    // Action command constants for build details inference button
    private static final String ACTION_INFER = "infer";
    private static final String ACTION_CANCEL = "cancel";

    private final Chrome chrome;
    private final SettingsDialog parentDialog;

    // UI Components managed by this panel
<<<<<<< HEAD
    private JComboBox<MainProject.CpgRefresh> cpgRefreshComboBox;
    private JTextField buildCleanCommandField;
    private JTextField allTestsCommandField;
    private JTextField someTestsCommandField; // Added for testSomeCommand
    private DataRetentionPanel dataRetentionPanelInner; // Renamed to avoid conflict if outer is also named this
    private JTextArea styleGuideArea;
    private JTextArea commitFormatArea;
    private JTextArea reviewGuideArea;
    // buildInstructionsArea and instructionsScrollPane removed
    private JList<String> excludedDirectoriesList;
    private DefaultListModel<String> excludedDirectoriesListModel;
    private JScrollPane excludedScrollPane;
    private JButton addExcludedDirButton;
    private JButton removeExcludedDirButton;
    private JTextField languagesDisplayField;
    private JButton editLanguagesButton;
    private Set<io.github.jbellis.brokk.analyzer.Language> currentAnalyzerLanguagesForDialog;
    private JRadioButton runAllTestsRadio;
    private JRadioButton runTestsInWorkspaceRadio;
    private JProgressBar buildProgressBar;
    private JButton inferBuildDetailsButton;
=======
    private JComboBox<MainProject.CpgRefresh> cpgRefreshComboBox = new JComboBox<>(new MainProject.CpgRefresh[]{IProject.CpgRefresh.AUTO, IProject.CpgRefresh.ON_RESTART, IProject.CpgRefresh.MANUAL});
    private JTextField buildCleanCommandField = new JTextField();
    private JTextField allTestsCommandField = new JTextField();
    private JTextField someTestsCommandField = new JTextField();
    @Nullable
    private DataRetentionPanel dataRetentionPanelInner;
    private JTextArea styleGuideArea = new JTextArea(5, 40);
    private JTextArea commitFormatArea = new JTextArea(5, 40);
    private DefaultListModel<String> excludedDirectoriesListModel = new DefaultListModel<>();
    private JList<String> excludedDirectoriesList = new JList<>(excludedDirectoriesListModel);
    private JScrollPane excludedScrollPane = new JScrollPane(excludedDirectoriesList);
    private JButton addExcludedDirButton = new JButton("Add");
    private JButton removeExcludedDirButton = new JButton("Remove");
    private JTextField languagesDisplayField = new JTextField(20);
    private JButton editLanguagesButton = new JButton("Edit");
    private Set<io.github.jbellis.brokk.analyzer.Language> currentAnalyzerLanguagesForDialog = new HashSet<>();
    private JRadioButton runAllTestsRadio = new JRadioButton(IProject.CodeAgentTestScope.ALL.toString());
    private JRadioButton runTestsInWorkspaceRadio = new JRadioButton(IProject.CodeAgentTestScope.WORKSPACE.toString());
    private JProgressBar buildProgressBar = new JProgressBar();
    private JButton inferBuildDetailsButton = new JButton("Infer Build Details");
    @Nullable
>>>>>>> 83ceb82e
    private Future<?> manualInferBuildTaskFuture;
    // Buttons from parent dialog that might need to be disabled/enabled by build agent
    private final JButton okButtonParent;
    private final JButton cancelButtonParent;
    private final JButton applyButtonParent;
    private JTabbedPane projectSubTabbedPane = new JTabbedPane(JTabbedPane.TOP);

    // Issue Provider related UI
    private JComboBox<io.github.jbellis.brokk.issues.IssueProviderType> issueProviderTypeComboBox = new JComboBox<>(io.github.jbellis.brokk.issues.IssueProviderType.values());
    private CardLayout issueProviderCardLayout = new CardLayout();
    private JPanel issueProviderConfigPanel = new JPanel(issueProviderCardLayout);

    // GitHub specific fields (will be part of the GitHub card)
    private JTextField githubOwnerField = new JTextField(20);
    private JTextField githubRepoField = new JTextField(20);
    private JTextField githubHostField = new JTextField(20);
    private JCheckBox githubOverrideCheckbox = new JCheckBox("Fetch issues from a different GitHub repository");

    private static final String NONE_CARD = "None";
    private static final String GITHUB_CARD = "GitHub";
    private static final String JIRA_CARD = "Jira";

    // Jira specific fields (will be part of the Jira card)
    private JTextField jiraProjectKeyField = new JTextField();
    private JTextField jiraBaseUrlField = new JTextField();
    private JPasswordField jiraApiTokenField = new JPasswordField();
    private JButton testJiraConnectionButton = new JButton("Test Jira Connection");
    private final JPanel bannerPanel;


    public SettingsProjectPanel(Chrome chrome,
                                SettingsDialog parentDialog,
                                JButton okButton,
                                JButton cancelButton,
                                JButton applyButton)
    {
        this.chrome = chrome;
        this.parentDialog = parentDialog;
        this.okButtonParent = okButton;
        this.cancelButtonParent = cancelButton;
        this.applyButtonParent = applyButton;
        this.bannerPanel = createBanner();

        setLayout(new BorderLayout());
        initComponents();
        loadSettings(); // Load settings after components are initialized
    }

    private JPanel createBanner() {
        var p = new JPanel(new BorderLayout(5, 0));
        Color infoBackground = UIManager.getColor("info");
        p.setBackground(infoBackground != null ? infoBackground : new Color(255, 255, 204)); // Pale yellow fallback
        p.setBorder(BorderFactory.createEmptyBorder(4, 8, 4, 8));

        var msg = new JLabel("""
            Build Agent has completed inspecting your project, \
            please review the build configuration.
        """);
        p.add(msg, BorderLayout.CENTER);

        var close = new JButton("×");
        close.setMargin(new Insets(0, 4, 0, 4));
        close.addActionListener(e -> {
            p.setVisible(false);
        });
        p.add(close, BorderLayout.EAST);
        p.setVisible(false); // Initially hidden
        return p;
    }

    private void initComponents() {
        var project = chrome.getProject();
        this.setEnabled(true); // Ensure panel is enabled if project exists

        // General Tab (formerly Other)
        var generalPanel = createGeneralPanel();
        projectSubTabbedPane.addTab("General", null, generalPanel, "General project settings");

        // Build Tab
        var buildPanel = createBuildPanel(project);
        projectSubTabbedPane.addTab("Build", null, buildPanel, "Build configuration and Code Intelligence settings");

        // Issues Tab (New)
        var issuesPanel = createIssuesPanel();
        projectSubTabbedPane.addTab("Issues", null, issuesPanel, "Issue tracker integration settings");

        // Data Retention Tab
        dataRetentionPanelInner = new DataRetentionPanel(project, this);
        projectSubTabbedPane.addTab("Data Retention", null, dataRetentionPanelInner, "Data retention policy for this project");

        // Jira Tab is now removed, its contents moved to the "Issues" tab's Jira card.

        add(projectSubTabbedPane, BorderLayout.CENTER);

        // Handle initial loading state for Build Details
        if (!project.hasBuildDetails()) {
            projectSubTabbedPane.setEnabledAt(BUILD_TAB_INDEX, false);
            buildProgressBar.setVisible(true);
            inferBuildDetailsButton.setEnabled(false);

            project.getBuildDetailsFuture().whenCompleteAsync((detailsResult, ex) -> {
                SwingUtilities.invokeLater(() -> {
                    projectSubTabbedPane.setEnabledAt(BUILD_TAB_INDEX, true);
                    buildProgressBar.setVisible(false);
                    inferBuildDetailsButton.setEnabled(true);

                    if (ex != null) {
                        logger.error("Initial build details determination failed", ex);
                        chrome.toolError("Failed to determine initial build details: " + ex.getMessage());
                    } else {
                        if (java.util.Objects.equals(detailsResult, BuildAgent.BuildDetails.EMPTY)) {
                            logger.warn("Initial Build Agent returned empty details. Using defaults.");
                            chrome.systemOutput("Initial Build Agent completed but found no specific details. Using defaults.");
                        } else {
                            logger.info("Initial build details determined successfully.");
                            chrome.systemOutput("Initial build details determined. Settings panel updated.");
                        }
                    }
                    loadBuildPanelSettings(); // Load settings for the build panel now
                });
            }, ForkJoinPool.commonPool());
        } else { // Project exists and details are already available
            buildProgressBar.setVisible(false);
            inferBuildDetailsButton.setEnabled(true);
        }
    }

    public JTabbedPane getProjectSubTabbedPane() {
        return projectSubTabbedPane;
    }

    private JPanel createGeneralPanel() {
        var generalPanel = new JPanel(new GridBagLayout());
        generalPanel.setBorder(BorderFactory.createEmptyBorder(10, 10, 10, 10));
        var gbc = new GridBagConstraints();
        gbc.insets = new Insets(2, 2, 2, 2);
        gbc.fill = GridBagConstraints.HORIZONTAL;
        int row = 0;

        gbc.gridx = 0; gbc.gridy = row; gbc.weightx = 0.0;
        gbc.anchor = GridBagConstraints.NORTHWEST; gbc.fill = GridBagConstraints.NONE;
        generalPanel.add(new JLabel("Style Guide:"), gbc);
        styleGuideArea.setWrapStyleWord(true); styleGuideArea.setLineWrap(true);
        var styleScrollPane = new JScrollPane(styleGuideArea);
        styleScrollPane.setVerticalScrollBarPolicy(JScrollPane.VERTICAL_SCROLLBAR_AS_NEEDED);
        styleScrollPane.setHorizontalScrollBarPolicy(JScrollPane.HORIZONTAL_SCROLLBAR_NEVER);
        gbc.gridx = 1; gbc.gridy = row++; gbc.weightx = 1.0; gbc.weighty = 0.5; gbc.fill = GridBagConstraints.BOTH;
        generalPanel.add(styleScrollPane, gbc);

        gbc.gridx = 1; gbc.gridy = row++; gbc.weightx = 1.0; gbc.weighty = 0.0;
        gbc.fill = GridBagConstraints.HORIZONTAL; gbc.anchor = GridBagConstraints.NORTHWEST;
        var styleGuideInfo = new JLabel("<html>The Style Guide is used by the Code Agent to help it conform to your project's style.</html>");
        styleGuideInfo.setFont(styleGuideInfo.getFont().deriveFont(Font.ITALIC, styleGuideInfo.getFont().getSize() * 0.9f));
        gbc.insets = new Insets(0, 2, 8, 2);
        generalPanel.add(styleGuideInfo, gbc);

        gbc.insets = new Insets(2, 2, 2, 2);
        gbc.gridx = 0; gbc.gridy = row; gbc.weightx = 0.0;
        gbc.anchor = GridBagConstraints.NORTHWEST; gbc.fill = GridBagConstraints.NONE;
        generalPanel.add(new JLabel("Commit Format:"), gbc);
        commitFormatArea.setWrapStyleWord(true); commitFormatArea.setLineWrap(true);
        var commitFormatScrollPane = new JScrollPane(commitFormatArea);
        commitFormatScrollPane.setVerticalScrollBarPolicy(JScrollPane.VERTICAL_SCROLLBAR_AS_NEEDED);
        commitFormatScrollPane.setHorizontalScrollBarPolicy(JScrollPane.HORIZONTAL_SCROLLBAR_NEVER);
        var commitFormatPanel = new JPanel(new BorderLayout(5, 0));
        commitFormatPanel.add(commitFormatScrollPane, BorderLayout.CENTER);
        gbc.gridx = 1; gbc.gridy = row++; gbc.weightx = 1.0; gbc.weighty = 0.5; gbc.fill = GridBagConstraints.BOTH;
        generalPanel.add(commitFormatPanel, gbc);

        gbc.gridx = 1; gbc.gridy = row++; gbc.weightx = 1.0; gbc.weighty = 0.0;
        gbc.fill = GridBagConstraints.HORIZONTAL; gbc.anchor = GridBagConstraints.NORTHWEST;
        var commitFormatInfo = new JLabel("<html>This informs the LLM how to structure the commit message suggestions it makes.</html>");
        commitFormatInfo.setFont(commitFormatInfo.getFont().deriveFont(Font.ITALIC, commitFormatInfo.getFont().getSize() * 0.9f));
        gbc.insets = new Insets(0, 2, 8, 2); // Increased bottom inset
        generalPanel.add(commitFormatInfo, gbc);

        gbc.insets = new Insets(2, 2, 2, 2);

        var project = chrome.getProject();
        boolean showReviewGuide = project != null && project.isGitHubRepo() && Boolean.getBoolean("brokk.prtab");

        if (showReviewGuide) {
            gbc.gridx = 0; gbc.gridy = row; gbc.weightx = 0.0;
            gbc.anchor = GridBagConstraints.NORTHWEST; gbc.fill = GridBagConstraints.NONE;
            generalPanel.add(new JLabel("Review Guide:"), gbc);
            reviewGuideArea = new JTextArea(5, 40);
            reviewGuideArea.setWrapStyleWord(true); reviewGuideArea.setLineWrap(true);
            var reviewGuideScrollPane = new JScrollPane(reviewGuideArea);
            reviewGuideScrollPane.setVerticalScrollBarPolicy(JScrollPane.VERTICAL_SCROLLBAR_AS_NEEDED);
            reviewGuideScrollPane.setHorizontalScrollBarPolicy(JScrollPane.HORIZONTAL_SCROLLBAR_NEVER);
            gbc.gridx = 1; gbc.gridy = row++; gbc.weightx = 1.0; gbc.weighty = 0.5; gbc.fill = GridBagConstraints.BOTH;
            generalPanel.add(reviewGuideScrollPane, gbc);

            gbc.gridx = 1; gbc.gridy = row++; gbc.weightx = 1.0; gbc.weighty = 0.0;
            gbc.fill = GridBagConstraints.HORIZONTAL; gbc.anchor = GridBagConstraints.NORTHWEST;
            var reviewGuideInfo = new JLabel("<html>The Review Guide is used to auto-populate the Instructions when capturing a pull request.</html>");
            reviewGuideInfo.setFont(reviewGuideInfo.getFont().deriveFont(Font.ITALIC, reviewGuideInfo.getFont().getSize() * 0.9f));
            gbc.insets = new Insets(0, 2, 8, 2);
            generalPanel.add(reviewGuideInfo, gbc);
        }


        gbc.weighty = 0.0; // Reset for any future components
        gbc.gridy = row; // Use current row for glue
        gbc.gridx = 0; gbc.gridwidth = 2;
        gbc.fill = GridBagConstraints.VERTICAL; gbc.weighty = 1.0; // Add glue to push content up
        generalPanel.add(Box.createVerticalGlue(), gbc);


        return generalPanel;
    }

    private JPanel createIssuesPanel() {
        var issuesPanel = new JPanel(new BorderLayout(5, 5));
        issuesPanel.setBorder(BorderFactory.createEmptyBorder(10, 10, 10, 10));

        // Provider selection
        var providerSelectionPanel = new JPanel(new FlowLayout(FlowLayout.LEFT));
        providerSelectionPanel.add(new JLabel("Issue Provider:"));
        // Custom renderer to use getDisplayName
        issueProviderTypeComboBox.setRenderer(new DefaultListCellRenderer() {
            @Override
            public Component getListCellRendererComponent(JList<?> list,
                                                        Object value,
                                                        int index,
                                                        boolean isSelected,
                                                        boolean cellHasFocus)
            {
                super.getListCellRendererComponent(list,
                                                   value,
                                                   index,
                                                   isSelected,
                                                   cellHasFocus);
                if (value instanceof io.github.jbellis.brokk.issues.IssueProviderType type) {
                    setText(type.getDisplayName());
                }
                return this;
            }
        });
        providerSelectionPanel.add(issueProviderTypeComboBox);
        issuesPanel.add(providerSelectionPanel, BorderLayout.NORTH);

        // Configuration area using CardLayout
        // issueProviderConfigPanel is initialized at field declaration with issueProviderCardLayout

        // --- None Card ---
        var noneCard = new JPanel(new BorderLayout());
        var noneLabel = new JLabel("No issue provider configured.");
        noneLabel.setHorizontalAlignment(SwingConstants.CENTER);
        noneLabel.setBorder(BorderFactory.createEmptyBorder(20, 20, 20, 20));
        noneCard.add(noneLabel, BorderLayout.CENTER);
        issueProviderConfigPanel.add(noneCard, NONE_CARD);

        // --- GitHub Card ---
        var gitHubCard = new JPanel(new GridBagLayout());
        gitHubCard.setBorder(BorderFactory.createEmptyBorder(10, 0, 0, 0));
        var gbcGitHub = new GridBagConstraints();
        gbcGitHub.insets = new Insets(2, 2, 2, 2);
        gbcGitHub.fill = GridBagConstraints.HORIZONTAL;
        int githubRow = 0;

        gbcGitHub.gridx = 0; gbcGitHub.gridy = githubRow++; gbcGitHub.gridwidth = 2; gbcGitHub.weightx = 0.0;
        gbcGitHub.anchor = GridBagConstraints.NORTHWEST;
        gitHubCard.add(githubOverrideCheckbox, gbcGitHub);

        gbcGitHub.gridwidth = 1; // Reset gridwidth
        gbcGitHub.gridx = 0; gbcGitHub.gridy = githubRow; gbcGitHub.weightx = 0.0; gbcGitHub.fill = GridBagConstraints.NONE;
        gitHubCard.add(new JLabel("Owner:"), gbcGitHub);
        gbcGitHub.gridx = 1; gbcGitHub.gridy = githubRow++; gbcGitHub.weightx = 1.0; gbcGitHub.fill = GridBagConstraints.HORIZONTAL;
        gitHubCard.add(githubOwnerField, gbcGitHub);

        gbcGitHub.gridx = 0; gbcGitHub.gridy = githubRow; gbcGitHub.weightx = 0.0; gbcGitHub.fill = GridBagConstraints.NONE;
        gitHubCard.add(new JLabel("Repository:"), gbcGitHub);
        gbcGitHub.gridx = 1; gbcGitHub.gridy = githubRow++; gbcGitHub.weightx = 1.0; gbcGitHub.fill = GridBagConstraints.HORIZONTAL;
        gitHubCard.add(githubRepoField, gbcGitHub);

        gbcGitHub.gridx = 0; gbcGitHub.gridy = githubRow; gbcGitHub.weightx = 0.0; gbcGitHub.fill = GridBagConstraints.NONE;
        gitHubCard.add(new JLabel("Host (optional):"), gbcGitHub);
        githubHostField.setToolTipText("e.g., github.mycompany.com (leave blank for github.com)");
        gbcGitHub.gridx = 1; gbcGitHub.gridy = githubRow++; gbcGitHub.weightx = 1.0; gbcGitHub.fill = GridBagConstraints.HORIZONTAL;
        gitHubCard.add(githubHostField, gbcGitHub);
        
        var ghInfoLabel = new JLabel("<html>If not overridden, issues are fetched from the project's own GitHub repository. Uses global GitHub token. Specify host for GitHub Enterprise.</html>");
        ghInfoLabel.setFont(ghInfoLabel.getFont().deriveFont(Font.ITALIC, ghInfoLabel.getFont().getSize() * 0.9f));
        gbcGitHub.gridx = 0; gbcGitHub.gridy = githubRow++; gbcGitHub.gridwidth = 2; gbcGitHub.insets = new Insets(8, 2, 2, 2);
        gitHubCard.add(ghInfoLabel, gbcGitHub);


        // Enable/disable owner/repo/host fields based on checkbox
        githubOverrideCheckbox.addActionListener(e -> {
            boolean selected = githubOverrideCheckbox.isSelected();
            githubOwnerField.setEnabled(selected);
            githubRepoField.setEnabled(selected);
            githubHostField.setEnabled(selected);
            if (!selected) {
                // Optionally clear or reset fields if needed when unchecked
                 githubOwnerField.setText("");
                 githubRepoField.setText("");
                 githubHostField.setText("");
            }
        });
        // Initial state
        githubOwnerField.setEnabled(false);
        githubRepoField.setEnabled(false);
        githubHostField.setEnabled(false);
        
        gbcGitHub.gridx = 0; gbcGitHub.gridy = githubRow; gbcGitHub.gridwidth = 2;
        gbcGitHub.weighty = 1.0; gbcGitHub.fill = GridBagConstraints.VERTICAL;
        gitHubCard.add(Box.createVerticalGlue(), gbcGitHub);
        issueProviderConfigPanel.add(gitHubCard, GITHUB_CARD);


        // --- Jira Card (reuses components) ---
        var jiraCard = new JPanel(new GridBagLayout());
        jiraCard.setBorder(BorderFactory.createEmptyBorder(10, 0, 0, 0)); // Padding for the card content
        var gbcJira = new GridBagConstraints();
        gbcJira.insets = new Insets(2, 2, 2, 2);
        gbcJira.fill = GridBagConstraints.HORIZONTAL;
        int jiraRow = 0;

        // Jira Base URL
        gbcJira.gridx = 0; gbcJira.gridy = jiraRow; gbcJira.weightx = 0.0;
        gbcJira.anchor = GridBagConstraints.NORTHWEST; gbcJira.fill = GridBagConstraints.NONE;
        jiraCard.add(new JLabel("Jira Base URL:"), gbcJira);
        gbcJira.gridx = 1; gbcJira.gridy = jiraRow++; gbcJira.weightx = 1.0; gbcJira.fill = GridBagConstraints.HORIZONTAL;
        jiraCard.add(jiraBaseUrlField, gbcJira);
        var baseUrlInfo = new JLabel("<html>The base URL of your Jira instance (e.g., https://yourcompany.atlassian.net).</html>");
        baseUrlInfo.setFont(baseUrlInfo.getFont().deriveFont(Font.ITALIC, baseUrlInfo.getFont().getSize() * 0.9f));
        gbcJira.gridx = 1; gbcJira.gridy = jiraRow++; gbcJira.insets = new Insets(0, 2, 8, 2);
        jiraCard.add(baseUrlInfo, gbcJira);
        gbcJira.insets = new Insets(2, 2, 2, 2);

        // Jira API Token
        gbcJira.gridx = 0; gbcJira.gridy = jiraRow; gbcJira.weightx = 0.0;
        gbcJira.anchor = GridBagConstraints.NORTHWEST; gbcJira.fill = GridBagConstraints.NONE;
        jiraCard.add(new JLabel("Jira API Token:"), gbcJira);
        gbcJira.gridx = 1; gbcJira.gridy = jiraRow++; gbcJira.weightx = 1.0; gbcJira.fill = GridBagConstraints.HORIZONTAL;
        jiraCard.add(jiraApiTokenField, gbcJira);
        var apiTokenInfo = new JLabel("<html>Your Jira API token. Refer to Atlassian documentation for how to create one.</html>");
        apiTokenInfo.setFont(apiTokenInfo.getFont().deriveFont(Font.ITALIC, apiTokenInfo.getFont().getSize() * 0.9f));
        gbcJira.gridx = 1; gbcJira.gridy = jiraRow++; gbcJira.insets = new Insets(0, 2, 8, 2);
        jiraCard.add(apiTokenInfo, gbcJira);
        gbcJira.insets = new Insets(2, 2, 2, 2);

        // Jira Project Key
        gbcJira.gridx = 0; gbcJira.gridy = jiraRow; gbcJira.weightx = 0.0;
        gbcJira.anchor = GridBagConstraints.NORTHWEST; gbcJira.fill = GridBagConstraints.NONE;
        jiraCard.add(new JLabel("Jira Project Key:"), gbcJira);
        gbcJira.gridx = 1; gbcJira.gridy = jiraRow++; gbcJira.weightx = 1.0; gbcJira.fill = GridBagConstraints.HORIZONTAL;
        jiraCard.add(jiraProjectKeyField, gbcJira);
        var jiraProjectKeyInfo = new JLabel("<html>The key of your Jira project (e.g., CASSANDRA). Used to scope issue searches.</html>");
        jiraProjectKeyInfo.setFont(jiraProjectKeyInfo.getFont().deriveFont(Font.ITALIC, jiraProjectKeyInfo.getFont().getSize() * 0.9f));
        gbcJira.gridx = 1; gbcJira.gridy = jiraRow++; gbcJira.insets = new Insets(0, 2, 8, 2);
        jiraCard.add(jiraProjectKeyInfo, gbcJira);
        gbcJira.insets = new Insets(2, 2, 2, 2);

        // Test Connection Button
        testJiraConnectionButton.addActionListener(e -> testJiraConnectionAction());
        gbcJira.gridx = 1; gbcJira.gridy = jiraRow++; gbcJira.weightx = 0.0; gbcJira.fill = GridBagConstraints.NONE; gbcJira.anchor = GridBagConstraints.EAST;
        jiraCard.add(testJiraConnectionButton, gbcJira);

        // Vertical glue
        gbcJira.gridx = 0; gbcJira.gridy = jiraRow; gbcJira.gridwidth = 2;
        gbcJira.weighty = 1.0; gbcJira.fill = GridBagConstraints.VERTICAL;
        jiraCard.add(Box.createVerticalGlue(), gbcJira);
        issueProviderConfigPanel.add(jiraCard, JIRA_CARD);

        issuesPanel.add(issueProviderConfigPanel, BorderLayout.CENTER);

        // Action listener for provider selection
        issueProviderTypeComboBox.addActionListener(e -> {
            io.github.jbellis.brokk.issues.IssueProviderType selectedType = (io.github.jbellis.brokk.issues.IssueProviderType) issueProviderTypeComboBox.getSelectedItem();
            if (selectedType == null) selectedType = io.github.jbellis.brokk.issues.IssueProviderType.NONE; // Should not happen with enum
            switch (selectedType) {
                case JIRA:
                    issueProviderCardLayout.show(issueProviderConfigPanel, JIRA_CARD);
                    break;
                case GITHUB:
                    issueProviderCardLayout.show(issueProviderConfigPanel, GITHUB_CARD);
                    break;
                case NONE:
                default:
                    issueProviderCardLayout.show(issueProviderConfigPanel, NONE_CARD);
                    break;
            }
        });
        return issuesPanel;
    }

    private void testJiraConnectionAction() {
        String baseUrl = jiraBaseUrlField.getText().trim();
        String token = new String(jiraApiTokenField.getPassword()).trim();

        if (baseUrl.isEmpty() || token.isEmpty()) {
            JOptionPane.showMessageDialog(SettingsProjectPanel.this,
                                          "Please fill in Jira Base URL and API Token.",
                                          "Missing Information",
                                          JOptionPane.WARNING_MESSAGE);
            return;
        }

        IProject tempProject = new IProject() {
            @Override public Path getRoot() { return Path.of("."); } // Dummy
        };

        testJiraConnectionButton.setEnabled(false);
        SwingWorker<String, Void> worker = new SwingWorker<>() {
            @Override
            protected String doInBackground() throws Exception {
                JiraIssueService testService = new JiraIssueService(tempProject);
                try {
                    // Use a concrete FilterOptions implementation, e.g., JiraFilterOptions with nulls for a basic check
                    FilterOptions filterOptions = new JiraFilterOptions(null, null, null, null, null, null);
                    testService.listIssues(filterOptions); // This might fetch issues, confirming connection and auth
                    return "Connection successful!";
                } catch (IOException ioException) {
                    logger.warn("Jira connection test failed: {}", ioException.getMessage());
                    return "Connection failed: " + ioException.getMessage();
                } catch (Exception ex) {
                    logger.error("Unexpected error during Jira connection test: {}", ex.getMessage(), ex);
                    return "Connection failed with unexpected error: " + ex.getMessage();
                }
            }

            @Override
            protected void done() {
                try {
                    String result = get();
                    if (result.startsWith("Connection successful")) {
                        JOptionPane.showMessageDialog(SettingsProjectPanel.this,
                                                      result,
                                                      "Jira Connection Test",
                                                      JOptionPane.INFORMATION_MESSAGE);
                    } else {
                        JOptionPane.showMessageDialog(SettingsProjectPanel.this,
                                                      result,
                                                      "Jira Connection Test Failed",
                                                      JOptionPane.ERROR_MESSAGE);
                    }
                } catch (Exception ex) {
                    String errorMessage = "An unexpected error occurred during the test: " + ex.getMessage();
                    logger.error(errorMessage, ex);
                    JOptionPane.showMessageDialog(SettingsProjectPanel.this,
                                                  errorMessage,
                                                  "Jira Connection Test Error",
                                                  JOptionPane.ERROR_MESSAGE);
                } finally {
                    testJiraConnectionButton.setEnabled(true);
                }
            }
        };
        worker.execute();
    }


    private JPanel createBuildPanel(IProject project) {
        var buildPanel = new JPanel(new GridBagLayout());
        buildPanel.setBorder(BorderFactory.createEmptyBorder(10, 10, 10, 10));
        var gbc = new GridBagConstraints();
        gbc.insets = new Insets(2, 2, 2, 2);
        gbc.fill = GridBagConstraints.HORIZONTAL;
        int row = 0;

        // Add banner at the top
        gbc.gridx = 0; gbc.gridy = row++;
        gbc.gridwidth = 2;
        gbc.weightx = 1.0;
        gbc.fill = GridBagConstraints.HORIZONTAL;
        buildPanel.add(bannerPanel, gbc);
        gbc.gridwidth = 1; // Reset gridwidth

        gbc.gridx = 0; gbc.gridy = row; gbc.weightx = 0.0;
        buildPanel.add(new JLabel("Build/Lint Command:"), gbc);
        gbc.gridx = 1; gbc.gridy = row++; gbc.weightx = 1.0;
        buildPanel.add(buildCleanCommandField, gbc);

        gbc.gridx = 0; gbc.gridy = row; gbc.weightx = 0.0;
        buildPanel.add(new JLabel("Test All Command:"), gbc);
        gbc.gridx = 1; gbc.gridy = row++; gbc.weightx = 1.0;
        buildPanel.add(allTestsCommandField, gbc);

        gbc.gridx = 0; gbc.gridy = row; gbc.weightx = 0.0;
        buildPanel.add(new JLabel("Test Some Command:"), gbc);
        gbc.gridx = 1; gbc.gridy = row++; gbc.weightx = 1.0;
        buildPanel.add(someTestsCommandField, gbc);
        var testSomeInfo = new JLabel("<html>Use a placeholder like {{FILE_OR_CLASS_PATH}} for the part that will be replaced.</html>");
        testSomeInfo.setFont(testSomeInfo.getFont().deriveFont(Font.ITALIC, testSomeInfo.getFont().getSize() * 0.9f));
        gbc.gridx = 1; gbc.gridy = row++; gbc.insets = new Insets(0, 2, 8, 2);
        buildPanel.add(testSomeInfo, gbc);
        gbc.insets = new Insets(2, 2, 2, 2); // Reset insets

        gbc.gridx = 0; gbc.gridy = row; gbc.weightx = 0.0;
        gbc.anchor = GridBagConstraints.WEST; gbc.fill = GridBagConstraints.NONE;
        buildPanel.add(new JLabel("Code Agent Tests:"), gbc);
        var testScopeGroup = new ButtonGroup();
        testScopeGroup.add(runAllTestsRadio); testScopeGroup.add(runTestsInWorkspaceRadio);
        var radioPanel = new JPanel(new FlowLayout(FlowLayout.LEFT, 0, 0));
        radioPanel.setOpaque(false); radioPanel.add(runAllTestsRadio); radioPanel.add(runTestsInWorkspaceRadio);
        gbc.gridx = 1; gbc.gridy = row++; gbc.weightx = 1.0; gbc.fill = GridBagConstraints.HORIZONTAL;
        buildPanel.add(radioPanel, gbc);

        // Removed Build Instructions Area and its ScrollPane

        gbc.gridx = 0; gbc.gridy = row; gbc.weightx = 0.0; gbc.weighty = 0.0; // Ensure weighty is reset before this
        gbc.fill = GridBagConstraints.HORIZONTAL; gbc.anchor = GridBagConstraints.WEST;
        buildPanel.add(new JLabel("CI Refresh:"), gbc);
        gbc.gridx = 1; gbc.gridy = row++; gbc.weightx = 1.0;
        buildPanel.add(cpgRefreshComboBox, gbc);

        gbc.gridx = 0; gbc.gridy = row; gbc.weightx = 0.0; gbc.anchor = GridBagConstraints.WEST;
        buildPanel.add(new JLabel("CI Languages:"), gbc);
        languagesDisplayField.setEditable(false);
        // currentAnalyzerLanguagesForDialog is initialized at declaration and populated in loadBuildPanelSettings
        this.editLanguagesButton.addActionListener(e -> showLanguagesDialog(project));
        var languagesPanel = new JPanel(new BorderLayout(5, 0));
        languagesPanel.add(languagesDisplayField, BorderLayout.CENTER); languagesPanel.add(this.editLanguagesButton, BorderLayout.EAST);
        gbc.gridx = 1; gbc.gridy = row++; gbc.weightx = 1.0; gbc.fill = GridBagConstraints.HORIZONTAL;
        buildPanel.add(languagesPanel, gbc);

        gbc.gridx = 0; gbc.gridy = row; gbc.weightx = 0.0; gbc.anchor = GridBagConstraints.NORTHWEST;
        buildPanel.add(new JLabel("CI Exclusions:"), gbc);
        excludedDirectoriesList.setVisibleRowCount(3);
        // excludedScrollPane is initialized at declaration with excludedDirectoriesList
        gbc.gridx = 1; gbc.gridy = row; gbc.weightx = 1.0; gbc.weighty = 0.5; gbc.fill = GridBagConstraints.BOTH;
        buildPanel.add(this.excludedScrollPane, gbc);

        var excludedButtonsPanel = new JPanel(new FlowLayout(FlowLayout.LEFT, 5, 0));
        excludedButtonsPanel.add(this.addExcludedDirButton); excludedButtonsPanel.add(this.removeExcludedDirButton);
        gbc.gridy = row + 1; gbc.weighty = 0.0; gbc.fill = GridBagConstraints.NONE;
        gbc.anchor = GridBagConstraints.NORTHWEST; gbc.insets = new Insets(2, 0, 2, 2);
        buildPanel.add(excludedButtonsPanel, gbc);
        row += 2; gbc.insets = new Insets(2, 2, 2, 2);

        this.addExcludedDirButton.addActionListener(e -> {
            String newDir = JOptionPane.showInputDialog(parentDialog,
                                                        "Enter directory to exclude (e.g., target/, build/):",
                                                        "Add Excluded Directory",
                                                        JOptionPane.PLAIN_MESSAGE);
            if (newDir != null && !newDir.trim().isEmpty()) {
                String trimmedNewDir = newDir.trim();
                List<String> currentElements = java.util.Collections.list(excludedDirectoriesListModel.elements());
                if (!currentElements.contains(trimmedNewDir)) { // Avoid duplicates if user adds same dir again
                    currentElements.add(trimmedNewDir);
                }
                currentElements.sort(String::compareToIgnoreCase);
                
                excludedDirectoriesListModel.clear();
                currentElements.forEach(excludedDirectoriesListModel::addElement);
            }
        });
        this.removeExcludedDirButton.addActionListener(e -> {
            int[] selectedIndices = excludedDirectoriesList.getSelectedIndices();
            for (int i = selectedIndices.length - 1; i >= 0; i--) excludedDirectoriesListModel.removeElementAt(selectedIndices[i]);
        });

        gbc.gridx = 1; gbc.gridy = row++; gbc.weightx = 0.0; gbc.weighty = 0.0;
        gbc.fill = GridBagConstraints.NONE; gbc.anchor = GridBagConstraints.EAST;
        inferBuildDetailsButton.setActionCommand(ACTION_INFER); // Default action is "infer"
        buildPanel.add(inferBuildDetailsButton, gbc);

        // Check if initial build details inference is running
        CompletableFuture<BuildAgent.BuildDetails> detailsFuture = project.getBuildDetailsFuture();
        boolean initialAgentRunning = !detailsFuture.isDone();

        // --- Progress Bar for Build Agent ---
        // Create a wrapper panel with fixed height to reserve space
        JPanel progressWrapper = new JPanel(new BorderLayout());
        progressWrapper.setPreferredSize(buildProgressBar.getPreferredSize());
        progressWrapper.add(buildProgressBar, BorderLayout.CENTER);
        buildProgressBar.setIndeterminate(true);

        buildProgressBar.setVisible(initialAgentRunning); // Show progress bar if initial agent is running
        gbc.gridx = 1; // Align with input fields (right column)
        gbc.gridy = row++; // Next available row
        gbc.fill = GridBagConstraints.HORIZONTAL; // Let progress bar fill width
        gbc.anchor = GridBagConstraints.EAST;
        buildPanel.add(progressWrapper, gbc);
        // Initialize button based on the state of the initial build agent
        if (initialAgentRunning) {
            setButtonToInferenceInProgress(false); // false = don't set Cancel text (initial agent)

            // Add a listener to reset the button when the initial agent completes
            detailsFuture.whenCompleteAsync((result, ex) -> {
                SwingUtilities.invokeLater(() -> {
                    // inferBuildDetailsButton is non-null
                    if (manualInferBuildTaskFuture == null) {
                        setButtonToReadyState();
                    }
                });
            });
        }

        inferBuildDetailsButton.addActionListener(e -> runBuildAgent());
        
        // Vertical glue to push all build panel content up
        gbc.gridx = 0; gbc.gridy = row; gbc.gridwidth = 2;
        gbc.weighty = 1.0; gbc.fill = GridBagConstraints.VERTICAL;
        buildPanel.add(Box.createVerticalGlue(), gbc);


        return buildPanel;
    }

     private void setButtonToInferenceInProgress(boolean showCancelButton) {
         inferBuildDetailsButton.setToolTipText("build inference in progress");
         buildProgressBar.setVisible(true);

         if (showCancelButton) {
             inferBuildDetailsButton.setText("Cancel");
             inferBuildDetailsButton.setActionCommand(ACTION_CANCEL);
             inferBuildDetailsButton.setEnabled(true);
         } else {
             // Initial agent running - disable the button
             inferBuildDetailsButton.setEnabled(false);
         }
     }

     private void setButtonToReadyState() {
         inferBuildDetailsButton.setText("Infer Build Details");
         inferBuildDetailsButton.setActionCommand(ACTION_INFER);
         inferBuildDetailsButton.setEnabled(true);
         inferBuildDetailsButton.setToolTipText(null);
         buildProgressBar.setVisible(false);
     }

    private void runBuildAgent() {
        String action = inferBuildDetailsButton.getActionCommand();

        if (ACTION_CANCEL.equals(action)) {
            // We're in cancel mode - cancel the running task
            if (manualInferBuildTaskFuture != null && !manualInferBuildTaskFuture.isDone()) {
                boolean cancelled = manualInferBuildTaskFuture.cancel(true);
                logger.debug("Build agent cancellation requested, result: {}", cancelled);
                // Button state will be reset in the finally block of the task
            }
            return;
        }

        var cm = chrome.getContextManager();
        var proj = chrome.getProject();

        setBuildControlsEnabled(false); // Disable controls in this panel
        setButtonToInferenceInProgress(true); // true = set Cancel text (manual agent)

        manualInferBuildTaskFuture = cm.submitUserTask("Running Build Agent", () -> {
            try {
                chrome.systemOutput("Starting Build Agent...");
                var agent = new BuildAgent(proj,
                                           cm.getLlm(cm.getSearchModel(), "Infer build details"),
                                           cm.getToolRegistry());
                var newBuildDetails = agent.execute();

                if (java.util.Objects.equals(newBuildDetails, BuildAgent.BuildDetails.EMPTY)) {
                    logger.warn("Build Agent returned null or empty details, considering it an error.");
                    // When cancel button is pressed, we need to show a different kind of message
                    boolean isCancellation = ACTION_CANCEL.equals(inferBuildDetailsButton.getActionCommand());

                    SwingUtilities.invokeLater(() -> {
                        if (isCancellation) {
                            logger.info("Build Agent execution cancelled by user");
                            chrome.systemOutput("Build Inference Agent cancelled.");
                            JOptionPane.showMessageDialog(SettingsProjectPanel.this,
                                                          "Build Inference Agent cancelled.",
                                                          "Build Cancelled",
                                                          JOptionPane.INFORMATION_MESSAGE);
                        } else {
                            SwingUtilities.invokeLater(() -> {
                                String errorMessage = "Build Agent failed to determine build details. Please check agent logs.";
                                chrome.toolError(errorMessage);
                                JOptionPane.showMessageDialog(SettingsProjectPanel.this,
                                                              errorMessage,
                                                              "Build Agent Error",
                                                              JOptionPane.ERROR_MESSAGE);
                                // Do not save or update UI with empty details
                            });
                        }
                    });
                } else {
                    // Do not save here, only update UI fields. applySettings will save.
                    SwingUtilities.invokeLater(() -> {
                        updateBuildDetailsFieldsFromAgent(newBuildDetails);
                        chrome.systemOutput("Build Agent finished. Review and apply settings.");
                    });
                }
            } catch (Exception ex) {
                logger.error("Error running Build Agent", ex);
                SwingUtilities.invokeLater(() -> {
                    String errorMessage = "Build Agent failed: " + ex.getMessage();
                    chrome.toolError(errorMessage);
                    JOptionPane.showMessageDialog(parentDialog,
                                                  errorMessage,
                                                  "Build Agent Error",
                                                  JOptionPane.ERROR_MESSAGE);
                });
            } finally {
                SwingUtilities.invokeLater(() -> {
                    setBuildControlsEnabled(true);
                    setButtonToReadyState();
                    manualInferBuildTaskFuture = null;
                });
            }
        });
    }


    private void setBuildControlsEnabled(boolean enabled) {
        // The 'enabled' state is determined by the caller;
        // this panel's overall enabled state (due to project presence) is handled in initComponents.
        buildProgressBar.setVisible(!enabled);

        Stream.of(buildCleanCommandField, allTestsCommandField, someTestsCommandField,
                  runAllTestsRadio, runTestsInWorkspaceRadio,
                  cpgRefreshComboBox,
                  editLanguagesButton,
                  excludedScrollPane, excludedDirectoriesList,
                  addExcludedDirButton, removeExcludedDirButton,
                  // Parent dialog buttons
                  okButtonParent, cancelButtonParent, applyButtonParent)
              .filter(java.util.Objects::nonNull) // Filter out null components (e.g., optional parent buttons)
              .forEach(control -> control.setEnabled(enabled));
    }

    private void updateBuildDetailsFieldsFromAgent(BuildAgent.BuildDetails details) {
        SwingUtilities.invokeLater(() -> {
            buildCleanCommandField.setText(details.buildLintCommand());
            allTestsCommandField.setText(details.testAllCommand());
            someTestsCommandField.setText(details.testSomeCommand());
            excludedDirectoriesListModel.clear();
            var sortedExcludedDirs = details.excludedDirectories().stream().sorted().toList();
            for (String dir : sortedExcludedDirs) excludedDirectoriesListModel.addElement(dir);
            logger.trace("UI fields updated with new BuildDetails from agent: {}", details);
        });
    }

    private void updateLanguagesDisplayField() {
        // languagesDisplayField and currentAnalyzerLanguagesForDialog are initialized at declaration and non-null.
        String cdl = currentAnalyzerLanguagesForDialog.stream()
                .map(lang -> lang.name())
                .sorted()
                .collect(Collectors.joining(", "));
        languagesDisplayField.setText(cdl.isEmpty() ? "None" : cdl);
    }

    private void showLanguagesDialog(IProject project) {
        var dialog = new JDialog(parentDialog, "Select Languages for Analysis", true);
        dialog.setDefaultCloseOperation(JDialog.DISPOSE_ON_CLOSE);
        dialog.setLayout(new BorderLayout(10, 10));
        dialog.setSize(300, 400);
        dialog.setLocationRelativeTo(parentDialog);

        var languageCheckBoxMapLocal = new java.util.LinkedHashMap<io.github.jbellis.brokk.analyzer.Language, JCheckBox>();
        var languagesInProject = new HashSet<io.github.jbellis.brokk.analyzer.Language>();
        project.getRoot();
        Set<io.github.jbellis.brokk.analyzer.ProjectFile> filesToScan = project.hasGit() ? project.getRepo().getTrackedFiles() : project.getAllFiles();
        for (var pf : filesToScan) {
            String extension = com.google.common.io.Files.getFileExtension(pf.absPath().toString());
            if (!extension.isEmpty()) {
                var lang = io.github.jbellis.brokk.analyzer.Language.fromExtension(extension);
                if (lang != io.github.jbellis.brokk.analyzer.Language.NONE) languagesInProject.add(lang);
            }
        }

        var checkBoxesPanel = new JPanel();
        checkBoxesPanel.setLayout(new BoxLayout(checkBoxesPanel, BoxLayout.PAGE_AXIS));
        checkBoxesPanel.setBorder(BorderFactory.createEmptyBorder(10,10,10,10));
        var sortedLanguagesToShow = languagesInProject.stream().sorted(java.util.Comparator.comparing(io.github.jbellis.brokk.analyzer.Language::name)).toList();
        for (var lang : sortedLanguagesToShow) {
            var checkBox = new JCheckBox(lang.name());
            checkBox.setSelected(currentAnalyzerLanguagesForDialog.contains(lang));
            languageCheckBoxMapLocal.put(lang, checkBox);
            checkBoxesPanel.add(checkBox);
        }
        if (sortedLanguagesToShow.isEmpty()) checkBoxesPanel.add(new JLabel("No analyzable languages detected."));

        var buttonPanel = new JPanel(new FlowLayout(FlowLayout.RIGHT));
        var okBtn = new JButton("OK"); var cancelBtn = new JButton("Cancel");
        buttonPanel.add(okBtn); buttonPanel.add(cancelBtn);
        okBtn.addActionListener(e -> {
            currentAnalyzerLanguagesForDialog.clear();
            for (var entry : languageCheckBoxMapLocal.entrySet()) if (entry.getValue().isSelected()) currentAnalyzerLanguagesForDialog.add(entry.getKey());
            updateLanguagesDisplayField();
            dialog.dispose();
        });
        cancelBtn.addActionListener(e -> dialog.dispose());
        dialog.add(new JScrollPane(checkBoxesPanel), BorderLayout.CENTER);
        dialog.add(buttonPanel, BorderLayout.SOUTH);
        dialog.setVisible(true);
    }

    public void loadSettings() {
        var project = chrome.getProject();

        // General Tab
        styleGuideArea.setText(project.getStyleGuide());
        commitFormatArea.setText(project.getCommitMessageFormat());
        if (reviewGuideArea != null) {
            reviewGuideArea.setText(project.getReviewGuide());
        }

        // Issues Tab
        io.github.jbellis.brokk.IssueProvider currentProvider = project.getIssuesProvider();
        issueProviderTypeComboBox.setSelectedItem(currentProvider.type());

        githubOwnerField.setEnabled(false); // Default state
        githubRepoField.setEnabled(false);
        githubHostField.setEnabled(false); // Default state for host field
        githubOverrideCheckbox.setSelected(false);

        switch (currentProvider.type()) {
            case JIRA:
                if (currentProvider.config() instanceof io.github.jbellis.brokk.issues.IssuesProviderConfig.JiraConfig jiraConfig) {
                    jiraBaseUrlField.setText(jiraConfig.baseUrl());
                    jiraApiTokenField.setText(jiraConfig.apiToken());
                    jiraProjectKeyField.setText(jiraConfig.projectKey());
                }
                issueProviderCardLayout.show(issueProviderConfigPanel, JIRA_CARD);
                break;
            case GITHUB:
                if (currentProvider.config() instanceof io.github.jbellis.brokk.issues.IssuesProviderConfig.GithubConfig githubConfig) {
                    if (!githubConfig.isDefault()) {
                        githubOwnerField.setText(githubConfig.owner());
                        githubRepoField.setText(githubConfig.repo());
                        githubHostField.setText(githubConfig.host()); // Load host
                        githubOwnerField.setEnabled(true);
                        githubRepoField.setEnabled(true);
                        githubHostField.setEnabled(true); // Enable host field if override is active
                        githubOverrideCheckbox.setSelected(true);
                    } else {
                        // Fields remain disabled and empty, checkbox unchecked
                         githubOwnerField.setText("");
                         githubRepoField.setText("");
                         githubHostField.setText("");
                    }
                }
                issueProviderCardLayout.show(issueProviderConfigPanel, GITHUB_CARD);
                break;
            case NONE:
            default:
                issueProviderCardLayout.show(issueProviderConfigPanel, NONE_CARD);
                break;
        }

        // Build Tab - Load settings only if details are available
        // If not available, the whenCompleteAsync callback from initComponents will call loadBuildPanelSettings
        if (project.hasBuildDetails()) {
            loadBuildPanelSettings();
        }

        // Data Retention Tab
        if (dataRetentionPanelInner != null) dataRetentionPanelInner.loadPolicy();
    }

    private void loadBuildPanelSettings() {
        var project = chrome.getProject();

        BuildAgent.BuildDetails details;
        try {
            // This call is now safe as it's guarded by hasBuildDetails() or called after awaitBuildDetails()
            details = project.loadBuildDetails();
        } catch (Exception e) {
            logger.warn("Could not load build details for settings panel, using EMPTY. Error: {}", e.getMessage(), e);
            details = BuildAgent.BuildDetails.EMPTY; // Fallback to EMPTY
            chrome.toolError("Error loading build details: " + e.getMessage() + ". Using defaults.");
        }

        buildCleanCommandField.setText(details.buildLintCommand());
        allTestsCommandField.setText(details.testAllCommand());
        someTestsCommandField.setText(details.testSomeCommand());

        if (project.getCodeAgentTestScope() == IProject.CodeAgentTestScope.ALL) {
            runAllTestsRadio.setSelected(true);
        } else {
            runTestsInWorkspaceRadio.setSelected(true);
        }

        var currentRefresh = project.getAnalyzerRefresh();
        cpgRefreshComboBox.setSelectedItem(currentRefresh == IProject.CpgRefresh.UNSET ? IProject.CpgRefresh.AUTO : currentRefresh);

        currentAnalyzerLanguagesForDialog = new HashSet<>(project.getAnalyzerLanguages());
        updateLanguagesDisplayField();

        excludedDirectoriesListModel.clear();
        var sortedExcludedDirs = details.excludedDirectories().stream().sorted().toList();
        for (String dir : sortedExcludedDirs) {
            excludedDirectoriesListModel.addElement(dir);
        }
        logger.trace("Build panel settings loaded/reloaded with details: {}", details);
    }

    public boolean applySettings() {
        var project = chrome.getProject();

        // General Tab
        project.saveStyleGuide(styleGuideArea.getText());
        project.setCommitMessageFormat(commitFormatArea.getText());
        if (reviewGuideArea != null) {
            project.saveReviewGuide(reviewGuideArea.getText());
        }

        // Issues Tab
        io.github.jbellis.brokk.issues.IssueProviderType selectedType = (io.github.jbellis.brokk.issues.IssueProviderType) issueProviderTypeComboBox.getSelectedItem();
        io.github.jbellis.brokk.IssueProvider newProviderToSet;

        switch (selectedType) {
            case JIRA:
                String baseUrl = jiraBaseUrlField.getText().trim();
                String apiToken = new String(jiraApiTokenField.getPassword()).trim();
                String projectKey = jiraProjectKeyField.getText().trim();
                newProviderToSet = io.github.jbellis.brokk.IssueProvider.jira(baseUrl,
                                                                              apiToken,
                                                                              projectKey);
                break;
            case GITHUB:
                if (githubOverrideCheckbox.isSelected()) {
                    String owner = githubOwnerField.getText().trim();
                    String repo = githubRepoField.getText().trim();
                    String host = githubHostField.getText().trim();
                    newProviderToSet = io.github.jbellis.brokk.IssueProvider.github(owner,
                                                                                    repo,
                                                                                    host);
                } else {
                    newProviderToSet = io.github.jbellis.brokk.IssueProvider.github(); // Default GitHub (empty owner, repo, host)
                }
                break;
            case NONE:
            default:
                newProviderToSet = io.github.jbellis.brokk.IssueProvider.none();
                break;
        }
        project.setIssuesProvider(newProviderToSet);

        // Build Tab
        var currentDetails = project.loadBuildDetails();
        var newBuildLint = buildCleanCommandField.getText();
        var newTestAll = allTestsCommandField.getText();
        var newTestSome = someTestsCommandField.getText();
        // buildInstructionsArea removed

        var newExcludedDirs = new HashSet<String>();
        for (int i = 0; i < excludedDirectoriesListModel.getSize(); i++) newExcludedDirs.add(excludedDirectoriesListModel.getElementAt(i));

        var newDetails = new BuildAgent.BuildDetails(newBuildLint,
                                                     newTestAll,
                                                     newTestSome,
                                                     newExcludedDirs);
        if (!newDetails.equals(currentDetails)) {
            project.saveBuildDetails(newDetails);
            logger.debug("Applied Build Details changes.");
        }

        MainProject.CodeAgentTestScope selectedScope = runAllTestsRadio.isSelected() ? IProject.CodeAgentTestScope.ALL : IProject.CodeAgentTestScope.WORKSPACE;
        if (selectedScope != project.getCodeAgentTestScope()) {
            project.setCodeAgentTestScope(selectedScope);
            logger.debug("Applied Code Agent Test Scope: {}", selectedScope);
        }

        var selectedRefresh = (MainProject.CpgRefresh) cpgRefreshComboBox.getSelectedItem();
        if (selectedRefresh != project.getAnalyzerRefresh()) {
            project.setAnalyzerRefresh(selectedRefresh);
            logger.debug("Applied Code Intelligence Refresh: {}", selectedRefresh);
        }

        if (!currentAnalyzerLanguagesForDialog.equals(project.getAnalyzerLanguages())) {
            project.setAnalyzerLanguages(currentAnalyzerLanguagesForDialog);
            logger.debug("Applied Code Intelligence Languages: {}", currentAnalyzerLanguagesForDialog);
        }

        // Data Retention Tab
        if (dataRetentionPanelInner != null) dataRetentionPanelInner.applyPolicy();
        
        // After applying data retention, model list might need refresh
        chrome.getContextManager().submitBackgroundTask("Refreshing models due to policy change", () -> {
            chrome.getContextManager().reloadModelsAsync();
        });


        return true;
    }

    public void showBuildBanner() {
        bannerPanel.setVisible(true);
    }
    
    public void refreshDataRetentionPanel() {
        if (dataRetentionPanelInner != null) {
            dataRetentionPanelInner.refreshStateAndUI();
        }
    }


    @Override
    public void applyTheme(GuiTheme guiTheme) {
        SwingUtilities.updateComponentTreeUI(this);
    }

    // Static inner class DataRetentionPanel (Copied and adapted from SettingsDialog)
    public static class DataRetentionPanel extends JPanel {
        private final IProject project;
        private final @Nullable SettingsProjectPanel parentProjectPanel; // For triggering model refresh
        private final ButtonGroup policyGroup;
        private final JRadioButton improveRadio;
        private final JLabel improveDescLabel;
        private final JRadioButton minimalRadio;
        private final JLabel minimalDescLabel;
        private final JLabel orgDisabledLabel;
        private final JLabel infoLabel;

        public DataRetentionPanel(IProject project, @Nullable SettingsProjectPanel parentProjectPanel) {
            super(new GridBagLayout());
            this.project = project;
            this.parentProjectPanel = parentProjectPanel;
            this.policyGroup = new ButtonGroup();

            setBorder(BorderFactory.createEmptyBorder(10, 10, 10, 10));
            var gbc = new GridBagConstraints();
            gbc.insets = new Insets(5, 5, 5, 5);
            gbc.anchor = GridBagConstraints.WEST;
            gbc.fill = GridBagConstraints.HORIZONTAL;
            gbc.weightx = 1.0;

            improveRadio = new JRadioButton(DataRetentionPolicy.IMPROVE_BROKK.getDisplayName());
            improveRadio.putClientProperty("policy", DataRetentionPolicy.IMPROVE_BROKK);
            policyGroup.add(improveRadio);
            improveDescLabel = new JLabel("<html>Allow Brokk and/or its partners to use requests from this project to train models and improve the Brokk service.</html>");
            improveDescLabel.setFont(improveDescLabel.getFont().deriveFont(Font.ITALIC, improveDescLabel.getFont().getSize() * 0.9f));

            minimalRadio = new JRadioButton(DataRetentionPolicy.MINIMAL.getDisplayName());
            minimalRadio.putClientProperty("policy", DataRetentionPolicy.MINIMAL);
            policyGroup.add(minimalRadio);
            minimalDescLabel = new JLabel("<html>Brokk will not share data from this project with anyone and will restrict its use to the minimum necessary to provide the Brokk service.</html>");
            minimalDescLabel.setFont(minimalDescLabel.getFont().deriveFont(Font.ITALIC, minimalDescLabel.getFont().getSize() * 0.9f));

            orgDisabledLabel = new JLabel("<html><b>Data sharing is disabled by your organization.</b></html>");
            infoLabel = new JLabel("<html>Data retention policy affects which AI models are allowed. In particular, Deepseek models are not available under the Essential Use Only policy, since Deepseek will train on API requests independently of Brokk.</html>");
            infoLabel.setFont(infoLabel.getFont().deriveFont(infoLabel.getFont().getSize() * 0.9f));

            layoutControls();
            loadPolicy();
        }

        private void layoutControls() {
            removeAll();
            var gbc = new GridBagConstraints();
            gbc.insets = new Insets(5, 5, 5, 5); gbc.anchor = GridBagConstraints.WEST;
            gbc.fill = GridBagConstraints.HORIZONTAL; gbc.weightx = 1.0;
            int y = 0;
            boolean dataSharingAllowedByOrg = project.isDataShareAllowed();

            if (dataSharingAllowedByOrg) {
                gbc.gridx = 0; gbc.gridy = y++; gbc.insets = new Insets(5, 5, 0, 5); add(improveRadio, gbc); improveRadio.setVisible(true);
                gbc.gridx = 0; gbc.gridy = y++; gbc.insets = new Insets(0, 25, 10, 5); add(improveDescLabel, gbc); improveDescLabel.setVisible(true);
                gbc.gridx = 0; gbc.gridy = y++; gbc.insets = new Insets(5, 5, 0, 5); add(minimalRadio, gbc); minimalRadio.setVisible(true);
                gbc.gridx = 0; gbc.gridy = y++; gbc.insets = new Insets(0, 25, 10, 5); add(minimalDescLabel, gbc); minimalDescLabel.setVisible(true);
                orgDisabledLabel.setVisible(false);
            } else {
                improveRadio.setVisible(false); improveDescLabel.setVisible(false);
                minimalRadio.setVisible(false); minimalDescLabel.setVisible(false);
                gbc.gridx = 0; gbc.gridy = y++; gbc.insets = new Insets(5, 5, 10, 5); add(orgDisabledLabel, gbc); orgDisabledLabel.setVisible(true);
            }
            gbc.insets = new Insets(15, 5, 5, 5); infoLabel.setVisible(true);
            gbc.gridx = 0; gbc.gridy = y++; add(infoLabel, gbc);
            gbc.gridx = 0; gbc.gridy = y; gbc.weighty = 1.0; gbc.fill = GridBagConstraints.VERTICAL; add(Box.createVerticalGlue(), gbc);
            revalidate(); repaint();
        }

        public void refreshStateAndUI() {
            layoutControls(); loadPolicy();
        }

        public void loadPolicy() {
            if (project.isDataShareAllowed()) {
                var currentPolicy = project.getDataRetentionPolicy();
                if (currentPolicy == DataRetentionPolicy.IMPROVE_BROKK) improveRadio.setSelected(true);
                else if (currentPolicy == DataRetentionPolicy.MINIMAL) minimalRadio.setSelected(true);
                else policyGroup.clearSelection();
            }
        }

        public DataRetentionPolicy getSelectedPolicy() {
            if (!project.isDataShareAllowed()) return DataRetentionPolicy.MINIMAL;
            if (improveRadio.isSelected()) return DataRetentionPolicy.IMPROVE_BROKK;
            if (minimalRadio.isSelected()) return DataRetentionPolicy.MINIMAL;
            return DataRetentionPolicy.UNSET;
        }

        public void applyPolicy() {
            var selectedPolicy = getSelectedPolicy();
            var oldPolicy = project.getDataRetentionPolicy();
            if (selectedPolicy != DataRetentionPolicy.UNSET) {
                project.setDataRetentionPolicy(selectedPolicy);
                if (selectedPolicy != oldPolicy) {
                     logger.debug("Applied Data Retention Policy: {}", selectedPolicy);
                     if (parentProjectPanel != null) {
                         // Trigger model list refresh in parent dialog or chrome context manager
                         parentProjectPanel.parentDialog.getChrome().getContextManager().reloadModelsAsync();
                         // Also need to refresh model selection UI in SettingsGlobalPanel
                         parentProjectPanel.parentDialog.refreshGlobalModelsPanelPostPolicyChange();
                     }
                }
            } // else this is standalone data retention dialog
        }
    }
}<|MERGE_RESOLUTION|>--- conflicted
+++ resolved
@@ -46,29 +46,6 @@
     private final SettingsDialog parentDialog;
 
     // UI Components managed by this panel
-<<<<<<< HEAD
-    private JComboBox<MainProject.CpgRefresh> cpgRefreshComboBox;
-    private JTextField buildCleanCommandField;
-    private JTextField allTestsCommandField;
-    private JTextField someTestsCommandField; // Added for testSomeCommand
-    private DataRetentionPanel dataRetentionPanelInner; // Renamed to avoid conflict if outer is also named this
-    private JTextArea styleGuideArea;
-    private JTextArea commitFormatArea;
-    private JTextArea reviewGuideArea;
-    // buildInstructionsArea and instructionsScrollPane removed
-    private JList<String> excludedDirectoriesList;
-    private DefaultListModel<String> excludedDirectoriesListModel;
-    private JScrollPane excludedScrollPane;
-    private JButton addExcludedDirButton;
-    private JButton removeExcludedDirButton;
-    private JTextField languagesDisplayField;
-    private JButton editLanguagesButton;
-    private Set<io.github.jbellis.brokk.analyzer.Language> currentAnalyzerLanguagesForDialog;
-    private JRadioButton runAllTestsRadio;
-    private JRadioButton runTestsInWorkspaceRadio;
-    private JProgressBar buildProgressBar;
-    private JButton inferBuildDetailsButton;
-=======
     private JComboBox<MainProject.CpgRefresh> cpgRefreshComboBox = new JComboBox<>(new MainProject.CpgRefresh[]{IProject.CpgRefresh.AUTO, IProject.CpgRefresh.ON_RESTART, IProject.CpgRefresh.MANUAL});
     private JTextField buildCleanCommandField = new JTextField();
     private JTextField allTestsCommandField = new JTextField();
@@ -90,7 +67,6 @@
     private JProgressBar buildProgressBar = new JProgressBar();
     private JButton inferBuildDetailsButton = new JButton("Infer Build Details");
     @Nullable
->>>>>>> 83ceb82e
     private Future<?> manualInferBuildTaskFuture;
     // Buttons from parent dialog that might need to be disabled/enabled by build agent
     private final JButton okButtonParent;
@@ -266,32 +242,6 @@
         commitFormatInfo.setFont(commitFormatInfo.getFont().deriveFont(Font.ITALIC, commitFormatInfo.getFont().getSize() * 0.9f));
         gbc.insets = new Insets(0, 2, 8, 2); // Increased bottom inset
         generalPanel.add(commitFormatInfo, gbc);
-
-        gbc.insets = new Insets(2, 2, 2, 2);
-
-        var project = chrome.getProject();
-        boolean showReviewGuide = project != null && project.isGitHubRepo() && Boolean.getBoolean("brokk.prtab");
-
-        if (showReviewGuide) {
-            gbc.gridx = 0; gbc.gridy = row; gbc.weightx = 0.0;
-            gbc.anchor = GridBagConstraints.NORTHWEST; gbc.fill = GridBagConstraints.NONE;
-            generalPanel.add(new JLabel("Review Guide:"), gbc);
-            reviewGuideArea = new JTextArea(5, 40);
-            reviewGuideArea.setWrapStyleWord(true); reviewGuideArea.setLineWrap(true);
-            var reviewGuideScrollPane = new JScrollPane(reviewGuideArea);
-            reviewGuideScrollPane.setVerticalScrollBarPolicy(JScrollPane.VERTICAL_SCROLLBAR_AS_NEEDED);
-            reviewGuideScrollPane.setHorizontalScrollBarPolicy(JScrollPane.HORIZONTAL_SCROLLBAR_NEVER);
-            gbc.gridx = 1; gbc.gridy = row++; gbc.weightx = 1.0; gbc.weighty = 0.5; gbc.fill = GridBagConstraints.BOTH;
-            generalPanel.add(reviewGuideScrollPane, gbc);
-
-            gbc.gridx = 1; gbc.gridy = row++; gbc.weightx = 1.0; gbc.weighty = 0.0;
-            gbc.fill = GridBagConstraints.HORIZONTAL; gbc.anchor = GridBagConstraints.NORTHWEST;
-            var reviewGuideInfo = new JLabel("<html>The Review Guide is used to auto-populate the Instructions when capturing a pull request.</html>");
-            reviewGuideInfo.setFont(reviewGuideInfo.getFont().deriveFont(Font.ITALIC, reviewGuideInfo.getFont().getSize() * 0.9f));
-            gbc.insets = new Insets(0, 2, 8, 2);
-            generalPanel.add(reviewGuideInfo, gbc);
-        }
-
 
         gbc.weighty = 0.0; // Reset for any future components
         gbc.gridy = row; // Use current row for glue
@@ -886,9 +836,6 @@
         // General Tab
         styleGuideArea.setText(project.getStyleGuide());
         commitFormatArea.setText(project.getCommitMessageFormat());
-        if (reviewGuideArea != null) {
-            reviewGuideArea.setText(project.getReviewGuide());
-        }
 
         // Issues Tab
         io.github.jbellis.brokk.IssueProvider currentProvider = project.getIssuesProvider();
@@ -986,9 +933,6 @@
         // General Tab
         project.saveStyleGuide(styleGuideArea.getText());
         project.setCommitMessageFormat(commitFormatArea.getText());
-        if (reviewGuideArea != null) {
-            project.saveReviewGuide(reviewGuideArea.getText());
-        }
 
         // Issues Tab
         io.github.jbellis.brokk.issues.IssueProviderType selectedType = (io.github.jbellis.brokk.issues.IssueProviderType) issueProviderTypeComboBox.getSelectedItem();
