package io.github.jbellis.brokk.gui;

import dev.langchain4j.data.message.ChatMessage;
import dev.langchain4j.data.message.CustomMessage;
import dev.langchain4j.data.message.UserMessage;
import io.github.jbellis.brokk.ContextManager;
import io.github.jbellis.brokk.GitHubAuth;
import io.github.jbellis.brokk.IProject;
import io.github.jbellis.brokk.MainProject;
import io.github.jbellis.brokk.context.ContextFragment;
import io.github.jbellis.brokk.issues.Comment;
import io.github.jbellis.brokk.issues.FilterOptions;
import io.github.jbellis.brokk.issues.JiraIssueService;
import io.github.jbellis.brokk.issues.GitHubIssueService;
import io.github.jbellis.brokk.issues.IssueDetails;
import io.github.jbellis.brokk.issues.IssueHeader;
import io.github.jbellis.brokk.issues.IssueService;
import io.github.jbellis.brokk.util.HtmlUtil;
import io.github.jbellis.brokk.util.ImageUtil;
import io.github.jbellis.brokk.util.MarkdownImageParser;
import okhttp3.OkHttpClient;
import org.apache.logging.log4j.LogManager;
import org.apache.logging.log4j.Logger;
import org.kohsuke.github.*;

import javax.swing.*;
import javax.swing.event.DocumentEvent;
import javax.swing.event.DocumentListener;
import javax.swing.table.DefaultTableModel;
import java.awt.*;
import java.awt.datatransfer.StringSelection;
import java.awt.event.ActionEvent;
import javax.swing.Timer;
import java.awt.event.MouseAdapter;
import java.awt.event.MouseEvent;
import java.io.IOException;
import java.net.URI;
import java.net.URISyntaxException;
import java.time.LocalDate;
import java.util.*;
import java.util.List;
import java.util.concurrent.TimeUnit;
import java.util.stream.Collectors;


public class GitIssuesTab extends JPanel {
    private static final Logger logger = LogManager.getLogger(GitIssuesTab.class);

    // Issue Table Column Indices
    private static final int ISSUE_COL_NUMBER = 0;
    private static final int ISSUE_COL_TITLE = 1;
    private static final int ISSUE_COL_AUTHOR = 2;
    private static final int ISSUE_COL_UPDATED = 3;
    private static final int ISSUE_COL_LABELS = 4;
    private static final int ISSUE_COL_ASSIGNEES = 5;
    private static final int ISSUE_COL_STATUS = 6;

    private final Chrome chrome;
    private final ContextManager contextManager;
    private final GitPanel gitPanel;

    private JTable issueTable;
    private DefaultTableModel issueTableModel;
    private JTextPane issueBodyTextPane;
    private JButton copyIssueDescriptionButton;
    private JButton openInBrowserButton;
    private JButton captureButton;

    private FilterBox statusFilter;
    private FilterBox resolutionFilter;
    private FilterBox authorFilter;
    private FilterBox labelFilter;
    private FilterBox assigneeFilter;
    private JTextField searchField;
    private Timer searchDebounceTimer;
    private static final int SEARCH_DEBOUNCE_DELAY = 300; // ms for search debounce

    // Context Menu for Issue Table
    private JPopupMenu issueContextMenu;

    // Shared actions for buttons and menu items
    private Action copyDescriptionAction;
    private Action openInBrowserAction;
    private Action captureAction;

    private List<IssueHeader> allIssuesFromApi = new ArrayList<>();
    private List<IssueHeader> displayedIssues = new ArrayList<>();

    // Store default options for static filters to easily reset them
    private static final List<String> STATUS_FILTER_OPTIONS = List.of("Open", "Closed"); // "All" is null selection
    private final List<String> actualStatusFilterOptions = new ArrayList<>(STATUS_FILTER_OPTIONS);

    private final GfmRenderer gfmRenderer;
    private final OkHttpClient httpClient;
    private final IssueService issueService;


    public GitIssuesTab(Chrome chrome, ContextManager contextManager, GitPanel gitPanel, IssueService issueService) {
        super(new BorderLayout());
        this.chrome = chrome;
        this.contextManager = contextManager;
        this.issueService = issueService;
        this.gitPanel = gitPanel;
        this.gfmRenderer = new GfmRenderer();
        this.httpClient = initializeHttpClient(contextManager, chrome);

        // Load dynamic statuses after issueService and statusFilter are initialized
        contextManager.submitBackgroundTask("Load Available Issue Statuses", () -> {
            List<String> fetchedStatuses = null;
            try {
                if (this.issueService != null) { // Ensure issueService is available
                    fetchedStatuses = this.issueService.listAvailableStatuses();
                } else {
                    logger.warn("IssueService is null, cannot load available statuses.");
                }
            } catch (IOException e) {
                logger.error("Failed to load available issue statuses. Falling back to defaults.", e);
            }

            final List<String> finalFetchedStatuses = fetchedStatuses;
            SwingUtilities.invokeLater(() -> {
                synchronized (actualStatusFilterOptions) {
                    actualStatusFilterOptions.clear();
                    if (finalFetchedStatuses != null && !finalFetchedStatuses.isEmpty()) {
                        actualStatusFilterOptions.addAll(finalFetchedStatuses);
                    } else {
                        actualStatusFilterOptions.addAll(STATUS_FILTER_OPTIONS); // Fallback
                    }
                }
                if (statusFilter != null) {
                    // If FilterBox needs an explicit update method, it should be called here.
                    // For now, assuming it might re-fetch from its optionsProvider when next opened.
                }
            });
            return null;
        });

        // Split panel with Issues on left (larger) and issue description on right (smaller)
        JSplitPane splitPane = new JSplitPane(JSplitPane.HORIZONTAL_SPLIT);
        splitPane.setResizeWeight(0.6); // 60% for Issue list, 40% for details

        // --- Left side - Issues table and filters ---
        JPanel mainIssueAreaPanel = new JPanel(new BorderLayout(Constants.H_GAP, 0));
        mainIssueAreaPanel.setBorder(BorderFactory.createTitledBorder("Issues"));

<<<<<<< HEAD
        // Search Panel
        JPanel searchPanel = new JPanel(new BorderLayout(Constants.H_GAP, 0));
        searchPanel.setBorder(BorderFactory.createEmptyBorder(3, 3, 3, 3));
        searchField = new JTextField();
        searchField.setToolTipText("Search issues (Ctrl+F to focus)");
        searchPanel.add(new JLabel("Search: "), BorderLayout.WEST);
        searchPanel.add(searchField, BorderLayout.CENTER);
        mainIssueAreaPanel.add(searchPanel, BorderLayout.NORTH);

        searchDebounceTimer = new Timer(SEARCH_DEBOUNCE_DELAY, e -> {
            logger.debug("Search debounce timer triggered. Updating issue list with query: {}", searchField.getText());
            updateIssueList();
        });
        searchDebounceTimer.setRepeats(false);

        searchField.getDocument().addDocumentListener(new DocumentListener() {
            @Override public void insertUpdate(DocumentEvent e) { changed(); }
            @Override public void removeUpdate(DocumentEvent e) { changed(); }
            @Override public void changedUpdate(DocumentEvent e) { changed(); }
            private void changed() {
                if (searchDebounceTimer.isRunning()) {
                    searchDebounceTimer.restart();
                } else {
                    searchDebounceTimer.start();
                }
            }
        });

        // Ctrl+F shortcut
        InputMap inputMap = mainIssueAreaPanel.getInputMap(JComponent.WHEN_IN_FOCUSED_WINDOW);
        ActionMap actionMap = mainIssueAreaPanel.getActionMap();
        String ctrlFKey = "control F";
        inputMap.put(KeyStroke.getKeyStroke(ctrlFKey), "focusSearchField");
        actionMap.put("focusSearchField", new AbstractAction() {
            @Override
            public void actionPerformed(ActionEvent e) {
                searchField.requestFocusInWindow();
                searchField.selectAll();
            }
        });


        // Panel to hold filters (WEST) and table+buttons (CENTER)
        JPanel filtersAndTablePanel = new JPanel(new BorderLayout(Constants.H_GAP, 0));

        // Vertical Filter Panel
        JPanel verticalFilterPanel = new JPanel();
        verticalFilterPanel.setLayout(new BoxLayout(verticalFilterPanel, BoxLayout.Y_AXIS));
=======
        // Vertical Filter Panel with BorderLayout to keep filters at top
        JPanel verticalFilterPanel = new JPanel(new BorderLayout());

        // Container for the actual filters
        JPanel filtersContainer = new JPanel();
        filtersContainer.setLayout(new BoxLayout(filtersContainer, BoxLayout.Y_AXIS));
>>>>>>> 452cb493

        JLabel filterLabel = new JLabel("Filter:");
        filterLabel.setAlignmentX(Component.LEFT_ALIGNMENT);
        filtersContainer.add(filterLabel);
        filtersContainer.add(Box.createVerticalStrut(Constants.V_GAP)); // Space after label

        if (this.issueService instanceof JiraIssueService) {
            resolutionFilter = new FilterBox(this.chrome, "Resolution", () -> List.of("Resolved", "Unresolved"), "Unresolved");
            resolutionFilter.setToolTipText("Filter by Jira issue resolution");
            resolutionFilter.setAlignmentX(Component.LEFT_ALIGNMENT);
            // API call needed when resolution changes
            resolutionFilter.addPropertyChangeListener("value", e -> updateIssueList());
            verticalFilterPanel.add(resolutionFilter);
            verticalFilterPanel.add(Box.createVerticalStrut(Constants.V_GAP));


            statusFilter = new FilterBox(this.chrome, "Status", () -> actualStatusFilterOptions, null); // No default for Jira status
            statusFilter.setToolTipText("Filter by Jira issue status");
        } else { // GitHub or default
            statusFilter = new FilterBox(this.chrome, "Status", () -> actualStatusFilterOptions, "Open"); // Default "Open" for GitHub
            statusFilter.setToolTipText("Filter by GitHub issue status");
        }
        statusFilter.setAlignmentX(Component.LEFT_ALIGNMENT);
        statusFilter.addPropertyChangeListener("value", e -> {
            // Status filter change triggers a new API fetch and subsequent processing.
            updateIssueList();
        });
<<<<<<< HEAD
        verticalFilterPanel.add(statusFilter);
        verticalFilterPanel.add(Box.createVerticalStrut(Constants.V_GAP));
=======
        filtersContainer.add(statusFilter);
>>>>>>> 452cb493

        authorFilter = new FilterBox(this.chrome, "Author", () -> generateFilterOptionsFromIssues(allIssuesFromApi, "author"));
        authorFilter.setToolTipText("Filter by issue author");
        authorFilter.setAlignmentX(Component.LEFT_ALIGNMENT);
<<<<<<< HEAD
        authorFilter.addPropertyChangeListener("value", e -> triggerClientSideFilterUpdate());
        verticalFilterPanel.add(authorFilter);
        verticalFilterPanel.add(Box.createVerticalStrut(Constants.V_GAP));
=======
        authorFilter.addPropertyChangeListener("value", e -> filterAndDisplayIssues());
        filtersContainer.add(authorFilter);
>>>>>>> 452cb493

        labelFilter = new FilterBox(this.chrome, "Label", () -> generateFilterOptionsFromIssues(allIssuesFromApi, "label"));
        labelFilter.setToolTipText("Filter by issue label");
        labelFilter.setAlignmentX(Component.LEFT_ALIGNMENT);
<<<<<<< HEAD
        labelFilter.addPropertyChangeListener("value", e -> triggerClientSideFilterUpdate());
        verticalFilterPanel.add(labelFilter);
        verticalFilterPanel.add(Box.createVerticalStrut(Constants.V_GAP));
=======
        labelFilter.addPropertyChangeListener("value", e -> filterAndDisplayIssues());
        filtersContainer.add(labelFilter);
>>>>>>> 452cb493

        assigneeFilter = new FilterBox(this.chrome, "Assignee", () -> generateFilterOptionsFromIssues(allIssuesFromApi, "assignee"));
        assigneeFilter.setToolTipText("Filter by issue assignee");
        assigneeFilter.setAlignmentX(Component.LEFT_ALIGNMENT);
<<<<<<< HEAD
        assigneeFilter.addPropertyChangeListener("value", e -> triggerClientSideFilterUpdate());
        verticalFilterPanel.add(assigneeFilter);
=======
        assigneeFilter.addPropertyChangeListener("value", e -> filterAndDisplayIssues());
        filtersContainer.add(assigneeFilter);
>>>>>>> 452cb493

        // Add the filters container to the north of the panel to keep them at the top
        verticalFilterPanel.add(filtersContainer, BorderLayout.NORTH);

        filtersAndTablePanel.add(verticalFilterPanel, BorderLayout.WEST);

        // Panel for Issue Table (CENTER) and Issue Buttons (SOUTH)
        JPanel issueTableAndButtonsPanel = new JPanel(new BorderLayout());

        // Issue Table
        issueTableModel = new DefaultTableModel(
                new Object[]{"#", "Title", "Author", "Updated", "Labels", "Assignees", "Status"}, 0)
        {
            @Override
            public boolean isCellEditable(int row, int column) {
                return false;
            }

            @Override
            public Class<?> getColumnClass(int columnIndex) {
                return String.class;
            }
        };
        issueTable = new JTable(issueTableModel);
        issueTable.setFont(new Font(Font.MONOSPACED, Font.PLAIN, 12));
        issueTable.setRowHeight(18);
        issueTable.getColumnModel().getColumn(ISSUE_COL_NUMBER).setPreferredWidth(50);    // #
        issueTable.getColumnModel().getColumn(ISSUE_COL_TITLE).setPreferredWidth(350);   // Title
        issueTable.getColumnModel().getColumn(ISSUE_COL_AUTHOR).setPreferredWidth(100);   // Author
        issueTable.getColumnModel().getColumn(ISSUE_COL_UPDATED).setPreferredWidth(120); // Updated
        issueTable.getColumnModel().getColumn(ISSUE_COL_LABELS).setPreferredWidth(150);    // Labels
        issueTable.getColumnModel().getColumn(ISSUE_COL_ASSIGNEES).setPreferredWidth(150); // Assignees
        issueTable.getColumnModel().getColumn(ISSUE_COL_STATUS).setPreferredWidth(70);    // Status

        // Ensure tooltips are enabled for the table
        ToolTipManager.sharedInstance().registerComponent(issueTable);

        issueTableAndButtonsPanel.add(new JScrollPane(issueTable), BorderLayout.CENTER);

        // Create shared actions
        copyDescriptionAction = new AbstractAction("Copy Description") {
            @Override
            public void actionPerformed(ActionEvent e) {
                copySelectedIssueDescription();
            }
        };
        copyDescriptionAction.putValue(Action.SHORT_DESCRIPTION, "Copy the selected issue's description to the clipboard");
        copyDescriptionAction.setEnabled(false);

        openInBrowserAction = new AbstractAction("Open in Browser") {
            @Override
            public void actionPerformed(ActionEvent e) {
                openSelectedIssueInBrowser();
            }
        };
        openInBrowserAction.putValue(Action.SHORT_DESCRIPTION, "Open the selected issue in your web browser");
        openInBrowserAction.setEnabled(false);

        captureAction = new AbstractAction("Capture") {
            @Override
            public void actionPerformed(ActionEvent e) {
                captureSelectedIssue();
            }
        };
        captureAction.putValue(Action.SHORT_DESCRIPTION, "Capture details of the selected issue");
        captureAction.setEnabled(false);

        // Button panel for Issues
        JPanel issueButtonPanel = new JPanel();
        issueButtonPanel.setBorder(BorderFactory.createEmptyBorder(new Constants().V_GLUE, 0, 0, 0));
        issueButtonPanel.setLayout(new BoxLayout(issueButtonPanel, BoxLayout.X_AXIS));

        copyIssueDescriptionButton = new JButton(copyDescriptionAction);
        issueButtonPanel.add(copyIssueDescriptionButton);
        issueButtonPanel.add(Box.createHorizontalStrut(new Constants().H_GAP));

        openInBrowserButton = new JButton(openInBrowserAction);
        issueButtonPanel.add(openInBrowserButton);
        issueButtonPanel.add(Box.createHorizontalStrut(new Constants().H_GAP));

        captureButton = new JButton(captureAction);
        issueButtonPanel.add(captureButton);

        issueButtonPanel.add(Box.createHorizontalGlue()); // Pushes refresh button to the right

        JButton refreshButton = new JButton("Refresh");
        refreshButton.addActionListener(e -> updateIssueList());
        issueButtonPanel.add(refreshButton);

        issueTableAndButtonsPanel.add(issueButtonPanel, BorderLayout.SOUTH);
        filtersAndTablePanel.add(issueTableAndButtonsPanel, BorderLayout.CENTER);
        mainIssueAreaPanel.add(filtersAndTablePanel, BorderLayout.CENTER);


        // Right side - Details of the selected issue
        JPanel issueDetailPanel = new JPanel(new BorderLayout());
        issueDetailPanel.setBorder(BorderFactory.createTitledBorder("Issue Description"));

        issueBodyTextPane = new JTextPane();
        issueBodyTextPane.setEditorKit(new AutoScalingHtmlPane.ScalingHTMLEditorKit());
        issueBodyTextPane.setEditable(false);
        issueBodyTextPane.setContentType("text/html"); // For rendering HTML
        // JTextPane handles line wrapping and word wrapping by default with HTML.
        // Basic HTML like <p> and <br> will control flow.
        // For plain text, setContentType("text/plain") would make setLineWrap relevant if it were a JTextArea.
        JScrollPane issueBodyScrollPane = new JScrollPane(issueBodyTextPane);
        issueBodyScrollPane.setHorizontalScrollBarPolicy(JScrollPane.HORIZONTAL_SCROLLBAR_NEVER);
        issueDetailPanel.add(issueBodyScrollPane, BorderLayout.CENTER);

        // Add the panels to the split pane
        splitPane.setLeftComponent(mainIssueAreaPanel);
        splitPane.setRightComponent(issueDetailPanel);

        add(splitPane, BorderLayout.CENTER);

        // Initialize context menu and items
        issueContextMenu = new JPopupMenu();
        if (chrome.themeManager != null) {
            chrome.themeManager.registerPopupMenu(issueContextMenu);
        } else {
            SwingUtilities.invokeLater(() -> {
                if (chrome.themeManager != null) {
                    chrome.themeManager.registerPopupMenu(issueContextMenu);
                }
            });
        }

        issueContextMenu.add(new JMenuItem(copyDescriptionAction));
        issueContextMenu.add(new JMenuItem(openInBrowserAction));
        issueContextMenu.add(new JMenuItem(captureAction));

        // Add mouse listener for context menu on issue table
        issueTable.addMouseListener(new MouseAdapter() {
            private void showPopup(MouseEvent e) {
                if (e.isPopupTrigger()) {
                    int row = issueTable.rowAtPoint(e.getPoint());
                    if (row >= 0 && row < issueTable.getRowCount()) {
                        // Select the row under the mouse pointer before showing the context menu.
                        // This ensures that getSelectedRow() in action listeners returns the correct row,
                        // and triggers the ListSelectionListener to update enable/disable states.
                        issueTable.setRowSelectionInterval(row, row);
                        issueContextMenu.show(e.getComponent(), e.getX(), e.getY());
                    }
                }
            }

            @Override
            public void mousePressed(MouseEvent e) {
                showPopup(e);
            }

            @Override
            public void mouseReleased(MouseEvent e) {
                showPopup(e);
            }
        });

        // Listen for Issue selection changes
        issueTable.getSelectionModel().addListSelectionListener(e -> {
            if (!e.getValueIsAdjusting() && issueTable.getSelectedRow() != -1) {
                int viewRow = issueTable.getSelectedRow();
                if (viewRow != -1) {
                    int modelRow = issueTable.convertRowIndexToModel(viewRow);
                    if (modelRow < 0 || modelRow >= displayedIssues.size()) {
                        logger.warn("Selected row {} (model {}) is out of bounds for displayed issues size {}", viewRow, modelRow, displayedIssues.size());
                        disableIssueActionsAndClearDetails();
                        return;
                    }
                    IssueHeader selectedHeader = displayedIssues.get(modelRow);
                    loadAndRenderIssueBodyFromHeader(selectedHeader);
                    copyDescriptionAction.setEnabled(true);
                    openInBrowserAction.setEnabled(true);
                    captureAction.setEnabled(true);
                } else { // No selection or invalid row
                    disableIssueActionsAndClearDetails();
                }
            } else if (issueTable.getSelectedRow() == -1) { // if selection is explicitly cleared
                disableIssueActionsAndClearDetails();
            }
        });

        updateIssueList(); // async
    }

    public GitIssuesTab(Chrome chrome, ContextManager contextManager, GitPanel gitPanel) {
        this(chrome, contextManager, gitPanel, createDefaultIssueService(contextManager));
    }

    private static IssueService createDefaultIssueService(ContextManager contextManager) {
        IProject project = contextManager.getProject();
        // This line will cause a compile error until IProject.getIssuesProvider() is added. This is expected.
        io.github.jbellis.brokk.issues.IssueProviderType providerType = project.getIssuesProvider().type();
        Logger staticLogger = LogManager.getLogger(GitIssuesTab.class);

        switch (providerType) {
            case JIRA:
                staticLogger.info("Using JiraIssueService for project {} (provider: JIRA)", project.getRoot().getFileName());
                return new JiraIssueService(project);
            case GITHUB:
            case NONE: // Explicitly handle NONE, though it might default to GitHub or a NoOp service later
            default: // Default to GitHub if enum is somehow null or unexpected value, or NONE
                staticLogger.info("Using GitHubIssueService for project {} (provider: {})", project.getRoot().getFileName(), providerType);
                return new GitHubIssueService(project);
        }
    }

    private OkHttpClient initializeHttpClient(ContextManager contextManager, Chrome chrome) {
        OkHttpClient client;
        try {
            // Attempt to get the client from the already initialized issueService
            if (this.issueService == null) {
                // This case should ideally not happen if constructor order is correct,
                // but as a safeguard:
                logger.error("IssueService is null during httpClient initialization. Falling back to unauthenticated client.");
                throw new IOException("IssueService not available for HTTP client setup.");
            }
            client = this.issueService.httpClient(); // This can throw IOException
            logger.info("Successfully initialized HTTP client from IssueService: {}", this.issueService.getClass().getSimpleName());
        } catch (IOException e) {
            logger.error("Failed to initialize authenticated client from IssueService ({}) for GitIssuesTab, falling back to unauthenticated client. Error: {}",
                         (this.issueService != null ? this.issueService.getClass().getSimpleName() : "null"), e.getMessage(), e);
            client = new OkHttpClient.Builder()
                    .connectTimeout(5, TimeUnit.SECONDS)
                    .readTimeout(10, TimeUnit.SECONDS)
                    .writeTimeout(5, TimeUnit.SECONDS)
                    .followRedirects(true)
                    .build();
            // Avoid calling chrome.toolErrorRaw if chrome might not be fully initialized or if on a background thread.
            // The caller or a more appropriate UI update mechanism should handle user notification if needed.
            // For now, logging is sufficient here.
            // Consider if a generic "Issue provider http client setup failed" message is needed for the user via chrome.toolErrorRaw if appropriate.
        }
        return client;
    }

    private void disableIssueActionsAndClearDetails() {
        if (copyDescriptionAction != null) {
            copyDescriptionAction.setEnabled(false);
            openInBrowserAction.setEnabled(false);
            captureAction.setEnabled(false);
        }
        issueBodyTextPane.setContentType("text/html");
        issueBodyTextPane.setText("");
    }

    private void loadAndRenderIssueBodyFromHeader(IssueHeader header) {
        assert SwingUtilities.isEventDispatchThread();

        if (header == null) {
            issueBodyTextPane.setContentType("text/html");
            issueBodyTextPane.setText("");
            return;
        }

        issueBodyTextPane.setContentType("text/html");
        issueBodyTextPane.setText("<html><body><p><i>Loading description for " + header.id() + "...</i></p></body></html>");

        contextManager.submitBackgroundTask("Fetching/Rendering Issue Details", () -> {
            try {
                io.github.jbellis.brokk.issues.IssueDetails details = issueService.loadDetails(header.id());
                String rawBody = details.markdownBody();

                if (rawBody == null || rawBody.isBlank()) {
                    SwingUtilities.invokeLater(() -> {
                        issueBodyTextPane.setContentType("text/html");
                        issueBodyTextPane.setText("<html><body><p>No description provided.</p></body></html>");
                    });
                    return null;
                }

                if (this.issueService instanceof JiraIssueService) {
                    // For Jira, rawBody is HTML.
                    SwingUtilities.invokeLater(() -> {
                        issueBodyTextPane.setContentType("text/html");
                        issueBodyTextPane.setText(rawBody);
                        issueBodyTextPane.setCaretPosition(0); // Scroll to top
                    });
                } else {
                    // For GitHub or other Markdown-based services, render Markdown to HTML.
                    String htmlBody = this.gfmRenderer.render(rawBody);
                    SwingUtilities.invokeLater(() -> {
                        issueBodyTextPane.setContentType("text/html");
                        issueBodyTextPane.setText(htmlBody);
                        issueBodyTextPane.setCaretPosition(0); // Scroll to top
                    });
                }

            } catch (Exception e) {
                logger.error("Failed to load/render details for issue {}: {}", header.id(), e.getMessage(), e);
                SwingUtilities.invokeLater(() -> {
                    issueBodyTextPane.setContentType("text/plain");
                    issueBodyTextPane.setText("Failed to load/render description for " + header.id() + ":\n" + e.getMessage());
                    issueBodyTextPane.setCaretPosition(0);
                });
            }
            return null;
        });
    }

    /**
     * Fetches open GitHub issues and populates the issue table.
     */
    private void updateIssueList() {
        contextManager.submitBackgroundTask("Fetching GitHub Issues", () -> {
            List<IssueHeader> fetchedIssueHeaders;
            try {
                // Read filter values on EDT or before submitting task. searchField can be null during early init.
                final String currentSearchQuery = (searchField != null) ? searchField.getText().strip() : "";
                final String queryForApi = currentSearchQuery.isBlank() ? null : currentSearchQuery;

                final String statusVal = getBaseFilterValue(statusFilter.getSelected());
                final String authorVal = getBaseFilterValue(authorFilter.getSelected()); // For GitHub server-side search
                final String labelVal = getBaseFilterValue(labelFilter.getSelected());   // For GitHub server-side search
                final String assigneeVal = getBaseFilterValue(assigneeFilter.getSelected());// For GitHub server-side search


                io.github.jbellis.brokk.issues.FilterOptions apiFilterOptions;
                if (this.issueService instanceof JiraIssueService) {
                    String resolutionVal = (resolutionFilter != null) ? getBaseFilterValue(resolutionFilter.getSelected()) : "Unresolved";
                    // For Jira, author/label/assignee are client-filtered. Query is passed for server-side text search.
                    apiFilterOptions = new io.github.jbellis.brokk.issues.JiraFilterOptions(statusVal, resolutionVal, null, null, null, queryForApi);
                    logger.debug("Jira API filters: Status='{}', Resolution='{}', Query='{}'", statusVal, resolutionVal, queryForApi);
                } else { // GitHub or default
                    // For GitHub, all filters including query are passed for server-side search if query is present.
                    // If query is null, service handles client-side filtering for author/label/assignee.
                    apiFilterOptions = new io.github.jbellis.brokk.issues.GitHubFilterOptions(statusVal, authorVal, labelVal, assigneeVal, queryForApi);
                    logger.debug("GitHub API filters: Status='{}', Author='{}', Label='{}', Assignee='{}', Query='{}'",
                                 statusVal, authorVal, labelVal, assigneeVal, queryForApi);
                }

                fetchedIssueHeaders = this.issueService.listIssues(apiFilterOptions);
                logger.debug("Fetched {} issue headers via IssueService.", fetchedIssueHeaders.size());
            } catch (Exception ex) {
                logger.error("Failed to fetch issues via IssueService", ex);
                SwingUtilities.invokeLater(() -> {
                    allIssuesFromApi.clear();
                    displayedIssues.clear();
                    issueTableModel.setRowCount(0);
                    issueTableModel.addRow(new Object[]{
                            "", "Error fetching issues: " + ex.getMessage(), "", "", "", "", ""
                    });
                    disableIssueActionsAndClearDetails();
                });
                return null;
            }

            // Perform filtering and display processing in the background
            processAndDisplayWorker(fetchedIssueHeaders, true);
            return null;
        });
    }

    private void triggerClientSideFilterUpdate() {
        // This method is called when author, label, or assignee filters change.
        // It re-filters the existing 'allIssuesFromApi' list.
        if (allIssuesFromApi == null || (allIssuesFromApi.isEmpty() && issueTableModel.getRowCount() > 0 && issueTableModel.getValueAt(0, ISSUE_COL_TITLE).toString().startsWith("Error fetching issues"))) {
            logger.debug("Skipping client-side filter update: allIssuesFromApi is not ready or an error is displayed.");
            return;
        }

        final List<IssueHeader> currentIssuesToFilter = new ArrayList<>(allIssuesFromApi); // Use a snapshot

        contextManager.submitBackgroundTask("Applying Client-Side Filters", () -> {
            logger.debug("Client-side filter update triggered. Processing {} issues from current API list.", currentIssuesToFilter.size());
            processAndDisplayWorker(currentIssuesToFilter, false); // 'false' means don't update allIssuesFromApi, just displayedIssues
            return null;
        });
    }


    private void processAndDisplayWorker(List<IssueHeader> sourceList, boolean isFullUpdate) {
        // This method runs on a background thread.
        logger.debug("processAndDisplayWorker: Starting. Source list size: {}. isFullUpdate: {}", sourceList.size(), isFullUpdate);

        // Read filter values. These are assumed to be safe to read from a background thread
        // as FilterBox.getSelected() should be a simple getter.
        String selectedAuthorActual = getBaseFilterValue(authorFilter.getSelected());
        String selectedLabelActual = getBaseFilterValue(labelFilter.getSelected());
        String selectedAssigneeActual = getBaseFilterValue(assigneeFilter.getSelected());
        logger.debug("processAndDisplayWorker: Filters - Author: '{}', Label: '{}', Assignee: '{}'",
                     selectedAuthorActual, selectedLabelActual, selectedAssigneeActual);

        List<IssueHeader> filteredIssues = new ArrayList<>();
        if (sourceList != null) { // Guard against null sourceList
            for (var header : sourceList) {
                boolean matches = true;
                if (selectedAuthorActual != null && !selectedAuthorActual.equals(header.author())) {
                    matches = false;
                }
                if (matches && selectedLabelActual != null) {
                    if (header.labels() == null || header.labels().stream().noneMatch(l -> selectedLabelActual.equals(l))) {
                        matches = false;
                    }
                }
                if (matches && selectedAssigneeActual != null) {
                    if (header.assignees() == null || header.assignees().stream().noneMatch(a -> selectedAssigneeActual.equals(a))) {
                        matches = false;
                    }
                }
                if (matches) {
                    filteredIssues.add(header);
                }
            }
        }
        logger.debug("processAndDisplayWorker: After filtering, {} issues remain.", filteredIssues.size());

        // Sort issues by update date, newest first
        filteredIssues.sort(Comparator.comparing(IssueHeader::updated, Comparator.nullsLast(Comparator.reverseOrder())));
        logger.debug("processAndDisplayWorker: Sorted the {} filtered issues.", filteredIssues.size());

        // Data for EDT update
        final List<IssueHeader> finalSourceListForApiField = (isFullUpdate && sourceList != null) ? new ArrayList<>(sourceList) : null;
        final List<IssueHeader> finalFilteredIssuesForDisplay = filteredIssues; // Already a new list

        SwingUtilities.invokeLater(() -> {
            // This part runs on the EDT
            logger.debug("processAndDisplayWorker (EDT): Starting UI updates.");
            if (isFullUpdate && finalSourceListForApiField != null) {
                allIssuesFromApi = finalSourceListForApiField;
                logger.debug("processAndDisplayWorker (EDT): Updated allIssuesFromApi with {} issues.", allIssuesFromApi.size());
                // FilterBoxes will lazily re-generate options using the new allIssuesFromApi
                // when the user interacts with them.
            }
            displayedIssues = finalFilteredIssuesForDisplay;
            logger.debug("processAndDisplayWorker (EDT): Set displayedIssues with {} issues.", displayedIssues.size());

            // Update table model
            issueTableModel.setRowCount(0);
            var today = LocalDate.now();
            if (displayedIssues.isEmpty()) {
                issueTableModel.addRow(new Object[]{"", "No matching issues found", "", "", "", "", ""});
                disableIssueActions();
            } else {
                for (var header : displayedIssues) {
                    String formattedUpdated = (header.updated() != null) ? gitPanel.formatCommitDate(header.updated(), today) : "";
                    String labelsStr = (header.labels() != null) ? String.join(", ", header.labels()) : "";
                    String assigneesStr = (header.assignees() != null) ? String.join(", ", header.assignees()) : "";

                    issueTableModel.addRow(new Object[]{
                            header.id(), header.title(), header.author(), formattedUpdated,
                            labelsStr, assigneesStr, header.status()
                    });
                }
            }
            logger.debug("processAndDisplayWorker (EDT): Table model updated.");

            // Manage button states based on selection
            if (issueTable.getSelectedRow() == -1) {
                disableIssueActions();
            } else {
                // Trigger selection listener to update button states correctly for the (potentially new) selection
                // This ensures that if the selection is still valid, actions are enabled.
                issueTable.getSelectionModel().setValueIsAdjusting(true);
                issueTable.getSelectionModel().setValueIsAdjusting(false);
            }
            logger.debug("processAndDisplayWorker (EDT): UI updates complete.");
        });
    }

    private List<String> generateFilterOptionsFromIssues(List<IssueHeader> issueHeaders, String filterType) {
        if (issueHeaders == null || issueHeaders.isEmpty()) { // Added null check
            return List.of();
        }

        Map<String, Integer> counts = new HashMap<>();

        switch (filterType) {
            case "author" -> {
                for (var header : issueHeaders) {
                    if (header.author() != null && !header.author().isBlank() && !"N/A".equalsIgnoreCase(header.author())) {
                        counts.merge(header.author(), 1, Integer::sum);
                    }
                }
            }
            case "label" -> {
                for (var header : issueHeaders) {
                    if (header.labels() != null) { // Added null check
                        for (String label : header.labels()) {
                            if (!label.isBlank()) {
                                counts.merge(label, 1, Integer::sum);
                            }
                        }
                    }
                }
            }
            case "assignee" -> {
                for (var header : issueHeaders) {
                    if (header.assignees() != null) { // Added null check
                        for (String assignee : header.assignees()) {
                            if (assignee != null && !assignee.isBlank() && !"N/A".equalsIgnoreCase(assignee)) {
                                counts.merge(assignee, 1, Integer::sum);
                            }
                        }
                    }
                }
            }
        }
<<<<<<< HEAD
=======

>>>>>>> 452cb493
        return generateFilterOptionsList(counts);
    }

    private List<String> generateFilterOptionsList(Map<String, Integer> counts) {
        List<String> options = new ArrayList<>();
        List<String> sortedItems = new ArrayList<>(counts.keySet());
        Collections.sort(sortedItems, String.CASE_INSENSITIVE_ORDER);

        for (String item : sortedItems) {
            options.add(String.format("%s (%d)", item, counts.get(item)));
        }
        return options;
    }

    private String getBaseFilterValue(String displayOptionWithCount) {
        if (displayOptionWithCount == null) {
            return null; // This is the "All" case (FilterBox name shown)
        }
        // For dynamic items like "John Doe (5)"
        int parenthesisIndex = displayOptionWithCount.lastIndexOf(" (");
        if (parenthesisIndex != -1) {
            // Ensure the part in parenthesis is a number to avoid stripping part of a name
            String countPart = displayOptionWithCount.substring(parenthesisIndex + 2, displayOptionWithCount.length() - 1);
            if (countPart.matches("\\d+")) {
                return displayOptionWithCount.substring(0, parenthesisIndex);
            }
        }
        return displayOptionWithCount; // For simple string options like "Open", "Closed", or names without counts
    }

    private void disableIssueActions() {
        if (copyDescriptionAction != null) {
            copyDescriptionAction.setEnabled(false);
            openInBrowserAction.setEnabled(false);
            captureAction.setEnabled(false);
        }
    }

    private void captureSelectedIssue() {
        int selectedRow = issueTable.getSelectedRow();
        if (selectedRow == -1 || selectedRow >= displayedIssues.size()) {
            return;
        }
        IssueHeader header = displayedIssues.get(selectedRow);
        captureIssueHeader(header);
    }

    private void captureIssueHeader(IssueHeader header) {
        contextManager.submitContextTask("Capturing Issue " + header.id(), () -> {
            try {
                io.github.jbellis.brokk.issues.IssueDetails details = issueService.loadDetails(header.id());
                if (details == null) {
                    logger.error("Failed to load details for issue {}", header.id());
                    chrome.toolErrorRaw("Failed to load details for issue " + header.id());
                    return;
                }

                List<ChatMessage> issueTextMessages = buildIssueTextContentFromDetails(details);
                ContextFragment.TaskFragment issueTextFragment = createIssueTextFragmentFromDetails(details, issueTextMessages);
                contextManager.addVirtualFragment(issueTextFragment);

                List<ChatMessage> commentChatMessages = buildChatMessagesFromDtoComments(details.comments(), header.id());
                if (!commentChatMessages.isEmpty()) {
                    contextManager.addVirtualFragment(createCommentsFragmentFromDetails(details, commentChatMessages));
                }

                int capturedImageCount = processAndCaptureImagesFromDetails(details);

                String commentMessage = details.comments().isEmpty() ? "" : " with " + details.comments().size() + " comment(s)";
                String imageMessage = capturedImageCount == 0 ? "" : " and " + capturedImageCount + " image(s)";
                chrome.systemOutput("Issue " + header.id() + " captured to workspace" + commentMessage + imageMessage + ".");

            } catch (Exception e) { // General catch for robustness
                logger.error("Failed to capture all details for issue {}: {}", header.id(), e.getMessage(), e);
                chrome.toolErrorRaw("Failed to capture all details for issue " + header.id() + ": " + e.getMessage());
            }
        });
    }

    private List<ChatMessage> buildIssueTextContentFromDetails(io.github.jbellis.brokk.issues.IssueDetails details) {
        IssueHeader header = details.header();
        String bodyForCapture = details.markdownBody(); // This is HTML from Jira, Markdown from GitHub
        if (this.issueService instanceof JiraIssueService && bodyForCapture != null) {
            bodyForCapture = HtmlUtil.convertToMarkdown(bodyForCapture);
        }
        bodyForCapture = (bodyForCapture == null || bodyForCapture.isBlank()) ? "*No description provided.*" : bodyForCapture;
        String content = String.format("""
<<<<<<< HEAD
                                       # Issue %s: %s
=======
                                       # Issue #%d: %s
>>>>>>> 452cb493

                                       **Author:** %s
                                       **Status:** %s
                                       **URL:** %s
                                       **Labels:** %s
                                       **Assignees:** %s

                                       ---

                                       %s
                                       """.stripIndent(),
                                       header.id(),
                                       header.title(),
                                       header.author(),
                                       header.status(),
                                       header.htmlUrl().toString(),
                                       header.labels().isEmpty() ? "None" : String.join(", ", header.labels()),
                                       header.assignees().isEmpty() ? "None" : String.join(", ", header.assignees()),
                                       bodyForCapture
        );
        return List.of(new CustomMessage(Map.of("text", content)));
    }

    private ContextFragment.TaskFragment createIssueTextFragmentFromDetails(io.github.jbellis.brokk.issues.IssueDetails details, List<ChatMessage> messages) {
        IssueHeader header = details.header();
        String description = String.format("Issue %s: %s", header.id(), header.title());
        return new ContextFragment.TaskFragment(
                this.contextManager,
                messages,
                description,
                false // some issues contain HTML
        );
    }

    private List<ChatMessage> buildChatMessagesFromDtoComments(List<io.github.jbellis.brokk.issues.Comment> dtoComments, String issueId) {
        List<ChatMessage> chatMessages = new ArrayList<>();
        if (dtoComments == null) return chatMessages;

        for (io.github.jbellis.brokk.issues.Comment comment : dtoComments) {
            String author = (comment.author() == null || comment.author().isBlank()) ? "unknown" : comment.author();
            String originalCommentBody = comment.markdownBody(); // HTML from Jira, Markdown from GitHub
            String commentBodyForCapture = originalCommentBody;
            if (this.issueService instanceof JiraIssueService && originalCommentBody != null) {
                commentBodyForCapture = HtmlUtil.convertToMarkdown(originalCommentBody);
            }

            if (commentBodyForCapture != null && !commentBodyForCapture.isBlank()) {
                chatMessages.add(UserMessage.from(author, commentBodyForCapture));
            }
        }
        return chatMessages;
    }

    private ContextFragment.TaskFragment createCommentsFragmentFromDetails(io.github.jbellis.brokk.issues.IssueDetails details, List<ChatMessage> commentMessages) {
        IssueHeader header = details.header();
        String description = String.format("Issue %s: Comments", header.id());
        return new ContextFragment.TaskFragment(
                this.contextManager,
                commentMessages,
                description,
                false // some comments contain HTML
        );
    }

    private int processAndCaptureImagesFromDetails(io.github.jbellis.brokk.issues.IssueDetails details) {
        IssueHeader header = details.header();
        List<URI> attachmentUris = details.attachmentUrls(); // Already extracted by IssueService
        if (attachmentUris == null || attachmentUris.isEmpty()) {
            return 0;
        }

        int capturedImageCount = 0;
        OkHttpClient clientToUse;
        try {
            clientToUse = issueService.httpClient(); // Use authenticated client from service
        } catch (IOException e) {
            logger.error("Failed to get authenticated client from IssueService for image download, falling back. Error: {}", e.getMessage());
            // Fallback to the one initialized in GitIssuesTab constructor (might be unauthenticated)
            clientToUse = this.httpClient; // Assumes this.httpClient is still available and initialized
            chrome.toolErrorRaw("Could not get authenticated client for image download. Private images might not load. Error: " + e.getMessage());
        }


        for (URI imageUri : attachmentUris) {
            try {
                if (ImageUtil.isImageUri(imageUri, clientToUse)) {
                    chrome.systemOutput("Downloading image: " + imageUri.toString());
                    java.awt.Image image = ImageUtil.downloadImage(imageUri, clientToUse);
                    if (image != null) {
                        String description = String.format("Issue %s: Image", header.id());
                        contextManager.addPastedImageFragment(image, description);
                        capturedImageCount++;
                    } else {
                        logger.warn("Failed to download image identified by ImageUtil: {}", imageUri.toString());
                        chrome.toolErrorRaw("Failed to download image: " + imageUri.toString());
                    }
                }
            } catch (Exception e) {
                logger.error("Unexpected error processing image {}: {}", imageUri.toString(), e.getMessage(), e);
                chrome.toolErrorRaw("Error processing image " + imageUri.toString() + ": " + e.getMessage());
            }
        }
        return capturedImageCount;
    }

    private void copySelectedIssueDescription() {
        int selectedRow = issueTable.getSelectedRow();
        if (selectedRow == -1 || selectedRow >= displayedIssues.size()) {
            return;
        }
        IssueHeader header = displayedIssues.get(selectedRow);

        contextManager.submitBackgroundTask("Fetching issue details for copy", () -> {
            try {
                io.github.jbellis.brokk.issues.IssueDetails details = issueService.loadDetails(header.id());
                String body = details.markdownBody();
                if (body != null && !body.isBlank()) {
                    StringSelection stringSelection = new StringSelection(body);
                    Toolkit.getDefaultToolkit().getSystemClipboard().setContents(stringSelection, null);
                    chrome.systemOutput("Issue " + header.id() + " description copied to clipboard.");
                } else {
                    chrome.systemOutput("Issue " + header.id() + " has no description to copy.");
                }
            } catch (IOException e) {
                logger.error("Failed to load issue details for copy: {}", header.id(), e);
                chrome.toolErrorRaw("Failed to load issue " + header.id() + " details for copy: " + e.getMessage());
            }
            return null;
        });
    }

    private void openSelectedIssueInBrowser() {
        int selectedRow = issueTable.getSelectedRow();
        if (selectedRow == -1 || selectedRow >= displayedIssues.size()) {
            return;
        }
        IssueHeader header = displayedIssues.get(selectedRow);
        try {
            URI url = header.htmlUrl();
            if (Desktop.isDesktopSupported() && Desktop.getDesktop().isSupported(Desktop.Action.BROWSE)) {
                Desktop.getDesktop().browse(url);
            } else {
                chrome.toolError("Cannot open browser. Desktop API not supported.");
                logger.warn("Desktop.Action.BROWSE not supported, cannot open issue URL: {}", url);
            }
        } catch (Exception e) {
            chrome.toolErrorRaw("Error opening issue in browser: " + e.getMessage());
        }
    }
}<|MERGE_RESOLUTION|>--- conflicted
+++ resolved
@@ -143,7 +143,6 @@
         JPanel mainIssueAreaPanel = new JPanel(new BorderLayout(Constants.H_GAP, 0));
         mainIssueAreaPanel.setBorder(BorderFactory.createTitledBorder("Issues"));
 
-<<<<<<< HEAD
         // Search Panel
         JPanel searchPanel = new JPanel(new BorderLayout(Constants.H_GAP, 0));
         searchPanel.setBorder(BorderFactory.createEmptyBorder(3, 3, 3, 3));
@@ -185,21 +184,15 @@
             }
         });
 
-
         // Panel to hold filters (WEST) and table+buttons (CENTER)
         JPanel filtersAndTablePanel = new JPanel(new BorderLayout(Constants.H_GAP, 0));
 
-        // Vertical Filter Panel
-        JPanel verticalFilterPanel = new JPanel();
-        verticalFilterPanel.setLayout(new BoxLayout(verticalFilterPanel, BoxLayout.Y_AXIS));
-=======
         // Vertical Filter Panel with BorderLayout to keep filters at top
         JPanel verticalFilterPanel = new JPanel(new BorderLayout());
 
         // Container for the actual filters
         JPanel filtersContainer = new JPanel();
         filtersContainer.setLayout(new BoxLayout(filtersContainer, BoxLayout.Y_AXIS));
->>>>>>> 452cb493
 
         JLabel filterLabel = new JLabel("Filter:");
         filterLabel.setAlignmentX(Component.LEFT_ALIGNMENT);
@@ -212,8 +205,8 @@
             resolutionFilter.setAlignmentX(Component.LEFT_ALIGNMENT);
             // API call needed when resolution changes
             resolutionFilter.addPropertyChangeListener("value", e -> updateIssueList());
-            verticalFilterPanel.add(resolutionFilter);
-            verticalFilterPanel.add(Box.createVerticalStrut(Constants.V_GAP));
+            filtersContainer.add(resolutionFilter); // Add to filtersContainer
+            filtersContainer.add(Box.createVerticalStrut(Constants.V_GAP));
 
 
             statusFilter = new FilterBox(this.chrome, "Status", () -> actualStatusFilterOptions, null); // No default for Jira status
@@ -227,47 +220,28 @@
             // Status filter change triggers a new API fetch and subsequent processing.
             updateIssueList();
         });
-<<<<<<< HEAD
-        verticalFilterPanel.add(statusFilter);
-        verticalFilterPanel.add(Box.createVerticalStrut(Constants.V_GAP));
-=======
         filtersContainer.add(statusFilter);
->>>>>>> 452cb493
+        filtersContainer.add(Box.createVerticalStrut(Constants.V_GAP));
 
         authorFilter = new FilterBox(this.chrome, "Author", () -> generateFilterOptionsFromIssues(allIssuesFromApi, "author"));
         authorFilter.setToolTipText("Filter by issue author");
         authorFilter.setAlignmentX(Component.LEFT_ALIGNMENT);
-<<<<<<< HEAD
         authorFilter.addPropertyChangeListener("value", e -> triggerClientSideFilterUpdate());
-        verticalFilterPanel.add(authorFilter);
-        verticalFilterPanel.add(Box.createVerticalStrut(Constants.V_GAP));
-=======
-        authorFilter.addPropertyChangeListener("value", e -> filterAndDisplayIssues());
         filtersContainer.add(authorFilter);
->>>>>>> 452cb493
+        filtersContainer.add(Box.createVerticalStrut(Constants.V_GAP));
 
         labelFilter = new FilterBox(this.chrome, "Label", () -> generateFilterOptionsFromIssues(allIssuesFromApi, "label"));
         labelFilter.setToolTipText("Filter by issue label");
         labelFilter.setAlignmentX(Component.LEFT_ALIGNMENT);
-<<<<<<< HEAD
         labelFilter.addPropertyChangeListener("value", e -> triggerClientSideFilterUpdate());
-        verticalFilterPanel.add(labelFilter);
-        verticalFilterPanel.add(Box.createVerticalStrut(Constants.V_GAP));
-=======
-        labelFilter.addPropertyChangeListener("value", e -> filterAndDisplayIssues());
         filtersContainer.add(labelFilter);
->>>>>>> 452cb493
+        filtersContainer.add(Box.createVerticalStrut(Constants.V_GAP));
 
         assigneeFilter = new FilterBox(this.chrome, "Assignee", () -> generateFilterOptionsFromIssues(allIssuesFromApi, "assignee"));
         assigneeFilter.setToolTipText("Filter by issue assignee");
         assigneeFilter.setAlignmentX(Component.LEFT_ALIGNMENT);
-<<<<<<< HEAD
         assigneeFilter.addPropertyChangeListener("value", e -> triggerClientSideFilterUpdate());
-        verticalFilterPanel.add(assigneeFilter);
-=======
-        assigneeFilter.addPropertyChangeListener("value", e -> filterAndDisplayIssues());
         filtersContainer.add(assigneeFilter);
->>>>>>> 452cb493
 
         // Add the filters container to the north of the panel to keep them at the top
         verticalFilterPanel.add(filtersContainer, BorderLayout.NORTH);
@@ -765,10 +739,6 @@
                 }
             }
         }
-<<<<<<< HEAD
-=======
-
->>>>>>> 452cb493
         return generateFilterOptionsList(counts);
     }
 
@@ -856,11 +826,7 @@
         }
         bodyForCapture = (bodyForCapture == null || bodyForCapture.isBlank()) ? "*No description provided.*" : bodyForCapture;
         String content = String.format("""
-<<<<<<< HEAD
-                                       # Issue %s: %s
-=======
-                                       # Issue #%d: %s
->>>>>>> 452cb493
+                                       # Issue #%s: %s
 
                                        **Author:** %s
                                        **Status:** %s
