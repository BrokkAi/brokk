--- conflicted
+++ resolved
@@ -618,15 +618,6 @@
     private Future<?> loadAndRenderIssueBodyFromHeader(IssueHeader header) {
         assert SwingUtilities.isEventDispatchThread();
 
-<<<<<<< HEAD
-        if (header == null) {
-            issueBodyTextPane.setContentType("text/html");
-            issueBodyTextPane.setText("");
-            return CompletableFuture.completedFuture(null); // Return a completed future
-        }
-
-=======
->>>>>>> a10777e5
         issueBodyTextPane.setContentType("text/html");
         issueBodyTextPane.setText("<html><body><p><i>Loading description for " + header.id() + "...</i></p></body></html>");
 
