--- conflicted
+++ resolved
@@ -466,16 +466,6 @@
             return;
         }
 
-<<<<<<< HEAD
-        // Case 2: buildCompactedSnapshot decided not to produce components (e.g., it thought it was already compacted, or content was empty).
-        // Mark as compacted.
-        if (mergedComponents == null) {
-            compacted = true;
-            return;
-        }
-
-=======
->>>>>>> b56a86c3
         // Case 3: Actual compaction and UI update.
         int currentComponentCountBeforeUpdate = root.getComponentCount();
         logger.trace("[COMPACTION][{}] Apply snapshot: Compacting. UI components before update: {}, New data component count: {}",
