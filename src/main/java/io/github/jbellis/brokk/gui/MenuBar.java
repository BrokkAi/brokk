--- conflicted
+++ resolved
@@ -118,7 +118,7 @@
 
         copyMenuItem = new JMenuItem(chrome.getGlobalCopyAction());
         pasteMenuItem = new JMenuItem(chrome.getGlobalPasteAction());
-        
+
         copyMenuItem.setText("Copy");
         copyMenuItem.setAccelerator(KeyStroke.getKeyStroke(KeyEvent.VK_C, Toolkit.getDefaultToolkit().getMenuShortcutKeyMaskEx()));
         editMenu.add(copyMenuItem);
@@ -159,7 +159,7 @@
         });
         readFilesItem.setEnabled(true);
         contextMenu.add(readFilesItem);
-    
+
     var viewFileItem = new JMenuItem("View File");
     // On Mac, use Cmd+O; on Windows/Linux, use Ctrl+N
     viewFileItem.setAccelerator(KeyStroke.getKeyStroke(
@@ -369,27 +369,8 @@
         helpMenu.add(joinDiscordItem);
 
         var aboutItem = new JMenuItem("About");
-<<<<<<< HEAD
         aboutItem.addActionListener(e -> AboutDialog.showAboutDialog(chrome.getFrame()));
-=======
-        aboutItem.addActionListener(e -> {
-            ImageIcon icon = null;
-            var iconUrl = Brokk.class.getResource(Brokk.ICON_RESOURCE);
-            if (iconUrl != null) {
-                var originalIcon = new ImageIcon(iconUrl);
-                var image = originalIcon.getImage();
-                var scaledImage = image.getScaledInstance(128, 128, Image.SCALE_SMOOTH);
-                icon = new ImageIcon(scaledImage);
-            }
-            JOptionPane.showMessageDialog(chrome.getFrame(),
-                                          "Brokk Version %s\n\nCopyright (c) 2025 Brokk, Inc.".formatted(BuildInfo.version),
-                                          "About Brokk",
-                                          JOptionPane.INFORMATION_MESSAGE,
-                                          icon);
-        });
->>>>>>> 94acf82d
         helpMenu.add(aboutItem);
-
         menuBar.add(helpMenu);
 
         return menuBar;
