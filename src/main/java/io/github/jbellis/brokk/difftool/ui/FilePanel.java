--- conflicted
+++ resolved
@@ -76,27 +76,16 @@
 
     // Track if updates were deferred during typing and need to be applied
     private final AtomicBoolean hasDeferredUpdates = new AtomicBoolean(false);
-<<<<<<< HEAD
-    
-=======
-
->>>>>>> 90b93de4
+
     // Track when typing state was last set to detect stuck states
     private volatile long lastTypingStateChange = System.currentTimeMillis();
 
     // Navigation state to ensure highlights appear when scrolling to diffs
     private final AtomicBoolean isNavigatingToDiff = new AtomicBoolean(false);
-<<<<<<< HEAD
 
     // Viewport cache for thread-safe access
     private final AtomicReference<ViewportCache> viewportCache = new AtomicReference<>();
 
-=======
-
-    // Viewport cache for thread-safe access
-    private final AtomicReference<ViewportCache> viewportCache = new AtomicReference<>();
-
->>>>>>> 90b93de4
     public FilePanel(@NotNull BufferDiffPanel diffPanel, @NotNull String name) {
         this.diffPanel = diffPanel;
         this.name = name;
@@ -142,11 +131,7 @@
         typingStateTimer = new Timer(PerformanceConstants.TYPING_STATE_TIMEOUT_MS, e -> {
             try {
                 lastTypingStateChange = System.currentTimeMillis();
-<<<<<<< HEAD
-                
-=======
-
->>>>>>> 90b93de4
+
                 // Trigger comprehensive update after typing stops to ensure diff and highlights are current
                 if (initialSetupComplete && hasDeferredUpdates.getAndSet(false)) {
                     SwingUtilities.invokeLater(() -> {
@@ -194,9 +179,6 @@
      * This enables the editor to work with GenericSearchBar.
      */
     public SearchableComponent createSearchableComponent() {
-<<<<<<< HEAD
-        return RTextAreaSearchableComponent.wrap(getEditor());
-=======
         var searchableComponent = RTextAreaSearchableComponent.wrap(getEditor());
 
         // Set up navigation callback to trigger scroll synchronization
@@ -212,7 +194,6 @@
         });
 
         return searchableComponent;
->>>>>>> 90b93de4
     }
 
     @Nullable
@@ -306,11 +287,7 @@
             hasDeferredUpdates.set(true); // Mark that we have updates to apply later
             return;
         }
-<<<<<<< HEAD
-        
-=======
-
->>>>>>> 90b93de4
+
         // Check if we have deferred updates to apply
         if (hasDeferredUpdates.get()) {
             hasDeferredUpdates.set(false);
@@ -355,11 +332,7 @@
             paintAllDeltas(patch);
             return;
         }
-<<<<<<< HEAD
-        
-=======
-
->>>>>>> 90b93de4
+
         // For right side, also check if paired left side is navigating
         if (BufferDocumentIF.REVISED.equals(name)) {
             try {
@@ -487,11 +460,7 @@
     public void invalidateViewportCache() {
         viewportCache.set(null);
     }
-<<<<<<< HEAD
-    
-=======
-
->>>>>>> 90b93de4
+
     /**
      * Force invalidation of viewport cache for both sides to ensure consistency
      */
@@ -499,11 +468,7 @@
         invalidateViewportCache();
         // Also invalidate the paired panel's cache to ensure both sides recalculate together
         try {
-<<<<<<< HEAD
-            var pairedPanel = diffPanel.getFilePanel(BufferDocumentIF.REVISED.equals(name) ? 
-=======
             var pairedPanel = diffPanel.getFilePanel(BufferDocumentIF.REVISED.equals(name) ?
->>>>>>> 90b93de4
                 BufferDiffPanel.PanelSide.LEFT : BufferDiffPanel.PanelSide.RIGHT);
             if (pairedPanel != null && pairedPanel != this) {
                 pairedPanel.invalidateViewportCache();
@@ -519,34 +484,20 @@
     public boolean isActivelyTyping() {
         return isActivelyTyping.get();
     }
-<<<<<<< HEAD
-    
-=======
-
->>>>>>> 90b93de4
+
     /**
      * Force reset typing state - used for recovery from stuck states
      */
     public void forceResetTypingState() {
         boolean wasTyping = isActivelyTyping.getAndSet(false);
         boolean hadDeferred = hasDeferredUpdates.getAndSet(false);
-<<<<<<< HEAD
-        
+
         if (wasTyping || hadDeferred) {
-            
+
             if (typingStateTimer != null && typingStateTimer.isRunning()) {
                 typingStateTimer.stop();
             }
-            
-=======
-
-        if (wasTyping || hadDeferred) {
-
-            if (typingStateTimer != null && typingStateTimer.isRunning()) {
-                typingStateTimer.stop();
-            }
-
->>>>>>> 90b93de4
+
             // Apply any deferred updates
             if (hadDeferred && initialSetupComplete) {
                 SwingUtilities.invokeLater(() -> {
@@ -554,11 +505,7 @@
                         diffPanel.diff();
                         reDisplayInternal();
                     } catch (Exception e) {
-<<<<<<< HEAD
-                        logger.warn("{}: Error applying deferred updates after force reset: {}", 
-=======
                         logger.warn("{}: Error applying deferred updates after force reset: {}",
->>>>>>> 90b93de4
                                    name, e.getMessage());
                     }
                 });
@@ -571,19 +518,11 @@
      */
     public void setNavigatingToDiff(boolean navigating) {
         boolean wasNavigating = isNavigatingToDiff.getAndSet(navigating);
-<<<<<<< HEAD
-        
+
         if (navigating) {
             // Invalidate viewport cache for both sides to ensure consistent full highlighting
             invalidateViewportCacheForBothSides();
-            
-=======
-
-        if (navigating) {
-            // Invalidate viewport cache for both sides to ensure consistent full highlighting
-            invalidateViewportCacheForBothSides();
-
->>>>>>> 90b93de4
+
             // Force immediate repaint when starting navigation to ensure highlights appear
             SwingUtilities.invokeLater(() -> {
                 if (isNavigatingToDiff.get()) { // Check if still navigating
@@ -595,38 +534,23 @@
             SwingUtilities.invokeLater(this::reDisplayInternal);
         }
     }
-<<<<<<< HEAD
-    
-=======
-
->>>>>>> 90b93de4
+
     /**
      * Check if this panel is currently navigating to a diff
      */
     public boolean isNavigatingToDiff() {
         return isNavigatingToDiff.get();
     }
-<<<<<<< HEAD
-    
-=======
-
->>>>>>> 90b93de4
+
     /**
      * Set navigation state for both panels simultaneously to ensure consistency
      */
     public void setNavigatingToDiffForBothSides(boolean navigating) {
         setNavigatingToDiff(navigating);
-<<<<<<< HEAD
-        
-        // Also set navigation state for the paired panel
-        try {
-            var pairedPanel = diffPanel.getFilePanel(BufferDocumentIF.REVISED.equals(name) ? 
-=======
 
         // Also set navigation state for the paired panel
         try {
             var pairedPanel = diffPanel.getFilePanel(BufferDocumentIF.REVISED.equals(name) ?
->>>>>>> 90b93de4
                 BufferDiffPanel.PanelSide.LEFT : BufferDiffPanel.PanelSide.RIGHT);
             if (pairedPanel != null && pairedPanel != this) {
                 pairedPanel.setNavigatingToDiff(navigating);
@@ -687,20 +611,6 @@
                 logger.trace("Skipping highlight: bufferDocument is null for {}", this.getClass().getSimpleName());
                 return;
             }
-<<<<<<< HEAD
-            
-            // Retrieve the chunk relevant to this side
-            var chunk = getChunk(delta);
-            if (chunk == null) {
-                logger.warn("Skipping highlight: chunk is null for {} delta type {}", 
-                           this.getClass().getSimpleName(), delta.getType());
-                return;
-            }
-                        
-            var fromOffset = bufferDocument.getOffsetForLine(chunk.getPosition());
-            if (fromOffset < 0) {
-                logger.warn("{}: invalid fromOffset {} for line {}", 
-=======
 
             // Retrieve the chunk relevant to this side
             var chunk = getChunk(delta);
@@ -713,17 +623,12 @@
             var fromOffset = bufferDocument.getOffsetForLine(chunk.getPosition());
             if (fromOffset < 0) {
                 logger.warn("{}: invalid fromOffset {} for line {}",
->>>>>>> 90b93de4
                            this.getClass().getSimpleName(), fromOffset, chunk.getPosition());
                 return;
             }
             var toOffset = bufferDocument.getOffsetForLine(chunk.getPosition() + chunk.size());
             if (toOffset < 0) {
-<<<<<<< HEAD
-                logger.warn("{}: invalid toOffset {} for line {}", 
-=======
                 logger.warn("{}: invalid toOffset {} for line {}",
->>>>>>> 90b93de4
                            this.getClass().getSimpleName(), toOffset, chunk.getPosition() + chunk.size());
                 return;
             }
@@ -879,11 +784,7 @@
         try {
             // First, update the diff (this may change the patch)
             diffPanel.diff();
-<<<<<<< HEAD
-            
-=======
-
->>>>>>> 90b93de4
+
             // Invalidate viewport cache for both sides to ensure consistent highlighting
             invalidateViewportCacheForBothSides();
 
@@ -921,11 +822,7 @@
             if (!wasTyping) {
                 lastTypingStateChange = System.currentTimeMillis();
             }
-<<<<<<< HEAD
-            
-=======
-
->>>>>>> 90b93de4
+
             if (typingStateTimer != null && typingStateTimer.isRunning()) {
                 typingStateTimer.restart();
             } else if (typingStateTimer != null) {
@@ -1438,11 +1335,7 @@
             int line = currentHit.getLine();
             var scrollSync = diffPanel.getScrollSynchronizer();
             if (scrollSync != null) {
-<<<<<<< HEAD
-                scrollSync.scrollToLine(fp, line);
-=======
                 scrollSync.scrollToLineAndSync(fp, line);
->>>>>>> 90b93de4
             }
             diffPanel.setSelectedLine(line);
         }
