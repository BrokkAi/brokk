package io.github.jbellis.brokk.difftool.ui;

import com.github.difflib.patch.AbstractDelta;
import com.github.difflib.patch.Chunk;
import io.github.jbellis.brokk.difftool.doc.BufferDocumentChangeListenerIF;
import io.github.jbellis.brokk.difftool.doc.BufferDocumentIF;
import io.github.jbellis.brokk.difftool.doc.JMDocumentEvent;
import io.github.jbellis.brokk.difftool.search.SearchHit;
import io.github.jbellis.brokk.difftool.search.SearchHits;
import io.github.jbellis.brokk.difftool.utils.Colors;
import io.github.jbellis.brokk.gui.GuiTheme;
import io.github.jbellis.brokk.gui.ThemeAware;
import io.github.jbellis.brokk.gui.search.RTextAreaSearchableComponent;
import io.github.jbellis.brokk.gui.search.SearchCommand;
import io.github.jbellis.brokk.gui.search.SearchableComponent;
import io.github.jbellis.brokk.util.SyntaxDetector;
import io.github.jbellis.brokk.difftool.performance.PerformanceConstants;
import org.apache.logging.log4j.LogManager;
import org.apache.logging.log4j.Logger;
import org.fife.ui.rsyntaxtextarea.RSyntaxTextArea;
import org.fife.ui.rsyntaxtextarea.SyntaxConstants;
import org.jetbrains.annotations.NotNull;
import org.jetbrains.annotations.Nullable;

import java.util.Objects;
import javax.swing.*;
import javax.swing.event.DocumentEvent;
import javax.swing.event.DocumentListener;
import javax.swing.text.BadLocationException;
import javax.swing.text.Document;
import javax.swing.text.Highlighter;
import java.awt.*;
import io.github.jbellis.brokk.gui.SwingUtil;
import java.awt.event.ActionListener;
import java.awt.event.FocusAdapter;
import java.awt.event.FocusEvent;
import java.awt.event.FocusListener;
import java.util.List;
import java.util.Locale;
import java.util.Optional;

import static java.util.Objects.requireNonNullElseGet;

public class FilePanel implements BufferDocumentChangeListenerIF, ThemeAware {
    private static final Logger logger = LogManager.getLogger(FilePanel.class);

    private final BufferDiffPanel diffPanel;
    private final String name;
    private JPanel visualComponentContainer; // Main container for editor or "new file" label
    private JScrollPane scrollPane;
    private RSyntaxTextArea editor;
    private JMHighlighter jmHighlighter;
    @Nullable
    private BufferDocumentIF bufferDocument;

    /* ------------- mirroring PlainDocument <-> RSyntaxDocument ------------- */
    @Nullable
    private Document plainDocument;
    @Nullable
    private DocumentListener plainToEditorListener;
    @Nullable
    private DocumentListener editorToPlainListener;
    private Timer timer;
    private Timer redisplayTimer;
    @Nullable
    private SearchHits searchHits;
    private volatile boolean initialSetupComplete = false;

    // Typing state detection to prevent scroll sync interference
    private volatile boolean isActivelyTyping = false;
    private Timer typingStateTimer;
    
    // Track if updates were deferred during typing and need to be applied
    private volatile boolean hasDeferredUpdates = false;

    // Navigation state to ensure highlights appear when scrolling to diffs
    private volatile boolean isNavigatingToDiff = false;

    public FilePanel(@NotNull BufferDiffPanel diffPanel, @NotNull String name) {
        this.diffPanel = diffPanel;
        this.name = name;
        init();
    }

    private void init() {
        visualComponentContainer = new JPanel(new BorderLayout());

        // Initialize RSyntaxTextArea with composite highlighter
        editor = new RSyntaxTextArea();
        jmHighlighter = new JMHighlighter();

        // Create CompositeHighlighter with JMHighlighter.
        // RSyntaxTextAreaHighlighter (superclass of CompositeHighlighter) handles syntax.
        // It gets the RSyntaxTextArea instance via its install() method.
        // JMHighlighter (secondary) handles diff/search.
        var compositeHighlighter = new CompositeHighlighter(jmHighlighter);
        editor.setHighlighter(compositeHighlighter);  // layered: syntax first, diff/search second

        editor.addFocusListener(getFocusListener());
        // Undo listener will be added in setBufferDocument when editor is active

        // Wrap editor inside a scroll pane with optimized scrolling
        scrollPane = new JScrollPane(editor);
        scrollPane.getViewport().setScrollMode(JViewport.BLIT_SCROLL_MODE);

        // If the document is "ORIGINAL", reposition the scrollbar to the left
        if (BufferDocumentIF.ORIGINAL.equals(name)) {
            LeftScrollPaneLayout layout = new LeftScrollPaneLayout();
            scrollPane.setLayout(layout);
            layout.syncWithScrollPane(scrollPane);
        }

        // Initially, add scrollPane to the visual container
        visualComponentContainer.add(scrollPane, BorderLayout.CENTER);

        // Unified update timer to consolidate diff and highlight updates
        // This reduces timer overhead and prevents conflicting updates
        timer = new Timer(PerformanceConstants.DEFAULT_UPDATE_TIMER_DELAY_MS, this::handleUnifiedUpdate);
        timer.setRepeats(false);

        // Keep redisplayTimer for backward compatibility but make it lightweight
        redisplayTimer = new Timer(PerformanceConstants.DEFAULT_REDISPLAY_TIMER_DELAY_MS, e -> {
            if (initialSetupComplete && !isActivelyTyping) {
                reDisplayInternal();
            }
        });
        redisplayTimer.setRepeats(false);

        // Typing state timer to detect when user stops typing
        typingStateTimer = new Timer(PerformanceConstants.TYPING_STATE_TIMEOUT_MS, e -> {
            isActivelyTyping = false;
            // Trigger comprehensive update after typing stops to ensure diff and highlights are current
            if (initialSetupComplete && hasDeferredUpdates) {
                logger.trace("Typing stopped, applying deferred updates");
                // First update the diff to reflect all document changes made during typing
                diffPanel.diff();
                // Then update highlights based on the new diff
                reDisplayInternal();
                // Reset the deferred updates flag
                hasDeferredUpdates = false;
            }
        });
        typingStateTimer.setRepeats(false);
        // Apply syntax theme but don't trigger reDisplay yet (no diff data available)
        GuiTheme.loadRSyntaxTheme(diffPanel.isDarkTheme()).ifPresent(theme ->
                theme.apply(editor)
        );

    }

    public JComponent getVisualComponent() {
        return visualComponentContainer;
    }

    public JScrollPane getScrollPane() {
        return scrollPane;
    }

    public RSyntaxTextArea getEditor() {
        return editor;
    }

    /**
     * Creates a SearchableComponent adapter for this FilePanel's editor.
     * This enables the editor to work with GenericSearchBar.
     */
    public SearchableComponent createSearchableComponent() {
        return RTextAreaSearchableComponent.wrap(getEditor());
    }

    @Nullable
    public BufferDocumentIF getBufferDocument() {
        return bufferDocument;
    }

    public void setBufferDocument(@Nullable BufferDocumentIF bd) {
        assert SwingUtilities.isEventDispatchThread();
        Document previousDocument;
        Document newDocument;

        try {
            if (this.bufferDocument != null) {
                this.bufferDocument.removeChangeListener(this);
                previousDocument = this.bufferDocument.getDocument();
                previousDocument.removeUndoableEditListener(diffPanel.getUndoHandler());
            }

            // Ensure any existing mirroring is cleared before setting up new or leaving none.
            // installMirroring will call removeMirroring again, which is harmless.
            removeMirroring();

            this.bufferDocument = bd;
            visualComponentContainer.removeAll(); // Clear previous content

            // Always add the scrollPane (which contains the editor)
            visualComponentContainer.add(scrollPane, BorderLayout.CENTER);

            if (bd != null) {
                newDocument = bd.getDocument();
<<<<<<< HEAD
                if (newDocument != null) {
                    // Copy text into RSyntaxDocument instead of replacing the model
                    String txt = newDocument.getText(0, newDocument.getLength());

                    // PERFORMANCE OPTIMIZATION: Apply file size-based optimizations for large files
                    applyPerformanceOptimizations(txt.length());

                    editor.setText(txt);
                    editor.setTabSize(PerformanceConstants.DEFAULT_EDITOR_TAB_SIZE);
                    bd.addChangeListener(this);

                    // Setup bidirectional mirroring between PlainDocument and RSyntaxDocument
                    installMirroring(newDocument);

                    // Undo tracking on the RSyntaxDocument (what the user edits)
                    editor.getDocument().addUndoableEditListener(diffPanel.getUndoHandler());

                    // Ensure highlighter is still properly connected after setText
                    if (editor.getHighlighter() instanceof CompositeHighlighter) {
                        // Force reinstall to ensure proper binding
                        var highlighter = editor.getHighlighter();
                        highlighter.install(editor);
                    }
                } else {
                    // BufferDocumentIF exists, but its underlying Document is null. Clear editor.
                    editor.setText("");
=======
                // Copy text into RSyntaxDocument instead of replacing the model
                String txt = newDocument.getText(0, newDocument.getLength());
                editor.setText(txt);
                editor.setTabSize(4); // TODO: Make configurable
                bd.addChangeListener(this);

                // Setup bidirectional mirroring between PlainDocument and RSyntaxDocument
                installMirroring(newDocument);

                // Undo tracking on the RSyntaxDocument (what the user edits)
                editor.getDocument().addUndoableEditListener(diffPanel.getUndoHandler());

                // Ensure highlighter is still properly connected after setText
                if (editor.getHighlighter() instanceof CompositeHighlighter) {
                    // Force reinstall to ensure proper binding
                    var highlighter = editor.getHighlighter();
                    highlighter.install(editor);
>>>>>>> d66acf09
                }
                editor.setEditable(!bd.isReadonly());
                updateSyntaxStyle();            // pick syntax based on filename
            } else {
                // If BufferDocumentIF is null, clear the editor and make it non-editable
                // removeMirroring() was already called above.
                editor.setText("");
                editor.setEditable(false);
            }

            visualComponentContainer.revalidate();
            visualComponentContainer.repaint();

            // Initialize configuration - this sets border etc.
            initConfiguration();

            // Mark initial setup as complete
            initialSetupComplete = true;

            // Scroll to first diff once after initial setup is complete
            SwingUtilities.invokeLater(this::scrollToFirstDiff);

        } catch (Exception ex) {
            JOptionPane.showMessageDialog(diffPanel, "Could not read file or set document: "
                                                  + (bd != null ? bd.getName() : "Unknown")
                                                  + "\n" + ex.getMessage(),
                                          "Error processing file", JOptionPane.ERROR_MESSAGE);
        }
    }

    public void reDisplay() {
        // Skip reDisplay entirely during active typing to prevent flickering
        if (isActivelyTyping) {
            logger.trace("Skipping reDisplay during active typing");
            hasDeferredUpdates = true; // Mark that we have updates to apply later
            return;
        }
        
        // Use debounced reDisplay to reduce flickering during rapid updates
        if (redisplayTimer != null) {
            redisplayTimer.restart();
        } else {
            // Fallback for cases where timer isn't initialized yet
            reDisplayInternal();
        }
    }

    private void reDisplayInternal() {
        removeHighlights();
        paintSearchHighlights();
        paintRevisionHighlights();
        // Force both the JMHighlighter and editor to repaint
        jmHighlighter.repaint();
        editor.repaint();
    }

    /**
     * Repaint highlights: we get the patch from BufferDiffPanel, then highlight
     * each delta's relevant lines in *this* panel (ORIGINAL or REVISED).
     */
    // Cache viewport bounds to avoid repeated calculations
    private volatile int lastVisibleStartLine = -1;
    private volatile int lastVisibleEndLine = -1;
    private volatile long lastViewportUpdate = 0;

    /**
     * PERFORMANCE OPTIMIZATION: Only highlights deltas visible in the current viewport
     * for massive performance improvement with large files.
     */
    private void paintRevisionHighlights()
    {
        assert SwingUtilities.isEventDispatchThread() : "NOT ON EDT";
        if (bufferDocument == null) return;

        // Access the shared patch from the parent BufferDiffPanel
        var patch = diffPanel.getPatch();
        if (patch == null) return;

        // Skip viewport optimization when navigating to ensure highlights appear
        if (isNavigatingToDiff) {
            logger.debug("Navigation mode: highlighting all deltas to ensure target is visible");
            paintAllDeltas(patch);
            return;
        }

        // Get visible line range with caching for performance
        var visibleRange = getVisibleLineRange();
        if (visibleRange == null) {
            // Fallback to highlighting all deltas if viewport calculation fails
            paintAllDeltas(patch);
            return;
        }

        int startLine = visibleRange.start;
        int endLine = visibleRange.end;

        // Filter deltas to only those intersecting visible area
        int totalDeltas = patch.getDeltas().size();
        int visibleCount = 0;

        for (var delta : patch.getDeltas()) {
            if (deltaIntersectsViewport(delta, startLine, endLine)) {
                visibleCount++;
                // Are we the "original" side or the "revised" side?
                if (BufferDocumentIF.ORIGINAL.equals(name)) {
                    new HighlightOriginal(delta).highlight();
                } else if (BufferDocumentIF.REVISED.equals(name)) {
                    new HighlightRevised(delta).highlight();
                }
            }
        }

        logger.trace("Painted {} of {} deltas for viewport lines {}-{}",
                     visibleCount, totalDeltas, startLine, endLine);
    }

    /**
     * Fallback method to paint all deltas (original behavior).
     */
    private void paintAllDeltas(com.github.difflib.patch.Patch<String> patch) {
        for (var delta : patch.getDeltas()) {
            if (BufferDocumentIF.ORIGINAL.equals(name)) {
                new HighlightOriginal(delta).highlight();
            } else if (BufferDocumentIF.REVISED.equals(name)) {
                new HighlightRevised(delta).highlight();
            }
        }
    }

    /**
     * Cached viewport calculation to avoid expensive repeated calls.
     */
    @Nullable
    private VisibleRange getVisibleLineRange() {
        if (bufferDocument == null) {
            return null;
        }

        long now = System.currentTimeMillis();

        // Use cached values if recent enough
        if (now - lastViewportUpdate < PerformanceConstants.VIEWPORT_CACHE_VALIDITY_MS &&
            lastVisibleStartLine >= 0 && lastVisibleEndLine >= 0) {
            return new VisibleRange(lastVisibleStartLine, lastVisibleEndLine);
        }

        try {
            var viewport = scrollPane.getViewport();
            var viewRect = viewport.getViewRect();

            // Calculate visible line range with buffer for smooth scrolling
            // Use larger buffer when navigating to ensure target highlights are visible
            int bufferLines = isNavigatingToDiff ?
                PerformanceConstants.VIEWPORT_BUFFER_LINES * 3 :
                PerformanceConstants.VIEWPORT_BUFFER_LINES;
            int lineHeight = editor.getLineHeight();

            // Calculate start/end offsets with buffer
            int startY = Math.max(0, viewRect.y - bufferLines * lineHeight);
            int endY = viewRect.y + viewRect.height + bufferLines * lineHeight;

            int startOffset = editor.viewToModel2D(new Point(0, startY));
            int endOffset = editor.viewToModel2D(new Point(0, endY));

            // Convert to line numbers - bufferDocument is null-checked above
            int startLine = Math.max(0, bufferDocument.getLineForOffset(startOffset));
            int endLine = Math.min(bufferDocument.getNumberOfLines() - 1, bufferDocument.getLineForOffset(endOffset));

            // Cache the result
            lastVisibleStartLine = startLine;
            lastVisibleEndLine = endLine;
            lastViewportUpdate = now;

            return new VisibleRange(startLine, endLine);

        } catch (Exception e) {
            logger.debug("Error calculating visible range, falling back to full highlighting: {}", e.getMessage());
            return null;
        }
    }

    /**
     * Check if a delta intersects with the visible line range.
     */
    private boolean deltaIntersectsViewport(AbstractDelta<String> delta, int startLine, int endLine) {
        Chunk<String> chunk = BufferDocumentIF.ORIGINAL.equals(name) ? delta.getSource() : delta.getTarget();
        if (chunk == null) return false;

        int deltaStart = chunk.getPosition();
        int deltaEnd = deltaStart + Math.max(1, chunk.size()) - 1;

        // Check if delta range overlaps with visible range
        return !(deltaEnd < startLine || deltaStart > endLine);
    }

    /**
     * Clear viewport cache when scrolling to ensure fresh calculations.
     */
    public void invalidateViewportCache() {
        lastViewportUpdate = 0;
    }

    /**
     * Check if user is actively typing to prevent scroll sync interference.
     */
    public boolean isActivelyTyping() {
        return isActivelyTyping;
    }

    /**
     * Mark that we're navigating to a diff to ensure highlights appear.
     */
    public void setNavigatingToDiff(boolean navigating) {
        this.isNavigatingToDiff = navigating;
        if (navigating) {
            // Invalidate viewport cache to force recalculation with new position
            invalidateViewportCache();
        }
    }

    /**
     * PERFORMANCE OPTIMIZATION: Apply performance optimizations based on file size.
     */
    private void applyPerformanceOptimizations(long contentLength) {
        boolean isLargeFile = contentLength > PerformanceConstants.LARGE_FILE_THRESHOLD_BYTES;

        if (isLargeFile) {
            logger.info("Applying performance optimizations for large file: {}KB", contentLength / 1024);

            // Use longer debounce times for large files to reduce update frequency
            timer.setDelay(PerformanceConstants.LARGE_FILE_UPDATE_TIMER_DELAY_MS);
            redisplayTimer.setDelay(PerformanceConstants.LARGE_FILE_REDISPLAY_TIMER_DELAY_MS);
            logger.debug("Increased timer delays for large file");
        } else {
            // Use normal timing for smaller files
            timer.setDelay(PerformanceConstants.DEFAULT_UPDATE_TIMER_DELAY_MS);
            redisplayTimer.setDelay(PerformanceConstants.DEFAULT_REDISPLAY_TIMER_DELAY_MS);
        }
    }

    /**
     * Simple data record for visible line range.
     */
    private record VisibleRange(int start, int end) {}

    @Override
    public void applyTheme(GuiTheme guiTheme) {
        // Apply current theme
        GuiTheme.loadRSyntaxTheme(guiTheme.isDarkTheme()).ifPresent(theme -> {
            // Apply theme to the composite highlighter (which will forward to JMHighlighter)
            if (editor.getHighlighter() instanceof ThemeAware high) {
                high.applyTheme(guiTheme);
            }
            theme.apply(editor);
            reDisplay();
        });
    }

    abstract class AbstractHighlight {
        protected final AbstractDelta<String> delta;

        AbstractHighlight(AbstractDelta<String> delta) {
            this.delta = delta;
        }

        public void highlight() {
            if (bufferDocument == null) return;
            // Retrieve the chunk relevant to this side
            var chunk = getChunk(delta);
            var fromOffset = bufferDocument.getOffsetForLine(chunk.getPosition());
            if (fromOffset < 0) return;
            var toOffset = bufferDocument.getOffsetForLine(chunk.getPosition() + chunk.size());
            if (toOffset < 0) return;

            // Check if chunk is effectively "empty line" in the old code
            boolean isEmpty = (chunk.size() == 0);

            // End offset might be the doc length; check trailing newline logic:
            boolean isEndAndNewline = isEndAndLastNewline(toOffset);

            // Decide color. For Insert vs Delete vs Change we do:
            var isDark = diffPanel.isDarkTheme();
            var type = delta.getType(); // DeltaType.INSERT, DELETE, CHANGE
            var painter = switch (type) {
                case INSERT ->
                        isEmpty
                                ? new JMHighlightPainter.JMHighlightLinePainter(Colors.getAdded(isDark))
                                : isEndAndNewline
                                ? new JMHighlightPainter.JMHighlightNewLinePainter(Colors.getAdded(isDark))
                                : new JMHighlightPainter(Colors.getAdded(isDark));

                case DELETE ->
                        isEmpty
                                ? new JMHighlightPainter.JMHighlightLinePainter(Colors.getDeleted(isDark))
                                : isEndAndNewline
                                ? new JMHighlightPainter.JMHighlightNewLinePainter(Colors.getDeleted(isDark))
                                : new JMHighlightPainter(Colors.getDeleted(isDark));

                case CHANGE ->
                        isEndAndNewline
                                ? new JMHighlightPainter.JMHighlightNewLinePainter(Colors.getChanged(isDark))
                                : new JMHighlightPainter(Colors.getChanged(isDark));
                case EQUAL -> throw new IllegalStateException();
            };
            setHighlight(fromOffset, toOffset, painter);
        }

        // Check if the last char is a newline *and* if offset is doc length
        private boolean isEndAndLastNewline(int toOffset) {
            if (bufferDocument == null) {
                return false;
            } else {
                bufferDocument.getDocument();
            }
            try {
                var docLen = bufferDocument.getDocument().getLength();
                int endOffset = toOffset - 1;
                if (endOffset < 0 || endOffset >= docLen) {
                    return false;
                }
                // If the final character is a newline & chunk touches doc-end
                boolean lastCharIsNL = "\n".equals(bufferDocument.getDocument().getText(endOffset, 1));
                return (endOffset == docLen - 1) && lastCharIsNL;
            } catch (BadLocationException e) {
                // This exception indicates an issue with offsets, likely a bug
                throw new RuntimeException("Bad location accessing document text", e);
            }
        }

        protected abstract Chunk<String> getChunk(AbstractDelta<String> d);
    }

    class HighlightOriginal extends AbstractHighlight {
        HighlightOriginal(AbstractDelta<String> delta) {
            super(delta);
        }

        @Override
        protected Chunk<String> getChunk(AbstractDelta<String> d) {
            return d.getSource(); // For the original side
        }
    }

    class HighlightRevised extends AbstractHighlight {
        HighlightRevised(AbstractDelta<String> delta) {
            super(delta);
        }

        @Override
        protected Chunk<String> getChunk(AbstractDelta<String> d) {
            return d.getTarget(); // For the revised side
        }
    }


    /** Package-clients (e.g. BufferDiffPanel) need to query the composite highlighter. */
    public JMHighlighter getHighlighter() {
        return jmHighlighter;
    }

    private void removeHighlights() {
        JMHighlighter jmhl = getHighlighter();
        jmhl.removeHighlights(JMHighlighter.LAYER0);
        jmhl.removeHighlights(JMHighlighter.LAYER1);
        jmhl.removeHighlights(JMHighlighter.LAYER2);
    }

    private void setHighlight(int offset, int size,
                              Highlighter.HighlightPainter highlight) {
        setHighlight(JMHighlighter.LAYER0, offset, size, highlight);
    }

    private void setHighlight(Integer layer, int offset, int size,
                              Highlighter.HighlightPainter highlight) {
        try {
            getHighlighter().addHighlight(layer, offset, size, highlight);
        } catch (BadLocationException ex) {
            // This usually indicates a logic error in calculating offsets/sizes
            throw new RuntimeException("Error adding highlight at offset " + offset + " size " + size, ex);
        }
    }

    boolean isDocumentChanged() {
        return bufferDocument != null && bufferDocument.isChanged();
    }

    /**
     * PERFORMANCE OPTIMIZATION: Unified update handler to coordinate diff and highlight updates.
     * Reduces timer overhead and prevents conflicting operations.
     */
    private void handleUnifiedUpdate(java.awt.event.ActionEvent e) {
        if (!initialSetupComplete) return;

        // Skip updates while actively typing to prevent flickering
        if (isActivelyTyping) {
            return;
        }

        // Coordinate updates to prevent conflicts
        long startTime = System.currentTimeMillis();

        try {
            // First, update the diff (this may change the patch)
            diffPanel.diff();

            // Then update highlights based on new diff state
            // The viewport optimization will ensure only visible deltas are processed
            reDisplayInternal();

            long duration = System.currentTimeMillis() - startTime;
            if (duration > PerformanceConstants.SLOW_UPDATE_THRESHOLD_MS) {
                logger.debug("Unified update took {}ms for document: {}",
                           duration, bufferDocument != null ? bufferDocument.getName() : "unknown");
            }
        } catch (Exception ex) {
            logger.warn("Error during unified update: {}", ex.getMessage(), ex);
            // Fallback to individual operations if unified update fails
            try {
                diffPanel.diff();
            } catch (Exception diffEx) {
                logger.error("Fallback diff update failed: {}", diffEx.getMessage(), diffEx);
            }
        }
    }

    @Override
    public void documentChanged(JMDocumentEvent de) {
        // Don't trigger timer during initial setup
        if (!initialSetupComplete) return;

        // Enhanced typing state detection - catch more user-initiated changes
        boolean isUserEdit = de.getDocumentEvent() != null || 
                            (de.getStartLine() != -1 && de.getNumberOfLines() > 0);
        
        if (isUserEdit) {
            isActivelyTyping = true;
            typingStateTimer.restart();
        }

        // Suppress ALL updates during active typing to prevent flickering
        if (isActivelyTyping) {
            logger.trace("Suppressing document change updates during active typing");
            hasDeferredUpdates = true; // Mark that we have updates to apply later
            return;
        }

        if (de.getStartLine() == -1 && de.getDocumentEvent() == null) {
            // Refresh the diff of whole document.
            timer.restart();
        } else {
            // Try to update the revision instead of doing a full diff.
            if (!diffPanel.revisionChanged(de)) {
                timer.restart();
            }
        }
    }



    public FocusListener getFocusListener() {
        return new FocusAdapter() {
            @Override
            public void focusGained(FocusEvent fe) {
                diffPanel.setSelectedPanel(FilePanel.this);
            }
        };
    }


    private void initConfiguration() {
        Font font = new Font("Arial", Font.PLAIN, 14);
        editor.setBorder(new LineNumberBorder(this));
        FontMetrics fm = editor.getFontMetrics(font);
        scrollPane.getHorizontalScrollBar().setUnitIncrement(fm.getHeight());
        editor.setEditable(true);
    }

    /**
     * Chooses a syntax style for the current document based on its filename.
     * Falls back to plain-text when the extension is not recognised.
     */
    private void updateSyntaxStyle() {
        /*
         * Heuristic 1: strip well-known VCS/backup suffixes and decide
         *              the style from the remaining extension.
         * Heuristic 2: if still undecided, inherit the style of the
         */
        var style = SyntaxConstants.SYNTAX_STYLE_NONE;

        // --------------------------- Heuristic 1 -----------------------------
        if (bufferDocument != null) {
            var fileName = bufferDocument.getName();
            if (!fileName.isBlank()) {
                // Remove trailing '~'
                var candidate = fileName.endsWith("~")
                                ? fileName.substring(0, fileName.length() - 1)
                                : fileName;

                // Remove dotted suffixes (case-insensitive)
                for (var suffix : List.of("orig", "base", "mine", "theirs", "backup")) {
                    var sfx = "." + suffix;
                    if (candidate.toLowerCase(Locale.ROOT).endsWith(sfx)) {
                        candidate = candidate.substring(0, candidate.length() - sfx.length());
                        break;
                    }
                }

                // Extract extension
                var lastDot = candidate.lastIndexOf('.');
                if (lastDot > 0 && lastDot < candidate.length() - 1) {
                    var ext = candidate.substring(lastDot + 1).toLowerCase(Locale.ROOT);
                    style = SyntaxDetector.fromExtension(ext);
                }
            }
            logger.info("File type detection heuristic 1 type: {}, filename: {}, style {}", name, Objects.toString(fileName, "<null_filename>"), style);
        }

        // --------------------------- Heuristic 2 -----------------------------
        if (SyntaxConstants.SYNTAX_STYLE_NONE.equals(style)) {
            var otherPanel = BufferDocumentIF.ORIGINAL.equals(name)
                             ? diffPanel.getFilePanel(BufferDiffPanel.PanelSide.RIGHT)
                             : diffPanel.getFilePanel(BufferDiffPanel.PanelSide.LEFT);

            if (otherPanel != null) {
                var otherStyle = otherPanel.getEditor().getSyntaxEditingStyle();
                if (!SyntaxConstants.SYNTAX_STYLE_NONE.equals(otherStyle)) {
                    style = otherStyle;
                }
                var docName = Optional.ofNullable(otherPanel.getBufferDocument()).map(BufferDocumentIF::getName).orElse("'<No other document>'");
                logger.info("File type detection heuristic 2 type: {}, filename: {}, style {}", name, docName, style);
            }
        }

        editor.setSyntaxEditingStyle(style);

        // Scroll to first diff only after document has been set up
        // This avoids flickering during initial setup
    }

    /**
     * Scrolls the editor to show the first diff highlight if available.
     * Only called during initial setup to avoid flickering.
     */
    private void scrollToFirstDiff() {
        // Don't auto-scroll if user is actively typing
        if (isActivelyTyping) {
            return;
        }

        var patch = diffPanel.getPatch();
        if (patch != null && !patch.getDeltas().isEmpty()) {
            var firstDelta = patch.getDeltas().get(0);
            Chunk<String> relevantChunk = BufferDocumentIF.ORIGINAL.equals(name)
                                          ? firstDelta.getSource()
                                          : firstDelta.getTarget();

            if (relevantChunk == null) { // If no relevant chunk for the first delta on this side
                return;
            }
            int lineToShow = relevantChunk.getPosition();

            if (bufferDocument != null) {
                int offset = bufferDocument.getOffsetForLine(lineToShow);
                if (offset >= 0) {
                    try {
                        editor.setCaretPosition(offset);
                        // Scroll to make the caret visible
                        Rectangle rect = SwingUtil.modelToView(editor, offset);
                        if (rect != null) {
                            editor.scrollRectToVisible(rect);
                        }
                    } catch (Exception e) {
                        // Ignore scroll errors
                    }
                }
            }
        }
    }

    /**
     * Installs bidirectional listeners that keep the PlainDocument belonging to
     * the model and the RSyntaxDocument shown in the editor in sync. Uses a
     * guard flag to avoid infinite recursion.
     */
    private void installMirroring(Document newPlainDoc) {
        removeMirroring();

        this.plainDocument = newPlainDoc;
        var rsyntaxDoc = editor.getDocument();
        var guard = new java.util.concurrent.atomic.AtomicBoolean(false);

        plainToEditorListener = createMirroringListener(this.plainDocument, rsyntaxDoc, guard, true);
        editorToPlainListener = createMirroringListener(rsyntaxDoc, this.plainDocument, guard, false);

        newPlainDoc.addDocumentListener(plainToEditorListener);
        rsyntaxDoc.addDocumentListener(editorToPlainListener);
    }

    /**
     * Creates a DocumentListener for mirroring text between two documents.
     *
     * @param sourceDoc The source document to copy text from.
     * @param destinationDoc The destination document to copy text to.
     * @param guard The AtomicBoolean guard to prevent recursive updates.
     * @param runDestinationUpdateOnEdt If true, updates to the destination document will be scheduled on the EDT.
     * @return A configured DocumentListener.
     */
    private DocumentListener createMirroringListener(Document sourceDoc, Document destinationDoc,
                                                     java.util.concurrent.atomic.AtomicBoolean guard,
                                                     boolean runDestinationUpdateOnEdt) {
        return new DocumentListener() {
            private void performIncrementalSync(DocumentEvent e) {
                if (!guard.compareAndSet(false, true)) { // Attempt to acquire lock
                    return; // Lock not acquired, another sync operation is in progress
                }
                try {
                    syncDocumentChange(e, sourceDoc, destinationDoc);
                } finally {
                    guard.set(false); // Release lock
                }
            }

            private void syncChange(DocumentEvent e) {
                if (runDestinationUpdateOnEdt) {
                    // Updates to the destination document (e.g., editor's document) must occur on the EDT.
                    SwingUtilities.invokeLater(() -> performIncrementalSync(e));
                } else {
                    // Source document changes (e.g., editor) are already on EDT,
                    // or destination document (e.g., plain model) can be updated directly.
                    performIncrementalSync(e);
                }
            }

            @Override public void insertUpdate(DocumentEvent e) { syncChange(e); }
            @Override public void removeUpdate(DocumentEvent e)  { syncChange(e); }
            @Override public void changedUpdate(DocumentEvent e){ syncChange(e); }
        };
    }

    /**
     * Removes previously-installed mirroring listeners, if any.
     */
    private void removeMirroring() {
        if (plainDocument != null && plainToEditorListener != null) {
            plainDocument.removeDocumentListener(plainToEditorListener);
        }
        if (editorToPlainListener != null) {
            editor.getDocument().removeDocumentListener(editorToPlainListener);
        }
        plainDocument = null;
        plainToEditorListener = null;
        editorToPlainListener = null;
    }

    /**
     * Cleanup method to properly dispose of resources when the panel is no longer needed.
     * Should be called when the FilePanel is being disposed to prevent memory leaks.
     */
    public void dispose() {
        // Stop any running timers
        if (timer != null && timer.isRunning()) {
            timer.stop();
        }
        if (redisplayTimer != null && redisplayTimer.isRunning()) {
            redisplayTimer.stop();
        }

        // Remove document listeners
        removeMirroring();

        // Clear buffer document listener
        if (bufferDocument != null) {
            bufferDocument.removeChangeListener(this);
        }
    }

    /**
     * Synchronizes a specific document change incrementally to preserve cursor position
     * and avoid replacing the entire document content.
     */
    private static void syncDocumentChange(DocumentEvent e, Document sourceDoc, Document destinationDoc) {
        try {
            int offset = e.getOffset();
            int length = e.getLength();

            var eventType = e.getType();
            if (eventType == DocumentEvent.EventType.INSERT) {
                // Get the inserted text from the source document
                String insertedText = sourceDoc.getText(offset, length);
                // Validate offset is within bounds for destination document
                if (offset <= destinationDoc.getLength()) {
                    // Check if text is already there to avoid duplicates
                    if (offset + length <= destinationDoc.getLength()) {
                        String existingText = destinationDoc.getText(offset, length);
                        if (existingText.equals(insertedText)) {
                            return; // Text already exists, skip insertion
                        }
                    }
                    destinationDoc.insertString(offset, insertedText, null);
                } else {
                    // Offset is beyond destination document, append at end
                    destinationDoc.insertString(destinationDoc.getLength(), insertedText, null);
                }
            } else if (eventType == DocumentEvent.EventType.REMOVE) {
                // Remove the same range from the destination document
                if (offset < destinationDoc.getLength() && offset + length <= destinationDoc.getLength()) {
                    destinationDoc.remove(offset, length);
                }
            } else if (eventType == DocumentEvent.EventType.CHANGE) {
                // For change events, replace the content at the same position
                String changedText = sourceDoc.getText(offset, length);
                if (offset < destinationDoc.getLength()) {
                    int removeLength = Math.min(length, destinationDoc.getLength() - offset);
                    destinationDoc.remove(offset, removeLength);
                    destinationDoc.insertString(offset, changedText, null);
                }
            }
        } catch (BadLocationException ex) {
            // Fallback to full document copy only on error
            copyTextFallback(sourceDoc, destinationDoc);
        }
    }

    /**
     * Fallback method for full document synchronization when incremental sync fails.
     * This preserves the original behavior but should only be used as a last resort.
     */
    private static void copyTextFallback(Document src, Document dst) {
        try {
            // Only perform fallback if documents are significantly out of sync
            String srcText = src.getText(0, src.getLength());
            String dstText = dst.getText(0, dst.getLength());

            // If documents are identical, skip the disruptive full copy
            if (srcText.equals(dstText)) {
                return;
            }

            // If documents differ significantly, perform full copy as last resort
            dst.remove(0, dst.getLength());
            dst.insertString(0, srcText, null);
        } catch (BadLocationException e) {
            throw new RuntimeException("Document mirroring fallback failed", e);
        }
    }


    public static class LeftScrollPaneLayout
            extends ScrollPaneLayout {
        @Override
        public void layoutContainer(Container parent) {
            ComponentOrientation originalOrientation;

            // Dirty trick to get the vertical scrollbar to the left side of
            //  a scroll-pane.
            originalOrientation = parent.getComponentOrientation();
            parent.setComponentOrientation(ComponentOrientation.RIGHT_TO_LEFT);
            super.layoutContainer(parent);
            parent.setComponentOrientation(originalOrientation);
        }
    }

    public void doStopSearch() {
        searchHits = null;
        reDisplay();
    }

    SearchCommand getSearchCommand() {
        // Default to case insensitive - GenericSearchBar handles case sensitivity through its own toggle
        return new SearchCommand("", false);
    }

    public SearchHits doSearch() {
        int numberOfLines;
        BufferDocumentIF doc;
        String text;
        int index, fromIndex;
        boolean caseSensitive;
        String searchText, searchTextToCompare, textToSearch;
        SearchHit searchHit;
        int offset;
        SearchCommand searchCommand;

        searchCommand = getSearchCommand();
        // If searchText is empty, return empty hits. getSearchCommand() always returns non-null.
        if (searchCommand.searchText().isEmpty()) {
            this.searchHits = new SearchHits(); // Ensure searchHits is non-null for getSearchHits()
            reDisplay(); // Clear previous highlights
            return this.searchHits;
        }

        searchText = searchCommand.searchText();
        caseSensitive = searchCommand.isCaseSensitive(); // Get case-sensitive flag

        doc = getBufferDocument();
        if (doc == null) { // Should not happen if isDisplayingEditor is true and doc set
            this.searchHits = new SearchHits();
            return this.searchHits;
        }
        numberOfLines = doc.getNumberOfLines();

        this.searchHits = new SearchHits();
        for (int line = 0; line < numberOfLines; line++) {
            text = doc.getLineText(line);
            var nonNullText = Objects.requireNonNullElse(text, "");

            // Adjust case based on case-sensitive flag
            if (!caseSensitive) {
                textToSearch = nonNullText.toLowerCase(Locale.ROOT);
                searchTextToCompare = searchText.toLowerCase(Locale.ROOT);
            } else {
                textToSearch = nonNullText;
                searchTextToCompare = searchText;
            }

            fromIndex = 0;
            while ((index = textToSearch.indexOf(searchTextToCompare, fromIndex)) != -1) {
                // Use the local 'doc' variable which is already null-checked for this search operation.
                offset = doc.getOffsetForLine(line);
                if (offset < 0) {
                    // Can this actually happen?
                    fromIndex = index + searchTextToCompare.length(); // Advance past this match to avoid infinite loop on bad offset
                    continue;
                }

                searchHit = new SearchHit(line, offset + index, searchText.length());
                this.searchHits.add(searchHit);

                fromIndex = index + searchHit.getSize();
            }
        }

        reDisplay(); // This will also check isDisplayingEditor
        scrollToSearch(this, this.searchHits);
        return getSearchHits();
    }


    SearchHits getSearchHits() {
        return requireNonNullElseGet(searchHits, SearchHits::new);
    }

    private void paintSearchHighlights() {
        if (searchHits == null) {
            return;
        }
        for (SearchHit sh : searchHits.getSearchHits()) {
            setHighlight(JMHighlighter.LAYER2, sh.getFromOffset(),
                         sh.getToOffset(),
                         searchHits.isCurrent(sh)
                                 ? JMHighlightPainter.CURRENT_SEARCH : JMHighlightPainter.SEARCH);
        }
    }


    public void doPreviousSearch() {
        SearchHits sh = getSearchHits();
        sh.previous();
        reDisplay();
        scrollToSearch(this, sh);
    }

    private void scrollToSearch(FilePanel fp, SearchHits searchHitsToScroll) {
        SearchHit currentHit = searchHitsToScroll.getCurrent();
        if (currentHit != null) {
            int line = currentHit.getLine();
            diffPanel.getScrollSynchronizer().scrollToLine(fp, line);
            diffPanel.setSelectedLine(line);
        }
    }

    public void doNextSearch() {
        SearchHits sh = getSearchHits();
        sh.next();
        reDisplay();
        scrollToSearch(this, sh);
    }
}<|MERGE_RESOLUTION|>--- conflicted
+++ resolved
@@ -69,7 +69,7 @@
     // Typing state detection to prevent scroll sync interference
     private volatile boolean isActivelyTyping = false;
     private Timer typingStateTimer;
-    
+
     // Track if updates were deferred during typing and need to be applied
     private volatile boolean hasDeferredUpdates = false;
 
@@ -197,38 +197,14 @@
 
             if (bd != null) {
                 newDocument = bd.getDocument();
-<<<<<<< HEAD
-                if (newDocument != null) {
-                    // Copy text into RSyntaxDocument instead of replacing the model
-                    String txt = newDocument.getText(0, newDocument.getLength());
-
-                    // PERFORMANCE OPTIMIZATION: Apply file size-based optimizations for large files
-                    applyPerformanceOptimizations(txt.length());
-
-                    editor.setText(txt);
-                    editor.setTabSize(PerformanceConstants.DEFAULT_EDITOR_TAB_SIZE);
-                    bd.addChangeListener(this);
-
-                    // Setup bidirectional mirroring between PlainDocument and RSyntaxDocument
-                    installMirroring(newDocument);
-
-                    // Undo tracking on the RSyntaxDocument (what the user edits)
-                    editor.getDocument().addUndoableEditListener(diffPanel.getUndoHandler());
-
-                    // Ensure highlighter is still properly connected after setText
-                    if (editor.getHighlighter() instanceof CompositeHighlighter) {
-                        // Force reinstall to ensure proper binding
-                        var highlighter = editor.getHighlighter();
-                        highlighter.install(editor);
-                    }
-                } else {
-                    // BufferDocumentIF exists, but its underlying Document is null. Clear editor.
-                    editor.setText("");
-=======
                 // Copy text into RSyntaxDocument instead of replacing the model
                 String txt = newDocument.getText(0, newDocument.getLength());
+
+                // PERFORMANCE OPTIMIZATION: Apply file size-based optimizations for large files
+                applyPerformanceOptimizations(txt.length());
+
                 editor.setText(txt);
-                editor.setTabSize(4); // TODO: Make configurable
+                editor.setTabSize(PerformanceConstants.DEFAULT_EDITOR_TAB_SIZE);
                 bd.addChangeListener(this);
 
                 // Setup bidirectional mirroring between PlainDocument and RSyntaxDocument
@@ -242,7 +218,6 @@
                     // Force reinstall to ensure proper binding
                     var highlighter = editor.getHighlighter();
                     highlighter.install(editor);
->>>>>>> d66acf09
                 }
                 editor.setEditable(!bd.isReadonly());
                 updateSyntaxStyle();            // pick syntax based on filename
@@ -280,7 +255,7 @@
             hasDeferredUpdates = true; // Mark that we have updates to apply later
             return;
         }
-        
+
         // Use debounced reDisplay to reduce flickering during rapid updates
         if (redisplayTimer != null) {
             redisplayTimer.restart();
@@ -674,9 +649,9 @@
         if (!initialSetupComplete) return;
 
         // Enhanced typing state detection - catch more user-initiated changes
-        boolean isUserEdit = de.getDocumentEvent() != null || 
+        boolean isUserEdit = de.getDocumentEvent() != null ||
                             (de.getStartLine() != -1 && de.getNumberOfLines() > 0);
-        
+
         if (isUserEdit) {
             isActivelyTyping = true;
             typingStateTimer.restart();
