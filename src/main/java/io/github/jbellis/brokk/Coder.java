--- conflicted
+++ resolved
@@ -414,11 +414,11 @@
         for (int attempt = 1; attempt <= maxTries; attempt++) {
             var request = requestBuilder.apply(attemptMessages);
             var singleCallResult = doSingleStreamingCall(model, request, echo);
-            
+
             if (singleCallResult.cancelled) {
                 return singleCallResult; // user interrupt
             }
-            
+
             lastResponse = singleCallResult.chatResponse;
             lastError = singleCallResult.error;
             outputTokenCount = singleCallResult.outputTokenCount;
@@ -427,7 +427,7 @@
             if (lastError != null) {
                 break;
             }
-            
+
             // If there's no AI message, we can't parse
             if (lastResponse == null || lastResponse.aiMessage() == null) {
                 lastError = new IllegalArgumentException("No valid ChatResponse or AiMessage from model");
@@ -454,15 +454,15 @@
                     lastError = new RuntimeException("Failed to produce valid tool_calls after " + maxTries + " attempts", e);
                     break;
                 }
-                
+
                 // Otherwise, add a hint and re-try
                 io.systemOutput("Retry " + attempt + "/" + (maxTries-1) + ": Invalid JSON response, requesting proper format.");
                 attemptMessages.add(new AiMessage(lastResponse.aiMessage().text()));
                 String instructions = retryInstructionsProvider.apply(e);
                 attemptMessages.add(new UserMessage(instructions));
-                
+
                 // Record retry in history
-                writeToHistory("Retry Attempt " + attempt, 
+                writeToHistory("Retry Attempt " + attempt,
                                "Invalid JSON: " + lastResponse.aiMessage().text() + "\n\nRetry with: " + instructions);
             }
         }
@@ -483,9 +483,6 @@
         return new StreamingResult(fail, outputTokenCount, false, lastError);
     }
 
-<<<<<<< HEAD
-    private static boolean emulatedEditToolInstructionsPresent(List<ChatMessage> messages) {
-=======
     /**
      * Emulates function calling for models that support structured output with JSON schema
      */
@@ -513,8 +510,8 @@
         initialMessages.set(initialMessages.size() - 1, modified);
         logger.debug("Modified messages are {}", initialMessages);
 
-        // Build request creator function 
-        Function<List<ChatMessage>, ChatRequest> requestBuilder = attemptMessages -> 
+        // Build request creator function
+        Function<List<ChatMessage>, ChatRequest> requestBuilder = attemptMessages ->
             ChatRequest.builder()
                 .messages(attemptMessages)
                 .parameters(requestParams)
@@ -533,7 +530,7 @@
                 ]
               }
             """.formatted(e.getMessage()).stripIndent();
-            
+
         return emulateToolsCommon(model, initialMessages, tools, toolChoice, echo, requestBuilder, retryInstructionsProvider);
     }
 
@@ -548,7 +545,7 @@
     {
         var instructionsPresent = emulatedToolInstructionsPresent(messages);
         logger.debug("Tool emulation sending {} messages with {}", messages.size(), instructionsPresent);
-        
+
         List<ChatMessage> initialMessages = new ArrayList<>(messages);
         if (!instructionsPresent) {
             // Inject instructions for the model re how to format function calls
@@ -591,12 +588,11 @@
               ]
             }
             """.formatted(e.getMessage()).stripIndent();
-            
+
         return emulateToolsCommon(model, initialMessages, tools, toolChoice, echo, requestBuilder, retryInstructionsProvider);
     }
 
-    private static boolean emulatedToolInstructionsPresent(List<ChatMessage> messages) {
->>>>>>> cace0628
+    private static boolean emulatedEditToolInstructionsPresent(List<ChatMessage> messages) {
         return messages.stream().anyMatch(m -> {
             var t = Models.getText(m);
             return t.contains("tool_calls") && t.contains("replaceFile") && t.contains("replaceLines")
