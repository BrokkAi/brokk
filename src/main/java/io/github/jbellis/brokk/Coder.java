--- conflicted
+++ resolved
@@ -165,11 +165,7 @@
             @Override
             public void onError(Throwable error) {
                 ifNotCancelled.accept(() -> {
-<<<<<<< HEAD
                     io.hideOutputSpinner();
-                    writeToHistory("Error", error.getClass() + ": " + error.getMessage());
-=======
->>>>>>> 0e45e023
                     io.toolErrorRaw("LLM error: " + error.getMessage());
                     // Instead of interrupting, just record it so we can retry from the caller
                     errorRef.set(error);
