--- conflicted
+++ resolved
@@ -10,11 +10,8 @@
 flatlaf = "3.6"
 flexmark = "0.64.8"
 treesitter = "0.25.3"
-<<<<<<< HEAD
+treesitter-lang = "0.23.4"
 palantirJavaFormat = "2.73.0"
-=======
-treesitter-lang = "0.23.4"
->>>>>>> 4dd4071f
 picocli = "4.7.7"
 maven-embedder = "3.9.6"
 maven-resolver = "1.9.20"
