import sbt.*
import sbt.Keys.*
import sbtbuildinfo.BuildInfoPlugin
import sbtbuildinfo.BuildInfoPlugin.autoImport.*

scalaVersion := "3.6.4"
version := "0.12.0-preview-2"
organization := "io.github.jbellis"
name := "brokk"

// Auto reload on build.sbt changes
Global / onChangedBuildSource := ReloadOnSourceChanges

// Add local Error Prone JAR and its dependencies to the compile classpath for javac -Xplugin:ErrorProne
Compile / unmanagedJars ++= Seq(
  baseDirectory.value / "errorprone" / "error_prone_core-brokk_build-with-dependencies.jar",
  baseDirectory.value / "errorprone" / "dataflow-errorprone-3.49.3-eisop1.jar",
  baseDirectory.value / "errorprone" / "nullaway-0.12.7.jar",
  baseDirectory.value / "errorprone" / "dataflow-nullaway-3.49.3.jar",
  baseDirectory.value / "errorprone" / "checker-qual-3.49.3.jar",
)

// also add to javac’s annotation-processor classpath
Compile / javacOptions ++= {
  val pluginJars = Seq(
    baseDirectory.value / "errorprone" / "error_prone_core-brokk_build-with-dependencies.jar",
    baseDirectory.value / "errorprone" / "dataflow-errorprone-3.49.3-eisop1.jar",
    baseDirectory.value / "errorprone" / "nullaway-0.12.7.jar",
    baseDirectory.value / "errorprone" / "dataflow-nullaway-3.49.3.jar",
    baseDirectory.value / "errorprone" / "checker-qual-3.49.3.jar",
  )

  val procPath = pluginJars.map(_.getAbsolutePath).mkString(java.io.File.pathSeparator)
  Seq("-processorpath", procPath)
}

val javaVersion = "21"
javacOptions := {
  Seq(
    "--release", javaVersion,
    // Reflection-specific flags
    "-parameters",           // Preserve method parameter names
    "-g:source,lines,vars",  // Generate full debugging information
    // Error Prone configuration
    "-Xmaxerrs", "500",
    "-Xplugin:ErrorProne " +
      "-Xep:FutureReturnValueIgnored:OFF " +
      "-Xep:MissingSummary:OFF " +
      "-Xep:EmptyBlockTag:OFF " +
      "-Xep:NonCanonicalType:OFF " +
      "-Xep:RedundantNullCheck " +
      "-Xep:NullAway:ERROR " +
      "-XepOpt:NullAway:AnnotatedPackages=io.github.jbellis.brokk " +
      "-XepOpt:NullAway:ExcludedFieldAnnotations=org.junit.jupiter.api.BeforeEach,org.junit.jupiter.api.BeforeAll,org.junit.jupiter.api.Test " +
      "-XepOpt:NullAway:ExcludedClassAnnotations=org.junit.jupiter.api.extension.ExtendWith,org.junit.jupiter.api.TestInstance " +
      "-XepOpt:NullAway:AcknowledgeRestrictiveAnnotations=true " +
      "-XepOpt:NullAway:JarInferStrictMode=true " +
      "-XepOpt:NullAway:CheckOptionalEmptiness=true " +
      "-XepOpt:NullAway:KnownInitializers=org.junit.jupiter.api.BeforeEach,org.junit.jupiter.api.BeforeAll " +
      "-XepOpt:NullAway:HandleTestAssertionLibraries=true ",
    "-Werror",
    "-Xlint:deprecation",
    "-Xlint:unchecked",

    // JVM arguments for the forked javac process to run Error Prone on JDK 16+
    // The -J prefix is needed because Compile / javaHome is set, which forks javac.
    "-J--add-exports=jdk.compiler/com.sun.tools.javac.api=ALL-UNNAMED",
    "-J--add-exports=jdk.compiler/com.sun.tools.javac.file=ALL-UNNAMED",
    "-J--add-exports=jdk.compiler/com.sun.tools.javac.main=ALL-UNNAMED",
    "-J--add-exports=jdk.compiler/com.sun.tools.javac.model=ALL-UNNAMED",
    "-J--add-exports=jdk.compiler/com.sun.tools.javac.parser=ALL-UNNAMED",
    "-J--add-exports=jdk.compiler/com.sun.tools.javac.processing=ALL-UNNAMED",
    "-J--add-exports=jdk.compiler/com.sun.tools.javac.tree=ALL-UNNAMED",
    "-J--add-exports=jdk.compiler/com.sun.tools.javac.util=ALL-UNNAMED",
    "-J--add-opens=jdk.compiler/com.sun.tools.javac.code=ALL-UNNAMED",
    "-J--add-opens=jdk.compiler/com.sun.tools.javac.comp=ALL-UNNAMED",
    // Error Prone flags for compilation policy
    "-XDcompilePolicy=simple",
    "--should-stop=ifError=FLOW",
  )
}

// Set javaHome to force forking javac, ensuring -J flags are passed
Compile / javaHome := Some(file(System.getProperty("java.home")))

scalacOptions ++= Seq(
  "-Xfatal-warnings",
  "-print-lines",
  "-encoding", "UTF-8", // two args, need to go together
  // Reflection-related compiler options
  "-language:reflectiveCalls",
  "-feature",
)

val jlamaVersion = "1.0.0-beta3"
// Additional repositories
resolvers ++= Seq(
  "Gradle Libs" at "https://repo.gradle.org/gradle/libs-releases",
  "IntelliJ Releases" at "https://www.jetbrains.com/intellij-repository/releases"
)

libraryDependencies ++= Seq(
  // NullAway - version must match local jar version
  "com.uber.nullaway" % "nullaway" % "0.12.7",

  // LangChain4j dependencies
  "dev.langchain4j" % "langchain4j" % "1.0.0-beta3",
  "dev.langchain4j" % "langchain4j-open-ai" % "1.0.0-beta3",
  "com.squareup.okhttp3" % "okhttp" % "4.12.0",

  "com.github.tjake" % "jlama-core" % "0.8.3",

  // Console and logging
  "org.slf4j" % "slf4j-api" % "2.0.16",
  "org.apache.logging.log4j" % "log4j-slf4j2-impl" % "2.20.0",

  // Joern dependencies
  "io.joern" %% "x2cpg" % "4.0.369",
  "io.joern" %% "c2cpg" % "4.0.369",
  "io.joern" %% "javasrc2cpg" % "4.0.369",
  "io.joern" %% "pysrc2cpg" % "4.0.369",
  "io.joern" %% "joern-cli" % "4.0.369",
  "io.joern" %% "semanticcpg" % "4.0.369",

  // Utilities
  "com.formdev" % "flatlaf" % "3.6",
  "com.fifesoft" % "rsyntaxtextarea" % "3.5.4",
  "com.fifesoft" % "autocomplete" % "3.3.2",
  "io.github.java-diff-utils" % "java-diff-utils" % "4.15",
  "org.yaml" % "snakeyaml" % "2.3",
  "com.fasterxml.jackson.core" % "jackson-databind" % "2.18.3",
  "org.jspecify" % "jspecify" % "1.0.0",
  "com.vladsch.flexmark" % "flexmark" % "0.64.8",
  "com.vladsch.flexmark" % "flexmark-html2md-converter" % "0.64.8",
  "org.kohsuke" % "github-api" % "1.327",
  "org.jsoup" % "jsoup" % "1.19.1",
  "com.jgoodies" % "jgoodies-forms" % "1.9.0",
  "com.github.spullara.mustache.java" % "compiler" % "0.9.10",
  "org.checkerframework" % "checker-util" % "3.49.3",

  // JGit and SSH
  "org.eclipse.jgit" % "org.eclipse.jgit" % "7.2.1.202505142326-r",
  "org.eclipse.jgit" % "org.eclipse.jgit.ssh.apache" % "7.2.1.202505142326-r",
  "org.bouncycastle" % "bcprov-jdk18on" % "1.80",

  // TreeSitter Java parser
  "io.github.bonede" % "tree-sitter" % "0.25.3",
  "io.github.bonede" % "tree-sitter-c-sharp" % "0.23.1",
  "io.github.bonede" % "tree-sitter-go" % "0.23.3",
  "io.github.bonede" % "tree-sitter-javascript" % "0.23.1",
  "io.github.bonede" % "tree-sitter-php" % "0.23.11",
  "io.github.bonede" % "tree-sitter-python" % "0.23.4",
  "io.github.bonede" % "tree-sitter-rust" % "0.23.1",
  "io.github.bonede" % "tree-sitter-typescript" % "0.21.1",

  // Testing
  "org.junit.jupiter" % "junit-jupiter" % "5.10.2" % Test,
  "org.junit.jupiter" % "junit-jupiter-engine"  % "5.10.2" % Test,
  "com.github.sbt.junit" % "jupiter-interface"  % "0.13.3" % Test,

  // Java Decompiler
  "com.jetbrains.intellij.java" % "java-decompiler-engine" % "243.25659.59",
)

enablePlugins(BuildInfoPlugin)

buildInfoKeys := Seq[BuildInfoKey](version)
buildInfoPackage := "io.github.jbellis.brokk"
buildInfoObject := "BuildInfo"

assembly / assemblyMergeStrategy := {
  case PathList("META-INF", xs @ _*) =>
    xs.last match {
      case x if x.endsWith(".SF") || x.endsWith(".DSA") || x.endsWith(".RSA") => MergeStrategy.discard
      case "MANIFEST.MF" => MergeStrategy.discard
      case _ => MergeStrategy.first
    }
  case _ => MergeStrategy.first
}
assembly / mainClass := Some("io.github.jbellis.brokk.Brokk")
Compile / mainClass := Some("io.github.jbellis.brokk.Brokk")

<<<<<<< HEAD
testFrameworks += new TestFramework("com.github.sbt.junit.JupiterFramework")
Test / fork := true

=======
>>>>>>> 31e1fa0e
Compile / run / fork := true
javaOptions ++= Seq(
  "-ea",
  "--add-modules=jdk.incubator.vector",
  "-Dbrokk.devmode=true",
)

testFrameworks += new TestFramework("com.github.sbt.junit.JupiterFramework")
Test / javacOptions := (Compile / javacOptions).value.filterNot(_.contains("-Xplugin:ErrorProne"))
Test / fork := true<|MERGE_RESOLUTION|>--- conflicted
+++ resolved
@@ -17,7 +17,7 @@
   baseDirectory.value / "errorprone" / "dataflow-errorprone-3.49.3-eisop1.jar",
   baseDirectory.value / "errorprone" / "nullaway-0.12.7.jar",
   baseDirectory.value / "errorprone" / "dataflow-nullaway-3.49.3.jar",
-  baseDirectory.value / "errorprone" / "checker-qual-3.49.3.jar",
+  baseDirectory.value / "errorprone" / "checker-qual-3.49.3.jar"
 )
 
 // also add to javac’s annotation-processor classpath
@@ -27,22 +27,25 @@
     baseDirectory.value / "errorprone" / "dataflow-errorprone-3.49.3-eisop1.jar",
     baseDirectory.value / "errorprone" / "nullaway-0.12.7.jar",
     baseDirectory.value / "errorprone" / "dataflow-nullaway-3.49.3.jar",
-    baseDirectory.value / "errorprone" / "checker-qual-3.49.3.jar",
+    baseDirectory.value / "errorprone" / "checker-qual-3.49.3.jar"
   )
 
-  val procPath = pluginJars.map(_.getAbsolutePath).mkString(java.io.File.pathSeparator)
+  val procPath =
+    pluginJars.map(_.getAbsolutePath).mkString(java.io.File.pathSeparator)
   Seq("-processorpath", procPath)
 }
 
 val javaVersion = "21"
 javacOptions := {
   Seq(
-    "--release", javaVersion,
+    "--release",
+    javaVersion,
     // Reflection-specific flags
-    "-parameters",           // Preserve method parameter names
-    "-g:source,lines,vars",  // Generate full debugging information
+    "-parameters", // Preserve method parameter names
+    "-g:source,lines,vars", // Generate full debugging information
     // Error Prone configuration
-    "-Xmaxerrs", "500",
+    "-Xmaxerrs",
+    "500",
     "-Xplugin:ErrorProne " +
       "-Xep:FutureReturnValueIgnored:OFF " +
       "-Xep:MissingSummary:OFF " +
@@ -76,7 +79,7 @@
     "-J--add-opens=jdk.compiler/com.sun.tools.javac.comp=ALL-UNNAMED",
     // Error Prone flags for compilation policy
     "-XDcompilePolicy=simple",
-    "--should-stop=ifError=FLOW",
+    "--should-stop=ifError=FLOW"
   )
 }
 
@@ -86,10 +89,11 @@
 scalacOptions ++= Seq(
   "-Xfatal-warnings",
   "-print-lines",
-  "-encoding", "UTF-8", // two args, need to go together
+  "-encoding",
+  "UTF-8", // two args, need to go together
   // Reflection-related compiler options
   "-language:reflectiveCalls",
-  "-feature",
+  "-feature"
 )
 
 val jlamaVersion = "1.0.0-beta3"
@@ -107,7 +111,6 @@
   "dev.langchain4j" % "langchain4j" % "1.0.0-beta3",
   "dev.langchain4j" % "langchain4j-open-ai" % "1.0.0-beta3",
   "com.squareup.okhttp3" % "okhttp" % "4.12.0",
-
   "com.github.tjake" % "jlama-core" % "0.8.3",
 
   // Console and logging
@@ -155,11 +158,11 @@
 
   // Testing
   "org.junit.jupiter" % "junit-jupiter" % "5.10.2" % Test,
-  "org.junit.jupiter" % "junit-jupiter-engine"  % "5.10.2" % Test,
-  "com.github.sbt.junit" % "jupiter-interface"  % "0.13.3" % Test,
+  "org.junit.jupiter" % "junit-jupiter-engine" % "5.10.2" % Test,
+  "com.github.sbt.junit" % "jupiter-interface" % "0.13.3" % Test,
 
   // Java Decompiler
-  "com.jetbrains.intellij.java" % "java-decompiler-engine" % "243.25659.59",
+  "com.jetbrains.intellij.java" % "java-decompiler-engine" % "243.25659.59"
 )
 
 enablePlugins(BuildInfoPlugin)
@@ -171,28 +174,25 @@
 assembly / assemblyMergeStrategy := {
   case PathList("META-INF", xs @ _*) =>
     xs.last match {
-      case x if x.endsWith(".SF") || x.endsWith(".DSA") || x.endsWith(".RSA") => MergeStrategy.discard
+      case x if x.endsWith(".SF") || x.endsWith(".DSA") || x.endsWith(".RSA") =>
+        MergeStrategy.discard
       case "MANIFEST.MF" => MergeStrategy.discard
-      case _ => MergeStrategy.first
+      case _             => MergeStrategy.first
     }
   case _ => MergeStrategy.first
 }
 assembly / mainClass := Some("io.github.jbellis.brokk.Brokk")
 Compile / mainClass := Some("io.github.jbellis.brokk.Brokk")
 
-<<<<<<< HEAD
-testFrameworks += new TestFramework("com.github.sbt.junit.JupiterFramework")
-Test / fork := true
-
-=======
->>>>>>> 31e1fa0e
 Compile / run / fork := true
 javaOptions ++= Seq(
   "-ea",
   "--add-modules=jdk.incubator.vector",
-  "-Dbrokk.devmode=true",
+  "-Dbrokk.devmode=true"
 )
 
 testFrameworks += new TestFramework("com.github.sbt.junit.JupiterFramework")
-Test / javacOptions := (Compile / javacOptions).value.filterNot(_.contains("-Xplugin:ErrorProne"))
+Test / javacOptions := (Compile / javacOptions).value.filterNot(
+  _.contains("-Xplugin:ErrorProne")
+)
 Test / fork := true