--- conflicted
+++ resolved
@@ -1,25 +1,7 @@
 <?xml version="1.0" encoding="UTF-8"?>
 <project version="4">
-<<<<<<< HEAD
-  <component name="ScalaSbtSettings">
-    <option name="linkedExternalProjectsSettings">
-      <SbtProjectSettings>
-        <option name="converterVersion" value="1" />
-        <option name="externalProjectPath" value="$PROJECT_DIR$" />
-        <option name="modules">
-          <set>
-            <option value="$PROJECT_DIR$" />
-            <option value="$PROJECT_DIR$/project" />
-          </set>
-        </option>
-        <option name="sbtVersion" value="1.10.7" />
-      </SbtProjectSettings>
-    </option>
-  </component>
-=======
     <component name="Encoding">
         <file url="file://$PROJECT_DIR$/src/main/java/io/github/jbellis/brokk/dialogs/src/main/java" charset="UTF-8" />
         <file url="file://$PROJECT_DIR$/src/main/java/io/github/jbellis/brokk/dialogs/src/main/resources" charset="UTF-8" />
     </component>
->>>>>>> 90b93de4
 </project>