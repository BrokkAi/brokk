--- conflicted
+++ resolved
@@ -7,15 +7,8 @@
 import org.jetbrains.annotations.Nullable;
 
 public interface IAnalyzer {
-<<<<<<< HEAD
-    /**
-     * Record representing a code unit relevance result with a code unit and its score.
-     */
+    /** Record representing a code unit relevance result with a code unit and its score. */
     record CodeUnitRelevance(CodeUnit unit, double score) implements Comparable<CodeUnitRelevance> {
-=======
-    /** Record representing a page rank result with a code unit and its score. */
-    record PageRankResult(CodeUnit unit, double score) implements Comparable<PageRankResult> {
->>>>>>> 2316c7d7
         @Override
         public int compareTo(CodeUnitRelevance other) {
             int scoreComparison = Double.compare(other.score, this.score);
@@ -37,13 +30,7 @@
         throw new UnsupportedOperationException();
     }
 
-<<<<<<< HEAD
-    default List<CodeUnitRelevance> getPagerank(Map<String, Double> seedClassWeights,
-                                                int k,
-                                                boolean reversed) {
-=======
-    default List<PageRankResult> getPagerank(Map<String, Double> seedClassWeights, int k, boolean reversed) {
->>>>>>> 2316c7d7
+    default List<CodeUnitRelevance> getPagerank(Map<String, Double> seedClassWeights, int k, boolean reversed) {
         throw new UnsupportedOperationException();
     }
 
@@ -104,22 +91,14 @@
         throw new UnsupportedOperationException();
     }
 
-<<<<<<< HEAD
-    /**
-     * The metrics around the codebase as determined by the analyzer.
-     */
+    /** The metrics around the codebase as determined by the analyzer. */
     default CodeBaseMetrics getMetrics() {
         final var declarations = getAllDeclarations();
         final var codeUnits = declarations.stream().map(CodeUnit::source).distinct();
         return new CodeBaseMetrics((int) codeUnits.count(), declarations.size());
     }
 
-    /**
-     * Gets top-level declarations in a given file.
-     */
-=======
     /** Gets top-level declarations in a given file. */
->>>>>>> 2316c7d7
     default Set<CodeUnit> getDeclarationsInFile(ProjectFile file) {
         throw new UnsupportedOperationException();
     }
@@ -140,17 +119,9 @@
     }
 
     /**
-<<<<<<< HEAD
-     * Searches for a (Java) regular expression in the defined identifiers. We manipulate the provided
-     * pattern as follows:
-     * val preparedPattern =
-     * if pattern.contains(".*") then pattern else s".*${Regex.quote(pattern)}.*"
-     * val ciPattern = "(?i)" + preparedPattern // case-insensitive substring match
-=======
      * Searches for a (Java) regular expression in the defined identifiers. We manipulate the provided pattern as
-     * follows: val preparedPattern = if pattern.contains(".*") then pattern else s".*${Regex.quote(pattern)}.*" val
+     * follows: val preparedPattern = if pattern.contains(".*") then pattern else s".*${Regex.quote(pattern)}.*"val
      * ciPattern = "(?i)" + preparedPattern // case-insensitive substring match
->>>>>>> 2316c7d7
      */
     default List<CodeUnit> searchDefinitions(String pattern) {
         // Validate pattern
@@ -249,15 +220,11 @@
 
     /**
      * Gets a set of relevant symbol names (classes, methods, fields) defined within the given source CodeUnits.
-<<<<<<< HEAD
+     *
      * <p>
-     * Almost all String representations in the Analyzer are fully-qualified, but these are not! In CodeUnit
-     * terms, this returns identifiers -- just the symbol name itself, no class or package hierarchy.
-=======
      *
      * <p>Almost all String representations in the Analyzer are fully-qualified, but these are not! In CodeUnit terms,
      * this returns identifiers -- just the symbol name itself, no class or package hierarchy.
->>>>>>> 2316c7d7
      *
      * @param sources source files or classes to analyse
      * @return unqualified symbol names found within the sources
@@ -281,21 +248,14 @@
     }
 
     /**
-<<<<<<< HEAD
-     * Locates the source file and line range for the given fully-qualified method name.
-     * The {@code paramNames} list contains the *parameter variable names* (not types).
-     * If there is only a single match, or exactly one match with matching param names, return it.
-     * Otherwise throw {@code SymbolNotFoundException} or {@code SymbolAmbiguousException}.
-     * <p>
-     * TODO this should return an Optional
-=======
      * Locates the source file and line range for the given fully-qualified method name. The {@code paramNames} list
      * contains the *parameter variable names* (not types). If there is only a single match, or exactly one match with
      * matching param names, return it. Otherwise throw {@code SymbolNotFoundException} or
      * {@code SymbolAmbiguousException}.
      *
+     * <p>
+     *
      * <p>TODO this should return an Optional
->>>>>>> 2316c7d7
      */
     default FunctionLocation getFunctionLocation(String fqMethodName, List<String> paramNames) {
         throw new UnsupportedOperationException();
@@ -317,14 +277,6 @@
         return this;
     }
 
-<<<<<<< HEAD
-    /**
-     * Container for a function’s location and current source text.
-     */
-    record FunctionLocation(ProjectFile file, int startLine, int endLine, String code) {
-    }
-=======
     /** Container for a function’s location and current source text. */
     record FunctionLocation(ProjectFile file, int startLine, int endLine, String code) {}
->>>>>>> 2316c7d7
 }