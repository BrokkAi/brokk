--- conflicted
+++ resolved
@@ -11,13 +11,6 @@
  */
 public class CodeUnit implements Comparable<CodeUnit> {
 
-<<<<<<< HEAD
-    private final ProjectFile source;
-    private final CodeUnitType kind;
-    private final String shortName;
-    private final String packageName;
-    private final String fqName;
-=======
     @JsonProperty("source")
     private final ProjectFile source;
     @JsonProperty("kind")
@@ -28,7 +21,6 @@
     private final String packageName;
 
     private final transient String fqName;
->>>>>>> 87429af4
 
     @JsonCreator
     public CodeUnit(@JsonProperty("source") ProjectFile source,
@@ -139,7 +131,6 @@
     /**
      * Returns the CodeUnit representing the containing class, if this is a member (function/field).
      * Returns empty for CLASS or MODULE.
-     *
      * @return The CodeUnit representing the containing class, if this is a member (function/field).
      */
     public Optional<CodeUnit> classUnit() {
@@ -172,9 +163,9 @@
         if (!(obj instanceof CodeUnit other)) return false;
         // Equality based on the derived fully qualified name, kind, AND source file
         // This ensures that classes/interfaces with the same name in different files are distinct
-        return kind == other.kind &&
-                Objects.equals(this.fqName(), other.fqName()) &&
-                Objects.equals(this.source, other.source);
+        return kind == other.kind && 
+               Objects.equals(this.fqName(), other.fqName()) &&
+               Objects.equals(this.source, other.source);
     }
 
     @Override
@@ -234,7 +225,7 @@
         // This validation might be too strict if a language allows fields without a containing structure name in shortName.
         // For now, retain the check as it's consistent with current JSAnalyzer practice for top-level vars.
         if (!shortName.contains(".")) {
-            throw new IllegalArgumentException("shortName for FIELD must be in 'ContainingStructure.fieldName' format (e.g. 'MyClass.field' or '_module_.field'), got: " + shortName);
+             throw new IllegalArgumentException("shortName for FIELD must be in 'ContainingStructure.fieldName' format (e.g. 'MyClass.field' or '_module_.field'), got: " + shortName);
         }
         return new CodeUnit(source, CodeUnitType.FIELD, packageName, shortName);
     }
@@ -252,10 +243,8 @@
     }
 
     // Helper records for parsing, made public for external access
-    public record Tuple2<T1, T2>(T1 _1, T2 _2) {
-    }
+    public record Tuple2<T1, T2>(T1 _1, T2 _2) {}
 
     // Package, className, identifier - used for language-specific parsing
-    public record Tuple3<T1, T2, T3>(T1 _1, T2 _2, T3 _3) {
-    }
+    public record Tuple3<T1, T2, T3>(T1 _1, T2 _2, T3 _3) {}
 }