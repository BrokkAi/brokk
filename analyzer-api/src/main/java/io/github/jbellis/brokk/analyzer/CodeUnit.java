package io.github.jbellis.brokk.analyzer;

import com.fasterxml.jackson.annotation.JsonCreator;
import com.fasterxml.jackson.annotation.JsonProperty;

import java.util.Objects;
import java.util.Optional;

<<<<<<< HEAD
/**
 * Represents a named code element (class, function, field, or module).
 */
public class CodeUnit implements Comparable<CodeUnit> {

    @JsonProperty("source")
    private final ProjectFile source;
    @JsonProperty("kind")
    private final CodeUnitType kind;
    @JsonProperty("shortName")
    private final String shortName;
    @JsonProperty("packageName")
    private final String packageName;

    private final transient String fqName;
=======
/** Represents a named code element (class, function, field, or module). */
public record CodeUnit(ProjectFile source, CodeUnitType kind, String packageName, String shortName)
        implements Comparable<CodeUnit> {
>>>>>>> 1f8a062f

    @JsonCreator
    public CodeUnit(
            @JsonProperty("source") ProjectFile source,
            @JsonProperty("kind") CodeUnitType kind,
            @JsonProperty("packageName") String packageName,
            @JsonProperty("shortName") String shortName) {
        Objects.requireNonNull(source, "source must not be null");
        Objects.requireNonNull(kind, "kind must not be null");
        Objects.requireNonNull(packageName, "packageName must not be null"); // Allow empty, but not null
        Objects.requireNonNull(shortName, "shortName must not be null");
        if (shortName.isEmpty()) {
            throw new IllegalArgumentException("shortName must not be empty");
        }
        this.source = source;
        this.kind = kind;
        this.packageName = packageName;
        this.shortName = shortName;
        this.fqName = packageName.isEmpty() ? shortName : packageName + "." + shortName;
    }

    /**
<<<<<<< HEAD
     * Returns the fully qualified name constructed from package and short name.
     * For MODULE, shortName is often a fixed placeholder like "_module_", so fqName becomes "packageName._module_".
=======
     * Returns the fully qualified name constructed from package and short name. For MODULE, shortName is often a fixed
     * placeholder like "_module_", so fqName becomes "packageName._module_".
>>>>>>> 1f8a062f
     *
     * @return The fully qualified name.
     */
    public String fqName() {
        return this.fqName;
    }

    /**
<<<<<<< HEAD
     * Returns just the last symbol name component.
     * For CLASS: simple class name (C, C$D).
     * For FUNCTION/FIELD: member name (foo from a.b.C.foo).
     * For MODULE: the shortName itself (e.g., "_module_").
=======
     * Returns just the last symbol name component. For CLASS: simple class name (C, C$D). For FUNCTION/FIELD: member
     * name (foo from a.b.C.foo). For MODULE: the shortName itself (e.g., "_module_").
>>>>>>> 1f8a062f
     *
     * @return just the last symbol name component.
     */
    public String identifier() {
        return switch (kind) {
            case CLASS -> shortName; // Simple class name, potentially including nesting (C, C$D)
            case CodeUnitType.MODULE -> shortName; // The module's own short name, e.g., "_module_"
            default -> { // FUNCTION or FIELD
                // shortName format is "Class.member" or "simpleFunction"
                int lastDot = shortName.lastIndexOf('.');
                yield lastDot >= 0 ? shortName.substring(lastDot + 1) : shortName;
            }
        };
    }

    /**
     * Returns the short name component.
     *
     * <ul>
     *   <li>For {@link CodeUnitType#CLASS}, this is the simple class name (e.g., "MyClass", "Outer$Inner").
     *   <li>For {@link CodeUnitType#FUNCTION} or {@link CodeUnitType#FIELD}, this is "className.memberName" (e.g.,
     *       "MyClass.myMethod") or just "functionName".
     *   <li>For {@link CodeUnitType#MODULE}, this is typically a placeholder like "_module_" or a file-derived name.
     * </ul>
     *
     * @return The short name.
     */
    public String shortName() {
        return shortName;
    }

    public boolean isClass() {
        return kind == CodeUnitType.CLASS;
    }

    public boolean isFunction() {
        return kind == CodeUnitType.FUNCTION;
    }

    public boolean isModule() {
        return kind == CodeUnitType.MODULE;
    }
<<<<<<< HEAD

    public boolean isField() {
        return kind == CodeUnitType.FIELD;
    }

    /**
     * Returns the code unit kind, i.e., Class, module, field, function, etc.
     *
     * @return the code unit kind.
     */
    public CodeUnitType kind() {
        return kind;
    }
=======
>>>>>>> 1f8a062f

    /**
     * Returns accessor for the package name component.
     *
     * @return Accessor for the package name component.
     */
    public String packageName() {
        return packageName;
    }

    /**
<<<<<<< HEAD
     * Returns the source ProjectFile associated with this code unit.
     *
     * @return the project file source.
     */
    public ProjectFile source() {
        return source;
    }

    /**
     * Returns the CodeUnit representing the containing class, if this is a member (function/field).
     * Returns empty for CLASS or MODULE.
=======
     * Returns the CodeUnit representing the containing class, if this is a member (function/field). Returns empty for
     * CLASS or MODULE.
     *
>>>>>>> 1f8a062f
     * @return The CodeUnit representing the containing class, if this is a member (function/field).
     */
    public Optional<CodeUnit> classUnit() {
        return switch (kind) {
            case CLASS -> Optional.of(this);
            case CodeUnitType.MODULE -> Optional.empty();
            default -> { // FUNCTION or FIELD
                // shortName is "ClassName.memberName" for members, or just "funcName" for top-level functions
                int lastDot = shortName.lastIndexOf('.');
                if (lastDot <= 0) { // No dot, or starts with dot (invalid for class prefix)
                    yield Optional.empty(); // Not a member of a class in this shortName structure
                }

                // Extract the class name part from the shortName
                String className = shortName.substring(0, lastDot); // e.g., "MyClass" or "Outer$Inner"
                yield Optional.of(cls(source, packageName, className));
            }
        };
    }

    @Override
    public int compareTo(CodeUnit other) {
        // Compare based on the derived fully qualified name
        return this.fqName().compareTo(other.fqName());
    }

    @Override
    public boolean equals(Object obj) {
        if (this == obj) return true;
        if (!(obj instanceof CodeUnit other)) return false;
        // Equality based on the derived fully qualified name, kind, AND source file
        // This ensures that classes/interfaces with the same name in different files are distinct
        return kind == other.kind
                && Objects.equals(this.fqName(), other.fqName())
                && Objects.equals(this.source, other.source);
    }

    @Override
    public int hashCode() {
        // Hash code based on the derived fully qualified name, kind, AND source file
        return Objects.hash(kind, fqName(), source);
    }

    @Override
    public String toString() {
        // Use derived fqName in toString representation
        return switch (kind) {
            case CLASS -> "CLASS[" + fqName() + "]";
            case FUNCTION -> "FUNCTION[" + fqName() + "]";
            case FIELD -> "FIELD[" + fqName() + "]";
            case CodeUnitType.MODULE -> "MODULE[" + fqName() + "]";
        };
    }

    /**
     * Factory method to create a CodeUnit of type CLASS. Assumes correct arguments.
     *
     * @param source The source file.
     * @param packageName The package name (can be empty).
     * @param shortName The simple class name (e.g., "MyClass", "Outer$Inner").
     */
    public static CodeUnit cls(ProjectFile source, String packageName, String shortName) {
        return new CodeUnit(source, CodeUnitType.CLASS, packageName, shortName);
    }

    /**
     * Factory method to create a CodeUnit of type FUNCTION. Assumes correct arguments.
     *
     * @param source The source file.
     * @param packageName The package name (e.g., "com.example", or "" for default package). Does NOT include the class
     *     name.
     * @param shortName The short name including the simple class name and member name (e.g., "MyClass.myMethod",
     *     "Outer$Inner.myMethod").
     */
    public static CodeUnit fn(ProjectFile source, String packageName, String shortName) {
        // The shortName for FUNCTION can be a simple function name or ClassName.methodName.
        // fqName() handles prefixing with packageName if present.
        return new CodeUnit(source, CodeUnitType.FUNCTION, packageName, shortName);
    }

    /**
     * Factory method to create a CodeUnit of type FIELD. Assumes correct arguments.
     *
     * @param source The source file.
     * @param packageName The package name (e.g., "com.example", or "" for default package). Does NOT include the class
     *     name.
     * @param shortName The short name. For fields that are members of classes, this should be "ClassName.myField" or
     *     "Outer$Inner.myField". For top-level variables/constants, it might be prefixed by a module identifier like
     *     "_module_.myVar" if required by analyzers to ensure a "." is present.
     */
    public static CodeUnit field(ProjectFile source, String packageName, String shortName) {
        // Validate that shortName contains a dot IF it's representing a class member field.
        // Top-level fields (e.g. JS `_module_.myVar`) will also contain a dot.
        // This validation might be too strict if a language allows fields without a containing structure name in
        // shortName.
        // For now, retain the check as it's consistent with current JSAnalyzer practice for top-level vars.
        if (!shortName.contains(".")) {
            throw new IllegalArgumentException(
                    "shortName for FIELD must be in 'ContainingStructure.fieldName' format (e.g. 'MyClass.field' or '_module_.field'), got: "
                            + shortName);
        }
        return new CodeUnit(source, CodeUnitType.FIELD, packageName, shortName);
    }

    /**
     * Factory method to create a CodeUnit of type MODULE. Assumes correct arguments. Used to represent file-level
     * constructs like a collection of imports.
     *
     * @param source The source file.
     * @param packageName The package name (e.g., "com.example", or "" for default package).
     * @param shortName A short name for the module, often a placeholder like "_module_" or derived from the filename.
     */
    public static CodeUnit module(ProjectFile source, String packageName, String shortName) {
        return new CodeUnit(source, CodeUnitType.MODULE, packageName, shortName);
    }

    // Helper records for parsing, made public for external access
    public record Tuple2<T1, T2>(T1 _1, T2 _2) {}

    // Package, className, identifier - used for language-specific parsing
    public record Tuple3<T1, T2, T3>(T1 _1, T2 _2, T3 _3) {}
}<|MERGE_RESOLUTION|>--- conflicted
+++ resolved
@@ -2,31 +2,25 @@
 
 import com.fasterxml.jackson.annotation.JsonCreator;
 import com.fasterxml.jackson.annotation.JsonProperty;
-
 import java.util.Objects;
 import java.util.Optional;
 
-<<<<<<< HEAD
-/**
- * Represents a named code element (class, function, field, or module).
- */
+/** Represents a named code element (class, function, field, or module). */
 public class CodeUnit implements Comparable<CodeUnit> {
 
     @JsonProperty("source")
     private final ProjectFile source;
+
     @JsonProperty("kind")
     private final CodeUnitType kind;
+
     @JsonProperty("shortName")
     private final String shortName;
+
     @JsonProperty("packageName")
     private final String packageName;
 
     private final transient String fqName;
-=======
-/** Represents a named code element (class, function, field, or module). */
-public record CodeUnit(ProjectFile source, CodeUnitType kind, String packageName, String shortName)
-        implements Comparable<CodeUnit> {
->>>>>>> 1f8a062f
 
     @JsonCreator
     public CodeUnit(
@@ -49,13 +43,8 @@
     }
 
     /**
-<<<<<<< HEAD
-     * Returns the fully qualified name constructed from package and short name.
-     * For MODULE, shortName is often a fixed placeholder like "_module_", so fqName becomes "packageName._module_".
-=======
      * Returns the fully qualified name constructed from package and short name. For MODULE, shortName is often a fixed
      * placeholder like "_module_", so fqName becomes "packageName._module_".
->>>>>>> 1f8a062f
      *
      * @return The fully qualified name.
      */
@@ -64,15 +53,8 @@
     }
 
     /**
-<<<<<<< HEAD
-     * Returns just the last symbol name component.
-     * For CLASS: simple class name (C, C$D).
-     * For FUNCTION/FIELD: member name (foo from a.b.C.foo).
-     * For MODULE: the shortName itself (e.g., "_module_").
-=======
      * Returns just the last symbol name component. For CLASS: simple class name (C, C$D). For FUNCTION/FIELD: member
      * name (foo from a.b.C.foo). For MODULE: the shortName itself (e.g., "_module_").
->>>>>>> 1f8a062f
      *
      * @return just the last symbol name component.
      */
@@ -115,7 +97,6 @@
     public boolean isModule() {
         return kind == CodeUnitType.MODULE;
     }
-<<<<<<< HEAD
 
     public boolean isField() {
         return kind == CodeUnitType.FIELD;
@@ -129,8 +110,6 @@
     public CodeUnitType kind() {
         return kind;
     }
-=======
->>>>>>> 1f8a062f
 
     /**
      * Returns accessor for the package name component.
@@ -142,7 +121,6 @@
     }
 
     /**
-<<<<<<< HEAD
      * Returns the source ProjectFile associated with this code unit.
      *
      * @return the project file source.
@@ -152,13 +130,9 @@
     }
 
     /**
-     * Returns the CodeUnit representing the containing class, if this is a member (function/field).
-     * Returns empty for CLASS or MODULE.
-=======
      * Returns the CodeUnit representing the containing class, if this is a member (function/field). Returns empty for
      * CLASS or MODULE.
      *
->>>>>>> 1f8a062f
      * @return The CodeUnit representing the containing class, if this is a member (function/field).
      */
     public Optional<CodeUnit> classUnit() {
